/*
 * Hydrogen
 * Copyright(c) 2002-2008 by Alex >Comix< Cominu [comix@users.sourceforge.net]
 *
 * http://www.hydrogen-music.org
 *
 * This program is free software; you can redistribute it and/or modify
 * it under the terms of the GNU General Public License as published by
 * the Free Software Foundation; either version 2 of the License, or
 * (at your option) any later version.
 *
 * This program is distributed in the hope that it will be useful,
 * but WITHOUT ANY WARRANTY, without even the implied warranty of
 * MERCHANTABILITY or FITNESS FOR A PARTICULAR PURPOSE. See the
 * GNU General Public License for more details.
 *
 * You should have received a copy of the GNU General Public License
 * along with this program; if not, write to the Free Software
 * Foundation, Inc., 59 Temple Place, Suite 330, Boston, MA  02111-1307  USA
 *
 */
#include <hydrogen/version.h>


#include <hydrogen/hydrogen.h>
#include <hydrogen/playlist.h>
#include <hydrogen/audio_engine.h>
#include <hydrogen/smf/SMF.h>
#include <hydrogen/Preferences.h>
#include <hydrogen/LocalFileMng.h>
#include <hydrogen/Pattern.h>
#include <hydrogen/event_queue.h>
using namespace H2Core;


#include "AboutDialog.h"
#include "AudioEngineInfoForm.h"
#include "ExportSongDialog.h"
#include "HydrogenApp.h"
#include "InstrumentRack.h"
#include "Skin.h"
#include "MainForm.h"
#include "PlayerControl.h"
#include "HelpBrowser.h"
#include "LadspaFXProperties.h"
#include "SongPropertiesDialog.h"
#include "UndoActions.h"

#include "MetroBlinker.h"
#include "Mixer/Mixer.h"
#include "InstrumentEditor/InstrumentEditorPanel.h"
#include "PatternEditor/PatternEditorPanel.h"
#include "SongEditor/SongEditor.h"
#include "SongEditor/SongEditorPanel.h"
#include "SoundLibrary/SoundLibraryPanel.h"
#include "SoundLibrary/SoundLibraryImportDialog.h"
#include "SoundLibrary/SoundLibrarySaveDialog.h"
#include "SoundLibrary/SoundLibraryExportDialog.h"
#include "PlaylistEditor/PlaylistDialog.h"

#include <QtGui>

#ifndef WIN32
	#include <sys/time.h>
        #include <sys/socket.h>
#endif

#ifdef LASH_SUPPORT
#include <lash-1.0/lash/lash.h>
#include <hydrogen/LashClient.h>
#endif

#include <memory>
#include <cassert>

using namespace std;
using namespace H2Core;

int MainForm::sigusr1Fd[2];

MainForm::MainForm( QApplication *app, const QString& songFilename )
 : QMainWindow( 0, 0 )
 , Object( "MainForm" )
{
	setMinimumSize( QSize( 1000, 600 ) );
	setWindowIcon( QPixmap( Skin::getImagePath() + "/icon16.png" ) );

    #ifndef WIN32
	if (::socketpair(AF_UNIX, SOCK_STREAM, 0, sigusr1Fd))
	   qFatal("Couldn't create HUP socketpair");
	snUsr1 = new QSocketNotifier(sigusr1Fd[1], QSocketNotifier::Read, this);
	connect(snUsr1, SIGNAL(activated(int)), this, SLOT( handleSigUsr1() ));
    #endif


	m_pQApp = app;

	m_pQApp->processEvents();

	// Load default song
	Song *song = NULL;
	if ( !songFilename.isEmpty() ) {
		song = Song::load( songFilename );
		if (song == NULL) {
			//QMessageBox::warning( this, "Hydrogen", trUtf8("Error loading song.") );
			song = Song::get_empty_song();
			song->set_filename( "" );
		}
	}
	else {
		Preferences *pref = Preferences::get_instance();
		bool restoreLastSong = pref->isRestoreLastSongEnabled();
		QString filename = pref->getLastSongFilename();
		if ( restoreLastSong && ( !filename.isEmpty() )) {
			song = Song::load( filename );
			if (song == NULL) {
				//QMessageBox::warning( this, "Hydrogen", trUtf8("Error restoring last song.") );
				song = Song::get_empty_song();
				song->set_filename( "" );
			}
		}
		else {
			song = Song::get_empty_song();
			song->set_filename( "" );
		}
	}

	h2app = new HydrogenApp( this, song );
	h2app->addEventListener( this );

	createMenuBar();

	h2app->setStatusBarMessage( trUtf8("Hydrogen Ready."), 10000 );

	initKeyInstMap();

	// we need to do all this to support the keyboard playing
	// for all the window modes
	h2app->getMixer()->installEventFilter (this);
	h2app->getPatternEditorPanel()->installEventFilter (this);
	h2app->getPatternEditorPanel()->getPianoRollEditor()->installEventFilter (this);
	h2app->getSongEditorPanel()->installEventFilter (this);
	h2app->getPlayerControl()->installEventFilter(this);
	InstrumentEditorPanel::get_instance()->installEventFilter(this);
	h2app->getAudioEngineInfoForm()->installEventFilter(this);
	h2app->getMetroBlinker()->installEventFilter(this);
//	h2app->getPlayListDialog()->installEventFilter(this);
	installEventFilter( this );

	showDevelWarning();

	connect( &m_autosaveTimer, SIGNAL(timeout()), this, SLOT(onAutoSaveTimer()));
	m_autosaveTimer.start( 60 * 1000 );


#ifdef LASH_SUPPORT

	if ( Preferences::get_instance()->useLash() ){
		LashClient* lashClient = LashClient::get_instance();
		if (lashClient->isConnected())
		{
			// send alsa client id now since it can only be sent
			// after the audio engine has been started.
			Preferences *pref = Preferences::get_instance();
			if ( pref->m_sMidiDriver == "ALSA" ) {
	//			infoLog("[LASH] Sending alsa seq id to LASH server");
				lashClient->sendAlsaClientId();
			}
			// start timer for polling lash events
			lashPollTimer = new QTimer(this);
			connect( lashPollTimer, SIGNAL( timeout() ), this, SLOT( onLashPollTimer() ) );
			lashPollTimer->start(500);
		}
	}
#endif

	
//playlist display timer
	QTimer *playlistDisplayTimer = new QTimer(this);
	connect( playlistDisplayTimer, SIGNAL( timeout() ), this, SLOT( onPlaylistDisplayTimer() ) );
	playlistDisplayTimer->start(30000);	// update player control at 
// ~ playlist display timer
	
//beatcouter
	Hydrogen::get_instance()->setBcOffsetAdjust();
// director
	EventQueue::get_instance()->push_event( EVENT_METRONOME, 1 );
	EventQueue::get_instance()->push_event( EVENT_METRONOME, 3 );

<<<<<<< HEAD
	undoView = new QUndoView(h2app->m_undoStack);
	undoView->setWindowTitle(tr("Command history"));
	undoView->setWindowIcon( QPixmap( Skin::getImagePath() + "/icon16.png" ) );
=======
	//restore last playlist
	if( Preferences::get_instance()->isRestoreLastPlaylistEnabled() ){
h2app->getPlayListDialog()->loadListByFileName(Preferences::get_instance()->getLastPlaylistFilename());
/*		LocalFileMng fileMng;
		int err = fileMng.loadPlayList( Preferences::get_instance()->getLastPlaylistFilename().toLocal8Bit().constData() );
		if ( err != 0 ) {
			_ERRORLOG( "Error loading the playlist" );
		}
		Playlist::get_instance()->setSelectedSongNr( 0 );
		Playlist::get_instance()->__playlistName = Preferences::get_instance()->getLastPlaylistFilename();
*/		
	}
>>>>>>> 206f43fa
}


MainForm::~MainForm()
{
	// remove the autosave file
	QFile file( getAutoSaveFilename() );
        file.remove();
	
	//if a playlist is used, we save the last playlist-path to hydrogen.conf
	Preferences::get_instance()->setLastPlaylistFilename( Playlist::get_instance()->__playlistName );

	if ( (Hydrogen::get_instance()->getState() == STATE_PLAYING) ) {
		Hydrogen::get_instance()->sequencer_stop();
	}

	// remove the autosave file
	m_autosaveTimer.stop();
	QFile autosaveFile( "hydrogen_autosave.h2song" );
	autosaveFile.remove();


	hide();

	if (h2app != NULL) {
		delete Playlist::get_instance();
		delete h2app;
		h2app = NULL;
	}

}

///
/// Create the menubar
///
void MainForm::createMenuBar()
{
	// menubar
	QMenuBar *m_pMenubar = new QMenuBar( this );
	setMenuBar( m_pMenubar );

	// FILE menu
	QMenu *m_pFileMenu = m_pMenubar->addMenu( trUtf8( "&Project" ) );

	m_pFileMenu->addAction( trUtf8( "&New" ), this, SLOT( action_file_new() ), QKeySequence( "Ctrl+N" ) );
	m_pFileMenu->addAction( trUtf8( "Show &info" ), this, SLOT( action_file_songProperties() ), QKeySequence( "" ) );

	m_pFileMenu->addSeparator();				// -----

	m_pFileMenu->addAction( trUtf8( "&Open" ), this, SLOT( action_file_open() ), QKeySequence( "Ctrl+O" ) );
	m_pFileMenu->addAction( trUtf8( "Open &Demo" ), this, SLOT( action_file_openDemo() ), QKeySequence( "Ctrl+D" ) );

	m_pRecentFilesMenu = m_pFileMenu->addMenu( trUtf8( "Open &recent" ) );

	m_pFileMenu->addSeparator();				// -----

	m_pFileMenu->addAction( trUtf8( "&Save" ), this, SLOT( action_file_save() ), QKeySequence( "Ctrl+S" ) );
	m_pFileMenu->addAction( trUtf8( "Save &as..." ), this, SLOT( action_file_save_as() ), QKeySequence( "Ctrl+Shift+S" ) );

	m_pFileMenu->addSeparator();				// -----

	m_pFileMenu->addAction ( trUtf8 ( "Open &Pattern" ), this, SLOT ( action_file_openPattern() ), QKeySequence ( "" ) );
	m_pFileMenu->addAction( trUtf8( "Expor&t pattern as..." ), this, SLOT( action_file_export_pattern_as() ), QKeySequence( "Ctrl+P" ) );

	m_pFileMenu->addSeparator();				// -----

	m_pFileMenu->addAction( trUtf8( "Export &MIDI file" ), this, SLOT( action_file_export_midi() ), QKeySequence( "Ctrl+M" ) );
	m_pFileMenu->addAction( trUtf8( "&Export song" ), this, SLOT( action_file_export() ), QKeySequence( "Ctrl+E" ) );


#ifndef Q_OS_MACX
	m_pFileMenu->addSeparator();				// -----

	m_pFileMenu->addAction( trUtf8("&Quit"), this, SLOT( action_file_exit() ), QKeySequence( "Ctrl+Q" ) );
#endif

	updateRecentUsedSongList();
	connect( m_pRecentFilesMenu, SIGNAL( triggered(QAction*) ), this, SLOT( action_file_open_recent(QAction*) ) );
	//~ FILE menu

	// Undo menu
	QMenu *m_pUndoMenu = m_pMenubar->addMenu( trUtf8( "U&ndo" ) );
	m_pUndoMenu->addAction( trUtf8( "Undo" ), this, SLOT( action_undo() ), QKeySequence( "Ctrl+Z" ) );
	m_pUndoMenu->addAction( trUtf8( "Redo" ), this, SLOT( action_redo() ), QKeySequence( "Shift+Ctrl+Z" ) );
	m_pUndoMenu->addAction( trUtf8( "Command history" ), this, SLOT( openUndoStack() ), QKeySequence( "" ) );

	// INSTRUMENTS MENU
	QMenu *m_pInstrumentsMenu = m_pMenubar->addMenu( trUtf8( "I&nstruments" ) );
	m_pInstrumentsMenu->addAction( trUtf8( "&Add instrument" ), this, SLOT( action_instruments_addInstrument() ), QKeySequence( "" ) );
	m_pInstrumentsMenu->addAction( trUtf8( "&Clear all" ), this, SLOT( action_instruments_clearAll() ), QKeySequence( "" ) );
	m_pInstrumentsMenu->addAction( trUtf8( "&Save library" ), this, SLOT( action_instruments_saveLibrary() ), QKeySequence( "" ) );
	m_pInstrumentsMenu->addAction( trUtf8( "&Export library" ), this, SLOT( action_instruments_exportLibrary() ), QKeySequence( "" ) );
	m_pInstrumentsMenu->addAction( trUtf8( "&Import library" ), this, SLOT( action_instruments_importLibrary() ), QKeySequence( "" ) );




	// Tools menu
	QMenu *m_pToolsMenu = m_pMenubar->addMenu( trUtf8( "&Tools" ));

//	if ( Preferences::get_instance()->getInterfaceMode() == Preferences::SINGLE_PANED ) {
//		m_pWindowMenu->addAction( trUtf8("Show song editor"), this, SLOT( action_window_showSongEditor() ), QKeySequence( "" ) );
//	}
	m_pToolsMenu->addAction( trUtf8("Playlist &editor"), this, SLOT( action_window_showPlaylistDialog() ), QKeySequence( "" ) );
	m_pToolsMenu->addAction( trUtf8("Director"), this, SLOT( action_window_show_MetronWidget() ), QKeySequence( "Alt+B" ) );

	m_pToolsMenu->addAction( trUtf8("&Mixer"), this, SLOT( action_window_showMixer() ), QKeySequence( "Alt+M" ) );

	m_pToolsMenu->addAction( trUtf8("&Instrument Rack"), this, SLOT( action_window_showDrumkitManagerPanel() ), QKeySequence( "Alt+I" ) );
	m_pToolsMenu->addAction( trUtf8("&Preferences"), this, SLOT( showPreferencesDialog() ), QKeySequence( "Alt+P" ) );

	//~ Tools menu

        Logger *l = Logger::get_instance();
        if ( l->get_log_level() == 15 ) {
		// DEBUG menu
		QMenu *m_pDebugMenu = m_pMenubar->addMenu( trUtf8("De&bug") );
		m_pDebugMenu->addAction( trUtf8( "Show &audio engine info" ), this, SLOT( action_debug_showAudioEngineInfo() ) );
		m_pDebugMenu->addAction( trUtf8( "Print Objects" ), this, SLOT( action_debug_printObjects() ) );
		//~ DEBUG menu
	}

	// INFO menu
	QMenu *m_pInfoMenu = m_pMenubar->addMenu( trUtf8( "&Info" ) );
	m_pInfoMenu->addAction( trUtf8("&User manual"), this, SLOT( showUserManual() ), QKeySequence( "Ctrl+?" ) );
	m_pInfoMenu->addSeparator();
	m_pInfoMenu->addAction( trUtf8("&About"), this, SLOT( action_help_about() ), QKeySequence( trUtf8("", "Info|About") ) );
	//~ INFO menu
}




void MainForm::onLashPollTimer()
{
#ifdef LASH_SUPPORT	
if ( Preferences::get_instance()->useLash() ){
	LashClient* client = LashClient::get_instance();
	
	if (!client->isConnected())
	{
		WARNINGLOG("[LASH] Not connected to server!");
		return;
	}
	
	bool keep_running = true;

	lash_event_t* event;

	string songFilename;
	QString filenameSong;
	Song *song = Hydrogen::get_instance()->getSong();
	// Extra parentheses for -Wparentheses
	while ( (event = client->getNextEvent()) ) {
		
		switch (lash_event_get_type(event)) {
			
			case LASH_Save_File:
		
				INFOLOG("[LASH] Save file");
			
				songFilename.append(lash_event_get_string(event));
				songFilename.append("/hydrogen.h2song"); 
				
				filenameSong = QString::fromLocal8Bit( songFilename.c_str() );
				song->set_filename( filenameSong );
				action_file_save();
			  
				client->sendEvent(LASH_Save_File);
			  
				break;
		
			case LASH_Restore_File:
		
				songFilename.append(lash_event_get_string(event));
				songFilename.append("/hydrogen.h2song"); 
				
				INFOLOG( QString("[LASH] Restore file: %1")
					 .arg( songFilename.c_str() ) );

				filenameSong = QString::fromLocal8Bit( songFilename.c_str() );
							 
				openSongFile( filenameSong );
			 
				client->sendEvent(LASH_Restore_File);
			 
				break;

			case LASH_Quit:
		
//				infoLog("[LASH] Quit!");
				keep_running = false;
				
				break;
		
			default:
				;
//				infoLog("[LASH] Got unknown event!");

		}

		lash_event_destroy(event);

	}

   if (!keep_running)
   {
	   lashPollTimer->stop();
	   action_file_exit();
   }
}
#endif
}


/// return true if the app needs to be closed.
bool MainForm::action_file_exit()
{
	bool proceed = handleUnsavedChanges();
	if(!proceed) {
		return false;
	}
	closeAll();
	return true;
}



void MainForm::action_file_new()
{
	if ( (Hydrogen::get_instance()->getState() == STATE_PLAYING) ) {
		Hydrogen::get_instance()->sequencer_stop();
	}

	bool proceed = handleUnsavedChanges();
	if(!proceed) {
		return;
	}

	h2app->m_undoStack->clear();
	Hydrogen::get_instance()->m_timelinevector.clear();
	Song * song = Song::get_empty_song();
	song->set_filename( "" );
	h2app->setSong(song);
 	Hydrogen::get_instance()->setSelectedPatternNumber( 0 );
	HydrogenApp::get_instance()->getInstrumentRack()->getSoundLibraryPanel()->update_background_color();
	HydrogenApp::get_instance()->getSongEditorPanel()->updatePositionRuler();
	Hydrogen::get_instance()->m_timelinetagvector.clear();
	EventQueue::get_instance()->push_event( EVENT_METRONOME, 2 );
	EventQueue::get_instance()->push_event( EVENT_METRONOME, 3 );
}



void MainForm::action_file_save_as()
{
	if ( (Hydrogen::get_instance()->getState() == STATE_PLAYING) ) {
		Hydrogen::get_instance()->sequencer_stop();
	}

        std::auto_ptr<QFileDialog> fd( new QFileDialog );
	fd->setFileMode( QFileDialog::AnyFile );
	fd->setFilter( trUtf8("Hydrogen Song (*.h2song)") );
        fd->setAcceptMode( QFileDialog::AcceptSave );
        fd->setWindowTitle( trUtf8( "Save song" ) );

	Song *song = Hydrogen::get_instance()->getSong();
	QString defaultFilename;
	QString lastFilename = song->get_filename();

	if ( lastFilename.isEmpty() ) {
		defaultFilename = Hydrogen::get_instance()->getSong()->__name;
		defaultFilename += ".h2song";
	}
	else {
		defaultFilename = lastFilename;
	}

	fd->selectFile( defaultFilename );

	QString filename;
	if (fd->exec() == QDialog::Accepted) {
		filename = fd->selectedFiles().first();
	}

	if ( !filename.isEmpty() ) {
		QString sNewFilename = filename;
		if ( sNewFilename.endsWith(".h2song") == false ) {
			filename += ".h2song";
		}

		song->set_filename(filename);
		action_file_save();
	}
	h2app->setScrollStatusBarMessage( trUtf8("Song saved as.") + QString(" Into: ") + defaultFilename, 2000 );
        h2app->setWindowTitle( filename );
}



void MainForm::action_file_save()
{
//	if ( ((Hydrogen::get_instance())->getState() == STATE_PLAYING) ) {
//		(Hydrogen::get_instance())->stop();
//	}

	Song *song = Hydrogen::get_instance()->getSong();
	QString filename = song->get_filename();

	if ( filename.isEmpty() ) {
		// just in case!
		return action_file_save_as();
	}

	LocalFileMng mng;
	bool saved = false;
	saved = song->save( filename );
	

	if(! saved) {
		QMessageBox::warning( this, "Hydrogen", trUtf8("Could not save song.") );
	} else {
		Preferences::get_instance()->setLastSongFilename( song->get_filename() );

		// add the new loaded song in the "last used song" vector
		Preferences *pPref = Preferences::get_instance();
		vector<QString> recentFiles = pPref->getRecentFiles();
		recentFiles.insert( recentFiles.begin(), filename );
		pPref->setRecentFiles( recentFiles );

		updateRecentUsedSongList();

		h2app->setScrollStatusBarMessage( trUtf8("Song saved.") + QString(" Into: ") + filename, 2000 );
	}
}




void MainForm::action_help_about() {
	//QWidget *parent = this;
//	if (workspace) {
//		parent = workspace;
//	}

	// show modal dialog
	AboutDialog *dialog = new AboutDialog( NULL );
	dialog->exec();
}




void MainForm::showUserManual()
{
	h2app->getHelpBrowser()->hide();
	h2app->getHelpBrowser()->show();
}


void MainForm::action_file_export_pattern_as()
{
	if ( ( Hydrogen::get_instance()->getState() == STATE_PLAYING ) )
	{
		Hydrogen::get_instance()->sequencer_stop();
	}

	Hydrogen *engine = Hydrogen::get_instance();
	int selectedpattern = engine->getSelectedPatternNumber();
	Song *song = engine->getSong();
	Pattern *pat = song->get_pattern_list()->get ( selectedpattern );

	Instrument *instr = song->get_instrument_list()->get ( 0 );
	assert ( instr );

	QDir dir  = Preferences::get_instance()->__lastspatternDirectory;


	std::auto_ptr<QFileDialog> fd( new QFileDialog );
	fd->setFileMode ( QFileDialog::AnyFile );
	fd->setFilter ( trUtf8 ( "Hydrogen Pattern (*.h2pattern)" ) );
	fd->setAcceptMode ( QFileDialog::AcceptSave );
        fd->setWindowTitle ( trUtf8 ( "Save Pattern as ..." ) );
	fd->setDirectory ( dir );



	QString defaultPatternname = QString ( pat->get_name() );

	fd->selectFile ( defaultPatternname );

	LocalFileMng fileMng;
	QString filename;
	if ( fd->exec() == QDialog::Accepted )
	{
		filename = fd->selectedFiles().first();
		QString tmpfilename = filename;
		QString toremove = tmpfilename.section( '/', -1 ); 
		QString newdatapath =  tmpfilename.replace( toremove, "" );
		Preferences::get_instance()->__lastspatternDirectory = newdatapath;
	}

	if ( !filename.isEmpty() )
	{
		QString sNewFilename = filename;
		if(sNewFilename.endsWith( ".h2pattern" ) ){
			sNewFilename += "";
		}
		else{
			sNewFilename += ".h2pattern";
		}
		QString patternname = sNewFilename;
		QString realpatternname = filename;
		QString realname = realpatternname.mid( realpatternname.lastIndexOf( "/" ) + 1 );
		if ( realname.endsWith( ".h2pattern" ) )
			realname.replace( ".h2pattern", "" );
		pat->set_name(realname);
		HydrogenApp::get_instance()->getSongEditorPanel()->updateAll();
		int err = fileMng.savePattern ( song , selectedpattern, patternname, realname, 2 );
		if ( err != 0 )
		{
			QMessageBox::warning( this, "Hydrogen", trUtf8("Could not export pattern.") );
			_ERRORLOG ( "Error saving the pattern" );
			QMessageBox::warning( this, "Hydrogen", trUtf8("Could not export pattern.") ); 
		}
	}
	h2app->setStatusBarMessage ( trUtf8 ( "Pattern saved." ), 10000 );
	
	//update SoundlibraryPanel
	HydrogenApp::get_instance()->getInstrumentRack()->getSoundLibraryPanel()->test_expandedItems();
	HydrogenApp::get_instance()->getInstrumentRack()->getSoundLibraryPanel()->updateDrumkitList();
}



void MainForm::action_file_open() {
	if ( ((Hydrogen::get_instance())->getState() == STATE_PLAYING) ) {
		Hydrogen::get_instance()->sequencer_stop();
	}

	bool proceed = handleUnsavedChanges();
	if(!proceed) {
		return;
	}

	static QString lastUsedDir = Preferences::get_instance()->getDataDirectory() + "/songs";
	
	std::auto_ptr<QFileDialog> fd( new QFileDialog );
	fd->setFileMode(QFileDialog::ExistingFile);
	fd->setFilter( trUtf8("Hydrogen Song (*.h2song)") );
	fd->setDirectory( lastUsedDir );

        fd->setWindowTitle( trUtf8( "Open song" ) );

	/// \todo impostare il preview
	/*
	fd->setContentsPreviewEnabled( TRUE );
	fd->setContentsPreview( "uno", "due" );
	fd->setPreviewMode( QFileDialog::Contents );
	*/

	QString filename;
	if (fd->exec() == QDialog::Accepted) {
		filename = fd->selectedFiles().first();
		lastUsedDir = fd->directory().absolutePath();
	}


	if ( !filename.isEmpty() ) {
		openSongFile( filename );
	}

	HydrogenApp::get_instance()->getInstrumentRack()->getSoundLibraryPanel()->update_background_color();
}


void MainForm::action_file_openPattern()
{

	Hydrogen *engine = Hydrogen::get_instance();
	Song *song = engine->getSong();
	PatternList *pPatternList = song->get_pattern_list();

	Instrument *instr = song->get_instrument_list()->get ( 0 );
	assert ( instr );

	QDir dirPattern( Preferences::get_instance()->getDataDirectory() + "/patterns" );
	std::auto_ptr<QFileDialog> fd( new QFileDialog );
	fd->setFileMode ( QFileDialog::ExistingFile );
	fd->setFilter ( trUtf8 ( "Hydrogen Pattern (*.h2pattern)" ) );
	fd->setDirectory ( dirPattern );

	fd->setWindowTitle ( trUtf8 ( "Open Pattern" ) );


	QString filename;
	if ( fd->exec() == QDialog::Accepted )
	{
		filename = fd->selectedFiles().first();
	}
	QString patternname = filename;


	LocalFileMng mng;
	LocalFileMng fileMng;
	Pattern* err = fileMng.loadPattern ( patternname );
	if ( err == 0 )
	{
		_ERRORLOG( "Error loading the pattern" );
		_ERRORLOG( patternname );
	}
	else
	{
		H2Core::Pattern *pNewPattern = err;
		pPatternList->add ( pNewPattern );
		song->__is_modified = true;
	}

	HydrogenApp::get_instance()->getSongEditorPanel()->updateAll();
}

/// \todo parametrizzare il metodo action_file_open ed eliminare il seguente...
void MainForm::action_file_openDemo()
{
	if ( (Hydrogen::get_instance()->getState() == STATE_PLAYING) ) {
		Hydrogen::get_instance()->sequencer_stop();
	}

	bool proceed = handleUnsavedChanges();
	if(!proceed) {
		return;
	}
	
	h2app->m_undoStack->clear();
	std::auto_ptr<QFileDialog> fd( new QFileDialog );
	fd->setFileMode(QFileDialog::ExistingFile);
	fd->setFilter( trUtf8("Hydrogen Song (*.h2song)") );

	fd->setWindowTitle( trUtf8( "Open song" ) );
//	fd->setIcon( QPixmap( Skin::getImagePath() + "/icon16.png" ) );

	/// \todo impostare il preview
	/*
	fd->setContentsPreviewEnabled( TRUE );
	fd->setContentsPreview( "uno", "due" );
	fd->setPreviewMode( QFileDialog::Contents );
	*/
	fd->setDirectory( QString( Preferences::get_instance()->getDemoPath() ) );


	QString filename;
	if (fd->exec() == QDialog::Accepted) {
		filename = fd->selectedFiles().first();
	}


	if ( !filename.isEmpty() ) {
		openSongFile( filename );
		Hydrogen::get_instance()->getSong()->set_filename( "" );
	}
}



void MainForm::showPreferencesDialog()
{
	if ( (Hydrogen::get_instance()->getState() == STATE_PLAYING) ) {
		Hydrogen::get_instance()->sequencer_stop();
	}

	h2app->showPreferencesDialog();
}



void MainForm::action_window_showPlaylistDialog()
{
	h2app->showPlaylistDialog();	
}

void MainForm::action_window_show_MetronWidget()
{

	h2app->showMetroBlinker();
}

void MainForm::action_window_showMixer()
{
	bool isVisible = HydrogenApp::get_instance()->getMixer()->isVisible();
	h2app->showMixer( !isVisible );
}



void MainForm::action_debug_showAudioEngineInfo()
{
	h2app->showAudioEngineInfoForm();
}



///
/// Shows the song editor
///
void MainForm::action_window_showSongEditor()
{
	bool isVisible = h2app->getSongEditorPanel()->isVisible();
	h2app->getSongEditorPanel()->setHidden( isVisible );
}



void MainForm::action_instruments_addInstrument()
{
	SE_mainMenuAddInstrumentAction *action = new SE_mainMenuAddInstrumentAction();
	HydrogenApp::get_instance()->m_undoStack->push( action );
}



void MainForm::action_instruments_clearAll()
{
	switch(
	       QMessageBox::information( this,
					 "Hydrogen",
					 trUtf8("Clear all instruments?"),
					 trUtf8("Ok"),
					 trUtf8("Cancel"),
					 0,      // Enter == button 0
					 1 )) { // Escape == button 2
	case 0:
	  // ok btn pressed
	  break;
	case 1:
	  // cancel btn pressed
	  return;
	}

	// Remove all layers
	AudioEngine::get_instance()->lock( RIGHT_HERE );
	Song *pSong = Hydrogen::get_instance()->getSong();
	InstrumentList* pList = pSong->get_instrument_list();
	for (uint i = 0; i < pList->get_size(); i++) {
		Instrument* pInstr = pList->get( i );
		pInstr->set_name( (QString( trUtf8( "Instrument %1" ) ).arg( i + 1 )) );
		// remove all layers
		for ( int nLayer = 0; nLayer < MAX_LAYERS; nLayer++ ) {
			InstrumentLayer* pLayer = pInstr->get_layer( nLayer );
			delete pLayer;
			pInstr->set_layer( NULL, nLayer );
		}
	}
	AudioEngine::get_instance()->unlock();
	EventQueue::get_instance()->push_event( EVENT_SELECTED_INSTRUMENT_CHANGED, -1 );
}



void MainForm::action_instruments_exportLibrary()
{
        SoundLibraryExportDialog exportDialog( this );
 	exportDialog.exec();
}




void MainForm::action_instruments_importLibrary()
{
	SoundLibraryImportDialog dialog( this );
	dialog.exec();
}



void MainForm::action_instruments_saveLibrary()
{
	SoundLibrarySaveDialog dialog( this );
	dialog.exec();
	HydrogenApp::get_instance()->getInstrumentRack()->getSoundLibraryPanel()->test_expandedItems();
	HydrogenApp::get_instance()->getInstrumentRack()->getSoundLibraryPanel()->updateDrumkitList();
}







///
/// Window close event
///
void MainForm::closeEvent( QCloseEvent* ev )
{
	if ( action_file_exit() == false ) {
		// don't close!!!
		ev->ignore();
		return;
	}

	ev->accept();
}



void MainForm::action_file_export() {
	if ( (Hydrogen::get_instance()->getState() == STATE_PLAYING) ) {
		Hydrogen::get_instance()->sequencer_stop();
	}

	ExportSongDialog *dialog = new ExportSongDialog(this);
	dialog->exec();
	delete dialog;
}



void MainForm::action_window_showDrumkitManagerPanel()
{
	InstrumentRack *pPanel = HydrogenApp::get_instance()->getInstrumentRack();
	pPanel->setHidden( pPanel->isVisible() );
}




void MainForm::closeAll() {
	// save window properties in the preferences files
	Preferences *pref = Preferences::get_instance();

	// mainform
	WindowProperties mainFormProp;
	mainFormProp.x = x();
	mainFormProp.y = y();
	mainFormProp.height = height();
	mainFormProp.width = width();
	pref->setMainFormProperties( mainFormProp );

	// Save mixer properties
	WindowProperties mixerProp;
	mixerProp.x = h2app->getMixer()->x();
	mixerProp.y = h2app->getMixer()->y();
	mixerProp.width = h2app->getMixer()->width();
	mixerProp.height = h2app->getMixer()->height();
	mixerProp.visible = h2app->getMixer()->isVisible();
	pref->setMixerProperties( mixerProp );

	// save pattern editor properties
	WindowProperties patternEditorProp;
	patternEditorProp.x = h2app->getPatternEditorPanel()->x();
	patternEditorProp.y = h2app->getPatternEditorPanel()->y();
	patternEditorProp.width = h2app->getPatternEditorPanel()->width();
	patternEditorProp.height = h2app->getPatternEditorPanel()->height();
	patternEditorProp.visible = h2app->getPatternEditorPanel()->isVisible();
	pref->setPatternEditorProperties( patternEditorProp );

	// save song editor properties
	WindowProperties songEditorProp;
	songEditorProp.x = h2app->getSongEditorPanel()->x();
	songEditorProp.y = h2app->getSongEditorPanel()->y();
	songEditorProp.width = h2app->getSongEditorPanel()->width();
	songEditorProp.height = h2app->getSongEditorPanel()->height();

	QSize size = h2app->getSongEditorPanel()->frameSize();
	songEditorProp.visible = h2app->getSongEditorPanel()->isVisible();
	pref->setSongEditorProperties( songEditorProp );


	// save audio engine info properties
	WindowProperties audioEngineInfoProp;
	audioEngineInfoProp.x = h2app->getAudioEngineInfoForm()->x();
	audioEngineInfoProp.y = h2app->getAudioEngineInfoForm()->y();
	audioEngineInfoProp.visible = h2app->getAudioEngineInfoForm()->isVisible();
	pref->setAudioEngineInfoProperties( audioEngineInfoProp );


#ifdef LADSPA_SUPPORT
	// save LADSPA FX window properties
	for (uint nFX = 0; nFX < MAX_FX; nFX++) {
		WindowProperties prop;
		prop.x = h2app->getLadspaFXProperties(nFX)->x();
		prop.y = h2app->getLadspaFXProperties(nFX)->y();
		prop.visible= h2app->getLadspaFXProperties(nFX)->isVisible();
		pref->setLadspaProperties(nFX, prop);
	}
#endif

	m_pQApp->quit();
}



// keybindings..

void MainForm::onPlayStopAccelEvent()
{
	int nState = Hydrogen::get_instance()->getState();
	switch (nState) {
		case STATE_READY:
			Hydrogen::get_instance()->sequencer_play();
			break;

		case STATE_PLAYING:
			Hydrogen::get_instance()->sequencer_stop();
			break;

		default:
			ERRORLOG( "[MainForm::onPlayStopAccelEvent()] Unhandled case." );
	}
}



void MainForm::onRestartAccelEvent()
{
	Hydrogen* pEngine = Hydrogen::get_instance();
	pEngine->setPatternPos( 0 );
}



void MainForm::onBPMPlusAccelEvent()
{
	Hydrogen* pEngine = Hydrogen::get_instance();
	AudioEngine::get_instance()->lock( RIGHT_HERE );

	Song* pSong = pEngine->getSong();
	if (pSong->__bpm  < 300) {
		pEngine->setBPM( pSong->__bpm + 0.1 );
	}
	AudioEngine::get_instance()->unlock();
}



void MainForm::onBPMMinusAccelEvent()
{
	Hydrogen* pEngine = Hydrogen::get_instance();
	AudioEngine::get_instance()->lock( RIGHT_HERE );

	Song* pSong = pEngine->getSong();
	if (pSong->__bpm > 40 ) {
		pEngine->setBPM( pSong->__bpm - 0.1 );
	}
	AudioEngine::get_instance()->unlock();
}



void MainForm::onSaveAsAccelEvent()
{
	action_file_save_as();
}



void MainForm::onSaveAccelEvent()
{
	action_file_save();
}



void MainForm::onOpenAccelEvent()
{
	action_file_open();
}



void MainForm::updateRecentUsedSongList()
{
	m_pRecentFilesMenu->clear();

	Preferences *pPref = Preferences::get_instance();
	vector<QString> recentUsedSongs = pPref->getRecentFiles();

	QString sFilename;

	for ( uint i = 0; i < recentUsedSongs.size(); ++i ) {
		sFilename = recentUsedSongs[ i ];

		if ( !sFilename.isEmpty() ) {
			QAction *pAction = new QAction( this  );
			pAction->setText( sFilename );
			m_pRecentFilesMenu->addAction( pAction );
		}
	}
}



void MainForm::action_file_open_recent(QAction *pAction)
{
//	INFOLOG( pAction->text() );
	openSongFile( pAction->text() );
}



void MainForm::openSongFile( const QString& sFilename )
{
 	Hydrogen *engine = Hydrogen::get_instance();
	if ( engine->getState() == STATE_PLAYING ) {
                engine->sequencer_stop();
	}

	engine->m_timelinetagvector.clear();

	h2app->closeFXProperties();
	LocalFileMng mng;
	Song *pSong = Song::load( sFilename );
	if ( pSong == NULL ) {
		QMessageBox::information( this, "Hydrogen", trUtf8("Error loading song.") );
		return;
	}
	h2app->m_undoStack->clear();

	// add the new loaded song in the "last used song" vector
	Preferences *pPref = Preferences::get_instance();
	vector<QString> recentFiles = pPref->getRecentFiles();
	recentFiles.insert( recentFiles.begin(), sFilename );
	pPref->setRecentFiles( recentFiles );

	h2app->setSong( pSong );

	updateRecentUsedSongList();
	engine->setSelectedPatternNumber( 0 );
	HydrogenApp::get_instance()->getSongEditorPanel()->updatePositionRuler();
//	EventQueue::get_instance()->push_event( EVENT_METRONOME, 1 );
	EventQueue::get_instance()->push_event( EVENT_METRONOME, 3 );
}



void MainForm::initKeyInstMap()
{

	QString loc = QLocale::system().name();
	int instr = 0;

///POSIX Locale
//locale for keyboardlayout QWERTZ
// de_DE, de_AT, de_LU, de_CH, de

//locale for keyboardlayout AZERTY
// fr_BE, fr_CA, fr_FR, fr_LU, fr_CH

//locale for keyboardlayout QWERTY
// en_GB, en_US, en_ZA, usw.

	if ( loc.contains( "de" ) || loc.contains( "DE" )){ ///QWERTZ
		keycodeInstrumentMap[Qt::Key_Y] = instr++;
		keycodeInstrumentMap[Qt::Key_S] = instr++;
		keycodeInstrumentMap[Qt::Key_X] = instr++;
		keycodeInstrumentMap[Qt::Key_D] = instr++;
		keycodeInstrumentMap[Qt::Key_C] = instr++;
		keycodeInstrumentMap[Qt::Key_V] = instr++;
		keycodeInstrumentMap[Qt::Key_G] = instr++;
		keycodeInstrumentMap[Qt::Key_B] = instr++;
		keycodeInstrumentMap[Qt::Key_H] = instr++;
		keycodeInstrumentMap[Qt::Key_N] = instr++;
		keycodeInstrumentMap[Qt::Key_J] = instr++;
		keycodeInstrumentMap[Qt::Key_M] = instr++;
	
		keycodeInstrumentMap[Qt::Key_Q] = instr++;
		keycodeInstrumentMap[Qt::Key_2] = instr++;
		keycodeInstrumentMap[Qt::Key_W] = instr++;
		keycodeInstrumentMap[Qt::Key_3] = instr++;
		keycodeInstrumentMap[Qt::Key_E] = instr++;
		keycodeInstrumentMap[Qt::Key_R] = instr++;
		keycodeInstrumentMap[Qt::Key_5] = instr++;
		keycodeInstrumentMap[Qt::Key_T] = instr++;
		keycodeInstrumentMap[Qt::Key_6] = instr++;
		keycodeInstrumentMap[Qt::Key_Z] = instr++;
		keycodeInstrumentMap[Qt::Key_7] = instr++;
		keycodeInstrumentMap[Qt::Key_U] = instr++;
	}
	else if ( loc.contains( "fr" ) || loc.contains( "FR" )){ ///AZERTY
		keycodeInstrumentMap[Qt::Key_W] = instr++;
		keycodeInstrumentMap[Qt::Key_S] = instr++;
		keycodeInstrumentMap[Qt::Key_X] = instr++;
		keycodeInstrumentMap[Qt::Key_D] = instr++;
		keycodeInstrumentMap[Qt::Key_C] = instr++;
		keycodeInstrumentMap[Qt::Key_V] = instr++;
		keycodeInstrumentMap[Qt::Key_G] = instr++;
		keycodeInstrumentMap[Qt::Key_B] = instr++;
		keycodeInstrumentMap[Qt::Key_H] = instr++;
		keycodeInstrumentMap[Qt::Key_N] = instr++;
		keycodeInstrumentMap[Qt::Key_J] = instr++;
		keycodeInstrumentMap[Qt::Key_Question] = instr++;
	
		keycodeInstrumentMap[Qt::Key_A] = instr++;
		keycodeInstrumentMap[Qt::Key_2] = instr++;
		keycodeInstrumentMap[Qt::Key_Z] = instr++;
		keycodeInstrumentMap[Qt::Key_3] = instr++;
		keycodeInstrumentMap[Qt::Key_E] = instr++;
		keycodeInstrumentMap[Qt::Key_R] = instr++;
		keycodeInstrumentMap[Qt::Key_5] = instr++;
		keycodeInstrumentMap[Qt::Key_T] = instr++;
		keycodeInstrumentMap[Qt::Key_6] = instr++;
		keycodeInstrumentMap[Qt::Key_Y] = instr++;
		keycodeInstrumentMap[Qt::Key_7] = instr++;
		keycodeInstrumentMap[Qt::Key_U] = instr++;
	}else
	{ /// default QWERTY
		keycodeInstrumentMap[Qt::Key_Z] = instr++;
		keycodeInstrumentMap[Qt::Key_S] = instr++;
		keycodeInstrumentMap[Qt::Key_X] = instr++;
		keycodeInstrumentMap[Qt::Key_D] = instr++;
		keycodeInstrumentMap[Qt::Key_C] = instr++;
		keycodeInstrumentMap[Qt::Key_V] = instr++;
		keycodeInstrumentMap[Qt::Key_G] = instr++;
		keycodeInstrumentMap[Qt::Key_B] = instr++;
		keycodeInstrumentMap[Qt::Key_H] = instr++;
		keycodeInstrumentMap[Qt::Key_N] = instr++;
		keycodeInstrumentMap[Qt::Key_J] = instr++;
		keycodeInstrumentMap[Qt::Key_M] = instr++;
	
		keycodeInstrumentMap[Qt::Key_Q] = instr++;
		keycodeInstrumentMap[Qt::Key_2] = instr++;
		keycodeInstrumentMap[Qt::Key_W] = instr++;
		keycodeInstrumentMap[Qt::Key_3] = instr++;
		keycodeInstrumentMap[Qt::Key_E] = instr++;
		keycodeInstrumentMap[Qt::Key_R] = instr++;
		keycodeInstrumentMap[Qt::Key_5] = instr++;
		keycodeInstrumentMap[Qt::Key_T] = instr++;
		keycodeInstrumentMap[Qt::Key_6] = instr++;
		keycodeInstrumentMap[Qt::Key_Y] = instr++;
		keycodeInstrumentMap[Qt::Key_7] = instr++;
		keycodeInstrumentMap[Qt::Key_U] = instr++;
	}

	/*
	// QWERTY etc.... rows of the keyboard
	keycodeInstrumentMap[Qt::Key_Q] = instr++;
	keycodeInstrumentMap[Qt::Key_W] = instr++;
	keycodeInstrumentMap[Qt::Key_E] = instr++;
	keycodeInstrumentMap[Qt::Key_R] = instr++;
	keycodeInstrumentMap[Qt::Key_T] = instr++;
	keycodeInstrumentMap[Qt::Key_Y] = instr++;
	keycodeInstrumentMap[Qt::Key_U] = instr++;
	keycodeInstrumentMap[Qt::Key_I] = instr++;
	keycodeInstrumentMap[Qt::Key_O] = instr++;
	keycodeInstrumentMap[Qt::Key_P] = instr++;
	keycodeInstrumentMap[Qt::Key_BracketLeft] = instr++;
	keycodeInstrumentMap[Qt::Key_BracketRight] = instr++;
	keycodeInstrumentMap[Qt::Key_A] = instr++;
	keycodeInstrumentMap[Qt::Key_S] = instr++;
	keycodeInstrumentMap[Qt::Key_D] = instr++;
	keycodeInstrumentMap[Qt::Key_F] = instr++;
	keycodeInstrumentMap[Qt::Key_G] = instr++;
	keycodeInstrumentMap[Qt::Key_H] = instr++;
	keycodeInstrumentMap[Qt::Key_J] = instr++;
	keycodeInstrumentMap[Qt::Key_K] = instr++;
	keycodeInstrumentMap[Qt::Key_L] = instr++;
	keycodeInstrumentMap[Qt::Key_Semicolon] = instr++;
	keycodeInstrumentMap[Qt::Key_Apostrophe] = instr++;
	keycodeInstrumentMap[Qt::Key_Z] = instr++;
	keycodeInstrumentMap[Qt::Key_X] = instr++;
	keycodeInstrumentMap[Qt::Key_C] = instr++;
	keycodeInstrumentMap[Qt::Key_V] = instr++;
	keycodeInstrumentMap[Qt::Key_B] = instr++;
	keycodeInstrumentMap[Qt::Key_N] = instr++;
	keycodeInstrumentMap[Qt::Key_M] = instr++;
	keycodeInstrumentMap[Qt::Key_Comma] = instr++;
	keycodeInstrumentMap[Qt::Key_Period] = instr++;
*/
}



bool MainForm::eventFilter( QObject *o, QEvent *e )
{
	UNUSED( o );

	if ( e->type() == QEvent::KeyPress) {
		// special processing for key press
		QKeyEvent *k = (QKeyEvent *)e;

		// qDebug( "Got key press for instrument '%c'", k->ascii() );
		int songnumber = 0;

		switch (k->key()) {
			case Qt::Key_Space:
				onPlayStopAccelEvent();
				return TRUE; // eat event


			case Qt::Key_Comma:
				Hydrogen::get_instance()->handleBeatCounter();
				return TRUE; // eat even
				break;

			case Qt::Key_Backspace:
				onRestartAccelEvent();
				return TRUE; // eat event
				break;

			case Qt::Key_Plus:
				onBPMPlusAccelEvent();
				return TRUE; // eat event
				break;

			case Qt::Key_Minus:
				onBPMMinusAccelEvent();
				return TRUE; // eat event
				break;

			case Qt::Key_Backslash:
				Hydrogen::get_instance()->onTapTempoAccelEvent();
				return TRUE; // eat event
				break;

			case  Qt::Key_S | Qt::CTRL:
				onSaveAccelEvent();
				return TRUE;
				break;
			
			case  Qt::Key_F5 :
				if( Hydrogen::get_instance()->m_PlayList.size() == 0)
					break;
				Playlist::get_instance()->setPrevSongPlaylist();
				songnumber = Playlist::get_instance()->getActiveSongNumber();
				HydrogenApp::get_instance()->setScrollStatusBarMessage( trUtf8( "Playlist: Set song No. %1" ).arg( songnumber +1 ), 5000 );
				return TRUE;
				break;

			case  Qt::Key_F6 :
				if( Hydrogen::get_instance()->m_PlayList.size() == 0)
					break;
				Playlist::get_instance()->setNextSongPlaylist();
				songnumber = Playlist::get_instance()->getActiveSongNumber();
				HydrogenApp::get_instance()->setScrollStatusBarMessage( trUtf8( "Playlist: Set song No. %1" ).arg( songnumber +1 ), 5000 );
				return TRUE;
				break;

			case  Qt::Key_F12 : //panic button stop all playing notes
				Hydrogen::get_instance()->__panic();
//				QMessageBox::information( this, "Hydrogen", trUtf8( "Panic" ) );
				return TRUE;
				break;

			case  Qt::Key_F9 : // Qt::Key_Left do not work. Some ideas ?
				Hydrogen::get_instance()->setPatternPos( Hydrogen::get_instance()->getPatternPos() - 1 );
				return TRUE;
				break;

			case  Qt::Key_F10 : // Qt::Key_Right do not work. Some ideas ?
				Hydrogen::get_instance()->setPatternPos( Hydrogen::get_instance()->getPatternPos() + 1 );
				return TRUE;
				break;
			
			case Qt::Key_L :
				Hydrogen::get_instance()->togglePlaysSelected();
				QString msg = Preferences::get_instance()->patternModePlaysSelected() ? "Single pattern mode" : "Stacked pattern mode";
				HydrogenApp::get_instance()->setStatusBarMessage( msg, 5000 );
				HydrogenApp::get_instance()->getSongEditorPanel()->setModeActionBtn( Preferences::get_instance()->patternModePlaysSelected() );
				HydrogenApp::get_instance()->getSongEditorPanel()->updateAll();
				
				return TRUE;
			
		// 	QAccel *a = new QAccel( this );
// 	a->connectItem( a->insertItem(Key_S + CTRL), this, SLOT( onSaveAccelEvent() ) );
// 	a->connectItem( a->insertItem(Key_O + CTRL), this, SLOT( onOpenAccelEvent() ) );

		}

		// virtual keyboard handling
		map<int,int>::iterator found = keycodeInstrumentMap.find ( k->key() );
		if (found != keycodeInstrumentMap.end()) {
//			INFOLOG( "[eventFilter] virtual keyboard event" );
			// insert note at the current column in time
			// if event recording enabled
			int row = (*found).second;
			Hydrogen* engine = Hydrogen::get_instance();

			float velocity = 0.8;
			float pan_L = 1.0;
			float pan_R = 1.0;

			engine->addRealtimeNote (row, velocity, pan_L, pan_R, NULL, NULL, NULL , row + 36);

			return TRUE; // eat event
		}
		else {
			return FALSE; // let it go
		}
        }
	else {
		return FALSE; // standard event processing
        }
}





/// print the object map
void MainForm::action_debug_printObjects()
{
	INFOLOG( "[action_debug_printObjects]" );
	Object::print_object_map();
}






void MainForm::action_file_export_midi()
{
	if ( ((Hydrogen::get_instance())->getState() == STATE_PLAYING) ) {
		Hydrogen::get_instance()->sequencer_stop();
	}

	std::auto_ptr<QFileDialog> fd( new QFileDialog );
	fd->setFileMode(QFileDialog::AnyFile);
	fd->setFilter( trUtf8("Midi file (*.mid)") );
	fd->setDirectory( QDir::homePath() );
	fd->setWindowTitle( trUtf8( "Export MIDI file" ) );
	fd->setAcceptMode( QFileDialog::AcceptSave );
//	fd->setIcon( QPixmap( Skin::getImagePath() + "/icon16.png" ) );

	QString sFilename;
	if ( fd->exec() == QDialog::Accepted ) {
		sFilename = fd->selectedFiles().first();
	}

	if ( !sFilename.isEmpty() ) {
		if ( sFilename.endsWith(".mid") == false ) {
			sFilename += ".mid";
		}

		Song *pSong = Hydrogen::get_instance()->getSong();

		// create the Standard Midi File object
		SMFWriter *pSmfWriter = new SMFWriter();
		pSmfWriter->save( sFilename, pSong );

		delete pSmfWriter;
	}
}



void MainForm::errorEvent( int nErrorCode )
{
	//ERRORLOG( "[errorEvent]" );

	QString msg;
	switch (nErrorCode) {
		case Hydrogen::UNKNOWN_DRIVER:
			msg = trUtf8( "Unknown audio driver" );
			break;

		case Hydrogen::ERROR_STARTING_DRIVER:
			msg = trUtf8( "Error starting audio driver" );
			break;

		case Hydrogen::JACK_SERVER_SHUTDOWN:
			msg = trUtf8( "Jack driver: server shutdown" );
			break;

		case Hydrogen::JACK_CANNOT_ACTIVATE_CLIENT:
			msg = trUtf8( "Jack driver: cannot activate client" );
			break;

		case Hydrogen::JACK_CANNOT_CONNECT_OUTPUT_PORT:
			msg = trUtf8( "Jack driver: cannot connect output port" );
			break;

		case Hydrogen::JACK_ERROR_IN_PORT_REGISTER:
			msg = trUtf8( "Jack driver: error in port register" );
			break;

		default:
			msg = QString( trUtf8( "Unknown error %1" ) ).arg( nErrorCode );
	}
	QMessageBox::information( this, "Hydrogen", msg );
}


void MainForm::action_file_songProperties()
{
	SongPropertiesDialog *pDialog = new SongPropertiesDialog( this );
	if ( pDialog->exec() == QDialog::Accepted ) {
		Hydrogen::get_instance()->getSong()->__is_modified = true;
	}
	delete pDialog;
}


void MainForm::action_window_showPatternEditor()
{
	bool isVisible = HydrogenApp::get_instance()->getPatternEditorPanel()->isVisible();
	HydrogenApp::get_instance()->getPatternEditorPanel()->setHidden( isVisible );
}


void MainForm::showDevelWarning()
{

	//set this to 'false' for the case that you want to make a release..
	if ( true ) {
                Preferences *pref = Preferences::get_instance();
                bool isDevelWarningEnabled = pref->getShowDevelWarning();
                if(isDevelWarningEnabled) {

                        QString msg = trUtf8( "You're using a development version of Hydrogen, please help us reporting bugs or suggestions in the hydrogen-devel mailing list.<br><br>Thank you!" );
                        QMessageBox develMessageBox( this );
                        develMessageBox.setText( msg );
                        develMessageBox.addButton( QMessageBox::Ok );
                        develMessageBox.addButton( trUtf8( "Don't show this message anymore" ) , QMessageBox::AcceptRole );

                        if( develMessageBox.exec() == 0 ){
                                //don't show warning again
                                pref->setShowDevelWarning( false );
                        }
          }


        }
}



QString MainForm::getAutoSaveFilename()
{
	Song *pSong = Hydrogen::get_instance()->getSong();
	assert( pSong );
	QString sOldFilename = pSong->get_filename();
	QString newName = "autosave.h2song";

	if ( !sOldFilename.isEmpty() ) {
		newName = sOldFilename.left( sOldFilename.length() - 7 ) + ".autosave.h2song";
	}

	return newName;
}



void MainForm::onAutoSaveTimer()
{
	//INFOLOG( "[onAutoSaveTimer]" );
	Song *pSong = Hydrogen::get_instance()->getSong();
	assert( pSong );
	QString sOldFilename = pSong->get_filename();

	pSong->save( getAutoSaveFilename() );

	pSong->set_filename(sOldFilename);

/*
	Song *pSong = h2app->getSong();
	if (pSong->getFilename() == "") {
		pSong->save( "autosave.h2song" );
		return;
	}

	action_file_save();
*/
}


void MainForm::onPlaylistDisplayTimer()
{
	if( Hydrogen::get_instance()->m_PlayList.size() == 0)
		return;
	int songnumber = Playlist::get_instance()->getActiveSongNumber();
	QString songname;
	if ( songnumber == -1 )
			return;

	if ( Hydrogen::get_instance()->getSong()->__name == "Untitled Song" ){
		songname = Hydrogen::get_instance()->getSong()->get_filename(); 
	}else
	{
		songname = Hydrogen::get_instance()->getSong()->__name;
	}
	QString message = (trUtf8("Playlist: Song No. %1").arg( songnumber + 1)) + QString("  ---  Songname: ") + songname + QString("  ---  Author: ") + Hydrogen::get_instance()->getSong()->__author;
	HydrogenApp::get_instance()->setScrollStatusBarMessage( message, 2000 );
}

// Returns true if unsaved changes are successfully handled (saved, discarded, etc.)
// Returns false if not (i.e. Cancel)
bool MainForm::handleUnsavedChanges()
{
	bool done = false;
	bool rv = true;
	while ( !done && Hydrogen::get_instance()->getSong()->__is_modified ) {
		switch(
				QMessageBox::information( this, "Hydrogen",
						trUtf8("\nThe document contains unsaved changes.\n"
						"Do you want to save the changes?\n"),
						trUtf8("&Save"), trUtf8("&Discard"), trUtf8("&Cancel"),
						0,      // Enter == button 0
						2 ) ) { // Escape == button 2
			case 0: // Save clicked or Alt+S pressed or Enter pressed.
				// If the save fails, the __is_modified flag will still be true
			    if ( ! Hydrogen::get_instance()->getSong()->get_filename().isEmpty() ) {
					action_file_save();
				} else {
					// never been saved
					action_file_save_as();
				}
				// save
				break;
			case 1: // Discard clicked or Alt+D pressed
				// don't save but exit
				done = true;
				break;
			case 2: // Cancel clicked or Alt+C pressed or Escape pressed
				// don't exit
				done = true;
				rv = false;
				break;
		}
	}
	return rv;
}


void MainForm::usr1SignalHandler(int)
 {
     char a = 1;
     ::write(sigusr1Fd[0], &a, sizeof(a));
 }

void MainForm::handleSigUsr1()
{
    snUsr1->setEnabled(false);
    char tmp;
    ::read(sigusr1Fd[1], &tmp, sizeof(tmp));

    action_file_save();
    snUsr1->setEnabled(true);
}

void MainForm::openUndoStack()
{
	undoView->show();
	undoView->setAttribute(Qt::WA_QuitOnClose, false);
};

void MainForm::action_undo(){
    h2app->m_undoStack->undo();
};

void MainForm::action_redo(){
    h2app->m_undoStack->redo();
};


<|MERGE_RESOLUTION|>--- conflicted
+++ resolved
@@ -187,24 +187,14 @@
 	EventQueue::get_instance()->push_event( EVENT_METRONOME, 1 );
 	EventQueue::get_instance()->push_event( EVENT_METRONOME, 3 );
 
-<<<<<<< HEAD
 	undoView = new QUndoView(h2app->m_undoStack);
 	undoView->setWindowTitle(tr("Command history"));
 	undoView->setWindowIcon( QPixmap( Skin::getImagePath() + "/icon16.png" ) );
-=======
-	//restore last playlist
-	if( Preferences::get_instance()->isRestoreLastPlaylistEnabled() ){
-h2app->getPlayListDialog()->loadListByFileName(Preferences::get_instance()->getLastPlaylistFilename());
-/*		LocalFileMng fileMng;
-		int err = fileMng.loadPlayList( Preferences::get_instance()->getLastPlaylistFilename().toLocal8Bit().constData() );
-		if ( err != 0 ) {
-			_ERRORLOG( "Error loading the playlist" );
-		}
-		Playlist::get_instance()->setSelectedSongNr( 0 );
-		Playlist::get_instance()->__playlistName = Preferences::get_instance()->getLastPlaylistFilename();
-*/		
-	}
->>>>>>> 206f43fa
+
+	//restore last playlist 
+	if( Preferences::get_instance()->isRestoreLastPlaylistEnabled() ){ 
+		h2app->getPlayListDialog()->loadListByFileName( Preferences::get_instance()->getLastPlaylistFilename() ); 
+	} 
 }
 
 
@@ -213,7 +203,7 @@
 	// remove the autosave file
 	QFile file( getAutoSaveFilename() );
         file.remove();
-	
+
 	//if a playlist is used, we save the last playlist-path to hydrogen.conf
 	Preferences::get_instance()->setLastPlaylistFilename( Playlist::get_instance()->__playlistName );
 
