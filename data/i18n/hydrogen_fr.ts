<?xml version="1.0" encoding="utf-8"?>
<!DOCTYPE TS>
<TS version="2.1" language="fr_FR">
<context>
    <name>AboutDialog</name>
    <message>
        <source>&lt;b&gt;Project page&lt;/b&gt;&lt;br&gt;</source>
        <translation>&lt;b&gt;Page du projet&lt;/b&gt;&lt;br&gt;</translation>
    </message>
    <message>
        <source>About</source>
        <translation>À propos</translation>
    </message>
    <message>
        <source>&lt;b&gt;Website&lt;/b&gt;&lt;br&gt;</source>
        <translation>&lt;b&gt;Site internet&lt;/b&gt;&lt;br&gt;</translation>
    </message>
    <message>
        <source>&lt;b&gt;Main coder and maintainer:&lt;/b&gt;&lt;br&gt;</source>
        <translation>&lt;b&gt;Codeurs et mainteneurs principaux :&lt;/b&gt;&lt;br&gt;</translation>
    </message>
    <message>
        <source>&lt;b&gt;Thanks to:&lt;/b&gt;</source>
        <translation>&lt;b&gt;Merci à :&lt;/b&gt;</translation>
    </message>
    <message>
        <source>&lt;b&gt;Development mailing list&lt;/b&gt;&lt;br&gt;</source>
        <translation>&lt;b&gt;Liste de discussion pour le développement&lt;/b&gt;&lt;br&gt;</translation>
    </message>
</context>
<context>
    <name>AboutDialog_UI</name>
    <message>
        <source>About Hydrogen</source>
        <translation>À propos d&apos;Hydrogen</translation>
    </message>
    <message>
        <source>&amp;OK</source>
        <translation>&amp;OK</translation>
    </message>
    <message>
        <source>Alt+O</source>
        <translation>Alt+O</translation>
    </message>
    <message>
        <source>A&amp;bout</source>
        <translation>À &amp;propos</translation>
    </message>
    <message>
        <source>###</source>
        <translation>###</translation>
    </message>
    <message>
        <source>&amp;Authors</source>
        <translation>&amp;Auteurs</translation>
    </message>
    <message>
        <source>&amp;License</source>
        <translation>&amp;Licence</translation>
    </message>
</context>
<context>
    <name>AudioEngineInfoForm</name>
    <message>
        <source>Audio Engine Info</source>
        <translation>Informations du système audio</translation>
    </message>
</context>
<context>
    <name>AudioEngineInfoForm_UI</name>
    <message>
        <source>Playing notes</source>
        <translation>En lecture</translation>
    </message>
    <message>
        <source>Process time</source>
        <translation>Temps de traitement</translation>
    </message>
    <message>
        <source>Audio engine state</source>
        <translation>État du système audio</translation>
    </message>
    <message>
        <source>Song state</source>
        <translation>État du morceau</translation>
    </message>
    <message>
        <source>Ticks</source>
        <translation>Clics</translation>
    </message>
    <message>
        <source>Buffer size</source>
        <translation>Taille du tampon</translation>
    </message>
    <message>
        <source>Sample rate</source>
        <translation>Taux d&apos;échantillonnage</translation>
    </message>
    <message>
        <source>Song position</source>
        <translation>Position dans le morceau</translation>
    </message>
    <message>
        <source>Patterns</source>
        <translation>Motifs</translation>
    </message>
    <message>
        <source>Selected pattern</source>
        <translation>Motif choisi</translation>
    </message>
    <message>
        <source>Selected instrument</source>
        <translation>Instrument sélectionné</translation>
    </message>
    <message>
        <source>Form1</source>
        <translation>Form1</translation>
    </message>
    <message>
        <source>###</source>
        <translation>###</translation>
    </message>
    <message>
        <source>Connected to</source>
        <translation>Connecté à</translation>
    </message>
    <message>
        <source>Frames</source>
        <translation>Trames</translation>
    </message>
    <message>
        <source>Sampler</source>
        <translation>Échantillonneur</translation>
    </message>
    <message>
        <source>Synth</source>
        <translation>Synthétiseur</translation>
    </message>
    <message>
        <source>Sequencer</source>
        <translation>Séquenceur</translation>
    </message>
    <message>
        <source>MIDI input</source>
        <translation>Entrée MIDI</translation>
    </message>
    <message>
        <source>Name</source>
        <translation>Nom</translation>
    </message>
    <message>
        <source>Audio output</source>
        <translation>Sortie audio</translation>
    </message>
    <message>
        <source>Realtime frames</source>
        <translation>Trames en temps réel</translation>
    </message>
</context>
<context>
    <name>AudioFileBrowser</name>
    <message>
        <source>Audio File Browser</source>
        <translation>Navigateur de fichiers audio</translation>
    </message>
    <message>
        <source>Size: %1 bytes</source>
        <translation>Taille : %1 bytes</translation>
    </message>
    <message>
        <source>Samplerate: %1</source>
        <translation>Fréquence : %1 Hz</translation>
    </message>
    <message>
        <source> s</source>
        <translation> s</translation>
    </message>
    <message>
        <source>Name:</source>
        <translation>Nom :</translation>
    </message>
    <message>
        <source>Size:</source>
        <translation>Taille :</translation>
    </message>
    <message>
        <source>Samplerate:</source>
        <translation>Taux d&apos;échantillonnage :</translation>
    </message>
    <message>
        <source>Sample length: </source>
        <translation>Longueur de l&apos;échantillon : </translation>
    </message>
    <message>
        <source>Please do not preview samples which are longer than 10 minutes!</source>
        <translation>Merci de ne pas faire des previews sur des échantillons de plus de 10 minutes!</translation>
    </message>
    <message>
        <source>Sample length:</source>
        <translation>Longueur d&apos;échantillon :</translation>
    </message>
    <message>
        <source>Unable to load that sample file.</source>
        <translation>Impossible de charger ce fichier échantillon.</translation>
    </message>
</context>
<context>
    <name>AudioFileBrowser_UI</name>
    <message>
        <source>Dialog</source>
        <translation>Dialogue</translation>
    </message>
    <message>
        <source>Name:</source>
        <translation>Nom:</translation>
    </message>
    <message>
        <source>Samplerate:</source>
        <translation>Taux d&apos;échantillonnage :</translation>
    </message>
    <message>
        <source>Size:</source>
        <translation>Taille :</translation>
    </message>
    <message>
        <source>Length:</source>
        <translation>Durée :</translation>
    </message>
    <message>
        <source>Pla&amp;y samples by clicking</source>
        <translation>Jouer les échantillons en cliquant (&amp;Y)</translation>
    </message>
    <message>
        <source>&amp;Up</source>
        <translation>Ha&amp;ut</translation>
    </message>
    <message>
        <source>&amp;Home</source>
        <translation>&amp;Home</translation>
    </message>
    <message>
        <source>&amp;Play Sample</source>
        <translation>&amp;Jouer l&apos;échantillon</translation>
    </message>
    <message>
        <source>&amp;Filename to instrument name</source>
        <translation>&amp;Nommer l&apos;instrument suivant le nom du fichier</translation>
    </message>
    <message>
        <source>Open</source>
        <translation>Ouvrir</translation>
    </message>
    <message>
        <source>Cancel</source>
        <translation>Annuler</translation>
    </message>
    <message>
        <source>&amp;Stop</source>
        <translation>&amp;Arrêter</translation>
    </message>
    <message>
        <source>View hidden folders</source>
        <translation>Voir les répertoires cachés</translation>
    </message>
    <message>
        <source>Be careful, this change all Layer velocity settings </source>
        <translation>Soyez prudent, ceci change tous les paramètres de vélocité des couches</translation>
    </message>
    <message>
        <source>Set automatic velocity</source>
        <translation>Réglage de vélocité auto</translation>
    </message>
</context>
<context>
    <name>ComponentMixerLine</name>
    <message>
        <source>Mute</source>
        <translation>Muet</translation>
    </message>
    <message>
        <source>Solo</source>
        <translation>Solo</translation>
    </message>
    <message>
        <source>Component name</source>
        <translation>Nom du composant</translation>
    </message>
    <message>
        <source>Set instrument volume [%1]</source>
        <translation>Régler le volume de l&apos;instrument [%1]</translation>
    </message>
</context>
<context>
    <name>Director</name>
    <message>
        <source>Director</source>
        <translation>Directeur</translation>
    </message>
</context>
<context>
    <name>Director_UI</name>
    <message>
        <source>Dialog</source>
        <translation>Dialogue</translation>
    </message>
</context>
<context>
    <name>DonationDialog</name>
    <message>
        <source>Donations</source>
        <translation>Dons</translation>
    </message>
</context>
<context>
    <name>DonationDialog_UI</name>
    <message>
        <source>Form</source>
        <translation>Forme</translation>
    </message>
    <message>
        <source>Donate!</source>
        <translation>Donner !</translation>
    </message>
    <message>
        <source>Choose random entry.</source>
        <translation>Choisir au hasard</translation>
    </message>
    <message>
        <source>&lt;html&gt;&lt;head/&gt;&lt;body&gt;&lt;p align=&quot;justify&quot;&gt;Hydrogen is an open source project which is developed by multiple people in their spare time. By making a donation you can say &amp;quot;thank you&amp;quot; to the involved persons.&lt;/p&gt;&lt;/body&gt;&lt;/html&gt;</source>
        <translation>&lt;html&gt;&lt;head/&gt;&lt;body&gt;&lt;p align=&quot;justify&quot;&gt;Hydrogen est un projet à source ouverte qui est développé par plusieurs personnes sur leur temps libre. En faisant un don, vous pouvez dire &amp;quot;merci à vous&amp;quot; aux personnes impliquées.&lt;/p&gt;&lt;/body&gt;&lt;/html&gt;</translation>
    </message>
    <message>
        <source>Sebastian Moors (aka mauser): Maintainer / Developer</source>
        <translation>Sebastian Moors (dit : mauser) : mainteneur / développeur</translation>
    </message>
    <message>
        <source>Michael Wolkstein (aka wolke): Forum hosting</source>
        <translation>Michael Wolkstein (dit : wolke) : hébergement des forums</translation>
    </message>
</context>
<context>
    <name>Download</name>
    <message>
        <source>Importing item failed: %1</source>
        <translation>Échec de l&apos;importation de l&apos;élément : %1</translation>
    </message>
</context>
<context>
    <name>DownloadWidget</name>
    <message>
        <source>(%1/%2 KiB) - ETA %3</source>
        <translation>(%1/%2 Kio) - temps estimé %3</translation>
    </message>
</context>
<context>
    <name>ExportMidiDialog</name>
    <message>
        <source>Export midi</source>
        <translation>Exportation MIDI</translation>
    </message>
    <message>
        <source>SMF1 single: export all instruments to a single track</source>
        <translation>SMF1 simple : exporter tous les instruments dans une piste unique&gt;</translation>
    </message>
    <message>
        <source>SMF1 multi: export each instrument to separate track</source>
        <translation>SMF1 multi : exporter chaque instrument dans des pistes séparées&gt;</translation>
    </message>
    <message>
        <source>SMF0: export all events to one track</source>
        <translation>SMF0 : exporter tous les événements vers une piste&gt;</translation>
    </message>
    <message>
        <source>Midi file (*%1)</source>
        <translation>Fichier MIDI (*%1)</translation>
    </message>
    <message>
        <source>Export MIDI file</source>
        <translation>Exporter le fichier MIDI</translation>
    </message>
    <message>
<<<<<<< HEAD
        <source>Directory %1 does not exist</source>
        <translation>Le répertoire %1 n&apos;existe pas</translation>
    </message>
    <message>
=======
>>>>>>> f1abe238
        <source>The file %1 exists. 
Overwrite the existing file?</source>
        <translation>Le fichier %1 existe. 
Écraser le fichier existant ?</translation>
    </message>
    <message>
        <source>Directory %1 does not exist</source>
        <translation>Le répertoire %1 n&apos;existe pas</translation>
    </message>
</context>
<context>
    <name>ExportMidiDialog_UI</name>
    <message>
        <source>Dialog</source>
        <translation>Dialogue</translation>
    </message>
    <message>
        <source>Filename</source>
        <translation>Nom de fichier</translation>
    </message>
    <message>
        <source>&amp;Browse...</source>
        <translation>&amp;Naviguer...</translation>
    </message>
    <message>
        <source>Alt+B</source>
        <translation>Alt+B</translation>
    </message>
    <message>
        <source>Modus:</source>
        <translation>Modus : </translation>
    </message>
    <message>
        <source>&amp;Export</source>
        <translation>&amp;Exporter</translation>
    </message>
    <message>
        <source>Alt+E</source>
        <translation>Alt+E</translation>
    </message>
    <message>
        <source>&amp;Close</source>
        <translation>&amp;Fermer</translation>
    </message>
    <message>
        <source>Alt+C</source>
        <translation>Alt+C</translation>
    </message>
</context>
<context>
    <name>ExportSongDialog</name>
    <message>
        <source>Export song</source>
        <translation>Exporter le morceau</translation>
    </message>
    <message>
        <source>The file %1 exists. 
Overwrite the existing file?</source>
        <translation>Le fichier %1 existe déjà. 
Écraser le fichier existant ?</translation>
    </message>
    <message>
        <source>Export to a single track</source>
        <translation>Mode piste unique</translation>
    </message>
    <message>
        <source>Both</source>
        <translation>Mode combiné</translation>
    </message>
    <message>
        <source>Export to separate tracks</source>
        <translation>Mode multipistes</translation>
    </message>
    <message>
        <source>Directory %1 does not exist</source>
        <translation>Le répertoire %1 n&apos;existe pas</translation>
    </message>
</context>
<context>
    <name>ExportSongDialog_UI</name>
    <message>
        <source>&amp;Export</source>
        <translation>&amp;Exporter</translation>
    </message>
    <message>
        <source>&amp;Close</source>
        <translation>&amp;Fermer</translation>
    </message>
    <message>
        <source>Alt+C</source>
        <translation>Alt+C</translation>
    </message>
    <message>
        <source>Alt+E</source>
        <translation>Alt+E</translation>
    </message>
    <message>
        <source>&amp;Browse...</source>
        <translation>E&amp;xplorer...</translation>
    </message>
    <message>
        <source>Alt+B</source>
        <translation>Alt+B</translation>
    </message>
    <message>
        <source>Samplerate in Hz:</source>
        <translatorcomment>L&apos;ancienne étiquette &quot;Taux d&apos;échantillonnage en Hz:&quot; était beaucoup trop longue</translatorcomment>
        <translation>Fréquence :</translation>
    </message>
    <message>
        <source>22050</source>
        <translation>22050</translation>
    </message>
    <message>
        <source>44100</source>
        <translation>44100</translation>
    </message>
    <message>
        <source>48000</source>
        <translation>48000</translation>
    </message>
    <message>
        <source>96000</source>
        <translation>96000</translation>
    </message>
    <message>
        <source>192000</source>
        <translation>192000</translation>
    </message>
    <message>
        <source>SampleDepth in Bit:</source>
        <translatorcomment>L&apos;ancienne étiquette &quot;Profondeur d&apos;échantillonnage en Bit:&quot; était beaucoup trop longue</translatorcomment>
        <translation>Résolution :</translation>
    </message>
    <message>
        <source>8</source>
        <translation>8</translation>
    </message>
    <message>
        <source>16</source>
        <translation>16</translation>
    </message>
    <message>
        <source>24</source>
        <translation>24</translation>
    </message>
    <message>
        <source>32</source>
        <translation>32</translation>
    </message>
    <message>
        <source>Templates: </source>
        <translation>Format : </translation>
    </message>
    <message>
        <source>WAV in CD quality  &quot;44,1kHz, 16 bit PCM&quot;</source>
        <translation>WAV en qualité CD  &quot;44,1kHz, 16 bit PCM&quot;</translation>
    </message>
    <message>
        <source>WAV in ADAT quality &quot;48 kHz, 16 bit PCM&quot;</source>
        <translation>WAV en qualité ADAT &quot;48 kHz, 16 bit PCM&quot;</translation>
    </message>
    <message>
        <source>WAV in better quality &quot;48 kHz, 24 bit PCM&quot;</source>
        <translation>WAV en meilleure qualité &quot;48 kHz, 24 bit PCM&quot;</translation>
    </message>
    <message>
        <source>WAV LOFI &quot;22.05kHz, 8 bit PCM </source>
        <translation>WAV LOFI &quot;22.05kHz, 8 bit PCM </translation>
    </message>
    <message>
        <source>WAV best Mixdown quality &quot;96 kHz, 32 bit PCM&quot;</source>
        <translation>WAV meilleure qualité MixDown &quot;96kHz, 32 bit PCM&quot;</translation>
    </message>
    <message>
        <source>AIFF in CD quality &quot;41 kHz, 16 bit PCM&quot;</source>
        <translation>AIFF en qualité CD &quot;41 kHz, 16 bit PCM&quot;</translation>
    </message>
    <message>
        <source>AIFF in ADAT quality &quot;48 kHz, 16 bit PCM&quot;</source>
        <translation>AIFF en qualité ADAT &quot;48 kHz, 16 bit PCM&quot;</translation>
    </message>
    <message>
        <source>AIFF in better quality &quot;48 kHz, 24 bit PCM&quot;</source>
        <translation>AIFF en meilleure qualité &quot;48 kHz, 24 bit PCM&quot;</translation>
    </message>
    <message>
        <source>FLAC lossless compressor in good quality &quot;48 kHz&quot;</source>
        <translation>FLAC sans perte compressé en bonne qualité &quot;48kHz&quot;</translation>
    </message>
    <message>
        <source>OGG Vorbis loosely compressed in good quality &quot;VBR&quot;</source>
        <translation>OGG Vorbis avec perte compressé en bonne qualité &quot;VBR&quot;</translation>
    </message>
    <message>
        <source>Interpolation: </source>
        <translation>Interpolation : </translation>
    </message>
    <message>
        <source>Linear</source>
        <translation>Linéaire</translation>
    </message>
    <message>
        <source>Cosine</source>
        <translation>Cosinus</translation>
    </message>
    <message>
        <source>Third</source>
        <translation>Troisième</translation>
    </message>
    <message>
        <source>Cubic</source>
        <translation>Cubique</translation>
    </message>
    <message>
        <source>Hermite</source>
        <translation>Hermite</translation>
    </message>
    <message>
        <source>Enable tempo changing</source>
        <translation>Active les modifications de tempo</translation>
    </message>
    <message>
        <source>TimeLine BPM</source>
        <translation>Ligne de temps BPM</translation>
    </message>
    <message>
        <source>88200</source>
        <translation>88200</translation>
    </message>
    <message>
        <source>Enable use of rubberband&apos;s batch processor</source>
        <translation>Autorise l&apos;utilisation du traitement en lot de rubberband</translation>
    </message>
    <message>
        <source>Rubberband Batch</source>
        <translation>Traitement en lot Rubberband</translation>
    </message>
    <message>
        <source>Dialog</source>
        <translation>Dialogue</translation>
    </message>
    <message>
        <source>Export directory:</source>
        <translation>Répertoire d&apos;exportation : </translation>
    </message>
    <message>
        <source>Modus:</source>
        <translation>Méthode : </translation>
    </message>
    <message>
        <source>Choose type of interpolation method</source>
        <translation>Choisir le type de la méthode d&apos;interpolation</translation>
    </message>
</context>
<context>
    <name>FileBrowser</name>
    <message>
        <source>%1&lt;br&gt;%2 KHz&lt;br&gt;%3 %4</source>
        <translation>%1&lt;br&gt;%2 KHz&lt;br&gt;%3 %4</translation>
    </message>
</context>
<context>
    <name>FxMixerLine</name>
    <message>
        <source>FX on/off</source>
        <translation>Effet on/off</translation>
    </message>
    <message>
        <source>Master output</source>
        <translation>Niveau général de sortie</translation>
    </message>
</context>
<context>
    <name>H2Core::SongEditorPanelBpmWidget</name>
    <message>
        <source>BPM</source>
        <translation>BPM</translation>
    </message>
</context>
<context>
    <name>H2Core::SongEditorPanelTagWidget</name>
    <message>
        <source>Tag</source>
        <translation>Tag</translation>
    </message>
</context>
<context>
    <name>H2Core::SoundLibraryPropertiesDialog</name>
    <message>
        <source>SoundLibrary Properties</source>
        <translation>Propriétés de la bibliothèque de sons</translation>
    </message>
    <message>
        <source>&amp;Ok</source>
        <translation>&amp;OK</translation>
    </message>
    <message>
        <source>&amp;Cancel</source>
        <translation>&amp;Annuler</translation>
    </message>
    <message>
        <source>This is not possible, you can only save changes inside instruments to the current loaded sound library</source>
        <translation>Cette action est impossible, vous pouvez sauvegarder les changements des instruments seulement dans la bibliothèque de sons en cours.</translation>
    </message>
    <message>
        <source>Warning! Changing the drumkit name will result in creating a new drumkit with this name.
Are you sure?</source>
        <translation>Attention! Le changement du nom d&apos;un kit de batterie créera un nouveau kit de batterie avec ce nom. Voulez-vous confirmer?</translation>
    </message>
    <message>
        <source>Saving of this drumkit failed.</source>
        <translation>La sauvegarde de ce kit de batterie a échouée</translation>
    </message>
    <message>
        <source>Open Image</source>
        <translation>Ouvrir une image</translation>
    </message>
    <message>
        <source>Image Files (*.png *.jpg *.jpeg)</source>
        <translation>Fichiers d&apos;images (*.png *.jpg *.jpeg)</translation>
    </message>
</context>
<context>
    <name>HydrogenApp</name>
    <message>
        <source>Drumkit loaded: [%1]</source>
        <translation>Chargement du kit: [%1]</translation>
    </message>
    <message>
        <source>Song Editor</source>
        <translation>Éditeur de morceau</translation>
    </message>
    <message>
        <source>Instrument + Pattern</source>
        <translation>Instrument + Motif</translation>
    </message>
    <message>
        <source>Mixer</source>
        <translation>Mixeur</translation>
    </message>
    <message>
        <source>modified</source>
        <translation>modifié</translation>
    </message>
    <message>
        <source>Song saved.</source>
        <translation>Morceau sauvegardé.</translation>
    </message>
</context>
<context>
    <name>InstrumentEditor</name>
    <message>
        <source>Random pitch factor</source>
        <translation>Hauteur de tonalité aléatoire</translation>
    </message>
    <message>
        <source>Filter Cutoff</source>
        <translation>Coupure du filtre</translation>
    </message>
    <message>
        <source>Filter resonance</source>
        <translation>Résonance du filtre</translation>
    </message>
    <message>
        <source>Attack</source>
        <translation>Attaque</translation>
    </message>
    <message>
        <source>Decay</source>
        <translation>Décroissance</translation>
    </message>
    <message>
        <source>Sustain</source>
        <translation>Soutien</translation>
    </message>
    <message>
        <source>Release</source>
        <translation>Relâchement</translation>
    </message>
    <message>
        <source>Instrument gain</source>
        <translation>Gain de l&apos;instrument</translation>
    </message>
    <message>
        <source>Layer gain</source>
        <translation>Gain de la couche</translation>
    </message>
    <message>
        <source>Layer pitch (Coarse)</source>
        <translation>Hauteur de tonalité de la couche (réglage grossier)</translation>
    </message>
    <message>
        <source>Layer pitch (Fine)</source>
        <translation>Hauteur de tonalité de la couche (réglage fin)</translation>
    </message>
    <message>
        <source>Show instrument properties</source>
        <translation>Afficher les propriétés des instruments</translation>
    </message>
    <message>
        <source>Show layers properties</source>
        <translation>Afficher les propriétés des couches</translation>
    </message>
    <message>
        <source>New instrument name</source>
        <translation>Nom du nouvel instrument</translation>
    </message>
    <message>
        <source>General</source>
        <translation>Général</translation>
    </message>
    <message>
        <source>Layers</source>
        <translation>Couches</translation>
    </message>
    <message>
        <source>Stop the current playing instrument-note before trigger the next note sample.</source>
        <translation>Arrêter la note actuelle avant de déclencher l&apos;échantillon suivant.</translation>
    </message>
    <message>
        <source>New component name</source>
        <translation>Nom du nouveau composant</translation>
    </message>
    <message>
        <source>Component name</source>
        <translation>Nom du composant</translation>
    </message>
    <message>
        <source>Midi out channel</source>
        <translation>Canal de sortie MIDI</translation>
    </message>
    <message>
        <source>Midi out note</source>
        <translation>Note de sortie MIDI</translation>
    </message>
    <message>
        <source>Component volume</source>
        <translation>Volume du composant</translation>
    </message>
    <message>
        <source>Don&apos;t change the layers&apos; gain based on velocity</source>
        <translation>Ne pas modifier le gain de la couche basé sur la vélocité</translation>
    </message>
    <message>
        <source>Select pattern size</source>
        <translation>Sélectionner la taille du motif</translation>
    </message>
</context>
<context>
    <name>InstrumentLine</name>
    <message>
        <source>Clear notes</source>
        <translation>Effacer les notes</translation>
    </message>
    <message>
        <source>Randomize velocity</source>
        <translation>Vélocité aléatoire</translation>
    </message>
    <message>
        <source>Delete instrument</source>
        <translation>Effacer l&apos;instrument</translation>
    </message>
    <message>
        <source>Fill notes ...</source>
        <translation>Remplir de notes ...</translation>
    </message>
    <message>
        <source>Fill all notes</source>
        <translation>Remplir toutes les notes</translation>
    </message>
    <message>
        <source>Fill 1/2 notes</source>
        <translation>Remplir une note sur 2</translation>
    </message>
    <message>
        <source>Fill 1/3 notes</source>
        <translation>Remplir une note sur 3</translation>
    </message>
    <message>
        <source>Fill 1/4 notes</source>
        <translation>Remplir une note sur 4</translation>
    </message>
    <message>
        <source>Fill 1/6 notes</source>
        <translation>Remplir une note sur 6</translation>
    </message>
    <message>
        <source>Fill 1/8 notes</source>
        <translation>Remplir une note sur 8</translation>
    </message>
    <message>
        <source>Mute instrument</source>
        <translation>Rendre l&apos;instrument muet</translation>
    </message>
    <message>
        <source>Solo</source>
        <translation>Solo</translation>
    </message>
    <message>
        <source>Copy notes ...</source>
        <translation>Copier les notes...</translation>
    </message>
    <message>
        <source>Only for this pattern</source>
        <translation>Seulement pour ce motif</translation>
    </message>
    <message>
        <source>For all patterns</source>
        <translation>Pour tous les motifs</translation>
    </message>
    <message>
        <source>Paste notes ...</source>
        <translation>Coller les notes...</translation>
    </message>
    <message>
        <source>Rename instrument</source>
        <translation>Renommer l&apos;instrument</translation>
    </message>
    <message>
        <source>New instrument name</source>
        <translation>Nom du nouvel instrument</translation>
    </message>
    <message>
        <source>Fill 1/12 notes</source>
        <translation>Remplir une note sur 12</translation>
    </message>
    <message>
        <source>Fill 1/16 notes</source>
        <translation>Remplir une note sur 16</translation>
    </message>
</context>
<context>
    <name>InstrumentRack</name>
    <message>
        <source>Show Instrument editor</source>
        <translation>Afficher l&apos;éditeur d&apos;instrument</translation>
    </message>
    <message>
        <source>Instrument</source>
        <translation>Instrument</translation>
    </message>
    <message>
        <source>Show sound library</source>
        <translation>Afficher la bibliothèque de sons</translation>
    </message>
    <message>
        <source>Sound library</source>
        <translation>Bibliothèque</translation>
    </message>
</context>
<context>
    <name>LadspaFXMixerLine</name>
    <message>
        <source>Edit FX parameters</source>
        <translation>Éditer les paramètres d&apos;effet</translation>
    </message>
    <message>
        <source>FX bypass</source>
        <translation>Court-circuiter l&apos;effet</translation>
    </message>
    <message>
        <source>Ladspa FX name</source>
        <translation>Nom de l&apos;effet LADSPA</translation>
    </message>
    <message>
        <source>Effect return</source>
        <translation>Retour de l&apos;effet</translation>
    </message>
</context>
<context>
    <name>LadspaFXProperties</name>
    <message>
        <source>Select FX</source>
        <translation>Choisir l&apos;effet</translation>
    </message>
    <message>
        <source>[%1] LADSPA FX Properties</source>
        <translation>[%1] Propriétés de l&apos;effet LADSPA</translation>
    </message>
    <message>
        <source>LADSPA FX %1 Properties</source>
        <translation>Propriétés de l&apos;effet LADSPA %1</translation>
    </message>
    <message>
        <source>No plugin</source>
        <translation>Pas de greffon</translation>
    </message>
    <message>
        <source>Activate</source>
        <translation>Activer</translation>
    </message>
    <message>
        <source>Deactivate</source>
        <translation>Désactiver</translation>
    </message>
    <message>
        <source>Remove FX</source>
        <translation>Retirer l&apos;effet</translation>
    </message>
</context>
<context>
    <name>LadspaFXSelector</name>
    <message>
        <source>Groups</source>
        <translation>Groupes</translation>
    </message>
    <message>
        <source>Stereo</source>
        <translation>Stéréo</translation>
    </message>
    <message>
        <source>Mono</source>
        <translation>Mono</translation>
    </message>
    <message>
        <source>Not supported</source>
        <translation>Non supporté</translation>
    </message>
    <message>
        <source>Select LADSPA FX</source>
        <translation>Choisir un effet LADSPA</translation>
    </message>
    <message>
        <source>Recently Used</source>
        <translation>Utilisé récemment</translation>
    </message>
    <message>
        <source>Alphabetic List</source>
        <translation>Liste en ordre alphabétique</translation>
    </message>
    <message>
        <source>Categorized</source>
        <translation>Par catégorie</translation>
    </message>
</context>
<context>
    <name>LadspaFXSelector_UI</name>
    <message>
        <source>Form1</source>
        <translation>Form1</translation>
    </message>
    <message>
        <source>### fx label</source>
        <translation>### étiquette de l&apos;effet</translation>
    </message>
    <message>
        <source>### fx type</source>
        <translation>### type d&apos;effet</translation>
    </message>
    <message>
        <source>### fx ID</source>
        <translation>### ID de l&apos;effet</translation>
    </message>
    <message>
        <source>&amp;Cancel</source>
        <translation>&amp;Annuler</translation>
    </message>
    <message>
        <source>Alt+C</source>
        <translation>Alt+C</translation>
    </message>
    <message>
        <source>&amp;OK</source>
        <translation>&amp;OK</translation>
    </message>
    <message>
        <source>Alt+O</source>
        <translation>Alt+O</translation>
    </message>
    <message>
        <source>1</source>
        <translation>1</translation>
    </message>
    <message>
        <source>&lt;!DOCTYPE HTML PUBLIC &quot;-//W3C//DTD HTML 4.0//EN&quot; &quot;http://www.w3.org/TR/REC-html40/strict.dtd&quot;&gt;
&lt;html&gt;&lt;head&gt;&lt;meta name=&quot;qrichtext&quot; content=&quot;1&quot; /&gt;&lt;style type=&quot;text/css&quot;&gt;
p, li { white-space: pre-wrap; }
&lt;/style&gt;&lt;/head&gt;&lt;body style=&quot; font-family:&apos;DejaVu Sans&apos;; font-size:12pt; font-weight:400; font-style:normal;&quot;&gt;
&lt;p style=&quot; margin-top:0px; margin-bottom:0px; margin-left:0px; margin-right:0px; -qt-block-indent:0; text-indent:0px;&quot;&gt;&lt;span style=&quot; font-weight:600;&quot;&gt;Name:&lt;/span&gt;&lt;/p&gt;&lt;/body&gt;&lt;/html&gt;</source>
        <translation>&lt;!DOCTYPE HTML PUBLIC &quot;-//W3C//DTD HTML 4.0//EN&quot; &quot;http://www.w3.org/TR/REC-html40/strict.dtd&quot;&gt;
&lt;html&gt;&lt;head&gt;&lt;meta name=&quot;qrichtext&quot; content=&quot;1&quot; /&gt;&lt;style type=&quot;text/css&quot;&gt;
p, li { white-space: pre-wrap; }
&lt;/style&gt;&lt;/head&gt;&lt;body style=&quot; font-family:&apos;DejaVu Sans&apos;; font-size:12pt; font-weight:400; font-style:normal;&quot;&gt;
&lt;p style=&quot; margin-top:0px; margin-bottom:0px; margin-left:0px; margin-right:0px; -qt-block-indent:0; text-indent:0px;&quot;&gt;&lt;span style=&quot; font-weight:600;&quot;&gt;Nom:&lt;/span&gt;&lt;/p&gt;&lt;/body&gt;&lt;/html&gt;</translation>
    </message>
    <message>
        <source>### fx name
1</source>
        <translation>### nom de l&apos;effet
1</translation>
    </message>
    <message>
        <source>&lt;!DOCTYPE HTML PUBLIC &quot;-//W3C//DTD HTML 4.0//EN&quot; &quot;http://www.w3.org/TR/REC-html40/strict.dtd&quot;&gt;
&lt;html&gt;&lt;head&gt;&lt;meta name=&quot;qrichtext&quot; content=&quot;1&quot; /&gt;&lt;style type=&quot;text/css&quot;&gt;
p, li { white-space: pre-wrap; }
&lt;/style&gt;&lt;/head&gt;&lt;body style=&quot; font-family:&apos;DejaVu Sans&apos;; font-size:12pt; font-weight:400; font-style:normal;&quot;&gt;
&lt;p style=&quot; margin-top:0px; margin-bottom:0px; margin-left:0px; margin-right:0px; -qt-block-indent:0; text-indent:0px;&quot;&gt;&lt;span style=&quot; font-weight:600;&quot;&gt;Label:&lt;/span&gt;&lt;/p&gt;&lt;/body&gt;&lt;/html&gt;</source>
        <translation>&lt;!DOCTYPE HTML PUBLIC &quot;-//W3C//DTD HTML 4.0//EN&quot; &quot;http://www.w3.org/TR/REC-html40/strict.dtd&quot;&gt;
&lt;html&gt;&lt;head&gt;&lt;meta name=&quot;qrichtext&quot; content=&quot;1&quot; /&gt;&lt;style type=&quot;text/css&quot;&gt;
p, li { white-space: pre-wrap; }
&lt;/style&gt;&lt;/head&gt;&lt;body style=&quot; font-family:&apos;DejaVu Sans&apos;; font-size:12pt; font-weight:400; font-style:normal;&quot;&gt;
&lt;p style=&quot; margin-top:0px; margin-bottom:0px; margin-left:0px; margin-right:0px; -qt-block-indent:0; text-indent:0px;&quot;&gt;&lt;span style=&quot; font-weight:600;&quot;&gt;Étiquette:&lt;/span&gt;&lt;/p&gt;&lt;/body&gt;&lt;/html&gt;</translation>
    </message>
    <message>
        <source>&lt;!DOCTYPE HTML PUBLIC &quot;-//W3C//DTD HTML 4.0//EN&quot; &quot;http://www.w3.org/TR/REC-html40/strict.dtd&quot;&gt;
&lt;html&gt;&lt;head&gt;&lt;meta name=&quot;qrichtext&quot; content=&quot;1&quot; /&gt;&lt;style type=&quot;text/css&quot;&gt;
p, li { white-space: pre-wrap; }
&lt;/style&gt;&lt;/head&gt;&lt;body style=&quot; font-family:&apos;DejaVu Sans&apos;; font-size:12pt; font-weight:400; font-style:normal;&quot;&gt;
&lt;p style=&quot; margin-top:0px; margin-bottom:0px; margin-left:0px; margin-right:0px; -qt-block-indent:0; text-indent:0px;&quot;&gt;&lt;span style=&quot; font-weight:600;&quot;&gt;Type:&lt;/span&gt;&lt;/p&gt;&lt;/body&gt;&lt;/html&gt;</source>
        <translation>&lt;!DOCTYPE HTML PUBLIC &quot;-//W3C//DTD HTML 4.0//EN&quot; &quot;http://www.w3.org/TR/REC-html40/strict.dtd&quot;&gt;
&lt;html&gt;&lt;head&gt;&lt;meta name=&quot;qrichtext&quot; content=&quot;1&quot; /&gt;&lt;style type=&quot;text/css&quot;&gt;
p, li { white-space: pre-wrap; }
&lt;/style&gt;&lt;/head&gt;&lt;body style=&quot; font-family:&apos;DejaVu Sans&apos;; font-size:12pt; font-weight:400; font-style:normal;&quot;&gt;
&lt;p style=&quot; margin-top:0px; margin-bottom:0px; margin-left:0px; margin-right:0px; -qt-block-indent:0; text-indent:0px;&quot;&gt;&lt;span style=&quot; font-weight:600;&quot;&gt;Type:&lt;/span&gt;&lt;/p&gt;&lt;/body&gt;&lt;/html&gt;</translation>
    </message>
    <message>
        <source>&lt;!DOCTYPE HTML PUBLIC &quot;-//W3C//DTD HTML 4.0//EN&quot; &quot;http://www.w3.org/TR/REC-html40/strict.dtd&quot;&gt;
&lt;html&gt;&lt;head&gt;&lt;meta name=&quot;qrichtext&quot; content=&quot;1&quot; /&gt;&lt;style type=&quot;text/css&quot;&gt;
p, li { white-space: pre-wrap; }
&lt;/style&gt;&lt;/head&gt;&lt;body style=&quot; font-family:&apos;DejaVu Sans&apos;; font-size:12pt; font-weight:400; font-style:normal;&quot;&gt;
&lt;p style=&quot; margin-top:0px; margin-bottom:0px; margin-left:0px; margin-right:0px; -qt-block-indent:0; text-indent:0px;&quot;&gt;&lt;span style=&quot; font-weight:600;&quot;&gt;ID:&lt;/span&gt;&lt;/p&gt;&lt;/body&gt;&lt;/html&gt;</source>
        <translation>&lt;!DOCTYPE HTML PUBLIC &quot;-//W3C//DTD HTML 4.0//EN&quot; &quot;http://www.w3.org/TR/REC-html40/strict.dtd&quot;&gt;
&lt;html&gt;&lt;head&gt;&lt;meta name=&quot;qrichtext&quot; content=&quot;1&quot; /&gt;&lt;style type=&quot;text/css&quot;&gt;
p, li { white-space: pre-wrap; }
&lt;/style&gt;&lt;/head&gt;&lt;body style=&quot; font-family:&apos;DejaVu Sans&apos;; font-size:12pt; font-weight:400; font-style:normal;&quot;&gt;
&lt;p style=&quot; margin-top:0px; margin-bottom:0px; margin-left:0px; margin-right:0px; -qt-block-indent:0; text-indent:0px;&quot;&gt;&lt;span style=&quot; font-weight:600;&quot;&gt;ID:&lt;/span&gt;&lt;/p&gt;&lt;/body&gt;&lt;/html&gt;</translation>
    </message>
    <message>
        <source>&lt;!DOCTYPE HTML PUBLIC &quot;-//W3C//DTD HTML 4.0//EN&quot; &quot;http://www.w3.org/TR/REC-html40/strict.dtd&quot;&gt;
&lt;html&gt;&lt;head&gt;&lt;meta name=&quot;qrichtext&quot; content=&quot;1&quot; /&gt;&lt;style type=&quot;text/css&quot;&gt;
p, li { white-space: pre-wrap; }
&lt;/style&gt;&lt;/head&gt;&lt;body style=&quot; font-family:&apos;DejaVu Sans&apos;; font-size:12pt; font-weight:400; font-style:normal;&quot;&gt;
&lt;p style=&quot; margin-top:0px; margin-bottom:0px; margin-left:0px; margin-right:0px; -qt-block-indent:0; text-indent:0px;&quot;&gt;&lt;span style=&quot; font-weight:600;&quot;&gt;Maker:&lt;/span&gt;&lt;/p&gt;&lt;/body&gt;&lt;/html&gt;</source>
        <translation>&lt;!DOCTYPE HTML PUBLIC &quot;-//W3C//DTD HTML 4.0//EN&quot; &quot;http://www.w3.org/TR/REC-html40/strict.dtd&quot;&gt;
&lt;html&gt;&lt;head&gt;&lt;meta name=&quot;qrichtext&quot; content=&quot;1&quot; /&gt;&lt;style type=&quot;text/css&quot;&gt;
p, li { white-space: pre-wrap; }
&lt;/style&gt;&lt;/head&gt;&lt;body style=&quot; font-family:&apos;DejaVu Sans&apos;; font-size:12pt; font-weight:400; font-style:normal;&quot;&gt;
&lt;p style=&quot; margin-top:0px; margin-bottom:0px; margin-left:0px; margin-right:0px; -qt-block-indent:0; text-indent:0px;&quot;&gt;&lt;span style=&quot; font-weight:600;&quot;&gt;Auteur:&lt;/span&gt;&lt;/p&gt;&lt;/body&gt;&lt;/html&gt;</translation>
    </message>
    <message>
        <source>### FX maker
1
2</source>
        <translation>### Créateur de l&apos;effet
1
2</translation>
    </message>
    <message>
        <source>&lt;!DOCTYPE HTML PUBLIC &quot;-//W3C//DTD HTML 4.0//EN&quot; &quot;http://www.w3.org/TR/REC-html40/strict.dtd&quot;&gt;
&lt;html&gt;&lt;head&gt;&lt;meta name=&quot;qrichtext&quot; content=&quot;1&quot; /&gt;&lt;style type=&quot;text/css&quot;&gt;
p, li { white-space: pre-wrap; }
&lt;/style&gt;&lt;/head&gt;&lt;body style=&quot; font-family:&apos;DejaVu Sans&apos;; font-size:12pt; font-weight:400; font-style:normal;&quot;&gt;
&lt;p style=&quot; margin-top:0px; margin-bottom:0px; margin-left:0px; margin-right:0px; -qt-block-indent:0; text-indent:0px;&quot;&gt;&lt;span style=&quot; font-weight:600;&quot;&gt;Copyright:&lt;/span&gt;&lt;/p&gt;&lt;/body&gt;&lt;/html&gt;</source>
        <translation>&lt;!DOCTYPE HTML PUBLIC &quot;-//W3C//DTD HTML 4.0//EN&quot; &quot;http://www.w3.org/TR/REC-html40/strict.dtd&quot;&gt;
&lt;html&gt;&lt;head&gt;&lt;meta name=&quot;qrichtext&quot; content=&quot;1&quot; /&gt;&lt;style type=&quot;text/css&quot;&gt;
p, li { white-space: pre-wrap; }
&lt;/style&gt;&lt;/head&gt;&lt;body style=&quot; font-family:&apos;DejaVu Sans&apos;; font-size:12pt; font-weight:400; font-style:normal;&quot;&gt;
&lt;p style=&quot; margin-top:0px; margin-bottom:0px; margin-left:0px; margin-right:0px; -qt-block-indent:0; text-indent:0px;&quot;&gt;&lt;span style=&quot; font-weight:600;&quot;&gt;Copyright:&lt;/span&gt;&lt;/p&gt;&lt;/body&gt;&lt;/html&gt;</translation>
    </message>
    <message>
        <source>### copyright
1
2
3</source>
        <translation>### copyright
1
2
3</translation>
    </message>
</context>
<context>
    <name>LayerPreview</name>
    <message>
        <source>Dec. = %1
MIDI = %2</source>
        <translation>Déc. = %1
MIDI = %2</translation>
    </message>
</context>
<context>
    <name>MainForm</name>
    <message>
        <source>Error loading song.</source>
        <translation>Erreur au chargement du morceau.</translation>
    </message>
    <message>
        <source>Hydrogen Ready.</source>
        <translation>Hydrogen est pret.</translation>
    </message>
    <message>
        <source>&amp;Save</source>
        <translation>&amp;Sauvegarder</translation>
    </message>
    <message>
        <source>&amp;Discard</source>
        <translation>&amp;Détruire</translation>
    </message>
    <message>
        <source>Cancel</source>
        <translation>Annuler</translation>
    </message>
    <message>
        <source>Save song</source>
        <translation>Sauvegarder le morceau</translation>
    </message>
    <message>
        <source>Open song</source>
        <translation>Ouvrir un morceau</translation>
    </message>
    <message>
        <source>&amp;New</source>
        <translation>&amp;Nouveau</translation>
    </message>
    <message>
        <source>&amp;Open</source>
        <translation>&amp;Ouvrir...</translation>
    </message>
    <message>
        <source>Open &amp;Demo</source>
        <translation>Ouvrir une &amp;démo</translation>
    </message>
    <message>
        <source>Open &amp;recent</source>
        <translation>Ouvrir un fichier ré&amp;cent...</translation>
    </message>
    <message>
        <source>Save &amp;as...</source>
        <translation>Sauveg&amp;arder sous...</translation>
    </message>
    <message>
        <source>Export &amp;MIDI file</source>
        <translation>Exporter le morceau en fichier M&amp;IDI...</translation>
    </message>
    <message>
        <source>&amp;Preferences</source>
        <translation>&amp;Préférences...</translation>
    </message>
    <message>
        <source>&amp;Quit</source>
        <translation>&amp;Quitter</translation>
    </message>
    <message>
        <source>Show &amp;audio engine info</source>
        <translation>Montrer les informations du système &amp;audio</translation>
    </message>
    <message>
        <source>&amp;User manual</source>
        <translation>Manuel &amp;Utilisateur</translation>
    </message>
    <message>
        <source>&amp;About</source>
        <translation>À &amp;propos</translation>
    </message>
    <message>
        <source>&amp;Cancel</source>
        <translation>&amp;Annuler</translation>
    </message>
    <message>
        <source>Unknown audio driver</source>
        <translation>Pilote audio inconnu</translation>
    </message>
    <message>
        <source>Error starting audio driver</source>
        <translation>Erreur au lancement du pilote audio</translation>
    </message>
    <message>
        <source>Jack driver: server shutdown</source>
        <translation>Pilote JACK : fermeture du serveur</translation>
    </message>
    <message>
        <source>Jack driver: cannot activate client</source>
        <translation>Pilote JACK : impossible d&apos;activer le client</translation>
    </message>
    <message>
        <source>Jack driver: cannot connect output port</source>
        <translation>Pilote JACK : impossible de connecter le port de sortie</translation>
    </message>
    <message>
        <source>Jack driver: error in port register</source>
        <translation>Pilote JACK : impossible d&apos;authentifier le client</translation>
    </message>
    <message>
        <source>&amp;Export song</source>
        <translation>&amp;Exporter le morceau en fichier WAV...</translation>
    </message>
    <message>
        <source>&amp;Mixer</source>
        <translation>&amp;Table de mixage...</translation>
    </message>
    <message>
        <source>&amp;Instrument Rack</source>
        <translation>&amp;Instruments</translation>
    </message>
    <message>
        <source>De&amp;bug</source>
        <translation>Mode de&amp;bug</translation>
    </message>
    <message>
        <source>Print Objects</source>
        <translation>Imprimer les objets</translation>
    </message>
    <message>
        <source>&amp;Info</source>
        <translation>&amp;Informations</translation>
    </message>
    <message>
        <source>Song saved.</source>
        <translation>Morceau sauvegardé.</translation>
    </message>
    <message>
        <source>Unknown error %1</source>
        <translation>Erreur inconnue %1</translation>
    </message>
    <message>
        <source>Clear all instruments?</source>
        <translation>Effacer tous les instruments ?</translation>
    </message>
    <message>
        <source>Ok</source>
        <translation>OK</translation>
    </message>
    <message>
        <source>You&apos;re using a development version of Hydrogen, please help us reporting bugs or suggestions in the hydrogen-devel mailing list.&lt;br&gt;&lt;br&gt;Thank you!</source>
        <translation>Vous utiliser une version d&apos;Hydrogen en développement.&lt;br&gt; Merci de nous aider en envoyant des suggestions ou des problèmes sur la &lt;a href=&quot;http://lists.sourceforge.net/mailman/listinfo/hydrogen-devel&quot;&gt;liste de discussion d&apos;Hydrogen&lt;/a&gt;.&lt;br&gt;&lt;br&gt;Merci !</translation>
    </message>
    <message>
        <source>Could not save song.</source>
        <translation>Impossible de sauvegarder le morceau.</translation>
    </message>
    <message>
        <source>Open &amp;Pattern</source>
        <translation>Ouvrir un &amp;motif...</translation>
    </message>
    <message>
        <source>Save Pattern as ...</source>
        <translation>Sauvegarder le motif sous...</translation>
    </message>
    <message>
        <source>Pattern saved.</source>
        <translation>Motif sauvegardé.</translation>
    </message>
    <message>
        <source>Open Pattern</source>
        <translation>Ouvrir un motif</translation>
    </message>
    <message>
        <source>Don&apos;t show this message anymore</source>
        <translation>Ne plus afficher ce message</translation>
    </message>
    <message>
        <source>Playlist: Set song No. %1</source>
        <translation>Liste de lecture: utiliser le morceau %1</translation>
    </message>
    <message>
        <source>Show &amp;info</source>
        <translation>&amp;Propriétés...</translation>
    </message>
    <message>
        <source>Expor&amp;t pattern as...</source>
        <translation>Expor&amp;ter le motif sous...</translation>
    </message>
    <message>
        <source>I&amp;nstruments</source>
        <translation>I&amp;nstruments</translation>
    </message>
    <message>
        <source>&amp;Add instrument</source>
        <translation>&amp;Ajouter un instrument</translation>
    </message>
    <message>
        <source>&amp;Clear all</source>
        <translation>Effacer &amp;tout</translation>
    </message>
    <message>
        <source>Playlist &amp;editor</source>
        <translation>&amp;Navigateur de liste de lecture...</translation>
    </message>
    <message>
        <source></source>
        <comment>Info|About</comment>
        <translation>Info|À propos</translation>
    </message>
    <message>
        <source>Song saved as.</source>
        <translation>Morceau sauvegardé sous.</translation>
    </message>
    <message>
        <source>Playlist: Song No. %1</source>
        <translation>Liste de lecture : morceau %1</translation>
    </message>
    <message>
        <source>Could not export pattern.</source>
        <translation>Ne peut pas exporter le motif.</translation>
    </message>
    <message>
        <source>
The document contains unsaved changes.
Do you want to save the changes?
</source>
        <translation>
Le document contient des changements non sauvegardés.
Voulez-vous sauvegarder les changements?
</translation>
    </message>
    <message>
        <source>Director</source>
        <translation>&amp;Directeur</translation>
    </message>
    <message>
        <source>Undo history</source>
        <translation>Historique d&apos;annulation</translation>
    </message>
    <message>
        <source>&amp;Undo</source>
        <translation>&amp;Défaire</translation>
        <extra-FILE>menu</extra-FILE>
    </message>
    <message>
        <source>Undo</source>
        <translation>Défaire</translation>
    </message>
    <message>
        <source>Redo</source>
        <translation>Refaire</translation>
    </message>
    <message>
        <source>Input mode</source>
        <translation>Mode d&apos;entrée</translation>
    </message>
    <message>
        <source>Instrument</source>
        <translation>Instrument</translation>
    </message>
    <message>
        <source>Drumkit</source>
        <translation>Kit de batterie</translation>
    </message>
    <message>
        <source>Report bug</source>
        <translation>Rapporter un bogue</translation>
    </message>
    <message>
        <source>Export &amp;LilyPond file</source>
        <translation>Exporter le morceau en fichier LilyPond...</translation>
    </message>
    <message>
        <source>Donate</source>
        <translation>Donner</translation>
    </message>
    <message>
        <source>LilyPond file (*.ly)</source>
        <translation>Fichier LilyPond (*.ly)</translation>
    </message>
    <message>
        <source>Export LilyPond file</source>
        <translation>Exporter un fichier LilyPond</translation>
    </message>
    <message>
        <source>
The current playlist contains unsaved changes.
Do you want to discard the changes?
</source>
        <translation>
La liste de lecture courante contient des modifications non-sauvegardées.
Voulez-vous abandonner ces changements ?
</translation>
    </message>
    <message>
        <source>Pro&amp;ject</source>
        <translation>Pro&amp;jet</translation>
    </message>
    <message>
        <source>New</source>
        <translation>Nouveau</translation>
    </message>
    <message>
        <source>Open</source>
        <translation>Ouvrir</translation>
    </message>
    <message>
        <source>Properties</source>
        <translation>Propriétés</translation>
    </message>
    <message>
        <source>Save</source>
        <translation>Sauvegarder</translation>
    </message>
    <message>
        <source>Save As</source>
        <translation>Sauvegarder sous</translation>
    </message>
    <message>
        <source>Export</source>
        <translation>Exporter</translation>
    </message>
    <message>
        <source>Import</source>
        <translation>Importer</translation>
    </message>
    <message>
        <source>Online import</source>
        <translation>Importer en ligne</translation>
    </message>
    <message>
        <source>Add component</source>
        <translation>Ajouter un composant</translation>
    </message>
    <message>
        <source>Component name</source>
        <translation>Nom du composant</translation>
    </message>
    <message>
        <source>Saving of this library failed.</source>
        <translation>La sauvegarde de cette bibliothèque a échouée</translation>
    </message>
    <message>
        <source>Drum&amp;kits</source>
        <translation>&amp;Kits de batterie</translation>
    </message>
    <message>
        <source>&amp;View</source>
        <translation>A&amp;ffichage</translation>
    </message>
    <message>
        <source>&amp;Automation path</source>
        <translation>Chemin d&apos;&amp;automation</translation>
    </message>
    <message>
        <source>Full screen</source>
        <translation>Plein écran</translation>
    </message>
    <message>
        <source>&amp;Options</source>
        <translation>&amp;Options</translation>
    </message>
    <message>
        <source>MIDI setup advice</source>
        <translation>Conseil de paramétrage MIDI</translation>
    </message>
    <message>
        <source>MIDI out notes are not configured for this drumkit, so exporting this song to MIDI file may fail. Would you like Hydrogen to automatically fix this by assigning default values?</source>
        <translation>Les notes de sortie MIDI se sont pas configurées pour ce kit de batterie et donc, exporter ce morceau dans un fichier MIDI pourrait échouer. Souhaitez-vous qu&apos;Hydrogen corrige automatiquement ceci en assignant des valeurs par défaut ?</translation>
    </message>
    <message>
        <source>Set default values</source>
        <translation>Paramètre les valeurs par défaut</translation>
    </message>
    <message>
        <source>
The LilyPond export is an experimental feature.
It should work like a charm provided that you use the GM-kit, and that you do not use triplet.
</source>
        <translation>
L&apos;export LilyPond est une fonctionnalité expérimentale.
Ça devrait fonctionner comme un charme tant que vous utilisez le GM-kit, et que vous n&apos;utilisez pas de triolet.
</translation>
    </message>
    <message>
        <source>&amp;Timeline</source>
        <translation>Ligne &amp;temporelle</translation>
    </message>
    <message>
        <source>&amp;Playback track</source>
        <translation>Piste de &amp;playback</translation>
    </message>
    <message>
        <source>Jack driver: cannot disconnect client</source>
        <translation>Pilote Jack : impossible de déconnecter le client</translation>
    </message>
    <message>
        <source>OSC Server: Cannot connect to given port, using temporary port instead</source>
        <translation>Serveur OSC : impossible de se connecter au port donné, on utilise un port temporaire à la place</translation>
    </message>
    <message>
        <source>Retrieving information about drumkit &apos;%1&apos; failed: drumkit does not exist.</source>
        <translation>Échec de la recherche d&apos;informations sur le kit de batterie apos;%1&apos; : le kit n&apos;existe pas.</translation>
    </message>
</context>
<context>
    <name>MasterMixerLine</name>
    <message>
        <source>Set master volume [%1]</source>
        <translation>Régler le volume principal [%1]</translation>
    </message>
    <message>
        <source>Set humanize time parameter [%1]</source>
        <translation>Régler les paramètres de temps humanisé [%1]</translation>
    </message>
    <message>
        <source>Set humanize velocity parameter [%1]</source>
        <translation>Régler les paramètres de vélocité humanisée [%1]</translation>
    </message>
    <message>
        <source>Set swing factor [%1]</source>
        <translation>Régler le facteur de swing [%1]</translation>
    </message>
    <message>
        <source>Humanize velocity</source>
        <translation>Vélocité humanisée</translation>
    </message>
    <message>
        <source>Humanize time</source>
        <translation>Temps humanisé</translation>
    </message>
    <message>
        <source>Swing</source>
        <translation>Swing</translation>
    </message>
</context>
<context>
    <name>MidiSenseWidget</name>
    <message>
        <source>This element is not midi operable.</source>
        <translation>Cet élément n&apos;est pas opérable par MIDI.</translation>
    </message>
    <message>
        <source>Waiting for midi input...</source>
        <translation>Attente d&apos;une entrée MIDI...</translation>
    </message>
</context>
<context>
    <name>MidiTable</name>
    <message>
        <source>Event</source>
        <translation>Événements</translation>
    </message>
    <message>
        <source>Param.</source>
        <translation>Param.</translation>
    </message>
    <message>
        <source>Action</source>
        <translation>Action</translation>
    </message>
    <message>
        <source>press button to record midi event</source>
        <translation>Appuyer sur le bouton pour enregistrer les événements midi</translation>
    </message>
</context>
<context>
    <name>Mixer</name>
    <message>
        <source>Show FX panel</source>
        <translation>Montrer les effets</translation>
    </message>
    <message>
        <source>Show instrument peaks</source>
        <translation>Montrer les niveaux</translation>
    </message>
    <message>
        <source>Show instrument peaks = On</source>
        <translation>Afficher les niveaux = Actif</translation>
    </message>
    <message>
        <source>Show instrument peaks = Off</source>
        <translation>Afficher les niveaux = Inactif</translation>
    </message>
    <message>
        <source>Set FX %1 level </source>
        <translation>Régler le niveau de l&apos;effet %1</translation>
    </message>
    <message>
        <source>Set LADSPA FX ( %1 ) volume</source>
        <translation>Régler le volume de l&apos;effet LADSPA (%1)</translation>
    </message>
    <message>
        <source>LADSPA effects are not available in this version of Hydrogen.</source>
        <translation>Les effets LADSPA ne sont pas disponibles dans cette version d&apos;Hydrogen.</translation>
    </message>
    <message>
        <source>Mixer</source>
        <translation>Mixeur</translation>
    </message>
</context>
<context>
    <name>MixerLine</name>
    <message>
        <source>Play sample</source>
        <translation>Jouer l&apos;échantillon</translation>
    </message>
    <message>
        <source>Mute</source>
        <translation>Muet</translation>
    </message>
    <message>
        <source>Solo</source>
        <translation>Solo</translation>
    </message>
    <message>
        <source>Pan</source>
        <translation>Pan</translation>
    </message>
    <message>
        <source>Instrument name (double click to edit)</source>
        <translation>Nom de l&apos;instrument (double cliquer pour éditer)</translation>
    </message>
    <message>
        <source>Set instrument volume [%1]</source>
        <translation>Régler le volume de l&apos;instrument [%1]</translation>
    </message>
    <message>
        <source>Set instr. pan [%1]</source>
        <translation>Régler l&apos;effet pan. de l&apos;instrument [%1]</translation>
    </message>
</context>
<context>
    <name>PatternEditorPanel</name>
    <message>
        <source>Hear new notes</source>
        <translation>Entendre les notes ajoutées</translation>
    </message>
    <message>
        <source>Hear new notes = On</source>
        <translation>Entendre les notes ajoutées = Actif</translation>
    </message>
    <message>
        <source>Hear new notes = Off</source>
        <translation>Entendre les notes ajoutées = Inactif</translation>
    </message>
    <message>
        <source>Pattern editor - %1</source>
        <translation>Éditeur de motif - %1</translation>
    </message>
    <message>
        <source>Quantize keyboard/midi events to grid</source>
        <translation>Quantifier les événements clavier/MIDI sur la grille</translation>
    </message>
    <message>
        <source>Quantize incoming keyboard/midi events = On</source>
        <translation>Quantifier les événements clavier/MIDI entrant = Actif</translation>
    </message>
    <message>
        <source>Select pattern size</source>
        <translation>Sélectionner la longueur du motif</translation>
    </message>
    <message>
        <source>Select grid resolution</source>
        <translation>Sélectionner la résolution de la grille</translation>
    </message>
    <message>
        <source>Zoom in</source>
        <translation>Agrandir</translation>
    </message>
    <message>
        <source>Zoom out</source>
        <translation>Réduire</translation>
    </message>
    <message>
        <source>No pattern selected</source>
        <translation>Aucun motif sélectionné</translation>
    </message>
    <message>
        <source>Is not possible to change the pattern size when playing.</source>
        <translation>Il n&apos;est pas possible de changer la taille d&apos;un motif durant sa lecture.</translation>
    </message>
    <message>
        <source>Select note properties</source>
        <translation>Sélectionner les propriétés de la note</translation>
    </message>
    <message>
        <source>Velocity</source>
        <translation>Velocite</translation>
    </message>
    <message>
        <source>Pan</source>
        <translation>Pan</translation>
    </message>
    <message>
        <source>Lead and Lag</source>
        <translation>Avance et retard</translation>
    </message>
    <message>
        <source>Loaded Soundlibrary</source>
        <translation>Bibliothèque chargée</translation>
    </message>
    <message>
        <source>Quantize incoming keyboard/midi events = Off</source>
        <translation>Quantifier les événements entrant du clavier/midi = Inactif</translation>
    </message>
    <message>
        <source>NoteKey</source>
        <translation>Numéro de note</translation>
    </message>
    <message>
        <source>destructive mode pre delete settings</source>
        <translation type="unfinished"></translation>
    </message>
    <message>
        <source>destructive mode post delete settings</source>
        <translation type="unfinished"></translation>
    </message>
    <message>
        <source>Show piano roll editor</source>
        <translation>Afficher l&apos;éditeur piano-roll</translation>
    </message>
    <message>
        <source>Show drum editor</source>
        <translation>Afficher l&apos;éditeur de batterie</translation>
    </message>
    <message>
        <source>Probability</source>
        <translation>Probabilité</translation>
    </message>
</context>
<context>
    <name>PatternFillDialog</name>
    <message>
        <source>Fill with selected pattern</source>
        <translation>Remplir avec le motif sélectionné</translation>
    </message>
</context>
<context>
    <name>PatternFillDialog_UI</name>
    <message>
        <source>Cancel</source>
        <translation>Annuler</translation>
    </message>
    <message>
        <source>Form 1</source>
        <translation>Form 1</translation>
    </message>
    <message>
        <source>&amp;Fill</source>
        <translation>Remplir (&amp;F)</translation>
    </message>
    <message>
        <source>Alt+F</source>
        <translation>Alt+F</translation>
    </message>
    <message>
        <source>&amp;Clear</source>
        <translation>Effa&amp;cer</translation>
    </message>
    <message>
        <source>Alt+C</source>
        <translation>Alt+C</translation>
    </message>
    <message>
        <source>From:</source>
        <translation>De :</translation>
    </message>
    <message>
        <source>To:</source>
        <translation>À :</translation>
    </message>
    <message>
        <source>OK</source>
        <translation>OK</translation>
    </message>
</context>
<context>
    <name>PatternPropertiesDialog</name>
    <message>
        <source>Pattern properties</source>
        <translation>Propriétés du motif</translation>
    </message>
    <message>
        <source>%1#2</source>
        <translation>%1#2</translation>
    </message>
    <message>
        <source>%1</source>
        <translation>%1</translation>
    </message>
</context>
<context>
    <name>PatternPropertiesDialog_UI</name>
    <message>
        <source>&amp;Cancel</source>
        <translation>&amp;Annuler</translation>
    </message>
    <message>
        <source>Form1</source>
        <translation>Form1</translation>
    </message>
    <message>
        <source>Alt+C</source>
        <translation>Alt+C</translation>
    </message>
    <message>
        <source>&amp;OK</source>
        <translation>&amp;OK</translation>
    </message>
    <message>
        <source>Alt+O</source>
        <translation>Alt+O</translation>
    </message>
    <message>
        <source>New Pattern Name</source>
        <translation>Nom du nouveau motif</translation>
    </message>
    <message>
        <source>Pattern category</source>
        <translation>Catégorie du motif</translation>
    </message>
    <message>
        <source>Pattern description</source>
        <translation>Description du motif</translation>
    </message>
</context>
<context>
    <name>PlayerControl</name>
    <message>
        <source>Stop</source>
        <translation>Arrêter</translation>
    </message>
    <message>
        <source>Song Mode</source>
        <translation>Mode morceau</translation>
    </message>
    <message>
        <source>Pattern Mode</source>
        <translation>Mode motif</translation>
    </message>
    <message>
        <source>Playing.</source>
        <translation>Lecture en cours.</translation>
    </message>
    <message>
        <source>Stopped.</source>
        <translation>Arrêté.</translation>
    </message>
    <message>
        <source>Song mode selected.</source>
        <translation>Mode morceau sélectionné.</translation>
    </message>
    <message>
        <source>Pattern mode selected.</source>
        <translation>Mode motif sélectionné.</translation>
    </message>
    <message>
        <source>Jack-transport on/off</source>
        <translation>Transport JACK actif/inactif</translation>
    </message>
    <message>
        <source>Jack-transport mode = On</source>
        <translation>Transport JACK = Actif</translation>
    </message>
    <message>
        <source>Jack-transport mode = Off</source>
        <translation>Transport JACK = Inactif</translation>
    </message>
    <message>
        <source>Show mixer</source>
        <translation>Montrer la table de mixage</translation>
    </message>
    <message>
        <source>Rewind</source>
        <translation>Reculer</translation>
    </message>
    <message>
        <source>Play/ Pause</source>
        <translation>Jouer/Pause</translation>
    </message>
    <message>
        <source>Fast Forward</source>
        <translation>Avancer</translation>
    </message>
    <message>
        <source>Loop song</source>
        <translation>Morceau en boucle</translation>
    </message>
    <message>
        <source>Mixer</source>
        <translation>Mixeur</translation>
    </message>
    <message>
        <source>Show Instrument Rack</source>
        <translation>Afficher les instruments</translation>
    </message>
    <message>
        <source>Instrument rack</source>
        <translation>Instruments</translation>
    </message>
    <message>
        <source>Pause.</source>
        <translation>Pause.</translation>
    </message>
    <message>
        <source>JACK-transport will work only with JACK driver.</source>
        <translation>Le transport JACK fonctionne seulement avec le pilote JACK.</translation>
    </message>
    <message>
        <source>New BPM value</source>
        <translation>Nouvelle valeur du BPM</translation>
    </message>
    <message>
        <source>Loop song = On</source>
        <translation>Morceau en boucle = Actif</translation>
    </message>
    <message>
        <source>Loop song = Off</source>
        <translation>Morceau en boucle = Inactif</translation>
    </message>
    <message>
        <source>BeatCounter Panel on</source>
        <translation>Activation du panneau du compteur BPM</translation>
    </message>
    <message>
        <source>Set BPM / Set BPM and play</source>
        <translation>Régler le BPM / régler le BPM et jouer</translation>
    </message>
    <message>
        <source>Jack-Time-Master on/off</source>
        <translation>JACK-time-master actif/inactif</translation>
    </message>
    <message>
        <source> BC Panel on</source>
        <translation> Panneau du compteur BPM actif</translation>
    </message>
    <message>
        <source> BC Panel off</source>
        <translation> Panneau du compteur BPM inactif</translation>
    </message>
    <message>
        <source> Count BPM and start PLAY</source>
        <translation> Compter les BPM et jouer</translation>
    </message>
    <message>
        <source> Count and set BPM</source>
        <translation> Compter et régler les BPM</translation>
    </message>
    <message>
        <source> Jack-Time-Master mode = On</source>
        <translation> Mode JACK-time-master = Actif</translation>
    </message>
    <message>
        <source> Jack-Time-Master mode = Off</source>
        <translation> Mode JACK-time-master = Inactif</translation>
    </message>
    <message>
        <source>Record</source>
        <translation>Enregistrer</translation>
    </message>
    <message>
        <source>Destructive Record</source>
        <translation>Enregistrement destructif</translation>
    </message>
    <message>
        <source>Record midi events = On</source>
        <translation>Enregistrer les événements midi = actif</translation>
    </message>
    <message>
        <source>Record midi events = Off</source>
        <translation>Enregistrer les événements midi = inactif</translation>
    </message>
    <message>
        <source>Destructive mode = Off</source>
        <translation>Mode destructif = inactif</translation>
    </message>
    <message>
        <source>Destructive mode = On</source>
        <translation>Mode destructif = actif</translation>
    </message>
    <message>
        <source>Recalculate Rubberband modified samples if bpm will change</source>
        <translation>Recalcule les échantillons modifiés par Rubberband si le BPM change</translation>
    </message>
    <message>
        <source>Recalculate all samples using Rubberband ON</source>
        <translation>Recalcule tous les échantillons qui utilisent Rubberband</translation>
    </message>
    <message>
        <source>Recalculate all samples using Rubberband OFF</source>
        <translation>Recalcule tous les échantillons qui n&apos;utilisent pas Rubberband</translation>
    </message>
    <message>
        <source>Switch metronome on/off</source>
        <translation>Active/désactive le métronome</translation>
    </message>
</context>
<context>
    <name>PlaylistDialog</name>
    <message>
        <source>Song list</source>
        <translation>Liste de morceau</translation>
    </message>
    <message>
        <source>Script</source>
        <translation>Script</translation>
    </message>
    <message>
        <source>exec Script</source>
        <translation>Exécuter le script</translation>
    </message>
    <message>
        <source>Add Song to PlayList</source>
        <translation>Ajouter un morceau à la liste</translation>
    </message>
    <message>
        <source>No Song selected!</source>
        <translation>Aucun morceau n&apos;est sélectionné !</translation>
    </message>
    <message>
        <source>Load Playlist</source>
        <translation>Charger la liste</translation>
    </message>
    <message>
        <source>Save Playlist</source>
        <translation>Sauvegarder la liste</translation>
    </message>
    <message>
        <source>No Song in List or no Song selected!</source>
        <translation>Aucun morceau dans la liste ou aucun morceau de sélectionné !</translation>
    </message>
    <message>
        <source>Hydrogen Playlist (*.sh)</source>
        <translation>Liste de lecture Hydrogen (*.sh)</translation>
    </message>
    <message>
        <source>Add Script to selected Song</source>
        <translation>Ajouter un script au morceau sélectionné</translation>
    </message>
    <message>
        <source>No Script in use!</source>
        <translation>Aucun script utilisé!</translation>
    </message>
    <message>
        <source>No Default Editor Set. Please set your Default Editor
Do not use a console based Editor
Sorry, but this will not work for the moment.</source>
        <translation>Aucun éditeur par défaut de réglé. Veuillez régler l&apos;éditeur par défaut.
N&apos;utilisez pas un éditeur en mode console.
Désolé, mais un éditeur en mode console ne fonctionne pas pour l&apos;instant.</translation>
    </message>
    <message>
        <source>Set your Default Editor</source>
        <translation>Régler votre éditeur par défaut</translation>
    </message>
    <message>
        <source>No Script selected!</source>
        <translation>Aucun script de sélectionné !</translation>
    </message>
    <message>
        <source>Error loading song.</source>
        <translation>Erreur au chargement du morceau.</translation>
    </message>
    <message>
        <source>sort</source>
        <translation>Trier</translation>
    </message>
    <message>
        <source>New Script</source>
        <translation>Nouveau script</translation>
    </message>
    <message>
        <source>Script name or path to the script contains whitespaces.
IMPORTANT
The path to the script and the scriptname must without whitespaces.</source>
        <translation>Le nom ou le chemin du script contient des espaces. 
IMPORTANT
Le chemin d&apos;accès au script et le nom du script ne doivent pas contenir d&apos;espaces.</translation>
    </message>
    <message>
        <source>No Script!</source>
        <translation>Aucun script!</translation>
    </message>
    <message>
        <source>&amp;Playlist</source>
        <translation>&amp;Liste de lecture</translation>
    </message>
    <message>
        <source>Add song to Play&amp;list</source>
        <translation>&amp;Ajouter un morceau à la &amp;liste</translation>
    </message>
    <message>
        <source>Add &amp;current song to Playlist</source>
        <translation>Ajouter &amp;ce morceau à la liste</translation>
    </message>
    <message>
        <source>&amp;Remove selected song from Playlist</source>
        <translation>&amp;Retirer le morceau sélectionné</translation>
    </message>
    <message>
        <source>&amp;Open Playlist</source>
        <translation>&amp;Ouvrir une liste de lecture</translation>
    </message>
    <message>
        <source>&amp;Save Playlist</source>
        <translation>&amp;Sauvegarder la liste</translation>
    </message>
    <message>
        <source>Save Playlist &amp;as</source>
        <translation>S&amp;auvegarder sous...</translation>
    </message>
    <message>
        <source>&amp;Scripts</source>
        <translation>&amp;Scripts</translation>
    </message>
    <message>
        <source>&amp;Add Script to selected song</source>
        <translation>&amp;Ajouter un script au morceau sélectionné</translation>
    </message>
    <message>
        <source>&amp;Edit selected Script</source>
        <translation>Édit&amp;er le script sélectionné</translation>
    </message>
    <message>
        <source>&amp;Remove selected Script</source>
        <translation>&amp;Retirer le script sélectionné</translation>
    </message>
    <message>
        <source>&amp;Create a new Script</source>
        <translation>&amp;Créer un nouveau script</translation>
    </message>
    <message>
        <source>Rewind</source>
        <translation>Reculer</translation>
    </message>
    <message>
        <source>Play/ Pause/ Load selected song</source>
        <translation>Lecture/ Pause/ Chargement du morceau sélectionné</translation>
    </message>
    <message>
        <source>Stop</source>
        <translation>Arrêter</translation>
    </message>
    <message>
        <source>Fast Forward</source>
        <translation>Avancer</translation>
    </message>
    <message>
        <source>Please save your song first</source>
        <translation>Veuillez sauvegarder votre morceau d&apos;abord</translation>
    </message>
    <message>
        <source>WARNING, the new file is executable by the owner of the file!</source>
        <translation>ATTENTION, le nouveau fichier est exécutable par le propriétaire du fichier!</translation>
    </message>
    <message>
        <source>Pause.</source>
        <translation>Pause.</translation>
    </message>
    <message>
        <source>Playlist Browser</source>
        <translation>Navigateur de liste de lecture</translation>
    </message>
    <message>
        <source>Playlist: set song no. %1</source>
        <translation>Liste : choisir le morceau #%1 </translation>
    </message>
    <message>
        <source>no Script</source>
        <translation>Aucun script</translation>
    </message>
    <message>
        <source>&amp;New Playlist</source>
        <translation>Nouvelle liste de lecture</translation>
    </message>
    <message>
        <source>File not found: </source>
        <translation>Fichier non-trouvé : </translation>
    </message>
    <message>
        <source>No valid song selected!</source>
        <translation>Pas de morceau valide sélectionné !</translation>
    </message>
    <message>
        <source>&amp;Discard</source>
        <translation>Aband&amp;onner</translation>
    </message>
    <message>
        <source>&amp;Cancel</source>
        <translation>Ann&amp;uler</translation>
    </message>
    <message>
        <source>
The current playlist contains unsaved changes.
Do you want to discard the changes?
</source>
        <translation>
La liste de lecture actuelle contient des modifications non-sauvegardées.
Voulez-vous abandonner ces changements ?
</translation>
    </message>
    <message>
        <source>Script name or path to the script contains whitespaces.
IMPORTANT
The path to the script and the scriptname must be without whitespaces.</source>
        <translation>Le nom du script ou le chemin vers le script contient des espaces.
IMPORTANT
Le chemin vers le script et le nom du script doivent être sans espaces.</translation>
    </message>
</context>
<context>
    <name>PlaylistDialog_UI</name>
    <message>
        <source>PlayList Browser</source>
        <translation>Navigateur de liste de lecture</translation>
    </message>
    <message>
        <source>Song list</source>
        <translation>Liste de morceaux</translation>
    </message>
</context>
<context>
    <name>PreferencesDialog</name>
    <message>
        <source>Slow</source>
        <translation>Lent</translation>
    </message>
    <message>
        <source>Normal</source>
        <translation>Normal</translation>
    </message>
    <message>
        <source>Fast</source>
        <translation>Rapide</translation>
    </message>
    <message>
        <source>&lt;b&gt;Open Sound System&lt;/b&gt;&lt;br&gt;Simple audio driver [/dev/dsp]</source>
        <translation>&lt;b&gt;Open Sound System&lt;/b&gt;&lt;br&gt;Pilote audio simple [/dev/dsp]</translation>
    </message>
    <message>
        <source>&lt;br&gt;&lt;b&gt;&lt;font color=&quot;red&quot;&gt;Not compiled&lt;/font&gt;&lt;/b&gt;</source>
        <translation>&lt;br&gt;&lt;b&gt;&lt;font color=&quot;red&quot;&gt;Non compilé&lt;/font&gt;&lt;/b&gt;</translation>
    </message>
    <message>
        <source>&lt;b&gt;Jack Audio Connection Kit Driver&lt;/b&gt;&lt;br&gt;Low latency audio driver</source>
        <translation>&lt;b&gt;Pilote Jack Audio Connection Kit&lt;/b&gt;&lt;br&gt;Pilote audio faible latence</translation>
    </message>
    <message>
        <source>Preferences</source>
        <translation>Préférences</translation>
    </message>
    <message>
        <source>&lt;b&gt;ALSA Driver&lt;/b&gt;&lt;br&gt;</source>
        <translation>&lt;b&gt;Pilote ALSA&lt;/b&gt;&lt;br&gt;</translation>
    </message>
    <message>
        <source>&lt;b&gt;PortAudio Driver&lt;/b&gt;&lt;br&gt;</source>
        <translation>&lt;b&gt;Pilote PortAudio&lt;/b&gt;&lt;br&gt;</translation>
    </message>
    <message>
        <source>&lt;b&gt;CoreAudio Driver&lt;/b&gt;&lt;br&gt;</source>
        <translation>&lt;b&gt;Pilote CoreAudio&lt;/b&gt;&lt;br&gt;</translation>
    </message>
    <message>
        <source>Please restart hydrogen to enable/disable LASH support</source>
        <translation>Veuillez relancer Hydrogen pour activer/désactiver le support LASH</translation>
    </message>
    <message>
        <source>Driver restart required.
 Restart driver?</source>
        <translation>Redémarrage de pilote nécessaire.
 Redémarrer le pilote?</translation>
    </message>
    <message>
        <source>&amp;Ok</source>
        <translation>&amp;OK</translation>
    </message>
    <message>
        <source>&amp;Cancel</source>
        <translation>&amp;Annuler</translation>
    </message>
    <message>
        <source>Automatic</source>
        <translation>Automatique</translation>
    </message>
    <message>
        <source>Steps</source>
        <translation>Par pas</translation>
    </message>
    <message>
        <source>Fixed</source>
        <translation>Fixe</translation>
    </message>
    <message>
        <source>&lt;b&gt;PulseAudio Driver&lt;/b&gt;&lt;br&gt;</source>
        <translation>&lt;b&gt;Pilote PulseAudio&lt;/b&gt;&lt;br&gt;</translation>
    </message>
    <message>
        <source>Number of steps</source>
        <translation>Nombre de pas</translation>
    </message>
    <message>
        <source>Color (Hue value)</source>
        <translation>Couleur (valeur Hue)</translation>
    </message>
    <message>
        <source>Automatic driver selection</source>
        <translation>Sélection de pilote automatique</translation>
    </message>
    <message>
        <source>&lt;br&gt;&lt;b&gt;</source>
        <translation type="unfinished"></translation>
    </message>
    <message>
        <source>&lt;/b&gt; selected</source>
        <translation>&lt;/b&gt; sélectionné</translation>
    </message>
</context>
<context>
    <name>PreferencesDialog_UI</name>
    <message>
        <source>Sample rate</source>
        <translation>Taux d&apos;échantillonnage</translation>
    </message>
    <message>
        <source>Device</source>
        <translation>Périphérique audio</translation>
    </message>
    <message>
        <source>Buffer size</source>
        <translation>Taille du tampon</translation>
    </message>
    <message>
        <source>Polyphony</source>
        <translation>Polyphonie</translation>
    </message>
    <message>
        <source>Input</source>
        <translation>Entrée</translation>
    </message>
    <message>
        <source>Channel</source>
        <translation>Canal</translation>
    </message>
    <message>
        <source>All</source>
        <translation>Tous</translation>
    </message>
    <message>
        <source>Slow</source>
        <translation>Lent</translation>
    </message>
    <message>
        <source>Normal</source>
        <translation>Normal</translation>
    </message>
    <message>
        <source>Fast</source>
        <translation>Rapide</translation>
    </message>
    <message>
        <source>Meters falloff speed</source>
        <translation>Vitesse de chute des niveaux</translation>
    </message>
    <message>
        <source>Application font</source>
        <translation>Police de l&apos;application</translation>
    </message>
    <message>
        <source>Select font</source>
        <translation>Choisir la police</translation>
    </message>
    <message>
        <source>Mixer font</source>
        <translation>Police de la table de mixage</translation>
    </message>
    <message>
        <source>Style</source>
        <translation>Style</translation>
    </message>
    <message>
        <source>&amp;Cancel</source>
        <translation>&amp;Annuler</translation>
    </message>
    <message>
        <source>88200</source>
        <translation>88200</translation>
    </message>
    <message>
        <source>96000</source>
        <translation>96000</translation>
    </message>
    <message>
        <source>Midi driver</source>
        <translation>Pilote MIDI</translation>
    </message>
    <message>
        <source>Form1</source>
        <translation>Form1</translation>
    </message>
    <message>
        <source>Alt+C</source>
        <translation>Alt+C</translation>
    </message>
    <message>
        <source>&amp;OK</source>
        <translation>&amp;OK</translation>
    </message>
    <message>
        <source>Alt+O</source>
        <translation>Alt+O</translation>
    </message>
    <message>
        <source>&amp;General</source>
        <translation>&amp;Général</translation>
    </message>
    <message>
        <source>&amp;Reopen last used song</source>
        <translation>Ouvrir le dernier mo&amp;rceau à chaque démarrage de l&apos;application</translation>
    </message>
    <message>
        <source>Alt+R</source>
        <translation>Alt+R</translation>
    </message>
    <message>
        <source>Audio &amp;System</source>
        <translation>&amp;Système Audio</translation>
    </message>
    <message>
        <source>###</source>
        <translation>###</translation>
    </message>
    <message>
        <source>44100</source>
        <translation>44100</translation>
    </message>
    <message>
        <source>48000</source>
        <translation>48000</translation>
    </message>
    <message>
        <source>Connect to &amp;Default Output Pair</source>
        <translation>Connecter à la paire de sortie par &amp;défaut</translation>
    </message>
    <message>
        <source>Alt+D</source>
        <translation>Alt+D</translation>
    </message>
    <message>
        <source>Metronome volume</source>
        <translation>Volume du métronome</translation>
    </message>
    <message>
        <source>&amp;Midi System</source>
        <translation>Système MIDI</translation>
    </message>
    <message>
        <source>Ignore note-off</source>
        <translation>Ignorer les fins de note (note-off)</translation>
    </message>
    <message>
        <source>1</source>
        <translation>1</translation>
    </message>
    <message>
        <source>2</source>
        <translation>2</translation>
    </message>
    <message>
        <source>3</source>
        <translation>3</translation>
    </message>
    <message>
        <source>4</source>
        <translation>4</translation>
    </message>
    <message>
        <source>5</source>
        <translation>5</translation>
    </message>
    <message>
        <source>6</source>
        <translation>6</translation>
    </message>
    <message>
        <source>7</source>
        <translation>7</translation>
    </message>
    <message>
        <source>8</source>
        <translation>8</translation>
    </message>
    <message>
        <source>9</source>
        <translation>9</translation>
    </message>
    <message>
        <source>10</source>
        <translation>10</translation>
    </message>
    <message>
        <source>11</source>
        <translation>11</translation>
    </message>
    <message>
        <source>12</source>
        <translation>12</translation>
    </message>
    <message>
        <source>13</source>
        <translation>13</translation>
    </message>
    <message>
        <source>14</source>
        <translation>14</translation>
    </message>
    <message>
        <source>15</source>
        <translation>15</translation>
    </message>
    <message>
        <source>16</source>
        <translation>16</translation>
    </message>
    <message>
        <source>&amp;Appearance</source>
        <translation>&amp;Apparence</translation>
    </message>
    <message>
        <source>Restart output</source>
        <translation>Redémarrer la sortie</translation>
    </message>
    <message>
        <source>Audio output details</source>
        <translation>Détails de la sortie audio</translation>
    </message>
    <message>
        <source>Post-Fader</source>
        <translation>Post-équilibreur</translation>
    </message>
    <message>
        <source>Pre-Fader</source>
        <translation>Pré-équilibreur</translation>
    </message>
    <message>
        <source>Track output</source>
        <translation>Piste de sortie</translation>
    </message>
    <message>
        <source>Use lash</source>
        <translation>Utiliser LASH (système de gestion de session JACK/ALSA)</translation>
    </message>
    <message>
        <source>first step, adjust timing mismatch between controller/keyboard trigger latency and computed bpm</source>
        <translation>première étape: synchroniser la latence du déclencheur du contrôleur/clavier et le BPM calculé.</translation>
    </message>
    <message>
        <source>Beat counter drift compensation in 1/10 ms   </source>
        <translation>Compensation en 1/10ms de la dérive du compteur de battement   </translation>
    </message>
    <message>
        <source>Beat counter start offset in ms    </source>
        <translation>Début en ms du compteur de battement   </translation>
    </message>
    <message>
        <source>Path to the Rubberband command-line utility</source>
        <translation>Chemin vers l&apos;utilitaire en ligne de commande Rubberband</translation>
    </message>
    <message>
        <source>Maximum number of bars</source>
        <translation>Nombre de barres maximum</translation>
    </message>
    <message>
        <source>&amp;Reopen last used playlist</source>
        <translation>&amp;Ré-ouvrir la dernière liste de lecture utilisée</translation>
    </message>
    <message>
        <source>Interpolate resampling</source>
        <translation>Interpoler le ré-échantillonnage</translation>
    </message>
    <message>
        <source>Linear</source>
        <translation>Linéaire</translation>
    </message>
    <message>
        <source>Cosine</source>
        <translation>Cosinus</translation>
    </message>
    <message>
        <source>Third</source>
        <translation>Troisième</translation>
    </message>
    <message>
        <source>Cubic</source>
        <translation>Cubique</translation>
    </message>
    <message>
        <source>Hermite</source>
        <translation>Hermite</translation>
    </message>
    <message>
        <source>Default interface layout</source>
        <translation>Agencement de l&apos;interface par défaut</translation>
    </message>
    <message>
        <source>Single pane</source>
        <translation>Tout-en-un</translation>
    </message>
    <message>
        <source>Tabbed</source>
        <translation>Plusieurs onglets</translation>
    </message>
    <message>
        <source>TextLabel</source>
        <translation>Label de texte</translation>
    </message>
    <message>
        <source>Coloring method for Song Editor elements</source>
        <translation>Méthode de colorisation des éléments de l&apos;éditeur de morceau</translation>
    </message>
    <message>
        <source>&lt;html&gt;&lt;head/&gt;&lt;body&gt;&lt;p&gt;&lt;span style=&quot; font-style:italic;&quot;&gt;After changing a font or the interface layout the application must be restarted.&lt;/span&gt;&lt;/p&gt;&lt;/body&gt;&lt;/html&gt;</source>
        <translation>&lt;html&gt;&lt;head/&gt;&lt;body&gt;&lt;p&gt;&lt;span style=&quot; font-style:italic;&quot;&gt;Après avoir modifié une police ou l&apos;agencement de l&apos;interface, l&apos;application doit être redémarrée.&lt;/span&gt;&lt;/p&gt;&lt;/body&gt;&lt;/html&gt;</translation>
    </message>
    <message>
        <source>Use relative paths for playlist</source>
        <translation>Utiliser des chemins relatifs pour la liste de lecture</translation>
    </message>
    <message>
        <source>Use output note as input note</source>
        <translation>Utiliser la note de sortie en tant que note d&apos;entrée</translation>
    </message>
    <message>
        <source>Discard midi messages after action has been triggered</source>
        <translation>Abandonner les messages MIDI après que l&apos;action ait été déclenchée</translation>
    </message>
    <message>
        <source>Create per-instrument outputs</source>
        <translation>Créer une sortie par instrument</translation>
    </message>
    <message>
        <source>&amp;OSC</source>
        <translation>&amp;OSC</translation>
    </message>
    <message>
        <source>&amp;Enable OSC support</source>
        <translation>Activ&amp;e le support OSC</translation>
    </message>
    <message>
        <source>Incoming port</source>
        <translation>Port entrant</translation>
    </message>
    <message>
        <source>&lt;html&gt;&lt;head/&gt;&lt;body&gt;&lt;p&gt;Port which will be used to receive incoming OSC messages&lt;/p&gt;&lt;/body&gt;&lt;/html&gt;</source>
        <translation>&lt;html&gt;&lt;head/&gt;&lt;body&gt;&lt;p&gt;Le port qui sera utilisé pour recevoir les messages OSC entrant&lt;/p&gt;&lt;/body&gt;&lt;/html&gt;</translation>
    </message>
    <message>
        <source>Enable OSC &amp;feedback</source>
        <translation>Activer la &amp;boucle de retour OSC</translation>
    </message>
    <message>
        <source>second step, adjust offset between last controller/keyboard trigger and the deferred sequencer startup </source>
        <translation>seconde étape, ajuste le décalage entre le dernier contrôleur/clavier déclencheur et le début du séquenceur différé </translation>
    </message>
    <message>
        <source>Maximum number of instrument layers</source>
        <translation>Nombre maximal de couches d&apos;instruments</translation>
    </message>
    <message>
        <source>Maximum number of layers (requires restart of Hydrogen)</source>
        <translation>Nombre maximum de couches (nécessite le redémarrage d&apos;Hydrogen)</translation>
    </message>
    <message>
        <source>Output</source>
        <translation>Sortie</translation>
    </message>
    <message>
        <source>Enable midi feedback</source>
        <translation>Activer le retour d&apos;information MIDI</translation>
    </message>
</context>
<context>
    <name>SampleEditor</name>
    <message>
        <source>&amp;Ok</source>
        <translation>&amp;OK</translation>
    </message>
    <message>
        <source>&amp;Cancel</source>
        <translation>&amp;Annuler</translation>
    </message>
    <message>
        <source>Close dialog! maybe there is some unsaved work on sample.
Are you sure?</source>
        <translation>Fermeture de la boite de dialogue! Peut être y a-t&apos;il du travail non sauvegardé sur l&apos;échantillon.
Êtes-vous sûr ?</translation>
    </message>
    <message>
        <source>Unsaved changes left. These changes will be lost. 
Are you sure?</source>
        <translation>Il reste des changements non sauvegardés. Ces changements seront perdus. 
Êtes-vous sûr ?</translation>
    </message>
</context>
<context>
    <name>SampleEditor_UI</name>
    <message>
        <source>Dialog</source>
        <translation>Dialogue</translation>
    </message>
    <message>
        <source>P&amp;lay original sample</source>
        <translation>&amp;Lecture de l&apos;échantillon original</translation>
    </message>
    <message>
        <source>&amp;Apply Changes</source>
        <translation>&amp;Appliquer les modifications</translation>
    </message>
    <message>
        <source>&amp;Close</source>
        <translation>&amp;Fermer</translation>
    </message>
    <message>
        <source>Adjust sample start frame</source>
        <translation>Ajuster le point de départ de l&apos;échantillon</translation>
    </message>
    <message>
        <source>Adjust sample loop begin frame</source>
        <translation>Ajuster le début de la boucle de l&apos;échantillon</translation>
    </message>
    <message>
        <source>set processing</source>
        <translation>paramètrer le traitement</translation>
    </message>
    <message>
        <source>forward</source>
        <translation>vers l&apos;avant</translation>
    </message>
    <message>
        <source>reverse</source>
        <translation>inversé</translation>
    </message>
    <message>
        <source>pingpong</source>
        <translation>ping-pong</translation>
    </message>
    <message>
        <source>loops</source>
        <translation>boucles</translation>
    </message>
    <message>
        <source>Adjust sample end &amp; loop end frame</source>
        <translation>Ajuster le point d&apos;arrivé de l&apos;échantillon</translation>
    </message>
    <message>
        <source>&amp;Play</source>
        <translation>Jouer (&amp;P)</translation>
    </message>
    <message>
        <source>new sample length:</source>
        <translation>nouvelle longueur de l&apos;échantillon:</translation>
    </message>
    <message>
        <source>fade-out type</source>
        <translation>type fondu à la fermeture</translation>
    </message>
    <message>
        <source>volume</source>
        <translation>volume</translation>
    </message>
    <message>
        <source>panorama</source>
        <translation>panoramique</translation>
    </message>
    <message>
        <source>0</source>
        <translation>0</translation>
    </message>
    <message>
        <source>1</source>
        <translation>1</translation>
    </message>
    <message>
        <source>2</source>
        <translation>2</translation>
    </message>
    <message>
        <source>3</source>
        <translation>3</translation>
    </message>
    <message>
        <source>4</source>
        <translation>4</translation>
    </message>
    <message>
        <source>5</source>
        <translation>5</translation>
    </message>
    <message>
        <source>off</source>
        <translation>off</translation>
    </message>
    <message>
        <source>1/64</source>
        <translation>1/64</translation>
    </message>
    <message>
        <source>1/32</source>
        <translation>1/32</translation>
    </message>
    <message>
        <source>1/16</source>
        <translation>1/16</translation>
    </message>
    <message>
        <source>1/8</source>
        <translation>1/8</translation>
    </message>
    <message>
        <source>1/4</source>
        <translation>1/4</translation>
    </message>
    <message>
        <source>1/2</source>
        <translation>1/2</translation>
    </message>
    <message>
        <source>6</source>
        <translation>6</translation>
    </message>
    <message>
        <source>7</source>
        <translation>7</translation>
    </message>
    <message>
        <source>8</source>
        <translation>8</translation>
    </message>
    <message>
        <source>9</source>
        <translation>9</translation>
    </message>
    <message>
        <source>10</source>
        <translation>10</translation>
    </message>
    <message>
        <source>11</source>
        <translation>11</translation>
    </message>
    <message>
        <source>12</source>
        <translation>12</translation>
    </message>
    <message>
        <source>13</source>
        <translation>13</translation>
    </message>
    <message>
        <source>14</source>
        <translation>14</translation>
    </message>
    <message>
        <source>15</source>
        <translation>15</translation>
    </message>
    <message>
        <source>16</source>
        <translation>16</translation>
    </message>
    <message>
        <source>17</source>
        <translation>17</translation>
    </message>
    <message>
        <source>18</source>
        <translation>18</translation>
    </message>
    <message>
        <source>19</source>
        <translation>19</translation>
    </message>
    <message>
        <source>20</source>
        <translation>20</translation>
    </message>
    <message>
        <source>21</source>
        <translation>21</translation>
    </message>
    <message>
        <source>22</source>
        <translation>22</translation>
    </message>
    <message>
        <source>23</source>
        <translation>23</translation>
    </message>
    <message>
        <source>24</source>
        <translation>24</translation>
    </message>
    <message>
        <source>25</source>
        <translation>25</translation>
    </message>
    <message>
        <source>26</source>
        <translation>26</translation>
    </message>
    <message>
        <source>27</source>
        <translation>27</translation>
    </message>
    <message>
        <source>28</source>
        <translation>28</translation>
    </message>
    <message>
        <source>29</source>
        <translation>29</translation>
    </message>
    <message>
        <source>30</source>
        <translation>30</translation>
    </message>
    <message>
        <source>31</source>
        <translation>31</translation>
    </message>
    <message>
        <source>32</source>
        <translation>32</translation>
    </message>
    <message>
        <source>Sample length to beat:</source>
        <translation type="unfinished"></translation>
    </message>
    <message>
        <source>Pitch the sample in semitones, cents</source>
        <translation>Accorder l&apos;échantillon en demi-tons, cents</translation>
    </message>
    <message>
        <source>Crispness: </source>
        <translation>Croustillance :</translation>
    </message>
    <message>
        <source>Start</source>
        <translation>Départ</translation>
    </message>
    <message>
        <source>Loop</source>
        <translation>Boucle</translation>
    </message>
    <message>
        <source>&lt;!DOCTYPE HTML PUBLIC &quot;-//W3C//DTD HTML 4.0//EN&quot; &quot;http://www.w3.org/TR/REC-html40/strict.dtd&quot;&gt;
&lt;html&gt;&lt;head&gt;&lt;meta name=&quot;qrichtext&quot; content=&quot;1&quot; /&gt;&lt;style type=&quot;text/css&quot;&gt;
p, li { white-space: pre-wrap; }
&lt;/style&gt;&lt;/head&gt;&lt;body style=&quot; font-family:&apos;Sans&apos;; font-size:8pt; font-weight:400; font-style:normal;&quot;&gt;
&lt;p style=&quot; margin-top:0px; margin-bottom:0px; margin-left:0px; margin-right:0px; -qt-block-indent:0; text-indent:0px;&quot;&gt;&lt;span style=&quot; font-size:7pt;&quot;&gt;Loop&lt;/span&gt;&lt;/p&gt;
&lt;p style=&quot; margin-top:0px; margin-bottom:0px; margin-left:0px; margin-right:0px; -qt-block-indent:0; text-indent:0px;&quot;&gt;&lt;span style=&quot; font-size:7pt;&quot;&gt;mode&lt;/span&gt;&lt;/p&gt;&lt;/body&gt;&lt;/html&gt;</source>
        <translation>&lt;!DOCTYPE HTML PUBLIC &quot;-//W3C//DTD HTML 4.0//EN&quot; &quot;http://www.w3.org/TR/REC-html40/strict.dtd&quot;&gt;
&lt;html&gt;&lt;head&gt;&lt;meta name=&quot;qrichtext&quot; content=&quot;1&quot; /&gt;&lt;style type=&quot;text/css&quot;&gt;
p, li { white-space: pre-wrap; }
&lt;/style&gt;&lt;/head&gt;&lt;body style=&quot; font-family:&apos;Sans&apos;; font-size:8pt; font-weight:400; font-style:normal;&quot;&gt;
&lt;p style=&quot; margin-top:0px; margin-bottom:0px; margin-left:0px; margin-right:0px; -qt-block-indent:0; text-indent:0px;&quot;&gt;&lt;span style=&quot; font-size:7pt;&quot;&gt;Loop&lt;/span&gt;&lt;/p&gt;
&lt;p style=&quot; margin-top:0px; margin-bottom:0px; margin-left:0px; margin-right:0px; -qt-block-indent:0; text-indent:0px;&quot;&gt;&lt;span style=&quot; font-size:7pt;&quot;&gt;mode&lt;/span&gt;&lt;/p&gt;&lt;/body&gt;&lt;/html&gt;</translation>
    </message>
    <message>
        <source>&lt;!DOCTYPE HTML PUBLIC &quot;-//W3C//DTD HTML 4.0//EN&quot; &quot;http://www.w3.org/TR/REC-html40/strict.dtd&quot;&gt;
&lt;html&gt;&lt;head&gt;&lt;meta name=&quot;qrichtext&quot; content=&quot;1&quot; /&gt;&lt;style type=&quot;text/css&quot;&gt;
p, li { white-space: pre-wrap; }
&lt;/style&gt;&lt;/head&gt;&lt;body style=&quot; font-family:&apos;Sans&apos;; font-size:8pt; font-weight:400; font-style:normal;&quot;&gt;
&lt;p style=&quot; margin-top:0px; margin-bottom:0px; margin-left:0px; margin-right:0px; -qt-block-indent:0; text-indent:0px;&quot;&gt;&lt;span style=&quot; font-size:7pt;&quot;&gt;Loop&lt;/span&gt;&lt;/p&gt;
&lt;p style=&quot; margin-top:0px; margin-bottom:0px; margin-left:0px; margin-right:0px; -qt-block-indent:0; text-indent:0px;&quot;&gt;&lt;span style=&quot; font-size:7pt;&quot;&gt;Count&lt;/span&gt;&lt;/p&gt;&lt;/body&gt;&lt;/html&gt;</source>
        <translation>&lt;!DOCTYPE HTML PUBLIC &quot;-//W3C//DTD HTML 4.0//EN&quot; &quot;http://www.w3.org/TR/REC-html40/strict.dtd&quot;&gt;
&lt;html&gt;&lt;head&gt;&lt;meta name=&quot;qrichtext&quot; content=&quot;1&quot; /&gt;&lt;style type=&quot;text/css&quot;&gt;
p, li { white-space: pre-wrap; }
&lt;/style&gt;&lt;/head&gt;&lt;body style=&quot; font-family:&apos;Sans&apos;; font-size:8pt; font-weight:400; font-style:normal;&quot;&gt;
&lt;p style=&quot; margin-top:0px; margin-bottom:0px; margin-left:0px; margin-right:0px; -qt-block-indent:0; text-indent:0px;&quot;&gt;&lt;span style=&quot; font-size:7pt;&quot;&gt;Loop&lt;/span&gt;&lt;/p&gt;
&lt;p style=&quot; margin-top:0px; margin-bottom:0px; margin-left:0px; margin-right:0px; -qt-block-indent:0; text-indent:0px;&quot;&gt;&lt;span style=&quot; font-size:7pt;&quot;&gt;Count&lt;/span&gt;&lt;/p&gt;&lt;/body&gt;&lt;/html&gt;</translation>
    </message>
    <message>
        <source>End</source>
        <translation>Fin</translation>
    </message>
    <message>
        <source>&quot;Rubberband Audio Processor&quot; : Change the tempo (sample length) and pitch of audio.</source>
        <translation>&quot;Processeur audio Rubberband&quot; : Modifie le tempo et la hauteur de l&apos;échantillon.</translation>
    </message>
    <message>
        <source> Pitch (Semitone,Cent)</source>
        <translation>Hauteur (Demi-ton,cent)</translation>
    </message>
    <message>
        <source>&lt;!DOCTYPE HTML PUBLIC &quot;-//W3C//DTD HTML 4.0//EN&quot; &quot;http://www.w3.org/TR/REC-html40/strict.dtd&quot;&gt;
&lt;html&gt;&lt;head&gt;&lt;meta name=&quot;qrichtext&quot; content=&quot;1&quot; /&gt;&lt;style type=&quot;text/css&quot;&gt;
p, li { white-space: pre-wrap; }
&lt;/style&gt;&lt;/head&gt;&lt;body style=&quot; font-family:&apos;DejaVu Sans&apos;; font-size:9pt; font-weight:400; font-style:normal;&quot;&gt;
&lt;p style=&quot; margin-top:0px; margin-bottom:0px; margin-left:0px; margin-right:0px; -qt-block-indent:0; text-indent:0px;&quot;&gt;&quot;Crispness&quot; levels:&lt;/p&gt;
&lt;p style=&quot; margin-top:0px; margin-bottom:0px; margin-left:0px; margin-right:0px; -qt-block-indent:0; text-indent:0px;&quot;&gt;  0   equivalent to --no-transients --no-lamination --window-long&lt;/p&gt;
&lt;p style=&quot; margin-top:0px; margin-bottom:0px; margin-left:0px; margin-right:0px; -qt-block-indent:0; text-indent:0px;&quot;&gt;  1   equivalent to --no-transients --no-lamination&lt;/p&gt;
&lt;p style=&quot; margin-top:0px; margin-bottom:0px; margin-left:0px; margin-right:0px; -qt-block-indent:0; text-indent:0px;&quot;&gt;  2   equivalent to --no-transients&lt;/p&gt;
&lt;p style=&quot; margin-top:0px; margin-bottom:0px; margin-left:0px; margin-right:0px; -qt-block-indent:0; text-indent:0px;&quot;&gt;  3   equivalent to --bl-transients&lt;/p&gt;
&lt;p style=&quot; margin-top:0px; margin-bottom:0px; margin-left:0px; margin-right:0px; -qt-block-indent:0; text-indent:0px;&quot;&gt;  4   default processing options&lt;/p&gt;
&lt;p style=&quot; margin-top:0px; margin-bottom:0px; margin-left:0px; margin-right:0px; -qt-block-indent:0; text-indent:0px;&quot;&gt;  5   equivalent to --no-lamination --window-short (may be good for drums)&lt;/p&gt;
&lt;p style=&quot;-qt-paragraph-type:empty; margin-top:0px; margin-bottom:0px; margin-left:0px; margin-right:0px; -qt-block-indent:0; text-indent:0px;&quot;&gt;&lt;/p&gt;
&lt;p style=&quot; margin-top:0px; margin-bottom:0px; margin-left:0px; margin-right:0px; -qt-block-indent:0; text-indent:0px;&quot;&gt;you can find more information here:&lt;/p&gt;
&lt;p style=&quot; margin-top:0px; margin-bottom:0px; margin-left:0px; margin-right:0px; -qt-block-indent:0; text-indent:0px;&quot;&gt;&lt;a href=&quot;http://www.breakfastquay.com/rubberband/ &quot;&gt;&lt;span style=&quot; text-decoration: underline; color:#0000ff;&quot;&gt;http://www.breakfastquay.com/rubberband/ &lt;/span&gt;&lt;/a&gt;&lt;/p&gt;&lt;/body&gt;&lt;/html&gt;</source>
        <translation>&lt;!DOCTYPE HTML PUBLIC &quot;-//W3C//DTD HTML 4.0//EN&quot; &quot;http://www.w3.org/TR/REC-html40/strict.dtd&quot;&gt;
&lt;html&gt;&lt;head&gt;&lt;meta name=&quot;qrichtext&quot; content=&quot;1&quot; /&gt;&lt;style type=&quot;text/css&quot;&gt;
p, li { white-space: pre-wrap; }
&lt;/style&gt;&lt;/head&gt;&lt;body style=&quot; font-family:&apos;DejaVu Sans&apos;; font-size:9pt; font-weight:400; font-style:normal;&quot;&gt;
&lt;p style=&quot; margin-top:0px; margin-bottom:0px; margin-left:0px; margin-right:0px; -qt-block-indent:0; text-indent:0px;&quot;&gt;&quot;niveaux de croustillance&quot; :&lt;/p&gt;
&lt;p style=&quot; margin-top:0px; margin-bottom:0px; margin-left:0px; margin-right:0px; -qt-block-indent:0; text-indent:0px;&quot;&gt;  0   équivalent à --no-transients --no-lamination --window-long&lt;/p&gt;
&lt;p style=&quot; margin-top:0px; margin-bottom:0px; margin-left:0px; margin-right:0px; -qt-block-indent:0; text-indent:0px;&quot;&gt;  1   équivalent à --no-transients --no-lamination&lt;/p&gt;
&lt;p style=&quot; margin-top:0px; margin-bottom:0px; margin-left:0px; margin-right:0px; -qt-block-indent:0; text-indent:0px;&quot;&gt;  2   équivalent à --no-transients&lt;/p&gt;
&lt;p style=&quot; margin-top:0px; margin-bottom:0px; margin-left:0px; margin-right:0px; -qt-block-indent:0; text-indent:0px;&quot;&gt;  3   équivalent à --bl-transients&lt;/p&gt;
&lt;p style=&quot; margin-top:0px; margin-bottom:0px; margin-left:0px; margin-right:0px; -qt-block-indent:0; text-indent:0px;&quot;&gt;  4   options de traitement par défault &lt;/p&gt;
&lt;p style=&quot; margin-top:0px; margin-bottom:0px; margin-left:0px; margin-right:0px; -qt-block-indent:0; text-indent:0px;&quot;&gt;  5   équivalent à --no-lamination --window-short (pourrait être bon pour les tambours)&lt;/p&gt;
&lt;p style=&quot;-qt-paragraph-type:empty; margin-top:0px; margin-bottom:0px; margin-left:0px; margin-right:0px; -qt-block-indent:0; text-indent:0px;&quot;&gt;&lt;/p&gt;
&lt;p style=&quot; margin-top:0px; margin-bottom:0px; margin-left:0px; margin-right:0px; -qt-block-indent:0; text-indent:0px;&quot;&gt;vous pouvez trouver davantage d&apos;information ici :&lt;/p&gt;
&lt;p style=&quot; margin-top:0px; margin-bottom:0px; margin-left:0px; margin-right:0px; -qt-block-indent:0; text-indent:0px;&quot;&gt;&lt;a href=&quot;http://www.breakfastquay.com/rubberband/ &quot;&gt;&lt;span style=&quot; text-decoration: underline; color:#0000ff;&quot;&gt;http://www.breakfastquay.com/rubberband/ &lt;/span&gt;&lt;/a&gt;&lt;/p&gt;&lt;/body&gt;&lt;/html&gt;</translation>
    </message>
</context>
<context>
    <name>SimpleHTMLBrowser</name>
    <message>
        <source>Manual</source>
        <translation>Manuel</translation>
    </message>
    <message>
        <source>Ok</source>
        <translation>OK</translation>
    </message>
    <message>
        <source>Welcome to Hydrogen</source>
        <translation>Bienvenue dans Hydrogen</translation>
    </message>
    <message>
        <source>Don&apos;t show this message anymore</source>
        <translation>Ne plus afficher ce message</translation>
    </message>
    <message>
        <source>Documentation index</source>
        <translation>Index de la documentation</translation>
    </message>
</context>
<context>
    <name>SongEditorPanel</name>
    <message>
        <source>Create new pattern</source>
        <translation>Créer un nouveau motif</translation>
    </message>
    <message>
        <source>Move the selected pattern down</source>
        <translation>Descendre le motif sélectionné</translation>
    </message>
    <message>
        <source>Move the selected pattern up</source>
        <translation>Monter le motif sélectionné</translation>
    </message>
    <message>
        <source>Song Editor</source>
        <translation>Éditeur de morceau</translation>
    </message>
    <message>
        <source>&amp;Cancel</source>
        <translation>&amp;Annuler</translation>
    </message>
    <message>
        <source>Clear pattern sequence</source>
        <translation>Effacer la séquence de motifs</translation>
    </message>
    <message>
        <source>Select mode</source>
        <translation>Mode sélection</translation>
    </message>
    <message>
        <source>Draw mode</source>
        <translation>Mode dessin</translation>
    </message>
    <message>
        <source>Warning, this will erase your pattern sequence.
Are you sure?</source>
        <translation>Attention, cette action effacera la séquence de motifs. 
Voulez-vous continuer?</translation>
    </message>
    <message>
        <source>&amp;Ok</source>
        <translation>&amp;OK</translation>
    </message>
    <message>
        <source>stacked mode</source>
        <translation>Mode en pile</translation>
    </message>
    <message>
        <source>stacked pattern mode</source>
        <translation>Mode en pile de motif</translation>
    </message>
    <message>
        <source>single pattern mode</source>
        <translation>Mode à un motif</translation>
    </message>
    <message>
        <source>Enable time line edit</source>
        <translation>Active l&apos;édition de la ligne de temps</translation>
    </message>
    <message>
        <source>Pattern %1</source>
        <translation>Motif %1</translation>
    </message>
    <message>
        <source>View playback track</source>
        <translation>Afficher la piste de lecture</translation>
    </message>
    <message>
        <source>Mute playback track</source>
        <translation>Silencer la piste de lecture</translation>
    </message>
    <message>
        <source>Choose playback track</source>
        <translation>Choisir la piste de lecture</translation>
    </message>
    <message>
        <source>View timeline</source>
        <translation>Afficher la ligne de temps</translation>
    </message>
    <message>
        <source>Adjust parameter values in time</source>
        <translation>Ajuster les valeurs des paramètre dans le temps</translation>
    </message>
    <message>
        <source>Velocity</source>
        <translation>Vélocité</translation>
    </message>
    <message>
        <source>Timeline usage is disabled in the presence of an external JACK timebase master</source>
        <translation>L&apos;utilisation de la ligne temporelle est désactivée en présence d&apos;un maître de base temporelle JACK externe</translation>
    </message>
</context>
<context>
    <name>SongEditorPanelBpmWidget_UI</name>
    <message>
        <source>Form</source>
        <translation>Forme</translation>
    </message>
    <message>
        <source>Edit the bpm value for current beat</source>
        <translation>Éditer la valeur du bpm pour la mesure actuelle</translation>
    </message>
    <message>
        <source>500,55</source>
        <translation>500,55</translation>
    </message>
    <message>
        <source>Edit beat in timeline</source>
        <translation>Éditer la mesure dans la TimeLine</translation>
    </message>
    <message>
        <source>500</source>
        <translation>500</translation>
    </message>
    <message>
        <source>Bar</source>
        <translation>Barre</translation>
    </message>
    <message>
        <source>BPM</source>
        <translation>BPM</translation>
    </message>
    <message>
        <source>Delete this BPM Marker</source>
        <translation>Effacer ce marqueur BPM</translation>
    </message>
    <message>
        <source>Delete BPM Marker</source>
        <translation>Effacer les marqueurs BPM</translation>
    </message>
    <message>
        <source>Cancel</source>
        <translation>Annuler</translation>
    </message>
    <message>
        <source>Ok</source>
        <translation>OK</translation>
    </message>
</context>
<context>
    <name>SongEditorPanelTagWidget_UI</name>
    <message>
        <source>Form</source>
        <translation>Forme</translation>
    </message>
    <message>
        <source>Tag</source>
        <translation>Tag</translation>
    </message>
    <message>
        <source>Cancel</source>
        <translation>Annuler</translation>
    </message>
    <message>
        <source>Ok</source>
        <translation>OK</translation>
    </message>
</context>
<context>
    <name>SongEditorPatternList</name>
    <message>
        <source>Copy</source>
        <translation>Copier</translation>
    </message>
    <message>
        <source>Delete</source>
        <translation>Effacer</translation>
    </message>
    <message>
        <source>Properties</source>
        <translation>Propriétés</translation>
    </message>
    <message>
        <source>Fill/Clear ...</source>
        <translation>Remplir/Effacer ...</translation>
    </message>
    <message>
        <source>Save Pattern</source>
        <translation>Sauvegarder un motif</translation>
    </message>
    <message>
        <source>Load Pattern</source>
        <translation>Charger un motif</translation>
    </message>
    <message>
        <source>Open Pattern</source>
        <translation>Ouvrir un motif</translation>
    </message>
    <message>
        <source>Virtual Pattern</source>
        <translation>Motif virtuel</translation>
    </message>
    <message>
        <source>Pattern 1</source>
        <translation>Motif 1</translation>
    </message>
    <message>
        <source>not_categorized</source>
        <translation>Sans catégorie</translation>
    </message>
    <message>
        <source>The pattern-file exists. 
Overwrite the existing pattern?</source>
        <translation>Le fichier de motif existe. Écraser le motif existant ?</translation>
    </message>
    <message>
        <source>&amp;Ok</source>
        <translation>&amp;OK</translation>
    </message>
    <message>
        <source>&amp;Cancel</source>
        <translation>&amp;Annuler</translation>
    </message>
    <message>
        <source>Export Pattern</source>
        <translation>Exporter le motif</translation>
    </message>
    <message>
        <source>Could not export pattern.</source>
        <translation>Ne peut pas exporter le motif.</translation>
    </message>
    <message>
        <source>Could not export sequence.</source>
        <translation>Ne peut pas exporter la séquence.</translation>
    </message>
    <message>
        <source>Pattern saved.</source>
        <translation>Motif sauvegardé.</translation>
    </message>
</context>
<context>
    <name>SongPropertiesDialog</name>
    <message>
        <source>Song properties</source>
        <translation>Propriétés du morceau</translation>
    </message>
</context>
<context>
    <name>SongPropertiesDialog_UI</name>
    <message>
        <source>Song name</source>
        <translation>Nom du morceau</translation>
    </message>
    <message>
        <source>Author</source>
        <translation>Auteur</translation>
    </message>
    <message>
        <source>Notes</source>
        <translation>Notes</translation>
    </message>
    <message>
        <source>&amp;Cancel</source>
        <translation>&amp;Annuler</translation>
    </message>
    <message>
        <source>Form1</source>
        <translation>Form1</translation>
    </message>
    <message>
        <source> &amp;OK</source>
        <translation> &amp;OK</translation>
    </message>
    <message>
        <source>Alt+O</source>
        <translation>Alt+O</translation>
    </message>
    <message>
        <source>Alt+C</source>
        <translation>Alt+C</translation>
    </message>
    <message>
        <source>License</source>
        <translation>Licence</translation>
    </message>
</context>
<context>
    <name>SoundLibraryExportDialog</name>
    <message>
        <source>Export Sound Library</source>
        <translation>Exporter la bibliothèque de son</translation>
    </message>
    <message>
        <source>Directory</source>
        <translation>Répertoire</translation>
    </message>
</context>
<context>
    <name>SoundLibraryExportDialog_UI</name>
    <message>
        <source>Dialog</source>
        <translation>Dialogue</translation>
    </message>
    <message>
        <source>Export</source>
        <translation>Exporter</translation>
    </message>
    <message>
        <source>Drumkit</source>
        <translation>Kit de batterie</translation>
    </message>
    <message>
        <source>Component</source>
        <translation>Composant</translation>
    </message>
    <message>
        <source>Path</source>
        <translation>Chemin</translation>
    </message>
    <message>
        <source>Version</source>
        <translation>Version</translation>
    </message>
    <message>
        <source>Browse...</source>
        <translation>Explorer...</translation>
    </message>
    <message>
        <source>0.9.7 and higher</source>
        <translation>0.9.7 et supérieur</translation>
    </message>
    <message>
        <source>0.9.6 and lower</source>
        <translation>0.9.6 et inférieur</translation>
    </message>
    <message>
        <source>Cancel</source>
        <translation>Annuler</translation>
    </message>
</context>
<context>
    <name>SoundLibraryImportDialog</name>
    <message>
        <source>Sound Library import</source>
        <translation>Importation de la bibliothèque de sons</translation>
    </message>
    <message>
        <source>Sound library</source>
        <translation>Bibliothèque de sons</translation>
    </message>
    <message>
        <source>Status</source>
        <translation>Statut</translation>
    </message>
    <message>
        <source>Updating SoundLibrary list...</source>
        <translation>Mise à jour de la liste de la bibliothèque de sons...</translation>
    </message>
    <message>
        <source>Installed</source>
        <translation>Installé</translation>
    </message>
    <message>
        <source>New</source>
        <translation>Nouveau</translation>
    </message>
    <message>
        <source>Author: %1</source>
        <translation>Auteur : %1</translation>
    </message>
    <message>
        <source>Downloading SoundLibrary...</source>
        <translation>Téléchargement de la bibliothèque de sons...</translation>
    </message>
    <message>
        <source>Import drumkit</source>
        <translation>Importer un kit de batterie</translation>
    </message>
    <message>
        <source>SoundLibrary imported in %1</source>
        <translation>La bibliothèque de sons a été importée dans %1</translation>
    </message>
    <message>
        <source>An error occurred importing the SoundLibrary.</source>
        <translation>Une erreur s&apos;est produite lors de l&apos;importation de la bibliothèque de sons.</translation>
    </message>
    <message>
        <source>Drumkits</source>
        <translation>Kits de batterie</translation>
    </message>
    <message>
        <source>Songs</source>
        <translation>Morceaux</translation>
    </message>
    <message>
        <source>Patterns</source>
        <translation>Motifs</translation>
    </message>
    <message>
        <source>Drumkit License: %1</source>
        <translation>Licence du kit de batterie : %1</translation>
    </message>
    <message>
        <source>Image License: %1</source>
        <translation>Licence de l&apos;image : %1</translation>
    </message>
</context>
<context>
    <name>SoundLibraryImportDialog_UI</name>
    <message>
        <source>Dialog</source>
        <translation>Dialogue</translation>
    </message>
    <message>
        <source>Internet</source>
        <translation>Internet</translation>
    </message>
    <message>
        <source>Update list</source>
        <translation>Mettre à jour la liste</translation>
    </message>
    <message>
        <source>Sound Library Name</source>
        <translation>Nom de la bibliothèque de sons</translation>
    </message>
    <message>
        <source>Author...</source>
        <translation>Auteur...</translation>
    </message>
    <message>
        <source>Download and install</source>
        <translation>Télécharger et installer</translation>
    </message>
    <message>
        <source>Local file</source>
        <translation>Fichier local</translation>
    </message>
    <message>
        <source>Browse...</source>
        <translation>Explorer...</translation>
    </message>
    <message>
        <source>Install</source>
        <translation>Installer</translation>
    </message>
    <message>
        <source>1</source>
        <translation>1</translation>
    </message>
    <message>
        <source>Edit server list</source>
        <translation>Éditer la liste des serveurs</translation>
    </message>
    <message>
        <source>Close</source>
        <translation>Fermer</translation>
    </message>
    <message>
        <source>TextLabel</source>
        <translation>Label de texte</translation>
    </message>
    <message>
        <source>Image License...</source>
        <translation>Licence de l&apos;image...</translation>
    </message>
    <message>
        <source>Drumkit License...</source>
        <translation>Licence du kit de batterie...</translation>
    </message>
</context>
<context>
    <name>SoundLibraryOpenDialog</name>
    <message>
        <source>Open Sound Library</source>
        <translation>Ouvrir une bibliothèque de son</translation>
    </message>
    <message>
        <source>Load</source>
        <translation>Charger</translation>
    </message>
    <message>
        <source>Cancel</source>
        <translation>Annuler</translation>
    </message>
</context>
<context>
    <name>SoundLibraryPanel</name>
    <message>
        <source>Load</source>
        <translation>Charger</translation>
    </message>
    <message>
        <source>Export</source>
        <translation>Exporter</translation>
    </message>
    <message>
        <source>Delete</source>
        <translation>Effacer</translation>
    </message>
    <message>
        <source>System drumkits</source>
        <translation>Kits de batterie du système</translation>
    </message>
    <message>
        <source>User drumkits</source>
        <translation>Kits de batterie de l&apos;utilisateur</translation>
    </message>
    <message>
        <source>&amp;Ok</source>
        <translation>&amp;OK</translation>
    </message>
    <message>
        <source>&amp;Cancel</source>
        <translation>&amp;Annuler</translation>
    </message>
    <message>
        <source>Songs</source>
        <translation>Morceaux</translation>
    </message>
    <message>
        <source>Patterns</source>
        <translation>Motifs</translation>
    </message>
    <message>
        <source>Error loading song.</source>
        <translation>Erreur au chargement du morceau.</translation>
    </message>
    <message>
        <source>Properties</source>
        <translation>Propriété</translation>
    </message>
    <message>
        <source>Warning, the selected pattern will be deleted from disk.
Are you sure?</source>
        <translation>Attention, le motif sélectionné sera effacé du disque. 
Voulez-vous continuer?</translation>
    </message>
    <message>
        <source>It is not possible to delete the currently loaded drumkit: 
  &quot;%1&quot;.
To delete this drumkit first load another drumkit.</source>
        <translation>Il n&apos;est pas possible de supprimer le kit de batterie actuellement chargé : 
  &quot;%1&quot;.
Pour effacer ce kit de batterie, chargez d&apos;abord un autre kit.
        </translation>
    </message>
    <message>
        <source>&quot;%1&quot;is a system drumkit and can&apos;t be deleted.</source>
        <translation>&quot;%1&quot; est un kit système et ne peut pas être effacé.</translation>
    </message>
    <message>
        <source>Warning, the &quot;%1&quot; drumkit will be deleted from disk.
Are you sure?</source>
        <translation>Attention, le kit &quot;%1&quot; va être effacé du disque.
Êtes-vous certain ?</translation>
    </message>
    <message>
        <source>Drumkit deletion failed.</source>
        <translation>Échec de la suppression du kit.</translation>
    </message>
    <message>
        <source>Keep</source>
        <translation>Conserver</translation>
    </message>
    <message>
        <source>The existing kit has %1 instruments but the new one only has %2.
The first %2 instruments will be replaced with the new instruments and will keep their notes, but some of the remaining instruments have notes.
Would you like to keep or discard the remaining instruments and notes?
</source>
        <translation>Le kit existant possède %1 instruments mais le nouveau en a seulement %2.
Les %2 premiers instruments seront remplacés avec les nouveaux instruments et conserveront leurs notes, mais certains des instruments restant possèdent des notes.
Souhaitez-vous conserver ou abandonner les instruments et notes restant ?
</translation>
    </message>
    <message>
        <source>Double click to expand the list</source>
        <translation>Double-clic pour étendre la liste</translation>
    </message>
</context>
<context>
    <name>SoundLibraryPropertiesDialog_UI</name>
    <message>
        <source>Dialog</source>
        <translation>Dialogue</translation>
    </message>
    <message>
        <source>Name</source>
        <translation>Nom</translation>
    </message>
    <message>
        <source>Author</source>
        <translation>Auteur</translation>
    </message>
    <message>
        <source>Information</source>
        <translation>Information</translation>
    </message>
    <message>
        <source>Save </source>
        <translation>Enregistrer </translation>
    </message>
    <message>
        <source>Cancel</source>
        <translation>Annuler</translation>
    </message>
    <message>
        <source>Save changes made to instruments into sound library</source>
        <translation>Enregistrer les changements appliqués aux instruments dans la bibliothèque de sons</translation>
    </message>
    <message>
        <source>Drumkit License</source>
        <translation>Licence du kit de batterie</translation>
    </message>
    <message>
        <source>Image</source>
        <translation>Image</translation>
    </message>
    <message>
        <source>Browse</source>
        <translation>Naviguer</translation>
    </message>
    <message>
        <source>Image License</source>
        <translation>Licence de l&apos;image</translation>
    </message>
</context>
<context>
    <name>SoundLibraryRepositoryDialog</name>
    <message>
        <source>Edit repository settings</source>
        <translation>Éditer les préférences du dépôt</translation>
    </message>
    <message>
        <source>Edit server list</source>
        <translation>Éditer la liste des serveurs</translation>
    </message>
    <message>
        <source>URL</source>
        <translation>URL</translation>
    </message>
</context>
<context>
    <name>SoundLibraryRepositoryDialog_UI</name>
    <message>
        <source>Dialog</source>
        <translation>Dialogue</translation>
    </message>
    <message>
        <source>Add</source>
        <translation>Ajouter</translation>
    </message>
    <message>
        <source>Delete</source>
        <translation>Effacer</translation>
    </message>
</context>
<context>
    <name>SoundLibrarySaveDialog</name>
    <message>
        <source>Save Sound Library</source>
        <translation>Enregistrer la bibliothèque de sons</translation>
    </message>
    <message>
        <source>Please supply at least a valid name</source>
        <translation>S&apos;il vous plaît, mettez au moins un nom valide</translation>
    </message>
    <message>
        <source>A library with the same name already exists. Do you want to overwrite the existing library?</source>
        <translation>Une bibliothèque avec le même nom existe déjà. Voulez-vous la remplacer ?</translation>
    </message>
    <message>
        <source>Saving of this library failed.</source>
        <translation>La sauvegarde de cette bibliothèque a échouée</translation>
    </message>
    <message>
        <source>Open Image</source>
        <translation>Ouvrir l&apos;image</translation>
    </message>
    <message>
        <source>Image Files (*.png *.jpg *.jpeg)</source>
        <translation>Fichiers d&apos;images (*.png *.jpg *.jpeg)</translation>
    </message>
</context>
<context>
    <name>SoundLibrarySaveDialog_UI</name>
    <message>
        <source>Dialog</source>
        <translation>Dialogue</translation>
    </message>
    <message>
        <source>Name</source>
        <translation>Nom</translation>
    </message>
    <message>
        <source>Author</source>
        <translation>Auteur</translation>
    </message>
    <message>
        <source>Information</source>
        <translation>Information</translation>
    </message>
    <message>
        <source>Cancel</source>
        <translation>Annuler</translation>
    </message>
    <message>
        <source>License</source>
        <translation>Licence</translation>
    </message>
    <message>
        <source>Save </source>
        <translation>Enregistrer</translation>
    </message>
    <message>
        <source>Image</source>
        <translation>Image</translation>
    </message>
    <message>
        <source>Browse</source>
        <translation>Naviguer</translation>
    </message>
    <message>
        <source>Image License</source>
        <translation>Licence de l&apos;image</translation>
    </message>
</context>
<context>
    <name>SoundLibraryTree</name>
    <message>
        <source>Sound library</source>
        <translation>Bibliothèque</translation>
    </message>
</context>
<context>
    <name>VirtualPatternDialog</name>
    <message>
        <source>Select virtual pattern</source>
        <translation>Sélectionner un motif virtuel</translation>
    </message>
</context>
<context>
    <name>VirtualPatternDialog_UI</name>
    <message>
        <source>Dialog</source>
        <translation>Dialogue</translation>
    </message>
    <message>
        <source>OK</source>
        <translation>OK</translation>
    </message>
    <message>
        <source>Cancel</source>
        <translation>Annuler</translation>
    </message>
</context>
</TS><|MERGE_RESOLUTION|>--- conflicted
+++ resolved
@@ -379,13 +379,6 @@
         <translation>Exporter le fichier MIDI</translation>
     </message>
     <message>
-<<<<<<< HEAD
-        <source>Directory %1 does not exist</source>
-        <translation>Le répertoire %1 n&apos;existe pas</translation>
-    </message>
-    <message>
-=======
->>>>>>> f1abe238
         <source>The file %1 exists. 
 Overwrite the existing file?</source>
         <translation>Le fichier %1 existe. 
