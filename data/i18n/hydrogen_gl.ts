<?xml version="1.0" encoding="utf-8"?>
<!DOCTYPE TS>
<TS version="2.1" language="gl_ES">
<context>
    <name>AboutDialog</name>
    <message>
        <source>About</source>
        <translation>Sobre</translation>
    </message>
    <message>
        <source>Website</source>
        <translation type="unfinished"></translation>
    </message>
    <message>
        <source>Project page</source>
        <translation type="unfinished"></translation>
    </message>
    <message>
        <source>Forum</source>
        <translation type="unfinished"></translation>
    </message>
    <message>
        <source>Development mailing list</source>
        <translation type="unfinished"></translation>
    </message>
    <message>
        <source>Main coders and maintainers</source>
        <translation type="unfinished"></translation>
    </message>
    <message>
        <source>Active translators</source>
        <translation type="unfinished"></translation>
    </message>
    <message>
        <source>Recent contributors</source>
        <translation type="unfinished"></translation>
    </message>
    <message>
        <source>A full list of all contributors can be found on</source>
        <translation type="unfinished"></translation>
    </message>
    <message>
        <source>Former main coders and maintainers</source>
        <translation type="unfinished"></translation>
    </message>
</context>
<context>
    <name>AboutDialog_UI</name>
    <message>
        <source>About Hydrogen</source>
        <translation>Sobre Hydrogen</translation>
    </message>
    <message>
        <source>&amp;OK</source>
        <translation>&amp;Aceptar</translation>
    </message>
    <message>
        <source>Alt+O</source>
        <translation>Alt+A</translation>
    </message>
    <message>
        <source>A&amp;bout</source>
        <translation>&amp;Sobre</translation>
    </message>
    <message>
        <source>###</source>
        <translation>###</translation>
    </message>
    <message>
        <source>&amp;Authors</source>
        <translation>&amp;Autores</translation>
    </message>
    <message>
        <source>&amp;License</source>
        <translation>&amp;Licenza</translation>
    </message>
</context>
<context>
    <name>AudioEngineInfoForm</name>
    <message>
        <source>Audio Engine Info</source>
        <translation>Información do motor de son</translation>
    </message>
</context>
<context>
    <name>AudioEngineInfoForm_UI</name>
    <message>
        <source>Playing notes</source>
        <translation>Polifonía</translation>
    </message>
    <message>
        <source>Process time</source>
        <translation>Tempo de procesado</translation>
    </message>
    <message>
        <source>Audio engine state</source>
        <translation>Estado do motor de son</translation>
    </message>
    <message>
        <source>Song state</source>
        <translation>Estado da canción</translation>
    </message>
    <message>
        <source>Ticks</source>
        <translation>Marcas</translation>
    </message>
    <message>
        <source>Buffer size</source>
        <translation>Tamaño do búfer</translation>
    </message>
    <message>
        <source>Sample rate</source>
        <translation>Taxa de mostraxe</translation>
    </message>
    <message>
        <source>Song position</source>
        <translation>Posición da canción</translation>
    </message>
    <message>
        <source>Patterns</source>
        <translation>Patróns</translation>
    </message>
    <message>
        <source>Selected pattern</source>
        <translation>Patrón seleccionado</translation>
    </message>
    <message>
        <source>Selected instrument</source>
        <translation>Instrumento seleccionado</translation>
    </message>
    <message>
        <source>###</source>
        <translation>###</translation>
    </message>
    <message>
        <source>Connected to</source>
        <translation>Conectado a</translation>
    </message>
    <message>
        <source>Frames</source>
        <translation>Marcos</translation>
    </message>
    <message>
        <source>Sampler</source>
        <translation>Mostreador</translation>
    </message>
    <message>
        <source>Sequencer</source>
        <translation>Secuenciador</translation>
    </message>
    <message>
        <source>MIDI input</source>
        <translation>Entrada MIDI</translation>
    </message>
    <message>
        <source>Name</source>
        <translation>Nome</translation>
    </message>
    <message>
        <source>Audio output</source>
        <translation>Saída de son</translation>
    </message>
    <message>
        <source>Realtime frames</source>
        <translation>Cadros en tempo real</translation>
    </message>
    <message>
        <source>Latency (estimated)</source>
        <translation type="unfinished"></translation>
    </message>
</context>
<context>
    <name>AudioFileBrowser</name>
    <message>
        <source>Audio File Browser</source>
        <translation>Navegador de ficheiros de son</translation>
    </message>
    <message>
        <source> s</source>
        <translation> s</translation>
    </message>
    <message>
        <source>Name:</source>
        <translation>Nome:</translation>
    </message>
    <message>
        <source>Size:</source>
        <translation>Tamaño:</translation>
    </message>
    <message>
        <source>Samplerate:</source>
        <translation>Taxa de mostraxe:</translation>
    </message>
    <message>
        <source>Size: %1 bytes</source>
        <translation>Tamaño: %1 bytes</translation>
    </message>
    <message>
        <source>Samplerate: %1</source>
        <translation>Taxa de mostraxe: %1</translation>
    </message>
    <message>
        <source>Sample length: </source>
        <translation>Lonxitude da mostra: </translation>
    </message>
    <message>
        <source>Please do not preview samples which are longer than 10 minutes!</source>
        <translation>Non faga escoitas previas de mostras de máis de 10 minutos!</translation>
    </message>
    <message>
        <source>Sample length:</source>
        <translation>Lonxitude da mostra:</translation>
    </message>
    <message>
        <source>Unable to load that sample file.</source>
        <translation type="unfinished"></translation>
    </message>
    <message>
        <source>Parent Folder</source>
        <translation type="unfinished"></translation>
    </message>
    <message>
        <source>Home</source>
        <translation type="unfinished"></translation>
    </message>
    <message>
        <source>Play selected</source>
        <translation type="unfinished"></translation>
    </message>
    <message>
        <source>Stop</source>
        <translation>Deter</translation>
    </message>
    <message>
        <source>Name: </source>
        <translation type="unfinished"></translation>
    </message>
</context>
<context>
    <name>AudioFileBrowser_UI</name>
    <message>
        <source>Dialog</source>
        <translation>Diálogo</translation>
    </message>
    <message>
        <source>Name:</source>
        <translation>Nome:</translation>
    </message>
    <message>
        <source>Samplerate:</source>
        <translation>Taxa de mostraxe:</translation>
    </message>
    <message>
        <source>Size:</source>
        <translation>Tamaño:</translation>
    </message>
    <message>
        <source>Length:</source>
        <translation>Lonxitude:</translation>
    </message>
    <message>
        <source>Pla&amp;y samples by clicking</source>
        <translation>&amp;Reproducir mostras premendo</translation>
    </message>
    <message>
        <source>&amp;Up</source>
        <translation>&amp;Arriba</translation>
    </message>
    <message>
        <source>&amp;Home</source>
        <translation>&amp;Inicio</translation>
    </message>
    <message>
        <source>&amp;Play Sample</source>
        <translation>&amp;Reproducir mostra</translation>
    </message>
    <message>
        <source>&amp;Filename to instrument name</source>
        <translation>Nome de &amp;ficheiro para nome de instrumento</translation>
    </message>
    <message>
        <source>Open</source>
        <translation>Abrir</translation>
    </message>
    <message>
        <source>Cancel</source>
        <translation>Cancelar</translation>
    </message>
    <message>
        <source>&amp;Stop</source>
        <translation>&amp;Parar</translation>
    </message>
    <message>
        <source>View hidden folders</source>
        <translation>Ver os cartafoles agochados</translation>
    </message>
    <message>
        <source>Be careful, this change all Layer velocity settings </source>
        <translation>Teña tino, isto cambio todos os axustes da capas de velocidade</translation>
    </message>
    <message>
        <source>Set automatic velocity</source>
        <translation>Estabelecer a velocidade automaticamente</translation>
    </message>
</context>
<context>
    <name>ColorSelectionButton</name>
    <message>
        <source>Pick a pattern color</source>
        <translation type="unfinished"></translation>
    </message>
</context>
<context>
    <name>CommonStrings</name>
    <message>
        <source>P</source>
        <extracomment>Text displayed on the button to show the Playback track. Its size is designed to hold a single character.
----------
Text displayed on the button indicating that the Beat Counter will start playing after setting the tempo. Its size is designed to hold one character.</extracomment>
        <translation type="unfinished"></translation>
    </message>
    <message>
        <source>S</source>
        <extracomment>Text displayed on the button for soloing an instrument strip in the mixer. Its size is designed for a single character.
----------
Text displayed on the button indicating that the Beat Counter will only set tempo. Its size is designed to hold one character.</extracomment>
        <translation type="unfinished"></translation>
    </message>
    <message>
        <source>M</source>
        <extracomment>Text displayed on the button for muting an instrument strip in the mixer. Its size is designed for a single character.</extracomment>
        <translation type="unfinished"></translation>
    </message>
    <message>
        <source>Mute</source>
        <extracomment>Text displayed on the button for muting the master strip. Its size is designed for a four characters.</extracomment>
        <translation>Silencio</translation>
    </message>
    <message>
        <source>BYP</source>
        <extracomment>Text displayed on the button for bypassing an element. Its size is designed for a three characters.</extracomment>
        <translation type="unfinished"></translation>
    </message>
    <message>
        <source>Edit</source>
        <extracomment>Text displayed on the button for editing an element. Its size is designed for a four characters.</extracomment>
        <translation type="unfinished"></translation>
    </message>
    <message>
        <source>Clear</source>
        <extracomment>Text displayed on the button to clear all patterns in the SongEditor. Its size is designed to hold five characters.</extracomment>
        <translation type="unfinished"></translation>
    </message>
    <message>
        <source>T</source>
        <extracomment>Text displayed on the button to show the Timeline. Its size is designed to hold a single character.</extracomment>
        <translation type="unfinished"></translation>
    </message>
    <message>
        <source>Timeline</source>
        <extracomment>Text displayed on the button to activate the Timeline. Its size is designed to hold eight characters.</extracomment>
        <translation type="unfinished"></translation>
    </message>
    <message>
        <source>FX</source>
        <extracomment>Text displayed on the button to enable the LADSPA effect strips. Its size is designed to hold two characters.</extracomment>
        <translation type="unfinished"></translation>
    </message>
    <message>
        <source>Peak</source>
        <extracomment>Text displayed on the button to show the instrument peaks. Its size is designed to hold four characters.</extracomment>
        <translation type="unfinished"></translation>
    </message>
    <message>
        <source>General</source>
        <extracomment>Text displayed on the button to show the Instrument Rack. Its size is designed to hold seven characters but is quite flexible.
----------
Label of the tab in pattern/song/drumkit properties dialog containing * artifact parameters, like name or author.</extracomment>
        <translation>Xeral</translation>
    </message>
    <message>
        <source>Instrument</source>
        <extracomment>Text displayed on the button to show the Instrument Editor in the * Instrument Rack. Its size is designed to hold ten characters but is * quite flexible. * * It is also used in table headers corresponding to the instrument&apos;s name * or id.</extracomment>
        <translation>Instrumento</translation>
    </message>
    <message>
        <source>Sound Library</source>
        <extracomment>Text displayed on the button to show the Sound Library in the Instrument Rack. Its size is designed to hold ten characters but is quite flexible.</extracomment>
        <translation type="unfinished"></translation>
    </message>
    <message>
        <source>Layers</source>
        <extracomment>Text displayed on the button to show the Layer view of the Instrument Rack. Its size is designed to hold six characters but is quite flexible.</extracomment>
        <translation>Capas</translation>
    </message>
    <message>
        <source>Load Layer</source>
        <extracomment>Text displayed on the button to load a layer into an instrument. Its size is designed to hold ten characters but is quite flexible.</extracomment>
        <translation type="unfinished"></translation>
    </message>
    <message>
        <source>Delete Layer</source>
        <extracomment>Text displayed on the button to delete a layer into an instrument. Its size is designed to hold twelve characters but is quite flexible.</extracomment>
        <translation type="unfinished"></translation>
    </message>
    <message>
        <source>Edit Layer</source>
        <extracomment>Text displayed on the button to edit a layer into an instrument. Its size is designed to hold ten characters but is quite flexible.</extracomment>
        <translation type="unfinished"></translation>
    </message>
    <message>
        <source>B
C</source>
        <extracomment>Text displayed on the button to activate the Beat Counter. Its size is designed to hold two characters in two separate rows.</extracomment>
        <translation type="unfinished"></translation>
    </message>
    <message>
        <source>R
U
B</source>
        <extracomment>Text displayed on the button to activate the resampling using Rubberband. Its size is designed to hold three characters in two separate rows.</extracomment>
        <translation type="unfinished"></translation>
    </message>
    <message>
        <source>J.Trans</source>
        <extracomment>Text displayed on the button to activate the JACK transport control. Its size is designed to hold seven characters and is moderately flexible.</extracomment>
        <translation type="unfinished"></translation>
    </message>
    <message>
        <source>J.Master</source>
        <extracomment>Text displayed on the button to activate the JACK Timebase master control. Its size is designed to hold eight characters and is moderately flexible.</extracomment>
        <translation type="unfinished"></translation>
    </message>
    <message>
        <source>Mixer</source>
        <extracomment>Text displayed on the button to show the Mixer window. Its size is designed to hold five characters and is flexible.</extracomment>
        <translation>Misturador</translation>
    </message>
    <message>
        <source>Instrument Rack</source>
        <extracomment>Text displayed on the button to show the Instrument Rack. Its size is designed to hold 15 characters and is flexible.</extracomment>
        <translation type="unfinished"></translation>
    </message>
    <message>
        <source>Pattern</source>
        <extracomment>Text displayed on the button activating Pattern Mode for playback. Its size is designed to hold seven characters and is slightly flexible.</extracomment>
        <translation type="unfinished"></translation>
    </message>
    <message>
        <source>Song</source>
        <extracomment>Text displayed on the button activating Song Mode for playback. Its size is designed to hold four characters and is slightly flexible.</extracomment>
        <translation type="unfinished"></translation>
    </message>
    <message>
        <source>Attack</source>
        <extracomment>Text displayed below the rotary to adjust the attack of the ADSR in the Instrument Editor. Designed to hold six characters but flexible.</extracomment>
        <translation>Ataque</translation>
    </message>
    <message>
        <source>Decay</source>
        <extracomment>Text displayed below the rotary to adjust the decay of the ADSR in the Instrument Editor. Designed to hold five characters but flexible.</extracomment>
        <translation>Decaemento</translation>
    </message>
    <message>
        <source>Sustain</source>
        <extracomment>Text displayed below the rotary to adjust the sustain of the ADSR in the Instrument Editor. Designed to hold seven characters but flexible.</extracomment>
        <translation>Sustain</translation>
    </message>
    <message>
        <source>Release</source>
        <extracomment>Text displayed below the rotary to adjust the release of the ADSR in the Instrument Editor. Designed to hold seven characters but flexible.</extracomment>
        <translation>Publicación</translation>
    </message>
    <message>
        <source>Channel</source>
        <extracomment>Text displayed below the LCD to set the output MIDI channel in the Instrument Editor. Designed to hold seven characters but flexible.</extracomment>
        <translation>Canle</translation>
    </message>
    <message>
        <source>Note</source>
        <extracomment>Text displayed below the LCD to set the output MIDI note in the Instrument Editor. Designed to hold four characters but flexible.</extracomment>
        <translation type="unfinished"></translation>
    </message>
    <message>
        <source>MIDI Output</source>
        <extracomment>Text displayed in the left part of the row of the Instrument Editor concerned with MIDI output parameters. Designed to hold eleven characters but flexible.</extracomment>
        <translation type="unfinished"></translation>
    </message>
    <message>
        <source>Pitch</source>
        <extracomment>Text displayed in the Instrument Editor in the row of the pitch widget. Designed to hold five characters but flexible.</extracomment>
        <translation type="unfinished"></translation>
    </message>
    <message>
        <source>Coarse</source>
        <extracomment>Text displayed below the rotary to adjust the deterministic part of the instrument pitch in front of decimal point in the Instrument Editor. Designed to hold six characters but flexible.</extracomment>
        <translation type="unfinished"></translation>
    </message>
    <message>
        <source>Fine</source>
        <extracomment>Text displayed below the rotary to adjust the deterministic part of the instrument pitch after decimal point in the Instrument Editor. Designed to hold four characters but flexible.</extracomment>
        <translation type="unfinished"></translation>
    </message>
    <message>
        <source>Random</source>
        <extracomment>Text displayed below the rotary to adjust the random part of the instrument pitch in the Instrument Editor. Designed to hold six characters but flexible.</extracomment>
        <translation type="unfinished"></translation>
    </message>
    <message>
        <source>Gain</source>
        <extracomment>Text displayed below the rotary to adjust the instrument gain in the Instrument Editor. Designed to hold four characters but flexible.</extracomment>
        <translation type="unfinished"></translation>
    </message>
    <message>
        <source>Mute Group</source>
        <extracomment>Text displayed below the LCD to set the mute group in the Instrument Editor. Designed to hold ten characters but flexible.</extracomment>
        <translation type="unfinished"></translation>
    </message>
    <message>
        <source>Auto-Stop Note</source>
        <extracomment>Text displayed next to the checkbox to activate the auto stop note feature in the Instrument Editor. Designed to hold 14 characters but flexible.</extracomment>
        <translation type="unfinished"></translation>
    </message>
    <message>
        <source>Apply Velocity</source>
        <extracomment>Text displayed next to the checkbox to activate the apply velocity feature in the Instrument Editor. Designed to hold 14 characters but flexible.</extracomment>
        <translation type="unfinished"></translation>
    </message>
    <message>
        <source>HH Press. Grp</source>
        <extracomment>Text displayed below the LCD to set the hihat pressure group in the Instrument Editor. Designed to hold 13 characters but is only moderately flexible.</extracomment>
        <translation type="unfinished"></translation>
    </message>
    <message>
        <source>Max Range</source>
        <extracomment>Text displayed below the LCD to set the maximum range of the hihat pressure group in the Instrument Editor. Designed to hold nine characters but flexible.</extracomment>
        <translation type="unfinished"></translation>
    </message>
    <message>
        <source>Min Range</source>
        <extracomment>Text displayed below the LCD to set the minimum range of the hihat pressure group in the Instrument Editor. Designed to hold nine characters but flexible.</extracomment>
        <translation type="unfinished"></translation>
    </message>
    <message>
        <source>Cutoff</source>
        <extracomment>Text displayed below the rotary to adjust the cutoff frequency of the lowpass filter applied to the instrument in the Instrument Editor. Designed to hold six characters but flexible.</extracomment>
        <translation type="unfinished"></translation>
    </message>
    <message>
        <source>Resonance</source>
        <extracomment>Text displayed below the rotary to adjust the resonance frequency of the lowpass filter applied to the instrument in the Instrument Editor. Designed to hold ten characters but flexible.</extracomment>
        <translation type="unfinished"></translation>
    </message>
    <message>
        <source>L. Gain</source>
        <extracomment>Text displayed below the rotary to adjust the layer gain in the Instrument Editor. Designed to hold six characters but flexible.</extracomment>
        <translation type="unfinished"></translation>
    </message>
    <message>
        <source>C. Gain</source>
        <extracomment>Text displayed below the rotary to adjust the component gain in the Instrument Editor. Designed to hold six characters but flexible.</extracomment>
        <translation type="unfinished"></translation>
    </message>
    <message>
        <source>Sample Sel.</source>
        <extracomment>Text displayed left of the sample selection LCD combo in the Instrument Editor. Designed to hold eleven characters but not that flexible.</extracomment>
        <translation type="unfinished"></translation>
    </message>
    <message>
        <source>Size</source>
        <extracomment>Text displayed left of the pattern size LCD combo in the panel of the Pattern Editor.</extracomment>
        <translation type="unfinished"></translation>
    </message>
    <message>
        <source>Res</source>
        <extracomment>Text displayed left of the resolution LCD combo in the panel of the Pattern Editor.</extracomment>
        <translation type="unfinished"></translation>
    </message>
    <message>
        <source>Hear</source>
        <extracomment>Text displayed left of the button to activate the playback of inserted notes in the panel of the Pattern Editor.</extracomment>
        <translation type="unfinished"></translation>
    </message>
    <message>
        <source>Quant</source>
        <extracomment>Text displayed left of the button to toggle the quantization in the panel of the Pattern Editor.</extracomment>
        <translation type="unfinished"></translation>
    </message>
    <message>
        <source>Input</source>
        <extracomment>Text displayed left of the button to switch between the Drum Pattern Editor and the Piano Roll Editor in the panel of the Pattern Editor.</extracomment>
        <translation>Entrada</translation>
    </message>
    <message>
        <source>MIDI-In</source>
        <extracomment>Text displayed in the Player Control to indicate incoming MIDI events. Designed to hold seven characters but not that flexible.</extracomment>
        <translation type="unfinished"></translation>
    </message>
    <message>
        <source>CPU</source>
        <extracomment>Text displayed in the Player Control to indicate the CPU load. Designed to hold three characters but not that flexible.</extracomment>
        <translation type="unfinished"></translation>
    </message>
    <message>
        <source>BPM</source>
        <extracomment>Text displayed in the Player Control to indicate where the set the tempo of the song. Designed to hold three characters but not that flexible.
----------
Label shown in the input capture dialog for querying a new tempo value.</extracomment>
        <translation>BPM</translation>
    </message>
    <message>
        <source>Hrs</source>
        <extracomment>Text displayed in the Player Control to indicate the number of hours passed since playback started. Designed to hold three characters but not that flexible.</extracomment>
        <translation type="unfinished"></translation>
    </message>
    <message>
        <source>Min</source>
        <extracomment>Text displayed in the Player Control to indicate the number of minutes passed since playback started. Designed to hold three characters but not that flexible.</extracomment>
        <translation type="unfinished"></translation>
    </message>
    <message>
        <source>Sec</source>
        <extracomment>Text displayed in the Player Control to indicate the number of seconds passed since playback started. Designed to hold three characters but not that flexible.</extracomment>
        <translation type="unfinished"></translation>
    </message>
    <message>
        <source>1/1000</source>
        <extracomment>Text displayed in the Player Control to indicate the number of milliseconds passed since playback started. Designed to hold three characters but not that flexible.</extracomment>
        <translation>1/1000</translation>
    </message>
    <message>
        <source>Humanize</source>
        <extracomment>Text displayed in the Master Mixer Strip as a heading for the humanization rotaries. Designed to hold eight characters but not that flexible.</extracomment>
        <translation type="unfinished"></translation>
    </message>
    <message>
        <source>Swing</source>
        <extracomment>Text displayed in the Master Mixer Strip as a heading for the swing humanization rotary. Designed to hold five characters but flexible.</extracomment>
        <translation>Swing</translation>
    </message>
    <message>
        <source>Timing</source>
        <extracomment>Text displayed in the Master Mixer Strip as a heading for the timing humanization rotary. Designed to hold six characters but flexible.</extracomment>
        <translation type="unfinished"></translation>
    </message>
    <message>
        <source>Velocity</source>
        <extracomment>Text displayed in the Master Mixer Strip as a heading for the velocity humanization rotary. Designed to hold eight characters flexible.</extracomment>
        <translation>Velocidade</translation>
    </message>
    <message>
        <source>Master</source>
        <extracomment>Text displayed as the title of the Master Mixer Strip. Designed to hold six characters but flexible.</extracomment>
        <translation type="unfinished"></translation>
    </message>
    <message>
        <source>Return</source>
        <extracomment>Text displayed below the rotary in the FX Mixerline. Designed to hold six characters but flexible.</extracomment>
        <translation type="unfinished"></translation>
    </message>
    <message>
        <source>Range</source>
        <extracomment>Displayed in the tooltip of input widgets. Indicates the allowed values from minimum to maximum.</extracomment>
        <translation type="unfinished"></translation>
    </message>
    <message>
        <source>MIDI</source>
        <extracomment>Displayed in the tooltip of input widgets. General heading of the part associating the Action of the widget with the MIDI event and parameter it is bound to.</extracomment>
        <translation type="unfinished"></translation>
    </message>
    <message>
        <source>bound to</source>
        <extracomment>Displayed in the tooltip of input widgets. Body of the part associating the Action of the widget with the MIDI event and parameter it is bound to. It&apos;s full context is &quot;ACTION bound to [EVENT : PARAMETER]&quot;.</extracomment>
        <translation type="unfinished"></translation>
    </message>
    <message>
        <source>not bound</source>
        <extracomment>Displayed in the tooltip of input widgets. Body of the part displaying the Action that is not associate to a MIDI event yet. It&apos;s full context is &quot;ACTION not bound&quot;.</extracomment>
        <translation type="unfinished"></translation>
    </message>
    <message>
        <source>It&apos;s not possible to change the pattern size when playing.</source>
        <extracomment>Displayed on both LCDSpinBoxes used for the pattern size while playback is rolling.</extracomment>
        <translation type="unfinished"></translation>
    </message>
    <message>
        <source>Show drumkit editor</source>
        <extracomment>Displayed when hovering over the button in the PatternEditorPanel to activate the DrumkitEditor.</extracomment>
        <translation type="unfinished"></translation>
    </message>
    <message>
        <source>Show piano roll editor</source>
        <extracomment>Displayed when hovering over the button in the PatternEditorPanel to activate the PianoRollEditor.</extracomment>
        <translation>Amosar o editor da pianola</translation>
    </message>
    <message>
        <source>Unable to start audio driver!</source>
        <translation type="unfinished"></translation>
    </message>
    <message>
        <source>Please use the Preferences to select a different one.</source>
        <translation type="unfinished"></translation>
    </message>
    <message>
        <source>No audio driver set!</source>
        <translation type="unfinished"></translation>
    </message>
    <message>
        <source>Register Hydrogen as JACK Timebase master</source>
        <translation type="unfinished"></translation>
    </message>
    <message>
        <source>Hydrogen is listening to tempo and position info. Press to register Hydrogen as JACK Timebase master instead.</source>
        <translation type="unfinished"></translation>
    </message>
    <message>
        <source>JACK timebase support is disabled in the Preferences</source>
        <translation type="unfinished"></translation>
    </message>
    <message>
        <source>Waiting...</source>
        <extracomment>Title of the window displayed when using the MIDI learning capabilities of Hydrogen.</extracomment>
        <translation type="unfinished"></translation>
    </message>
    <message>
        <source>Waiting for MIDI input...</source>
        <extracomment>Text displayed when using the MIDI learning capabilities of Hydrogen. Only displayed if the widget has an associated action.</extracomment>
        <translation type="unfinished"></translation>
    </message>
    <message>
        <source>This element is not MIDI operable.</source>
        <extracomment>Displayed in the popup window when using the MIDI learning capabilities of Hydrogen. Indicating that there is not Action which could be associated to a MIDI event.</extracomment>
        <translation type="unfinished"></translation>
    </message>
    <message>
        <source>Unable to load pattern</source>
        <translation type="unfinished"></translation>
    </message>
    <message>
        <source>Unable to load instrument</source>
        <translation type="unfinished"></translation>
    </message>
    <message>
        <source>on</source>
        <extracomment>Displayed within a status message when activating a widget.</extracomment>
        <translation type="unfinished"></translation>
    </message>
    <message>
        <source>off</source>
        <extracomment>Displayed within a status message when deactivating a widget.</extracomment>
        <translation>apagado</translation>
    </message>
    <message>
        <source>enabled</source>
        <extracomment>Displayed within a status message when enabling a widget.</extracomment>
        <translation type="unfinished"></translation>
    </message>
    <message>
        <source>disabled</source>
        <extracomment>Displayed within a status message when disabling a widget.</extracomment>
        <translation type="unfinished"></translation>
    </message>
    <message>
        <source>Enable the Timeline for custom tempo changes</source>
        <translation type="unfinished"></translation>
    </message>
    <message>
        <source>The Timeline is only available in Song Mode</source>
        <translation type="unfinished"></translation>
    </message>
    <message>
        <source>In the presence of an external JACK Timebase master the tempo can not be altered from within Hydrogen</source>
        <translation type="unfinished"></translation>
    </message>
    <message>
        <source>Lock the Pattern Editor to only show and follow the pattern recorded notes will be inserted into while in Song Mode.</source>
        <translation type="unfinished"></translation>
    </message>
    <message>
        <source>Not compiled</source>
        <extracomment>Displayed in the Preferences dialog in the info section for a particular driver in case it is not properly supported on the system.</extracomment>
        <translation type="unfinished"></translation>
    </message>
    <message>
        <source>None</source>
        <extracomment>Displayed in the Preferences dialog within a driver combobox in case no driver was selected.</extracomment>
        <translation type="unfinished"></translation>
    </message>
    <message>
        <source>Both buffer size and sample rate can only be altered in the configuration of the JACK server itself.</source>
        <extracomment>Displayed in the Preferences dialog as a tooltip for both the sample rate combobox and buffer size spinbox.</extracomment>
        <translation type="unfinished"></translation>
    </message>
    <message>
        <source>&amp;Ok</source>
        <extracomment>Text displayed on a Ok button of a dialog. The character after the &apos;&amp;&apos; symbol can be used as a hotkey and the &apos;&amp;&apos; symbol itself will not be displayed.</extracomment>
        <translation>&amp;Aceptar</translation>
    </message>
    <message>
        <source>&amp;Save</source>
        <extracomment>Text displayed on a Save button of a dialog. The character after the &apos;&amp;&apos; symbol can be used as a hotkey and the &apos;&amp;&apos; symbol itself will not be displayed.</extracomment>
        <translation>&amp;Gardar</translation>
    </message>
    <message>
        <source>&amp;Cancel</source>
        <extracomment>Text displayed on a Cancel button of a dialog. The character after the &apos;&amp;&apos; symbol can be used as a hotkey and the &apos;&amp;&apos; symbol itself will not be displayed.</extracomment>
        <translation>&amp;Cancelar</translation>
    </message>
    <message>
        <source>&amp;Discard</source>
        <extracomment>Text displayed on a Discard button of a dialog. The character after the &apos;&amp;&apos; symbol can be used as a hotkey and the &apos;&amp;&apos; symbol itself will not be displayed.</extracomment>
        <translation>&amp;Desbotar</translation>
    </message>
    <message>
        <source>&amp;Play</source>
        <extracomment>Text displayed on a Play button which will start playback. The character after the &apos;&amp;&apos; symbol can be used as a hotkey and the &apos;&amp;&apos; symbol itself will not be displayed.</extracomment>
        <translation>&amp;Reproducir</translation>
    </message>
    <message>
        <source>Play &amp;original sample</source>
        <extracomment>Text displayed on a Play button in the SampleEditor which will start playback of the original file. The character after the &apos;&amp;&apos; symbol can be used as a hotkey and the &apos;&amp;&apos; symbol itself will not be displayed.</extracomment>
        <translation type="unfinished"></translation>
    </message>
    <message>
        <source>Unsaved changes left. These changes will be lost. 
Are you sure?</source>
        <extracomment>Displayed in popup dialogs in case the user attempts to close a window which still contains unsaved changes. The &apos;
&apos; character introduces a linebreak and must not be translated</extracomment>
        <translation type="unfinished"></translation>
    </message>
    <message>
        <source>Don&apos;t show this message again</source>
        <translation type="unfinished"></translation>
    </message>
    <message>
        <source>License String</source>
        <extracomment>Displayed in the Open dialog window if the selected song could not be loaded.Heading displayed in the info box asking the user to recover unsaved changes from an earlier session.Additional text displayed in the info box asking the user to recover unsaved changes from an earlier session.Label corresponding to the line edit in the drumkit and song properties dialog used to enter the license</extracomment>
        <translation type="unfinished"></translation>
    </message>
    <message>
        <source>License parsed from License String. You can use this combo box to overwrite the current license with a predefined one</source>
        <extracomment>Tool tip used for the combo boxes in both the drumkit and song property dialog to set a predefined license type.</extracomment>
        <translation type="unfinished"></translation>
    </message>
    <message>
        <source>License string written to disk. You can customize it to e.g. include an attribution other then the author. But be aware that it will be overwritten once you select a different license</source>
        <translation type="unfinished"></translation>
    </message>
    <message>
        <source>You used drumkit samples holding a &lt;b&gt;copyleft license&lt;/b&gt;. Be aware that &lt;b&gt;you are legally obliged to make a copy publicly available and can not prevent its redistribution by others.&lt;/b&gt;</source>
        <translation type="unfinished"></translation>
    </message>
    <message>
        <source>All license containing the letters &apos;CC BY&apos; &lt;b&gt;require you to give an attribution&lt;/b&gt; by naming drumkit, author, as well as the license itself.</source>
        <translation type="unfinished"></translation>
    </message>
    <message>
        <source>License Warning</source>
        <extracomment>Shown as title in dialogs used to inform the user about license issues and information.</extracomment>
        <translation type="unfinished"></translation>
    </message>
    <message>
        <source>You do not have permissions to write to the selected folder. Please select another one.</source>
        <extracomment>Error message shown when attempt to export a song, pattern, drumkit, MIDI etc. into a read-only folder.</extracomment>
        <translation type="unfinished"></translation>
    </message>
    <message>
        <source>Define a keybinding for the selected shortcut</source>
        <extracomment>Displayed both as tooltip in the Preferences dialog &gt; Shortcuts tab as well as window title.</extracomment>
        <translation type="unfinished"></translation>
    </message>
    <message>
        <source>Volume</source>
        <extracomment>Label shown in the input capture dialog for querying a new volume value.</extracomment>
        <translation type="unfinished"></translation>
    </message>
    <message>
        <source>Column Number</source>
        <extracomment>Label shown in the input capture dialog for querying a column number of the song editor grid value.</extracomment>
        <translation type="unfinished"></translation>
    </message>
    <message>
        <source>Pattern Number</source>
        <extracomment>Label shown in the input capture dialog for querying a pattern number.</extracomment>
        <translation type="unfinished"></translation>
    </message>
    <message>
        <source>Song Number</source>
        <extracomment>Label shown in the input capture dialog for querying a song number of the current playlist.</extracomment>
        <translation type="unfinished"></translation>
    </message>
    <message>
        <source>Instrument Number</source>
        <extracomment>Label shown in the input capture dialog for querying an instrument number of the current drumkit.</extracomment>
        <translation type="unfinished"></translation>
    </message>
    <message>
        <source>Component Number</source>
        <extracomment>Label shown in the input capture dialog for querying a component number of the specified instrument.</extracomment>
        <translation type="unfinished"></translation>
    </message>
    <message>
        <source>Layer Number</source>
        <extracomment>Label shown in the input capture dialog for querying a layer number of the specified instrument component.</extracomment>
        <translation type="unfinished"></translation>
    </message>
    <message>
        <source>FX Level</source>
        <extracomment>Label shown in the input capture dialog for querying a FX level of the specified FX.</extracomment>
        <translation type="unfinished"></translation>
    </message>
    <message>
        <source>FX Number</source>
        <extracomment>Label shown in the input capture dialog for querying a FX number of the specified instrument.</extracomment>
        <translation type="unfinished"></translation>
    </message>
    <message>
        <source>Pan</source>
        <extracomment>Label shown in the input capture dialog for querying a new pan value for a specified instrument.</extracomment>
        <translation>Panorama</translation>
    </message>
    <message>
        <source>Filter Cutoff</source>
        <extracomment>Label shown in the input capture dialog for querying a new filter cutoff value for a specified instrument.</extracomment>
        <translation>Filtro de corte</translation>
    </message>
    <message>
        <source>Tag Text</source>
        <extracomment>Label shown in the input capture dialog for querying text content for a new tag.</extracomment>
        <translation type="unfinished"></translation>
    </message>
    <message>
        <source>Unable to export song</source>
        <extracomment>Shown in a dialog on export failure.</extracomment>
        <translation type="unfinished"></translation>
    </message>
    <message>
        <source>Id</source>
        <extracomment>Shown in table headers when referring to an instrument&apos;s id.</extracomment>
        <translation type="unfinished"></translation>
    </message>
    <message>
        <source>Type</source>
        <extracomment>Shown in table headers when referring to an instrument&apos;s type (as part * of a Drumkit Map .h2map).</extracomment>
        <translation type="unfinished"></translation>
    </message>
    <message>
        <source>Component</source>
        <extracomment>Shown in table headers when referring to a component&apos;s name.</extracomment>
        <translation type="unfinished"></translation>
    </message>
    <message>
        <source>Sample</source>
        <extracomment>Shown in table headers when referring to a sample&apos;s name.</extracomment>
        <translation type="unfinished"></translation>
    </message>
    <message>
        <source>License</source>
        <extracomment>Label of the text input in pattern/song/drumkit properties dialog to set * the license of the particular artifact.
----------
Shown in table headers when referring to a license of an object.</extracomment>
        <translation>Licenza</translation>
    </message>
    <message>
        <source>Add</source>
        <extracomment>Names an action in a drop down or pop up menu. (with no further text)</extracomment>
        <translation>Engadir</translation>
    </message>
    <message>
        <source>Delete</source>
        <extracomment>Names an action in a drop down or pop up menu. (with no further text)</extracomment>
        <translation>Eliminar</translation>
    </message>
    <message>
        <source>Rename</source>
        <extracomment>Names an action in a drop down or pop up menu. (with no further text)</extracomment>
        <translation type="unfinished"></translation>
    </message>
    <message>
        <source>Load</source>
        <extracomment>Names an action in a drop down or pop up menu. (with no further text)</extracomment>
        <translation>Cargar</translation>
    </message>
    <message>
        <source>Export</source>
        <extracomment>Names an action in a drop down or pop up menu. (with no further text)</extracomment>
        <translation>Exportar</translation>
    </message>
    <message>
        <source>Properties</source>
        <extracomment>Names an action in a drop down or pop up menu. (with no further text)</extracomment>
        <translation>Propiedades</translation>
    </message>
    <message>
        <source>Duplicate</source>
        <extracomment>Names an action in a drop down or pop up menu. (with no further text)</extracomment>
        <translation type="unfinished"></translation>
    </message>
    <message>
        <source>Import</source>
        <extracomment>Names an action in a drop down or pop up menu. (with no further text)</extracomment>
        <translation type="unfinished"></translation>
    </message>
    <message>
        <source>Online Import</source>
        <extracomment>Names an action in a drop down or pop up menu. (with no further text)</extracomment>
        <translation type="unfinished"></translation>
    </message>
    <message>
        <source>Edit Drumkit Properties of Current Song</source>
        <translation type="unfinished"></translation>
    </message>
    <message>
        <source>This action can not be undone!</source>
        <translation type="unfinished"></translation>
    </message>
    <message>
        <source>File could not be found!</source>
        <translation type="unfinished"></translation>
    </message>
    <message>
        <source>Unable to export drumkit</source>
        <translation type="unfinished"></translation>
    </message>
    <message>
        <source>Unable to save playlist</source>
        <translation type="unfinished"></translation>
    </message>
    <message>
        <source>modified</source>
        <extracomment>Shown e.g. as suffix in a window title in case an underlying file was * modified</extracomment>
        <translation type="unfinished"></translation>
    </message>
    <message>
        <source>Do you want to save the changes?</source>
        <translation>Quere gardar os cambios?</translation>
    </message>
    <message>
        <source>Use &apos;Save as&apos; to enable autosave.</source>
        <translation type="unfinished"></translation>
    </message>
    <message>
        <source>File not found</source>
        <extracomment>Shorter version of missing file warning. E.g. used as a prefix for the * song path in the Playlist editor.</extracomment>
        <translation>Non se atopou o ficheiro</translation>
    </message>
    <message>
        <source>&amp;Undo</source>
        <extracomment>Used both as name for the undo menu in the main and playlist menu bar as * well as for the undo action itself. Mind the &amp; symbol. The character * right after it will be used as default shortcut (Alt + character) for * this action. You can place it somewhere else or even just drop it. But * please mind possible conflicts (double assignments) with other * shortcuts.</extracomment>
        <translation>&amp;Desfacer</translation>
    </message>
    <message>
        <source>&amp;Redo</source>
        <extracomment>Used name for the redo action in undo menus. Mind the &amp; symbol. The * character right after it will be used as default shortcut (Alt + * character) for this action. You can place it somewhere else or even just * drop it. But please mind possible conflicts (double assignments) with * other shortcuts.</extracomment>
        <translation type="unfinished"></translation>
    </message>
    <message>
        <source>Undo &amp;History</source>
        <extracomment>Used name for the action in undo menus opening a context menu showing * the particular undo history. Mind the &amp; symbol. The character right * after it will be used as default shortcut (Alt + character) for this * action. You can place it somewhere else or even just drop it. But please * mind possible conflicts (double assignments) with other shortcuts.</extracomment>
        <translation type="unfinished"></translation>
    </message>
    <message>
        <source>Undo history</source>
        <extracomment>Window title of the dialog showing the undo history.</extracomment>
        <translation>Desfacer o historial</translation>
    </message>
    <message>
        <source>Unable to import drumkit</source>
        <translation type="unfinished"></translation>
    </message>
    <message>
        <source>system</source>
        <extracomment>Suffix appended to a drumkit, song, or pattern name in case it * is found on system-level and is read-only.</extracomment>
        <translation type="unfinished"></translation>
    </message>
    <message>
        <source>session</source>
        <extracomment>Suffix appended to a drumkit that are loaded non-persistently * into the current Hydrogen session.</extracomment>
        <translation type="unfinished"></translation>
    </message>
    <message>
        <source>The provided filename can not be handled by your current encoding</source>
        <extracomment>Displayed in a warning message in case the user tries to read * or write data to a file/path Hydrogen can not handle in the * current encoding.</extracomment>
        <translation type="unfinished"></translation>
    </message>
    <message>
        <source>&amp;Apply</source>
        <extracomment>Text displayed on an Apply button of a dialog. The character after the &apos;&amp;&apos; symbol can be used as a hotkey and the &apos;&amp;&apos; symbol itself will not be displayed.</extracomment>
        <translation type="unfinished"></translation>
    </message>
    <message>
        <source>Version</source>
        <extracomment>Label of the spin box in pattern/song/drumkit properties dialog to set * the version of the particular artifact.</extracomment>
        <translation type="unfinished"></translation>
    </message>
    <message>
        <source>Author</source>
        <extracomment>Label of the text input in pattern/song/drumkit properties dialog to set * the author of the particular artifact.</extracomment>
        <translation>Autor</translation>
    </message>
    <message>
        <source>Name</source>
        <extracomment>Label of the text input in pattern/song/drumkit properties dialog to set * the name of the particular artifact.</extracomment>
        <translation>Nome</translation>
    </message>
    <message>
        <source>Licenses</source>
        <extracomment>Label of the tab in pattern/song/drumkit properties dialog holding a * table of all contained licenses.</extracomment>
        <translation type="unfinished"></translation>
    </message>
    <message>
        <source>Notes</source>
        <extracomment>Label of the text input in pattern/song/drumkit properties dialog to * fill in notes about the particular artifact.</extracomment>
        <translation>Notas</translation>
    </message>
    <message>
        <source>Specified drumkit License String does not comply with the license selected in the combo box.</source>
        <extracomment>Shown in a warning dialog in case the user inserted a license string * which does not comply with her selected license (in the combo box).</extracomment>
        <translation type="unfinished"></translation>
    </message>
<<<<<<< HEAD
=======
    <message>
        <source>Drumkit imported in</source>
        <extracomment>Shown in a dialog on successful drumkit import. The path imported kit * will be appended to the translated string.</extracomment>
        <translation type="unfinished"></translation>
    </message>
    <message>
        <source>
But there were encoding issues.

Please set your system&apos;s locale to UTF-8!</source>
        <translation type="unfinished"></translation>
    </message>
</context>
<context>
    <name>ComponentMixerLine</name>
>>>>>>> 3a41d87d
    <message>
        <source>Delete instrument</source>
        <translation>Eliminar instrumento</translation>
    </message>
    <message>
        <source>Drop instrument</source>
        <translation type="unfinished"></translation>
    </message>
    <message>
        <source>Switch drumkit</source>
        <translation type="unfinished"></translation>
    </message>
    <message>
        <source>Replace song drumkit with new and empty one</source>
        <translation type="unfinished"></translation>
    </message>
    <message>
        <source>Adding component</source>
        <translation type="unfinished"></translation>
    </message>
    <message>
        <source>Delete component</source>
        <translation type="unfinished"></translation>
    </message>
    <message>
        <source>Rename component</source>
        <translation type="unfinished"></translation>
    </message>
    <message>
        <source>Add instrument</source>
        <translation type="unfinished"></translation>
    </message>
</context>
<context>
    <name>Director</name>
    <message>
        <source>Director</source>
        <translation>Director</translation>
    </message>
</context>
<context>
    <name>Director_UI</name>
    <message>
        <source>Dialog</source>
        <translation>Diálogo</translation>
    </message>
</context>
<context>
    <name>Download</name>
    <message>
        <source>Importing item failed: %1</source>
        <translation type="unfinished"></translation>
    </message>
</context>
<context>
    <name>DownloadWidget</name>
    <message>
        <source>(%1/%2 KiB) - ETA %3</source>
        <translation>(%1/%2 KiB) - transcorrido %3</translation>
    </message>
</context>
<context>
    <name>DrumPatternEditor</name>
    <message>
        <source>Cannot paste multi-pattern selection</source>
        <translation type="unfinished"></translation>
    </message>
</context>
<context>
    <name>Drumkit</name>
    <message>
        <source>New Drumkit</source>
        <extracomment>Name assigned to a fresh Drumkit created via the Main Menu &gt; Drumkit &gt; * New.</extracomment>
        <translation type="unfinished"></translation>
    </message>
</context>
<context>
    <name>DrumkitOpenDialog</name>
    <message>
        <source>Open Sound Library</source>
        <translation type="unfinished"></translation>
    </message>
</context>
<context>
    <name>DrumkitPropertiesDialog_UI</name>
    <message>
        <source>Image License</source>
        <translation type="unfinished"></translation>
    </message>
    <message>
        <source>Browse</source>
        <translation>Examinar</translation>
    </message>
    <message>
        <source>Drumkit License</source>
        <translation type="unfinished"></translation>
    </message>
    <message>
        <source>Image</source>
        <translation type="unfinished"></translation>
    </message>
    <message>
        <source>Types</source>
        <translation type="unfinished"></translation>
    </message>
</context>
<context>
    <name>ExportMidiDialog</name>
    <message>
        <source>Export midi</source>
        <translation type="unfinished"></translation>
    </message>
    <message>
        <source>SMF1 single: export all instruments to a single track</source>
        <translation type="unfinished"></translation>
    </message>
    <message>
        <source>SMF1 multi: export each instrument to separate track</source>
        <translation type="unfinished"></translation>
    </message>
    <message>
        <source>SMF0: export all events to one track</source>
        <translation type="unfinished"></translation>
    </message>
    <message>
        <source>Midi file (*%1)</source>
        <translation type="unfinished"></translation>
    </message>
    <message>
        <source>Export MIDI file</source>
        <translation>Exportar ficheiro MIDI</translation>
    </message>
    <message>
        <source>Directory %1 does not exist</source>
        <translation type="unfinished"></translation>
    </message>
    <message>
        <source>The file %1 exists. 
Overwrite the existing file?</source>
        <translation>O ficheiro %1 xa existe.
Sobrescribir o ficheiro existente?</translation>
    </message>
</context>
<context>
    <name>ExportMidiDialog_UI</name>
    <message>
        <source>Dialog</source>
        <translation>Diálogo</translation>
    </message>
    <message>
        <source>Filename</source>
        <translation type="unfinished"></translation>
    </message>
    <message>
        <source>&amp;Browse...</source>
        <translation>E&amp;xaminar...</translation>
    </message>
    <message>
        <source>Alt+B</source>
        <translation>Alt+X</translation>
    </message>
    <message>
        <source>Modus:</source>
        <translation type="unfinished"></translation>
    </message>
    <message>
        <source>&amp;Export</source>
        <translation>&amp;Exportar</translation>
    </message>
    <message>
        <source>Alt+E</source>
        <translation>Alt+E</translation>
    </message>
    <message>
        <source>&amp;Close</source>
        <translation>&amp;Pechar</translation>
    </message>
    <message>
        <source>Alt+C</source>
        <translation type="unfinished"></translation>
    </message>
</context>
<context>
    <name>ExportSongDialog</name>
    <message>
        <source>Export song</source>
        <translation>Exportar canción</translation>
    </message>
    <message>
        <source>Export to a single track</source>
        <translation>Exportar a unha única pista</translation>
    </message>
    <message>
        <source>Both</source>
        <translation>Ambas</translation>
    </message>
    <message>
        <source>The file %1 exists. 
Overwrite the existing file?</source>
        <translation>O ficheiro %1 xa existe. 
Sobrescribir o ficheiro existente?</translation>
    </message>
    <message>
        <source>Export to separate tracks</source>
        <translation type="unfinished"></translation>
    </message>
    <message>
        <source>Directory %1 does not exist</source>
        <translation type="unfinished"></translation>
    </message>
    <message>
        <source>No sample in the current song uses Rubberband</source>
        <translation type="unfinished"></translation>
    </message>
    <message>
        <source>Your song uses samples of the following license:</source>
        <translation type="unfinished"></translation>
    </message>
    <message>
        <source>Be sure you satisfy all license conditions and give the required attribution.</source>
        <translation type="unfinished"></translation>
    </message>
</context>
<context>
    <name>ExportSongDialog_UI</name>
    <message>
        <source>&amp;Export</source>
        <translation>&amp;Exportar</translation>
    </message>
    <message>
        <source>&amp;Close</source>
        <translation>&amp;Pechar</translation>
    </message>
    <message>
        <source>Alt+C</source>
        <translation>Alt+P</translation>
    </message>
    <message>
        <source>Alt+E</source>
        <translation>Alt+E</translation>
    </message>
    <message>
        <source>&amp;Browse...</source>
        <translation>E&amp;xaminar...</translation>
    </message>
    <message>
        <source>Alt+B</source>
        <translation>Alt+X</translation>
    </message>
    <message>
        <source>Samplerate in Hz:</source>
        <translation>Taxa de mostraxe en Hz:</translation>
    </message>
    <message>
        <source>22050</source>
        <translation>22050</translation>
    </message>
    <message>
        <source>44100</source>
        <translation>44100</translation>
    </message>
    <message>
        <source>48000</source>
        <translation>48000</translation>
    </message>
    <message>
        <source>96000</source>
        <translation>96000</translation>
    </message>
    <message>
        <source>192000</source>
        <translation>192000</translation>
    </message>
    <message>
        <source>SampleDepth in Bit:</source>
        <translation>Profundidade da mostra en Bit:</translation>
    </message>
    <message>
        <source>8</source>
        <translation>8</translation>
    </message>
    <message>
        <source>16</source>
        <translation>16</translation>
    </message>
    <message>
        <source>24</source>
        <translation>24</translation>
    </message>
    <message>
        <source>32</source>
        <translation>32</translation>
    </message>
    <message>
        <source>Templates: </source>
        <translation>Modelos: </translation>
    </message>
    <message>
        <source>WAV in CD quality  &quot;44,1kHz, 16 bit PCM&quot;</source>
        <translation>WAV en calidade CD  «44,1kHz, 16 bit PCM»</translation>
    </message>
    <message>
        <source>WAV in ADAT quality &quot;48 kHz, 16 bit PCM&quot;</source>
        <translation>WAV en calidade ADAT  «48 kHz, 16 bit PCM»</translation>
    </message>
    <message>
        <source>WAV in better quality &quot;48 kHz, 24 bit PCM&quot;</source>
        <translation>WAV na mellor calidade «48 kHz, 24 bit PCM»</translation>
    </message>
    <message>
        <source>WAV LOFI &quot;22.05kHz, 8 bit PCM </source>
        <translation>WAV LOFI «22.05kHz, 8 bit PCM </translation>
    </message>
    <message>
        <source>WAV best Mixdown quality &quot;96 kHz, 32 bit PCM&quot;</source>
        <translation>WAV na mellor calidade de mistura «96 kHz, 32 bit PCM»</translation>
    </message>
    <message>
        <source>AIFF in CD quality &quot;41 kHz, 16 bit PCM&quot;</source>
        <translation>AIFF en calidade CD «41 kHz, 16 bit PCM»</translation>
    </message>
    <message>
        <source>AIFF in ADAT quality &quot;48 kHz, 16 bit PCM&quot;</source>
        <translation>AIFF en calidade ADAT «48 kHz, 16 bit PCM»</translation>
    </message>
    <message>
        <source>AIFF in better quality &quot;48 kHz, 24 bit PCM&quot;</source>
        <translation>AIFF na mellor calidade «48 kHz, 24 bit PCM»</translation>
    </message>
    <message>
        <source>FLAC lossless compressor in good quality &quot;48 kHz&quot;</source>
        <translation>FLAC compresión sen perdas en boa calidade «48 kHz»</translation>
    </message>
    <message>
        <source>OGG Vorbis loosely compressed in good quality &quot;VBR&quot;</source>
        <translation>OGG Vorbis compresión suave en boa calidade «VBR&quot;</translation>
    </message>
    <message>
        <source>Interpolation: </source>
        <translation>Interpolación: </translation>
    </message>
    <message>
        <source>Linear</source>
        <translation>Lineal</translation>
    </message>
    <message>
        <source>Cosine</source>
        <translation>Coseno</translation>
    </message>
    <message>
        <source>Third</source>
        <translation>Terceiro</translation>
    </message>
    <message>
        <source>Cubic</source>
        <translation>Cúbico</translation>
    </message>
    <message>
        <source>Hermite</source>
        <translation>Hermite</translation>
    </message>
    <message>
        <source>Enable tempo changing</source>
        <translation>Activar o cambio de tempo</translation>
    </message>
    <message>
        <source>TimeLine BPM</source>
        <translation>Liña de tempo BPM</translation>
    </message>
    <message>
        <source>Enable use of rubberband&apos;s batch processor</source>
        <translation type="unfinished"></translation>
    </message>
    <message>
        <source>Rubberband Batch</source>
        <translation type="unfinished"></translation>
    </message>
    <message>
        <source>88200</source>
        <translation>88200</translation>
    </message>
    <message>
        <source>Dialog</source>
        <translation>Diálogo</translation>
    </message>
    <message>
        <source>Export directory:</source>
        <translation type="unfinished"></translation>
    </message>
    <message>
        <source>Modus:</source>
        <translation type="unfinished"></translation>
    </message>
    <message>
        <source>Choose type of interpolation method</source>
        <translation type="unfinished"></translation>
    </message>
</context>
<context>
    <name>FilesystemInfoForm</name>
    <message>
        <source>Filesystem information</source>
        <translation type="unfinished"></translation>
    </message>
    <message>
        <source>Open</source>
        <translation>Abrir</translation>
    </message>
    <message>
        <source>Temporary directory</source>
        <translation type="unfinished"></translation>
    </message>
    <message>
        <source>System data directory</source>
        <translation type="unfinished"></translation>
    </message>
    <message>
        <source>User data directory</source>
        <translation type="unfinished"></translation>
    </message>
    <message>
        <source>Filesystem is not writable!</source>
        <translation type="unfinished"></translation>
    </message>
    <message>
        <source>User data folder is not writable!</source>
        <translation type="unfinished"></translation>
    </message>
</context>
<context>
    <name>H2Core::DrumkitPropertiesDialog</name>
    <message>
        <source>Edit Drumkit Properties</source>
        <translation type="unfinished"></translation>
    </message>
    <message>
        <source>Altering the name of a drumkit would result in the creation of a new one. To do so, use &apos;Duplicate&apos; instead.</source>
        <translation type="unfinished"></translation>
    </message>
    <message>
        <source>Create New Drumkit</source>
        <translation type="unfinished"></translation>
    </message>
    <message>
        <source>Open Image</source>
        <translation type="unfinished"></translation>
    </message>
    <message>
        <source>Image Files (*.png *.jpg *.jpeg)</source>
        <translation type="unfinished"></translation>
    </message>
    <message>
        <source>Specified image License String does not comply with the license selected in the combo box.</source>
        <translation type="unfinished"></translation>
    </message>
    <message>
        <source>The name of the drumkit must not be left empty</source>
        <translation type="unfinished"></translation>
    </message>
    <message>
        <source>Delete previous drumkit image</source>
        <translation type="unfinished"></translation>
    </message>
    <message>
        <source>Saving of this drumkit failed.</source>
        <translation>Non foi posíbel gardar esta batería.</translation>
    </message>
    <message>
        <source>The current drumkit is read-only. Please use &apos;Duplicate&apos; to move a copy into user space.</source>
        <translation type="unfinished"></translation>
    </message>
    <message>
        <source>Save a copy of the current drumkit to the Sound Library</source>
        <translation type="unfinished"></translation>
    </message>
    <message>
        <source>Overwrite existing drumkit stored in</source>
        <translation type="unfinished"></translation>
    </message>
    <message>
        <source>Unable to load pixmap</source>
        <translation type="unfinished"></translation>
    </message>
    <message>
        <source>Save a copy of the current drumkit to NSM session folder</source>
        <translation type="unfinished"></translation>
    </message>
    <message>
        <source>Instrument types must be unique!</source>
        <translation type="unfinished"></translation>
    </message>
</context>
<context>
    <name>H2Core::SongEditorPanelBpmWidget</name>
    <message>
        <source>Please enter a number within the range of </source>
        <translation type="unfinished"></translation>
    </message>
    <message>
        <source>Edit Tempo Marker</source>
        <translation type="unfinished"></translation>
    </message>
    <message>
        <source>Create New Tempo Marker</source>
        <translation type="unfinished"></translation>
    </message>
    <message>
        <source>Alter tempo of selected tempo marker</source>
        <translation type="unfinished"></translation>
    </message>
    <message>
        <source>Set tempo of new tempo marker</source>
        <translation type="unfinished"></translation>
    </message>
    <message>
        <source>Move tempo marker to different column</source>
        <translation type="unfinished"></translation>
    </message>
    <message>
        <source>Set column of new tempo marker</source>
        <translation type="unfinished"></translation>
    </message>
    <message>
        <source>There is already a tempo marker present at this Column. Please use left-click to edit it instead.</source>
        <translation type="unfinished"></translation>
    </message>
</context>
<context>
    <name>H2Core::SongEditorPanelTagWidget</name>
    <message>
        <source>Tag</source>
        <translation>Etiqueta</translation>
    </message>
    <message>
        <source>Edit tags</source>
        <translation type="unfinished"></translation>
    </message>
</context>
<context>
    <name>HydrogenApp</name>
    <message>
        <source>Song Editor</source>
        <translation>Editor de cancións</translation>
    </message>
    <message>
        <source>Instrument + Pattern</source>
        <translation>Instrumento + Patrón</translation>
    </message>
    <message>
        <source>Mixer</source>
        <translation>Misturador</translation>
    </message>
    <message>
        <source>Error loading song.</source>
        <translation>Produciuse u erro ao cargar a canción.</translation>
    </message>
    <message>
        <source>Preferences saved.</source>
        <translation type="unfinished"></translation>
    </message>
    <message>
        <source>Preferences loaded.</source>
        <translation type="unfinished"></translation>
    </message>
    <message>
        <source>Input Midi Note</source>
        <translation type="unfinished"></translation>
    </message>
    <message>
        <source>There are unsaved changes.</source>
        <translation type="unfinished"></translation>
    </message>
    <message>
        <source>Do you want to recover them?</source>
        <translation type="unfinished"></translation>
    </message>
    <message>
        <source>Drumkit [%1] loaded from [%2]</source>
        <translation type="unfinished"></translation>
    </message>
    <message>
        <source>Song saved as: </source>
        <translation type="unfinished"></translation>
    </message>
    <message>
        <source>Error loading playlist.</source>
        <translation type="unfinished"></translation>
    </message>
    <message>
        <source>Song is read-only.</source>
        <translation type="unfinished"></translation>
    </message>
    <message>
        <source>Playlist is read-only.</source>
        <translation type="unfinished"></translation>
    </message>
    <message>
        <source>Some sample licenses deviate from the one assigned to the overall drumkit [%1] and will be overwritten. Are you sure?</source>
        <translation type="unfinished"></translation>
    </message>
    <message>
        <source>The current &lt;b&gt;Song&lt;/b&gt; contains unsaved changes.</source>
        <extracomment>The symbols `&lt;b&gt;` and `&lt;/b&gt;` correspond to HTML code printing the enclosed `Song` in bold letters. Please do not alter them but translate the enclosed `Song` instead.</extracomment>
        <translation type="unfinished"></translation>
    </message>
    <message>
        <source>The current &lt;b&gt;Playlist&lt;/b&gt; contains unsaved changes.</source>
        <extracomment>The symbols `&lt;b&gt;` and `&lt;/b&gt;` correspond to HTML code printing the enclosed `Playlist` in bold letters. Please do not alter them but translate the enclosed `Playlist` instead.</extracomment>
        <translation type="unfinished"></translation>
    </message>
    <message>
        <source>Playlist: Set song No. %1</source>
        <translation>Lista de reprodución: estabelecer canción num. %1</translation>
    </message>
    <message>
        <source>New Song</source>
        <extracomment>Object containing unsaved changes.</extracomment>
        <translation type="unfinished"></translation>
    </message>
    <message>
        <source>New Playlist</source>
        <extracomment>Object containing unsaved changes.</extracomment>
        <translation type="unfinished"></translation>
    </message>
</context>
<context>
    <name>InputCaptureDialog</name>
    <message>
        <source>InputCaptureDialog</source>
        <translation type="unfinished"></translation>
    </message>
</context>
<context>
    <name>Instrument</name>
    <message>
        <source>New Instrument</source>
        <extracomment>Name assigned to an Instrument created either as part of a fresh kit * created via the Main Menu &gt; Drumkit &gt; New or via the &quot;Add Instrument&quot; * action.</extracomment>
        <translation type="unfinished"></translation>
    </message>
</context>
<context>
    <name>InstrumentComponent</name>
    <message>
        <source>Main</source>
        <extracomment>Name assigned to an InstrumentComponent of a fresh instrument.</extracomment>
        <translation type="unfinished"></translation>
    </message>
</context>
<context>
    <name>InstrumentEditor</name>
    <message>
        <source>Random pitch factor</source>
        <translation>Factor aleatorio de ton</translation>
    </message>
    <message>
        <source>Filter Cutoff</source>
        <translation>Filtro de corte</translation>
    </message>
    <message>
        <source>Filter resonance</source>
        <translation>Filtro de resonancia</translation>
    </message>
    <message>
        <source>Instrument gain</source>
        <translation>Ganancia do instrumento</translation>
    </message>
    <message>
        <source>Layer gain</source>
        <translation>Ganancia da capa</translation>
    </message>
    <message>
        <source>Layer pitch (Coarse)</source>
        <translation>Afinación da capa (grosa)</translation>
    </message>
    <message>
        <source>Layer pitch (Fine)</source>
        <translation>Afinación da capa (fina)</translation>
    </message>
    <message>
        <source>Show instrument properties</source>
        <translation>Amosar o editor de instrumento</translation>
    </message>
    <message>
        <source>Show layers properties</source>
        <translation>Mostrar propiedades de capas</translation>
    </message>
    <message>
        <source>New instrument name</source>
        <translation>Novo nome do instrumento</translation>
    </message>
    <message>
        <source>Component name</source>
        <translation type="unfinished"></translation>
    </message>
    <message>
        <source>Midi out channel</source>
        <translation type="unfinished"></translation>
    </message>
    <message>
        <source>Midi out note</source>
        <translation type="unfinished"></translation>
    </message>
    <message>
        <source>Component volume</source>
        <translation type="unfinished"></translation>
    </message>
    <message>
        <source>Don&apos;t change the layers&apos; gain based on velocity</source>
        <translation type="unfinished"></translation>
    </message>
    <message>
        <source>Pitch offset (Coarse)</source>
        <translation type="unfinished"></translation>
    </message>
    <message>
        <source>Pitch offset (Fine)</source>
        <translation type="unfinished"></translation>
    </message>
    <message>
        <source>Stop the current playing instrument-note before trigger the next note sample</source>
        <translation type="unfinished"></translation>
    </message>
    <message>
        <source>Select selection algorithm</source>
        <translation type="unfinished"></translation>
    </message>
    <message>
        <source>Length of Attack phase.

Value</source>
        <translation type="unfinished"></translation>
    </message>
    <message>
        <source>Length of Decay phase.

Value</source>
        <translation type="unfinished"></translation>
    </message>
    <message>
        <source>Sample volume in Sustain phase.

Value</source>
        <translation type="unfinished"></translation>
    </message>
    <message>
        <source>Length of Release phase.

Value</source>
        <translation type="unfinished"></translation>
    </message>
    <message>
        <source>First in Velocity</source>
        <extracomment>Sample selection algorithm available in the instrument editor</extracomment>
        <translation type="unfinished"></translation>
    </message>
    <message>
        <source>Round Robin</source>
        <extracomment>Sample selection algorithm available in the instrument editor</extracomment>
        <translation type="unfinished"></translation>
    </message>
    <message>
        <source>Random</source>
        <extracomment>Sample selection algorithm available in the instrument editor</extracomment>
        <translation type="unfinished"></translation>
    </message>
    <message>
        <source>New component name</source>
        <translation type="unfinished"></translation>
    </message>
</context>
<context>
    <name>InstrumentLine</name>
    <message>
        <source>Mute instrument</source>
        <extracomment>Text displayed on the button for muting an instrument. Its size is designed for a single character.</extracomment>
        <translation>Silenciar instrumento</translation>
    </message>
    <message>
        <source>Solo</source>
        <extracomment>Text displayed on the button for soloing an instrument. Its size is designed for a single character.</extracomment>
        <translation>Solo</translation>
    </message>
    <message>
        <source>Fill notes ...</source>
        <translation>Encher notas ...</translation>
    </message>
    <message>
        <source>Fill all notes</source>
        <translation>Encher todas as notas</translation>
    </message>
    <message>
        <source>Fill 1/2 notes</source>
        <translation>Encher as notas 1/2</translation>
    </message>
    <message>
        <source>Fill 1/3 notes</source>
        <translation>Encher as notas 1/3</translation>
    </message>
    <message>
        <source>Fill 1/4 notes</source>
        <translation>Encher as notas 1/4</translation>
    </message>
    <message>
        <source>Fill 1/6 notes</source>
        <translation>Encher as notas 1/6</translation>
    </message>
    <message>
        <source>Fill 1/8 notes</source>
        <translation>Encher as notas 1/8</translation>
    </message>
    <message>
        <source>Rename instrument</source>
        <translation type="unfinished"></translation>
    </message>
    <message>
        <source>New instrument name</source>
        <translation>Novo nome do instrumento</translation>
    </message>
    <message>
        <source>Fill 1/12 notes</source>
        <translation>Encher as notas 1/8 {1/12 ?}</translation>
    </message>
    <message>
        <source>Fill 1/16 notes</source>
        <translation>Encher as notas 1/8 {1/16 ?}</translation>
    </message>
    <message>
        <source>Some samples for this instrument failed to load.</source>
        <translation type="unfinished"></translation>
    </message>
    <message>
        <source>Delete notes</source>
        <translation type="unfinished"></translation>
    </message>
    <message>
        <source>Select notes</source>
        <translation type="unfinished"></translation>
    </message>
    <message>
        <source>Edit all patterns</source>
        <translation type="unfinished"></translation>
    </message>
    <message>
        <source>Cut notes</source>
        <translation type="unfinished"></translation>
    </message>
    <message>
        <source>Copy notes</source>
        <translation type="unfinished"></translation>
    </message>
    <message>
        <source>Paste notes</source>
        <translation type="unfinished"></translation>
    </message>
    <message>
        <source>Instrument</source>
        <translation>Instrumento</translation>
    </message>
    <message>
        <source>One or more samples for this instrument failed to load. This may be because the songfile uses an older default drumkit. This might be fixed by opening a new drumkit.</source>
        <translation type="unfinished"></translation>
    </message>
    <message>
        <source>Delete all notes on %1</source>
        <translation type="unfinished"></translation>
    </message>
    <message>
        <source>imported from</source>
        <extracomment>Shown in a tooltop and indicating the drumkit (to the right of this * string) an instrument (to the left of this string) is loaded * from.</extracomment>
        <translation type="unfinished"></translation>
    </message>
</context>
<context>
    <name>InstrumentRack</name>
    <message>
        <source>Show Instrument editor</source>
        <translation>Amosar o editor de instrumento</translation>
    </message>
    <message>
        <source>Show sound library</source>
        <translation>Amosar a biblioteca de son</translation>
    </message>
</context>
<context>
    <name>LadspaFXMixerLine</name>
    <message>
        <source>Edit FX parameters</source>
        <translation>Editar os parámetros do efecto</translation>
    </message>
    <message>
        <source>FX bypass</source>
        <translation>Derivación do efecto</translation>
    </message>
    <message>
        <source>Ladspa FX name</source>
        <translation>Nome do efecto LADSPA </translation>
    </message>
    <message>
        <source>Effect return</source>
        <translation>Retorno de efectos </translation>
    </message>
</context>
<context>
    <name>LadspaFXProperties</name>
    <message>
        <source>Select FX</source>
        <translation>Seleccionar efecto</translation>
    </message>
    <message>
        <source>[%1] LADSPA FX Properties</source>
        <translation>[%1] Propiedades do efecto LADSPA</translation>
    </message>
    <message>
        <source>LADSPA FX %1 Properties</source>
        <translation>Propiedades do efecto LADSPA %1</translation>
    </message>
    <message>
        <source>No plugin</source>
        <translation>Sen engadido</translation>
    </message>
    <message>
        <source>Activate</source>
        <translation>Activar</translation>
    </message>
    <message>
        <source>Deactivate</source>
        <translation>Desactivar</translation>
    </message>
    <message>
        <source>Remove FX</source>
        <translation>Retirar efectos</translation>
    </message>
    <message>
        <source>Input control param. value</source>
        <translation type="unfinished"></translation>
    </message>
    <message>
        <source>Output control param. value</source>
        <translation type="unfinished"></translation>
    </message>
</context>
<context>
    <name>LadspaFXSelector</name>
    <message>
        <source>Groups</source>
        <translation>Grupos</translation>
    </message>
    <message>
        <source>Stereo</source>
        <translation>Estéreo</translation>
    </message>
    <message>
        <source>Mono</source>
        <translation>Mono</translation>
    </message>
    <message>
        <source>Not supported</source>
        <translation>Non admitido</translation>
    </message>
    <message>
        <source>Select LADSPA FX</source>
        <translation>Seleccionar o efecto LADSPA</translation>
    </message>
    <message>
        <source>Recently Used</source>
        <translation>Usado recentemente</translation>
    </message>
    <message>
        <source>Alphabetic List</source>
        <translation>Lista alfabética</translation>
    </message>
    <message>
        <source>Categorized</source>
        <translation>Categorizado</translation>
    </message>
</context>
<context>
    <name>LadspaFXSelector_UI</name>
    <message>
        <source>Form1</source>
        <translation>Forma1</translation>
    </message>
    <message>
        <source>### fx label</source>
        <translation>### etiqueta do efecto</translation>
    </message>
    <message>
        <source>### fx type</source>
        <translation>### tipo do efecto</translation>
    </message>
    <message>
        <source>### fx ID</source>
        <translation>### ID do efecto</translation>
    </message>
    <message>
        <source>&amp;Cancel</source>
        <translation>&amp;Cancelar</translation>
    </message>
    <message>
        <source>Alt+C</source>
        <translation>Alt+C</translation>
    </message>
    <message>
        <source>&amp;OK</source>
        <translation>&amp;Aceptar</translation>
    </message>
    <message>
        <source>Alt+O</source>
        <translation>Alt+A</translation>
    </message>
    <message>
        <source>1</source>
        <translation>1</translation>
    </message>
    <message>
        <source>&lt;!DOCTYPE HTML PUBLIC &quot;-//W3C//DTD HTML 4.0//EN&quot; &quot;http://www.w3.org/TR/REC-html40/strict.dtd&quot;&gt;
&lt;html&gt;&lt;head&gt;&lt;meta name=&quot;qrichtext&quot; content=&quot;1&quot; /&gt;&lt;style type=&quot;text/css&quot;&gt;
p, li { white-space: pre-wrap; }
&lt;/style&gt;&lt;/head&gt;&lt;body style=&quot; font-family:&apos;DejaVu Sans&apos;; font-size:12pt; font-weight:400; font-style:normal;&quot;&gt;
&lt;p style=&quot; margin-top:0px; margin-bottom:0px; margin-left:0px; margin-right:0px; -qt-block-indent:0; text-indent:0px;&quot;&gt;&lt;span style=&quot; font-weight:600;&quot;&gt;Name:&lt;/span&gt;&lt;/p&gt;&lt;/body&gt;&lt;/html&gt;</source>
        <translation>&lt;!DOCTYPE HTML PUBLIC &quot;-//W3C//DTD HTML 4.0//EN&quot; &quot;http://www.w3.org/TR/REC-html40/strict.dtd&quot;&gt;
&lt;html&gt;&lt;head&gt;&lt;meta name=&quot;qrichtext&quot; content=&quot;1&quot; /&gt;&lt;style type=&quot;text/css&quot;&gt;
p, li { white-space: pre-wrap; }
&lt;/style&gt;&lt;/head&gt;&lt;body style=&quot; font-family:&apos;DejaVu Sans&apos;; font-size:12pt; font-weight:400; font-style:normal;&quot;&gt;
&lt;p style=&quot; margin-top:0px; margin-bottom:0px; margin-left:0px; margin-right:0px; -qt-block-indent:0; text-indent:0px;&quot;&gt;&lt;span style=&quot; font-weight:600;&quot;&gt;Nome:&lt;/span&gt;&lt;/p&gt;&lt;/body&gt;&lt;/html&gt;</translation>
    </message>
    <message>
        <source>### fx name
1</source>
        <translation>### nome do efecto
1</translation>
    </message>
    <message>
        <source>&lt;!DOCTYPE HTML PUBLIC &quot;-//W3C//DTD HTML 4.0//EN&quot; &quot;http://www.w3.org/TR/REC-html40/strict.dtd&quot;&gt;
&lt;html&gt;&lt;head&gt;&lt;meta name=&quot;qrichtext&quot; content=&quot;1&quot; /&gt;&lt;style type=&quot;text/css&quot;&gt;
p, li { white-space: pre-wrap; }
&lt;/style&gt;&lt;/head&gt;&lt;body style=&quot; font-family:&apos;DejaVu Sans&apos;; font-size:12pt; font-weight:400; font-style:normal;&quot;&gt;
&lt;p style=&quot; margin-top:0px; margin-bottom:0px; margin-left:0px; margin-right:0px; -qt-block-indent:0; text-indent:0px;&quot;&gt;&lt;span style=&quot; font-weight:600;&quot;&gt;Label:&lt;/span&gt;&lt;/p&gt;&lt;/body&gt;&lt;/html&gt;</source>
        <translation>&lt;!DOCTYPE HTML PUBLIC &quot;-//W3C//DTD HTML 4.0//EN&quot; &quot;http://www.w3.org/TR/REC-html40/strict.dtd&quot;&gt;
&lt;html&gt;&lt;head&gt;&lt;meta name=&quot;qrichtext&quot; content=&quot;1&quot; /&gt;&lt;style type=&quot;text/css&quot;&gt;
p, li { white-space: pre-wrap; }
&lt;/style&gt;&lt;/head&gt;&lt;body style=&quot; font-family:&apos;DejaVu Sans&apos;; font-size:12pt; font-weight:400; font-style:normal;&quot;&gt;
&lt;p style=&quot; margin-top:0px; margin-bottom:0px; margin-left:0px; margin-right:0px; -qt-block-indent:0; text-indent:0px;&quot;&gt;&lt;span style=&quot; font-weight:600;&quot;&gt;Etiqueta:&lt;/span&gt;&lt;/p&gt;&lt;/body&gt;&lt;/html&gt;</translation>
    </message>
    <message>
        <source>&lt;!DOCTYPE HTML PUBLIC &quot;-//W3C//DTD HTML 4.0//EN&quot; &quot;http://www.w3.org/TR/REC-html40/strict.dtd&quot;&gt;
&lt;html&gt;&lt;head&gt;&lt;meta name=&quot;qrichtext&quot; content=&quot;1&quot; /&gt;&lt;style type=&quot;text/css&quot;&gt;
p, li { white-space: pre-wrap; }
&lt;/style&gt;&lt;/head&gt;&lt;body style=&quot; font-family:&apos;DejaVu Sans&apos;; font-size:12pt; font-weight:400; font-style:normal;&quot;&gt;
&lt;p style=&quot; margin-top:0px; margin-bottom:0px; margin-left:0px; margin-right:0px; -qt-block-indent:0; text-indent:0px;&quot;&gt;&lt;span style=&quot; font-weight:600;&quot;&gt;Type:&lt;/span&gt;&lt;/p&gt;&lt;/body&gt;&lt;/html&gt;</source>
        <translation>&lt;!DOCTYPE HTML PUBLIC &quot;-//W3C//DTD HTML 4.0//EN&quot; &quot;http://www.w3.org/TR/REC-html40/strict.dtd&quot;&gt;
&lt;html&gt;&lt;head&gt;&lt;meta name=&quot;qrichtext&quot; content=&quot;1&quot; /&gt;&lt;style type=&quot;text/css&quot;&gt;
p, li { white-space: pre-wrap; }
&lt;/style&gt;&lt;/head&gt;&lt;body style=&quot; font-family:&apos;DejaVu Sans&apos;; font-size:12pt; font-weight:400; font-style:normal;&quot;&gt;
&lt;p style=&quot; margin-top:0px; margin-bottom:0px; margin-left:0px; margin-right:0px; -qt-block-indent:0; text-indent:0px;&quot;&gt;&lt;span style=&quot; font-weight:600;&quot;&gt;Tipo:&lt;/span&gt;&lt;/p&gt;&lt;/body&gt;&lt;/html&gt;</translation>
    </message>
    <message>
        <source>&lt;!DOCTYPE HTML PUBLIC &quot;-//W3C//DTD HTML 4.0//EN&quot; &quot;http://www.w3.org/TR/REC-html40/strict.dtd&quot;&gt;
&lt;html&gt;&lt;head&gt;&lt;meta name=&quot;qrichtext&quot; content=&quot;1&quot; /&gt;&lt;style type=&quot;text/css&quot;&gt;
p, li { white-space: pre-wrap; }
&lt;/style&gt;&lt;/head&gt;&lt;body style=&quot; font-family:&apos;DejaVu Sans&apos;; font-size:12pt; font-weight:400; font-style:normal;&quot;&gt;
&lt;p style=&quot; margin-top:0px; margin-bottom:0px; margin-left:0px; margin-right:0px; -qt-block-indent:0; text-indent:0px;&quot;&gt;&lt;span style=&quot; font-weight:600;&quot;&gt;ID:&lt;/span&gt;&lt;/p&gt;&lt;/body&gt;&lt;/html&gt;</source>
        <translation>&lt;!DOCTYPE HTML PUBLIC &quot;-//W3C//DTD HTML 4.0//EN&quot; &quot;http://www.w3.org/TR/REC-html40/strict.dtd&quot;&gt;
&lt;html&gt;&lt;head&gt;&lt;meta name=&quot;qrichtext&quot; content=&quot;1&quot; /&gt;&lt;style type=&quot;text/css&quot;&gt;
p, li { white-space: pre-wrap; }
&lt;/style&gt;&lt;/head&gt;&lt;body style=&quot; font-family:&apos;DejaVu Sans&apos;; font-size:12pt; font-weight:400; font-style:normal;&quot;&gt;
&lt;p style=&quot; margin-top:0px; margin-bottom:0px; margin-left:0px; margin-right:0px; -qt-block-indent:0; text-indent:0px;&quot;&gt;&lt;span style=&quot; font-weight:600;&quot;&gt;ID:&lt;/span&gt;&lt;/p&gt;&lt;/body&gt;&lt;/html&gt;</translation>
    </message>
    <message>
        <source>&lt;!DOCTYPE HTML PUBLIC &quot;-//W3C//DTD HTML 4.0//EN&quot; &quot;http://www.w3.org/TR/REC-html40/strict.dtd&quot;&gt;
&lt;html&gt;&lt;head&gt;&lt;meta name=&quot;qrichtext&quot; content=&quot;1&quot; /&gt;&lt;style type=&quot;text/css&quot;&gt;
p, li { white-space: pre-wrap; }
&lt;/style&gt;&lt;/head&gt;&lt;body style=&quot; font-family:&apos;DejaVu Sans&apos;; font-size:12pt; font-weight:400; font-style:normal;&quot;&gt;
&lt;p style=&quot; margin-top:0px; margin-bottom:0px; margin-left:0px; margin-right:0px; -qt-block-indent:0; text-indent:0px;&quot;&gt;&lt;span style=&quot; font-weight:600;&quot;&gt;Maker:&lt;/span&gt;&lt;/p&gt;&lt;/body&gt;&lt;/html&gt;</source>
        <translation>&lt;!DOCTYPE HTML PUBLIC &quot;-//W3C//DTD HTML 4.0//EN&quot; &quot;http://www.w3.org/TR/REC-html40/strict.dtd&quot;&gt;
&lt;html&gt;&lt;head&gt;&lt;meta name=&quot;qrichtext&quot; content=&quot;1&quot; /&gt;&lt;style type=&quot;text/css&quot;&gt;
p, li { white-space: pre-wrap; }
&lt;/style&gt;&lt;/head&gt;&lt;body style=&quot; font-family:&apos;DejaVu Sans&apos;; font-size:12pt; font-weight:400; font-style:normal;&quot;&gt;
&lt;p style=&quot; margin-top:0px; margin-bottom:0px; margin-left:0px; margin-right:0px; -qt-block-indent:0; text-indent:0px;&quot;&gt;&lt;span style=&quot; font-weight:600;&quot;&gt;Creador:&lt;/span&gt;&lt;/p&gt;&lt;/body&gt;&lt;/html&gt;</translation>
    </message>
    <message>
        <source>### FX maker
1
2</source>
        <translation>### Creador de efectos
1
2</translation>
    </message>
    <message>
        <source>&lt;!DOCTYPE HTML PUBLIC &quot;-//W3C//DTD HTML 4.0//EN&quot; &quot;http://www.w3.org/TR/REC-html40/strict.dtd&quot;&gt;
&lt;html&gt;&lt;head&gt;&lt;meta name=&quot;qrichtext&quot; content=&quot;1&quot; /&gt;&lt;style type=&quot;text/css&quot;&gt;
p, li { white-space: pre-wrap; }
&lt;/style&gt;&lt;/head&gt;&lt;body style=&quot; font-family:&apos;DejaVu Sans&apos;; font-size:12pt; font-weight:400; font-style:normal;&quot;&gt;
&lt;p style=&quot; margin-top:0px; margin-bottom:0px; margin-left:0px; margin-right:0px; -qt-block-indent:0; text-indent:0px;&quot;&gt;&lt;span style=&quot; font-weight:600;&quot;&gt;Copyright:&lt;/span&gt;&lt;/p&gt;&lt;/body&gt;&lt;/html&gt;</source>
        <translation>&lt;!DOCTYPE HTML PUBLIC &quot;-//W3C//DTD HTML 4.0//EN&quot; &quot;http://www.w3.org/TR/REC-html40/strict.dtd&quot;&gt;
&lt;html&gt;&lt;head&gt;&lt;meta name=&quot;qrichtext&quot; content=&quot;1&quot; /&gt;&lt;style type=&quot;text/css&quot;&gt;
p, li { white-space: pre-wrap; }
&lt;/style&gt;&lt;/head&gt;&lt;body style=&quot; font-family:&apos;DejaVu Sans&apos;; font-size:12pt; font-weight:400; font-style:normal;&quot;&gt;
&lt;p style=&quot; margin-top:0px; margin-bottom:0px; margin-left:0px; margin-right:0px; -qt-block-indent:0; text-indent:0px;&quot;&gt;&lt;span style=&quot; font-weight:600;&quot;&gt;Dereitos de autoría:&lt;/span&gt;&lt;/p&gt;&lt;/body&gt;&lt;/html&gt;</translation>
    </message>
    <message>
        <source>### copyright
1
2
3</source>
        <translation>### dereitos de autoría
1
2
3</translation>
    </message>
</context>
<context>
    <name>LayerPreview</name>
    <message>
        <source>Dec. = %1
MIDI = %2</source>
        <translation>Dec. = %1
MIDI = %2</translation>
    </message>
</context>
<context>
    <name>MainForm</name>
    <message>
        <source>Hydrogen Ready.</source>
        <translation>Hydrogen Preparado.</translation>
    </message>
    <message>
        <source>&amp;Save</source>
        <translation>&amp;Gardar</translation>
    </message>
    <message>
        <source>Save song</source>
        <translation>Gardar a canción</translation>
    </message>
    <message>
        <source>Open song</source>
        <translation>Abrir unha canción</translation>
    </message>
    <message>
        <source>&amp;New</source>
        <translation>&amp;Novo</translation>
    </message>
    <message>
        <source>&amp;Open</source>
        <translation>&amp;Abrir</translation>
    </message>
    <message>
        <source>Open &amp;Demo</source>
        <translation>Abrir &amp;demostración</translation>
    </message>
    <message>
        <source>&amp;Preferences</source>
        <translation>&amp;Preferencias</translation>
    </message>
    <message>
        <source>&amp;Quit</source>
        <translation>&amp;Saír</translation>
    </message>
    <message>
        <source>&amp;About</source>
        <translation>&amp;Sobre</translation>
    </message>
    <message>
        <source>Unknown audio driver</source>
        <translation>Controlador de son descoñecido</translation>
    </message>
    <message>
        <source>Error starting audio driver</source>
        <translation>Produciuse un erro ao iniciar o controlador de son</translation>
    </message>
    <message>
        <source>Jack driver: server shutdown</source>
        <translation>Controlador Jack: pechar o servidor</translation>
    </message>
    <message>
        <source>Jack driver: cannot activate client</source>
        <translation>Controlador Jack: non é posíbel activar o cliente</translation>
    </message>
    <message>
        <source>Jack driver: cannot connect output port</source>
        <translation>Controlador Jack: non é posíbel conectar ao porto de saída</translation>
    </message>
    <message>
        <source>Jack driver: error in port register</source>
        <translation>Controlador Jack: produciuse un erro no rexistro do porto</translation>
    </message>
    <message>
        <source>&amp;Mixer</source>
        <translation>&amp;Mesturador</translation>
    </message>
    <message>
        <source>&amp;Instrument Rack</source>
        <translation>Armario de &amp;instrumentos</translation>
    </message>
    <message>
        <source>De&amp;bug</source>
        <translation>&amp;Depurar</translation>
    </message>
    <message>
        <source>&amp;Info</source>
        <translation>&amp;Información</translation>
    </message>
    <message>
        <source>Unknown error %1</source>
        <translation>Erro descoñecido: %1</translation>
    </message>
    <message>
        <source>Could not save song.</source>
        <translation>Non foi posíbel gardar a canción.</translation>
    </message>
    <message>
        <source>Open &amp;Pattern</source>
        <translation>Abrir un &amp;patrón</translation>
    </message>
    <message>
        <source>Save Pattern as ...</source>
        <translation>Gardar o patrón como...</translation>
    </message>
    <message>
        <source>Pattern saved.</source>
        <translation>Patrón gardado.</translation>
    </message>
    <message>
        <source>Open Pattern</source>
        <translation>Abrir un patrón</translation>
    </message>
    <message>
        <source>Playlist: Song No. %1</source>
        <translation>Lista de reprodución: canción num. %1</translation>
    </message>
    <message>
        <source>Could not export pattern.</source>
        <translation>Non foi posíbel exportar o patrón.</translation>
    </message>
    <message>
        <source></source>
        <comment>Info|About</comment>
        <translatorcomment>Información|Sobre</translatorcomment>
        <translation></translation>
    </message>
    <message>
        <source>You&apos;re using a development version of Hydrogen, please help us reporting bugs or suggestions in the hydrogen-devel mailing list.&lt;br&gt;&lt;br&gt;Thank you!</source>
        <translation>Está a usar unha versión de desenvolvemento de Hydrogen, axúdenos informándonos dos fallos ou con suxestións na la lista de correo hydrogen-devel.&lt;br&gt;&lt;br&gt;Grazas!</translation>
    </message>
    <message>
        <source>LilyPond file (*.ly)</source>
        <translation type="unfinished"></translation>
    </message>
    <message>
        <source>Export LilyPond file</source>
        <translation type="unfinished"></translation>
    </message>
    <message>
        <source>Pro&amp;ject</source>
        <translation type="unfinished"></translation>
    </message>
    <message>
        <source>&amp;View</source>
        <translation type="unfinished"></translation>
    </message>
    <message>
        <source>&amp;Options</source>
        <translation type="unfinished"></translation>
    </message>
    <message>
        <source>MIDI setup advice</source>
        <translation type="unfinished"></translation>
    </message>
    <message>
        <source>MIDI out notes are not configured for this drumkit, so exporting this song to MIDI file may fail. Would you like Hydrogen to automatically fix this by assigning default values?</source>
        <translation type="unfinished"></translation>
    </message>
    <message>
        <source>Set default values</source>
        <translation type="unfinished"></translation>
    </message>
    <message>
        <source>&amp;Timeline</source>
        <translation type="unfinished"></translation>
    </message>
    <message>
        <source>Jack driver: cannot disconnect client</source>
        <translation type="unfinished"></translation>
    </message>
    <message>
        <source>Replace With &amp;New Song</source>
        <extracomment>When Hydrogen is under session management the path the song is stored to can not be changed by the user. This option allows to replace the current song with an empty one.</extracomment>
        <translation type="unfinished"></translation>
    </message>
    <message>
        <source>Imp&amp;ort Into Session</source>
        <extracomment>When Hydrogen is under session management the path the song is stored to can not be changed by the user. This option allows to replace the current song with one chosen by the user via a file browser widget.</extracomment>
        <translation type="unfinished"></translation>
    </message>
    <message>
        <source>Import &amp;Recent Into Session</source>
        <extracomment>When Hydrogen is under session management the path the song is stored to can not be changed by the user. This option allows to replace the current song with one chosen recently used by the user.</extracomment>
        <translation type="unfinished"></translation>
    </message>
    <message>
        <source>Export From Session &amp;As...</source>
        <extracomment>When Hydrogen is under session management the path the song is stored to can not be changed by the user. This option allows the user store the current song in a .h2song anywhere on her system. The filepath of the current song won&apos;t be altered.</extracomment>
        <translation type="unfinished"></translation>
    </message>
    <message>
        <source>Open &amp;Recent</source>
        <translation type="unfinished"></translation>
    </message>
    <message>
        <source>Save &amp;As...</source>
        <translation type="unfinished"></translation>
    </message>
    <message>
        <source>E&amp;xport Pattern As...</source>
        <translation type="unfinished"></translation>
    </message>
    <message>
        <source>Export &amp;MIDI File</source>
        <translation type="unfinished"></translation>
    </message>
    <message>
        <source>&amp;Export Song</source>
        <translation type="unfinished"></translation>
    </message>
    <message>
        <source>Export &amp;LilyPond File</source>
        <translation type="unfinished"></translation>
    </message>
    <message>
        <source>&amp;Properties</source>
        <translation type="unfinished"></translation>
    </message>
    <message>
        <source>&amp;Export</source>
        <translation>&amp;Exportar</translation>
    </message>
    <message>
        <source>&amp;Import</source>
        <translation type="unfinished"></translation>
    </message>
    <message>
        <source>On&amp;line Import</source>
        <translation type="unfinished"></translation>
    </message>
    <message>
        <source>Add &amp;Instrument</source>
        <translation type="unfinished"></translation>
    </message>
    <message>
        <source>Play&amp;list Editor</source>
        <translation type="unfinished"></translation>
    </message>
    <message>
        <source>&amp;Director</source>
        <translation type="unfinished"></translation>
    </message>
    <message>
        <source>&amp;Automation Path</source>
        <translation type="unfinished"></translation>
    </message>
    <message>
        <source>&amp;Playback Track</source>
        <translation type="unfinished"></translation>
    </message>
    <message>
        <source>&amp;Full screen</source>
        <translation type="unfinished"></translation>
    </message>
    <message>
        <source>Input &amp;Mode</source>
        <translation type="unfinished"></translation>
    </message>
    <message>
        <source>&amp;Instrument</source>
        <translation type="unfinished"></translation>
    </message>
    <message>
        <source>&amp;Drumkit</source>
        <translation type="unfinished"></translation>
    </message>
    <message>
        <source>Show &amp;Audio Engine Info</source>
        <translation type="unfinished"></translation>
    </message>
    <message>
        <source>Show &amp;Filesystem Info</source>
        <translation type="unfinished"></translation>
    </message>
    <message>
        <source>&amp;Log Level</source>
        <translation type="unfinished"></translation>
    </message>
    <message>
        <source>&amp;None</source>
        <translation type="unfinished"></translation>
    </message>
    <message>
        <source>&amp;Error</source>
        <translation type="unfinished"></translation>
    </message>
    <message>
        <source>&amp;Warning</source>
        <translation type="unfinished"></translation>
    </message>
    <message>
        <source>&amp;Debug</source>
        <translation type="unfinished"></translation>
    </message>
    <message>
        <source>&amp;Open Log File</source>
        <translation type="unfinished"></translation>
    </message>
    <message>
        <source>&amp;Print Objects</source>
        <translation type="unfinished"></translation>
    </message>
    <message>
        <source>I&amp;nfo</source>
        <translation type="unfinished"></translation>
    </message>
    <message>
        <source>User &amp;Manual</source>
        <translation type="unfinished"></translation>
    </message>
    <message>
        <source>&amp;Report Bug</source>
        <translation type="unfinished"></translation>
    </message>
    <message>
        <source>&amp;Donate</source>
        <translation type="unfinished"></translation>
    </message>
    <message>
        <source>Hydrogen is an open source project which is developed by multiple people in their spare time. By making a donation you can say &apos;thank you&apos; to the involved persons.</source>
        <translation type="unfinished"></translation>
    </message>
    <message>
        <source>&amp;Donate!</source>
        <translation type="unfinished"></translation>
    </message>
    <message>
        <source>Export song from Session</source>
        <translation type="unfinished"></translation>
    </message>
    <message>
        <source>Song exported as: </source>
        <translation type="unfinished"></translation>
    </message>
    <message>
        <source>Song saved as: </source>
        <translation type="unfinished"></translation>
    </message>
    <message>
        <source>Some samples used by this song failed to load. If you save the song now these missing samples will be removed from the song entirely.
Are you sure you want to save?</source>
        <translation type="unfinished"></translation>
    </message>
    <message>
        <source>Import song into Session</source>
        <translation type="unfinished"></translation>
    </message>
    <message>
        <source>Song drumkit samples</source>
        <translation type="unfinished"></translation>
    </message>
    <message>
        <source>Some samples used in this song could not be loaded. This may be because it uses an older default drumkit. This might be fixed by opening a new drumkit.</source>
        <translation type="unfinished"></translation>
    </message>
    <message>
        <source>Open drumkit</source>
        <translation type="unfinished"></translation>
    </message>
    <message>
        <source>Could not write to temporary directory %1.</source>
        <translation type="unfinished"></translation>
    </message>
    <message>
        <source>
The LilyPond export is an experimental feature.
It should work like a charm provided that you use the GMRockKit, and that you do not use triplet.
</source>
        <translation type="unfinished"></translation>
    </message>
    <message>
        <source>OSC Server: Cannot connect to given port, using port %1 instead</source>
        <translation type="unfinished"></translation>
    </message>
    <message>
        <source>Song Properties</source>
        <translation type="unfinished"></translation>
    </message>
    <message>
        <source>Replace current song with empty one?</source>
        <translation type="unfinished"></translation>
    </message>
    <message>
        <source>You won&apos;t be able to undo this action after saving the new song! Please export the current song from the session first in order to keep it.</source>
        <translation type="unfinished"></translation>
    </message>
    <message>
        <source>Song saved into</source>
        <translation type="unfinished"></translation>
    </message>
    <message>
        <source>No pattern selected.</source>
        <translation type="unfinished"></translation>
    </message>
    <message>
        <source>Open Demo Song</source>
        <translation type="unfinished"></translation>
    </message>
    <message>
        <source>Import Demo Song into Session</source>
        <translation type="unfinished"></translation>
    </message>
    <message>
        <source>Playback track couldn&apos;t be read</source>
        <translation type="unfinished"></translation>
    </message>
    <message>
        <source>Import &amp;Demo Into Session</source>
        <translation type="unfinished"></translation>
    </message>
    <message>
        <source>Drum&amp;kit</source>
        <translation type="unfinished"></translation>
    </message>
    <message>
        <source>Import drumkit</source>
        <translation>Importar batería</translation>
    </message>
    <message>
        <source>Replace the drumkit of the current song with an empty one?</source>
        <translation type="unfinished"></translation>
    </message>
    <message>
        <source>&amp;Save To Sound Library</source>
        <translation type="unfinished"></translation>
    </message>
    <message>
        <source>Save &amp;To Session</source>
        <translation type="unfinished"></translation>
    </message>
    <message>
        <source>Export Drumkit</source>
        <translation type="unfinished"></translation>
    </message>
    <message>
        <source>invalid drumkit</source>
        <translation type="unfinished"></translation>
    </message>
    <message>
        <source>The file [%1] does already exist and will be overwritten.</source>
        <translation type="unfinished"></translation>
    </message>
    <message>
        <source>Drumkit exported to</source>
        <translation type="unfinished"></translation>
    </message>
</context>
<context>
    <name>MasterMixerLine</name>
    <message>
        <source>Set master volume [%1]</source>
        <translation>Estabelecer o volume principal [%1]</translation>
    </message>
    <message>
        <source>Set swing factor [%1]</source>
        <translation>Factor de swing [%1]</translation>
    </message>
    <message>
        <source>Humanize velocity</source>
        <translation>Humanizar a velocidade</translation>
    </message>
    <message>
        <source>Humanize time</source>
        <translation>Humanizar o tempo</translation>
    </message>
    <message>
        <source>Master volume</source>
        <translation type="unfinished"></translation>
    </message>
    <message>
        <source>Peak</source>
        <translation type="unfinished"></translation>
    </message>
    <message>
        <source>16th-note Swing</source>
        <translation type="unfinished"></translation>
    </message>
    <message>
        <source>Set humanize time param [%1]</source>
        <translation type="unfinished"></translation>
    </message>
    <message>
        <source>Set humanize vel. param [%1]</source>
        <translation type="unfinished"></translation>
    </message>
</context>
<context>
    <name>MidiTable</name>
    <message>
        <source>Action</source>
        <translation>Acción</translation>
    </message>
    <message>
        <source>press button to record midi event</source>
        <translation>prema o botón para gravar a actividade MIDI</translation>
    </message>
    <message>
        <source>Incoming Event</source>
        <translation type="unfinished"></translation>
    </message>
    <message>
        <source>Para. 1</source>
        <translation type="unfinished"></translation>
    </message>
    <message>
        <source>Para. 2</source>
        <translation type="unfinished"></translation>
    </message>
    <message>
        <source>Para. 3</source>
        <translation type="unfinished"></translation>
    </message>
    <message>
        <source>E. Para.</source>
        <translation type="unfinished"></translation>
    </message>
</context>
<context>
    <name>Mixer</name>
    <message>
        <source>Show FX panel</source>
        <translation>Amosar o panel do efecto</translation>
    </message>
    <message>
        <source>Show instrument peaks</source>
        <translation>Amosar os picos do instrumento</translation>
    </message>
    <message>
        <source>Show instrument peaks = On</source>
        <translation>Amosar os picos do instrumento = Si</translation>
    </message>
    <message>
        <source>Show instrument peaks = Off</source>
        <translation>Amosar os picos do instrumento = Non</translation>
    </message>
    <message>
        <source>LADSPA effects are not available in this version of Hydrogen.</source>
        <translation type="unfinished"></translation>
    </message>
    <message>
        <source>Mixer</source>
        <translation>Misturador</translation>
    </message>
    <message>
        <source>Mixer Settings</source>
        <translation type="unfinished"></translation>
    </message>
    <message>
        <source>Set FX %1 level [%2] of instrument</source>
        <translation type="unfinished"></translation>
    </message>
    <message>
        <source>Set volume [%1] of FX</source>
        <translation type="unfinished"></translation>
    </message>
</context>
<context>
    <name>MixerLine</name>
    <message>
        <source>Play sample</source>
        <translation>Reproducir mostra</translation>
    </message>
    <message>
        <source>Mute</source>
        <translation>Silencio</translation>
    </message>
    <message>
        <source>Solo</source>
        <translation>Solo</translation>
    </message>
    <message>
        <source>Pan</source>
        <translation>Panorama</translation>
    </message>
    <message>
        <source>FX %1 send</source>
        <translation type="unfinished"></translation>
    </message>
    <message>
        <source>Volume</source>
        <translation type="unfinished"></translation>
    </message>
    <message>
        <source>Peak</source>
        <translation type="unfinished"></translation>
    </message>
    <message>
        <source>Set volume [%1] of instrument</source>
        <translation type="unfinished"></translation>
    </message>
</context>
<context>
    <name>MixerSettingsDialog</name>
    <message>
        <source>Mixer Settings</source>
        <translation type="unfinished"></translation>
    </message>
    <message>
        <source>------ Linear pan parameter ------</source>
        <translation type="unfinished"></translation>
    </message>
    <message>
        <source>Balance Law (0dB)</source>
        <translation type="unfinished"></translation>
    </message>
    <message>
        <source>Constant Power (-3dB)</source>
        <translation type="unfinished"></translation>
    </message>
    <message>
        <source>Constant Sum (-6dB)</source>
        <translation type="unfinished"></translation>
    </message>
    <message>
        <source>Constant k-Norm (Custom dB compensation)</source>
        <translation type="unfinished"></translation>
    </message>
    <message>
        <source>------ Polar pan parameter ------</source>
        <translation type="unfinished"></translation>
    </message>
    <message>
        <source>------ Ratio pan parameter ------</source>
        <translation type="unfinished"></translation>
    </message>
    <message>
        <source>------ Quadratic pan parameter ------</source>
        <translation type="unfinished"></translation>
    </message>
    <message>
        <source>Relationship between the sound&apos;s apparent image position and the pan knob control</source>
        <translation type="unfinished"></translation>
    </message>
    <message>
        <source>dB Center Compensation rejected</source>
        <translation type="unfinished"></translation>
    </message>
    <message>
        <source>dB Center Compensation must be less than -0.01</source>
        <translation type="unfinished"></translation>
    </message>
</context>
<context>
    <name>MixerSettingsDialog_UI</name>
    <message>
        <source>Select Pan Law:</source>
        <translation type="unfinished"></translation>
    </message>
    <message>
        <source>&amp;Cancel</source>
        <translation>&amp;Cancelar</translation>
    </message>
    <message>
        <source>Alt+C</source>
        <translation type="unfinished"></translation>
    </message>
    <message>
        <source>&amp;OK</source>
        <translation>&amp;Aceptar</translation>
    </message>
    <message>
        <source>Alt+O</source>
        <translation>Alt+A</translation>
    </message>
    <message>
        <source>dB SPL Center Compensation</source>
        <translation type="unfinished"></translation>
    </message>
</context>
<context>
    <name>NotePropertiesRuler</name>
    <message>
        <source>Select &amp;all</source>
        <translation type="unfinished"></translation>
    </message>
    <message>
        <source>Clear selection</source>
        <translation type="unfinished"></translation>
    </message>
    <message>
        <source>B</source>
        <translation type="unfinished"></translation>
    </message>
    <message>
        <source>A#</source>
        <translation type="unfinished"></translation>
    </message>
    <message>
        <source>A</source>
        <translation type="unfinished"></translation>
    </message>
    <message>
        <source>G#</source>
        <translation type="unfinished"></translation>
    </message>
    <message>
        <source>G</source>
        <translation type="unfinished"></translation>
    </message>
    <message>
        <source>F#</source>
        <translation type="unfinished"></translation>
    </message>
    <message>
        <source>F</source>
        <translation type="unfinished"></translation>
    </message>
    <message>
        <source>E</source>
        <translation type="unfinished"></translation>
    </message>
    <message>
        <source>D#</source>
        <translation type="unfinished"></translation>
    </message>
    <message>
        <source>D</source>
        <translation type="unfinished"></translation>
    </message>
    <message>
        <source>C#</source>
        <translation type="unfinished"></translation>
    </message>
    <message>
        <source>C</source>
        <translation type="unfinished"></translation>
    </message>
    <message>
        <source>Edit [%1] property of [%2] notes</source>
        <translation type="unfinished"></translation>
    </message>
</context>
<context>
    <name>PatternEditor</name>
    <message>
        <source>&amp;Cut</source>
        <translation type="unfinished"></translation>
    </message>
    <message>
        <source>&amp;Copy</source>
        <translation type="unfinished"></translation>
    </message>
    <message>
        <source>&amp;Paste</source>
        <translation type="unfinished"></translation>
    </message>
    <message>
        <source>&amp;Delete</source>
        <translation type="unfinished"></translation>
    </message>
    <message>
        <source>Select &amp;all</source>
        <translation type="unfinished"></translation>
    </message>
    <message>
        <source>Clear selection</source>
        <translation type="unfinished"></translation>
    </message>
    <message>
        <source>Placing these notes here will overwrite %1 duplicate notes.</source>
        <translation type="unfinished"></translation>
    </message>
    <message>
        <source>ticks</source>
        <translation type="unfinished"></translation>
    </message>
    <message>
        <source>Set note velocity</source>
        <translation type="unfinished"></translation>
    </message>
    <message>
        <source>Note panned to the right by</source>
        <translation type="unfinished"></translation>
    </message>
    <message>
        <source>Note panned to the left by</source>
        <translation type="unfinished"></translation>
    </message>
    <message>
        <source>Note centered</source>
        <translation type="unfinished"></translation>
    </message>
    <message>
        <source>Leading beat by</source>
        <translation type="unfinished"></translation>
    </message>
    <message>
        <source>Lagging beat by</source>
        <translation type="unfinished"></translation>
    </message>
    <message>
        <source>Note on beat</source>
        <translation type="unfinished"></translation>
    </message>
    <message>
        <source>Set pitch</source>
        <translation type="unfinished"></translation>
    </message>
    <message>
        <source>key</source>
        <translation type="unfinished"></translation>
    </message>
    <message>
        <source>octave</source>
        <translation type="unfinished"></translation>
    </message>
    <message>
        <source>Set note probability to</source>
        <translation type="unfinished"></translation>
    </message>
    <message>
        <source>A&amp;lign to grid</source>
        <translation type="unfinished"></translation>
    </message>
    <message>
        <source>Randomize velocity</source>
        <translation>Velocidade ao chou</translation>
    </message>
    <message>
        <source>Align notes to grid</source>
        <translation type="unfinished"></translation>
    </message>
    <message>
        <source>Random velocity</source>
        <translation type="unfinished"></translation>
    </message>
</context>
<context>
    <name>PatternEditorInstrumentList</name>
    <message>
        <source>Unable to insert further instruments. Maximum possible number</source>
        <translation type="unfinished"></translation>
    </message>
</context>
<context>
    <name>PatternEditorPanel</name>
    <message>
        <source>Hear new notes</source>
        <translation>Escoitar notas novas</translation>
    </message>
    <message>
        <source>Hear new notes = On</source>
        <translation>Escoitar notas novas = Si</translation>
    </message>
    <message>
        <source>Hear new notes = Off</source>
        <translation>Escoitar notas novas = Non</translation>
    </message>
    <message>
        <source>Pattern editor - %1</source>
        <translation>Editor de patróns - %1</translation>
    </message>
    <message>
        <source>Quantize keyboard/midi events to grid</source>
        <translation>Cuantizar eventos de teclado/midi á rella</translation>
    </message>
    <message>
        <source>Quantize incoming keyboard/midi events = On</source>
        <translation>Cuantizar eventos teclado/MIDI entrantes = Si</translation>
    </message>
    <message>
        <source>Zoom in</source>
        <translation>Acercar</translation>
    </message>
    <message>
        <source>Zoom out</source>
        <translation>Afastar</translation>
    </message>
    <message>
        <source>No pattern selected</source>
        <translation>Non hai ningún patrón seleccionado</translation>
    </message>
    <message>
        <source>Select note properties</source>
        <translation>Seleccionar as propiedades da nota</translation>
    </message>
    <message>
        <source>Velocity</source>
        <translation>Velocidade</translation>
    </message>
    <message>
        <source>Pan</source>
        <translation>Panorama</translation>
    </message>
    <message>
        <source>Lead and Lag</source>
        <translation>Adianto e atraso</translation>
    </message>
    <message>
        <source>Quantize incoming keyboard/midi events = Off</source>
        <translation>Cuantizar eventos teclado/MIDI entrantes = Non</translation>
    </message>
    <message>
        <source>Show piano roll editor</source>
        <translation>Amosar o editor da pianola</translation>
    </message>
    <message>
        <source>NoteKey</source>
        <translation>Clave da nota</translation>
    </message>
    <message>
        <source>Show drum editor</source>
        <translation>Amosar o editor de baterías</translation>
    </message>
    <message>
        <source>Probability</source>
        <translation type="unfinished"></translation>
    </message>
    <message>
        <source>quarter</source>
        <translation type="unfinished"></translation>
    </message>
    <message>
        <source>eighth</source>
        <translation type="unfinished"></translation>
    </message>
    <message>
        <source>sixteenth</source>
        <translation type="unfinished"></translation>
    </message>
    <message>
        <source>thirty-second</source>
        <translation type="unfinished"></translation>
    </message>
    <message>
        <source>sixty-fourth</source>
        <translation type="unfinished"></translation>
    </message>
    <message>
        <source>quarter triplet</source>
        <translation type="unfinished"></translation>
    </message>
    <message>
        <source>eighth triplet</source>
        <translation type="unfinished"></translation>
    </message>
    <message>
        <source>sixteenth triplet</source>
        <translation type="unfinished"></translation>
    </message>
    <message>
        <source>thirty-second triplet</source>
        <translation type="unfinished"></translation>
    </message>
    <message>
        <source>off</source>
        <translation>apagado</translation>
    </message>
    <message>
        <source>You can use the &apos;/&apos; inside the pattern size spin boxes to switch back and forth.</source>
        <translation type="unfinished"></translation>
    </message>
    <message>
        <source>Pattern editor - No pattern selected</source>
        <translation type="unfinished"></translation>
    </message>
    <message>
        <source>Drumkit used in the current song</source>
        <translation type="unfinished"></translation>
    </message>
    <message>
        <source>Show PatchBay</source>
        <translation type="unfinished"></translation>
    </message>
</context>
<context>
    <name>PatternFillDialog</name>
    <message>
        <source>Fill with selected pattern</source>
        <translation>Encher co patrón seleccionado</translation>
    </message>
</context>
<context>
    <name>PatternFillDialog_UI</name>
    <message>
        <source>Cancel</source>
        <translation>Cancelar</translation>
    </message>
    <message>
        <source>Form 1</source>
        <translation>Forma 1</translation>
    </message>
    <message>
        <source>&amp;Fill</source>
        <translation>&amp;Encher</translation>
    </message>
    <message>
        <source>Alt+F</source>
        <translation>Alt+E</translation>
    </message>
    <message>
        <source>&amp;Clear</source>
        <translation>&amp;Limpar</translation>
    </message>
    <message>
        <source>Alt+C</source>
        <translation>Alt+L</translation>
    </message>
    <message>
        <source>From:</source>
        <translation>De:</translation>
    </message>
    <message>
        <source>To:</source>
        <translation>A:</translation>
    </message>
    <message>
        <source>OK</source>
        <translation>Aceptar</translation>
    </message>
</context>
<context>
    <name>PatternPropertiesDialog</name>
    <message>
        <source>Pattern properties</source>
        <translation>Propiedades do patron</translation>
    </message>
</context>
<context>
    <name>PatternPropertiesDialog_UI</name>
    <message>
        <source>Alt+C</source>
        <translation>Alt+C</translation>
    </message>
    <message>
        <source>Alt+O</source>
        <translation>Alt+A</translation>
    </message>
    <message>
        <source>Pattern category</source>
        <translation>Categoría de patrónss</translation>
    </message>
</context>
<context>
    <name>PianoRollEditor</name>
    <message>
        <source>Cannot paste multi-pattern selection</source>
        <translation type="unfinished"></translation>
    </message>
</context>
<context>
    <name>PlaybackTrackWaveDisplay</name>
    <message>
        <source>No playback track selected</source>
        <translation type="unfinished"></translation>
    </message>
</context>
<context>
    <name>PlayerControl</name>
    <message>
        <source>Stop</source>
        <translation>Deter</translation>
    </message>
    <message>
        <source>Song Mode</source>
        <translation>Modo canción</translation>
    </message>
    <message>
        <source>Pattern Mode</source>
        <translation>Modo patrón</translation>
    </message>
    <message>
        <source>Playing.</source>
        <translation>Reproducindo.</translation>
    </message>
    <message>
        <source>Stopped.</source>
        <translation>Detido.</translation>
    </message>
    <message>
        <source>Song mode selected.</source>
        <translation>Seleccionado o modo canción.</translation>
    </message>
    <message>
        <source>Pattern mode selected.</source>
        <translation>Seleccionado o modo patrón.</translation>
    </message>
    <message>
        <source>Show mixer</source>
        <translation>Amosar o misturador</translation>
    </message>
    <message>
        <source>Rewind</source>
        <translation>Regresar</translation>
    </message>
    <message>
        <source>Play/ Pause</source>
        <translation>Reproducir/ Pausa</translation>
    </message>
    <message>
        <source>Fast Forward</source>
        <translation>Adiantar</translation>
    </message>
    <message>
        <source>Loop song</source>
        <translation>Repetir canción</translation>
    </message>
    <message>
        <source>Show Instrument Rack</source>
        <translation>Amosar o armario de instrumentos</translation>
    </message>
    <message>
        <source>Pause.</source>
        <translation>Pausa.</translation>
    </message>
    <message>
        <source>Loop song = On</source>
        <translation>Repetir canción = Si</translation>
    </message>
    <message>
        <source>Loop song = Off</source>
        <translation>Repetir canción = Non</translation>
    </message>
    <message>
        <source>Set BPM / Set BPM and play</source>
        <translation>Estabelecer os BPM / Estabelecer os BPM e reproducir</translation>
    </message>
    <message>
        <source> BC Panel on</source>
        <translation> Panel CdeG activado</translation>
    </message>
    <message>
        <source> BC Panel off</source>
        <translation> Panel CdeG apagado</translation>
    </message>
    <message>
        <source> Count BPM and start PLAY</source>
        <translation> Contar os BPM e iniciar a reprodución</translation>
    </message>
    <message>
        <source> Count and set BPM</source>
        <translation> Contar e estabelecer os BPM</translation>
    </message>
    <message>
        <source>Record</source>
        <translation>Gravar</translation>
    </message>
    <message>
        <source>Recalculate Rubberband modified samples if bpm will change</source>
        <translation>Volver calcular as mostras modificadas con Rubberband se cambian os BPM</translation>
    </message>
    <message>
        <source>Switch metronome on/off</source>
        <translation>Acender/apagar o metrónomo</translation>
    </message>
    <message>
        <source>Record midi events = On</source>
        <translation>Gravar accións MIDI = Acendido</translation>
    </message>
    <message>
        <source>Record midi events = Off</source>
        <translation>Gravar accións MIDI = Apagado</translation>
    </message>
    <message>
        <source>Recalculate all samples using Rubberband ON</source>
        <translation>Volver calcular todas as mostras usando Rubberband ACTIVADO</translation>
    </message>
    <message>
        <source>Recalculate all samples using Rubberband OFF</source>
        <translation>Volver calcular todas as mostras usando Rubberband DESACTIVADO</translation>
    </message>
    <message>
        <source>JACK transport on/off</source>
        <extracomment>Using the JACK the audio/midi input and output ports of any number of application can be connected.</extracomment>
        <translation type="unfinished"></translation>
    </message>
    <message>
        <source>JACK transport will work only with JACK driver.</source>
        <translation type="unfinished"></translation>
    </message>
    <message>
        <source>JACK transport mode = On</source>
        <translation type="unfinished"></translation>
    </message>
    <message>
        <source>JACK transport mode = Off</source>
        <translation type="unfinished"></translation>
    </message>
    <message>
        <source>Toggle the BeatCounter Panel</source>
        <translation type="unfinished"></translation>
    </message>
    <message>
        <source>Please deactivate the Timeline first in order to use the BeatCounter</source>
        <translation type="unfinished"></translation>
    </message>
    <message>
        <source>In the presence of an external JACK Timebase master the BeatCounter can not be used</source>
        <translation type="unfinished"></translation>
    </message>
    <message>
        <source>Alter the Playback Speed</source>
        <translation type="unfinished"></translation>
    </message>
    <message>
        <source>While the Timeline is active this widget is in read-only mode and just displays the tempo set using the current Timeline position</source>
        <translation type="unfinished"></translation>
    </message>
    <message>
        <source>In the presence of an external JACK Timebase master this widget just displays the tempo broadcasted by JACK</source>
        <translation type="unfinished"></translation>
    </message>
    <message>
        <source>JACK-transport will work only with JACK driver.</source>
        <translation type="unfinished"></translation>
    </message>
    <message>
        <source>A tempo change via MIDI, OSC, BeatCounter, or TapTempo was detected. It will only be used after deactivating the Timeline and left of the first Tempo Marker when activating it again.</source>
        <translation type="unfinished"></translation>
    </message>
    <message>
        <source>A tempo change via MIDI, OSC, BeatCounter, or TapTempo was detected. It will only take effect when deactivating JACK BBT transport or making Hydrogen the Timebase master.</source>
        <translation type="unfinished"></translation>
    </message>
    <message>
        <source>JACK Timebase mode</source>
        <translation type="unfinished"></translation>
    </message>
</context>
<context>
    <name>PlaylistEditor</name>
    <message>
        <source>Load Playlist</source>
        <translation>Cargar a lista de reprodución</translation>
    </message>
    <message>
        <source>Save Playlist</source>
        <translation>Gardar a lista de reprodución</translation>
    </message>
    <message>
        <source>Hydrogen Playlist (*.sh)</source>
        <translation>Lista de reprodución do Hydrogen (*.sh)</translation>
    </message>
    <message>
        <source>Add Script to selected Song</source>
        <translation>Engadir script á canción seleccionada</translation>
    </message>
    <message>
        <source>No Default Editor Set. Please set your Default Editor
Do not use a console based Editor
Sorry, but this will not work for the moment.</source>
        <translation>Non se estabeleceu un editor predeterminado. Configure o seu editor predeterminado
Non utilice un editor baseado na consola
Sentímolo, mais isto non vai a funcionar polo de agora.</translation>
    </message>
    <message>
        <source>Set your Default Editor</source>
        <translation>Estabelecer o seu editor predeterminado</translation>
    </message>
    <message>
        <source>No Script selected!</source>
        <translation>Non se seleccionou ningún script!</translation>
    </message>
    <message>
        <source>sort</source>
        <translation>ordenar</translation>
    </message>
    <message>
        <source>New Script</source>
        <translation>Novo script</translation>
    </message>
    <message>
        <source>Script name or path to the script contains whitespaces.
IMPORTANT
The path to the script and the scriptname must without whitespaces.</source>
        <translation>O nome do script ou a ruta ao script contén espazos en branco.
IMPORTANTE
A ruta ao script e o nome do script non pode conter espazos en branco.</translation>
    </message>
    <message>
        <source>&amp;Playlist</source>
        <translation>&amp;Lista de reprodución</translation>
    </message>
    <message>
        <source>Add song to Play&amp;list</source>
        <translation>Engadir unha canción á &amp;lista de reprodución</translation>
    </message>
    <message>
        <source>Add &amp;current song to Playlist</source>
        <translation>Engadir a canción a&amp;ctual á &amp;lista de reprodución</translation>
    </message>
    <message>
        <source>&amp;Remove selected song from Playlist</source>
        <translation>&amp;Retirar as cancións seleccionadas da lista de reprodución</translation>
    </message>
    <message>
        <source>&amp;Open Playlist</source>
        <translation>&amp;Abrir a lista de reprodución</translation>
    </message>
    <message>
        <source>&amp;Save Playlist</source>
        <translation>&amp;Gardar a lista de reprodución</translation>
    </message>
    <message>
        <source>Save Playlist &amp;as</source>
        <translation>Gardar a lista de reprodución &amp;como</translation>
    </message>
    <message>
        <source>&amp;Scripts</source>
        <translation>&amp;Scripts</translation>
    </message>
    <message>
        <source>&amp;Add Script to selected song</source>
        <translation>&amp;Engadir script á canción seleccionada</translation>
    </message>
    <message>
        <source>&amp;Edit selected Script</source>
        <translation>&amp;Editar o script seleccionado</translation>
    </message>
    <message>
        <source>&amp;Remove selected Script</source>
        <translation>&amp;Retirar o script seleccionado</translation>
    </message>
    <message>
        <source>&amp;Create a new Script</source>
        <translation>&amp;Crear un script novo</translation>
    </message>
    <message>
        <source>Rewind</source>
        <translation>Regresar</translation>
    </message>
    <message>
        <source>Play/ Pause/ Load selected song</source>
        <translation>Reproducir/ Pausar/ Cargar/ a canción seleccionada</translation>
    </message>
    <message>
        <source>Stop</source>
        <translation>Deter</translation>
    </message>
    <message>
        <source>Fast Forward</source>
        <translation>Adiantar</translation>
    </message>
    <message>
        <source>Please save your song first</source>
        <translation>Garde primeiro a súa canción</translation>
    </message>
    <message>
        <source>Pause.</source>
        <translation>Pausa.</translation>
    </message>
    <message>
        <source>Playlist Browser</source>
        <translation>Navegador de listas de reprodución</translation>
    </message>
    <message>
        <source>&amp;New Playlist</source>
        <translation>&amp;Nova lista de reprodución</translation>
    </message>
    <message>
        <source>No valid song selected!</source>
        <translation>A canción seleccionada non é correcta!</translation>
    </message>
    <message>
        <source>Script name or path to the script contains whitespaces.
IMPORTANT
The path to the script and the scriptname must be without whitespaces.</source>
        <translation type="unfinished"></translation>
    </message>
    <message>
        <source>Add Songs to PlayList</source>
        <translation type="unfinished"></translation>
    </message>
    <message>
        <source>Unable to open playlist</source>
        <translation type="unfinished"></translation>
    </message>
    <message>
        <source>Unable to open selected file with write access</source>
        <translation type="unfinished"></translation>
    </message>
    <message>
        <source>The new file is executable by the owner of the file!</source>
        <translation type="unfinished"></translation>
    </message>
    <message>
        <source>Edit playlist scripts</source>
        <translation type="unfinished"></translation>
    </message>
    <message>
        <source>Edit playlist</source>
        <translation type="unfinished"></translation>
    </message>
</context>
<context>
    <name>PlaylistEditor_UI</name>
    <message>
        <source>PlayList Browser</source>
        <translation>Navegador de listas de reprodución</translation>
    </message>
</context>
<context>
    <name>PlaylistTableWidget</name>
    <message>
        <source>Song list</source>
        <translation>Lista de cancións</translation>
    </message>
    <message>
        <source>Script</source>
        <translation>Script</translation>
    </message>
    <message>
        <source>exec Script</source>
        <translation>Executar script</translation>
    </message>
    <message>
        <source>no Script</source>
        <translation>Non hai ningún script</translation>
    </message>
</context>
<context>
    <name>PreferencesDialog</name>
    <message>
        <source>Preferences</source>
        <translation>Preferencias</translation>
    </message>
    <message>
        <source>Please restart hydrogen to enable/disable LASH support</source>
        <translation>Reinicie o Hydrogen para activar/desactivar a compatibilidade LASH</translation>
    </message>
    <message>
        <source>Driver restart required.
 Restart driver?</source>
        <translation>É necesario reiniciar o controlador.
 Reiniciar o controlador?</translation>
    </message>
    <message>
        <source>Automatic</source>
        <translation type="unfinished"></translation>
    </message>
    <message>
        <source>Automatic driver selection</source>
        <translation type="unfinished"></translation>
    </message>
    <message>
        <source>Select your Audio Driver</source>
        <translation type="unfinished"></translation>
    </message>
    <message>
        <source>Select your MIDI Driver</source>
        <translation type="unfinished"></translation>
    </message>
    <message>
        <source>The select port is unavailable. This instance uses the following temporary port instead:</source>
        <translation type="unfinished"></translation>
    </message>
    <message>
        <source>Hydrogen must be restarted for language change to take effect</source>
        <translation type="unfinished"></translation>
    </message>
    <message>
        <source>Open Sound System</source>
        <translation type="unfinished"></translation>
    </message>
    <message>
        <source>Simple audio driver [/dev/dsp]</source>
        <translation type="unfinished"></translation>
    </message>
    <message>
        <source>JACK Audio Connection Kit Driver</source>
        <translation type="unfinished"></translation>
    </message>
    <message>
        <source>Low latency audio driver</source>
        <translation type="unfinished"></translation>
    </message>
    <message>
        <source>ALSA Driver</source>
        <translation type="unfinished"></translation>
    </message>
    <message>
        <source>PortAudio Driver</source>
        <translation type="unfinished"></translation>
    </message>
    <message>
        <source>CoreAudio Driver</source>
        <translation type="unfinished"></translation>
    </message>
    <message>
        <source>PulseAudio Driver</source>
        <translation type="unfinished"></translation>
    </message>
    <message>
        <source>For changes of the interface layout to take effect Hydrogen must be restarted.</source>
        <translation type="unfinished"></translation>
    </message>
    <message>
        <source>Custom</source>
        <translation type="unfinished"></translation>
    </message>
    <message>
        <source>General</source>
        <translation>Xeral</translation>
    </message>
    <message>
        <source>Window</source>
        <translation type="unfinished"></translation>
    </message>
    <message>
        <source>Window Text</source>
        <translation type="unfinished"></translation>
    </message>
    <message>
        <source>Base</source>
        <translation type="unfinished"></translation>
    </message>
    <message>
        <source>Alternate Base</source>
        <translation type="unfinished"></translation>
    </message>
    <message>
        <source>Text</source>
        <translation type="unfinished"></translation>
    </message>
    <message>
        <source>Button</source>
        <translation type="unfinished"></translation>
    </message>
    <message>
        <source>Button Text</source>
        <translation type="unfinished"></translation>
    </message>
    <message>
        <source>Light</source>
        <translation type="unfinished"></translation>
    </message>
    <message>
        <source>Mid Light</source>
        <translation type="unfinished"></translation>
    </message>
    <message>
        <source>Mid</source>
        <translation type="unfinished"></translation>
    </message>
    <message>
        <source>Dark</source>
        <translation type="unfinished"></translation>
    </message>
    <message>
        <source>Shadow Text</source>
        <translation type="unfinished"></translation>
    </message>
    <message>
        <source>Highlight</source>
        <translation type="unfinished"></translation>
    </message>
    <message>
        <source>Highlight Text</source>
        <translation type="unfinished"></translation>
    </message>
    <message>
        <source>Selection Highlight</source>
        <translation type="unfinished"></translation>
    </message>
    <message>
        <source>Selection Inactive</source>
        <translation type="unfinished"></translation>
    </message>
    <message>
        <source>Tool Tip Base</source>
        <translation type="unfinished"></translation>
    </message>
    <message>
        <source>Tool Tip Text</source>
        <translation type="unfinished"></translation>
    </message>
    <message>
        <source>Widgets</source>
        <translation type="unfinished"></translation>
    </message>
    <message>
        <source>Widget</source>
        <translation type="unfinished"></translation>
    </message>
    <message>
        <source>Widget Text</source>
        <translation type="unfinished"></translation>
    </message>
    <message>
        <source>Accent</source>
        <translation type="unfinished"></translation>
    </message>
    <message>
        <source>Accent Text</source>
        <translation type="unfinished"></translation>
    </message>
    <message>
        <source>Button Red</source>
        <translation type="unfinished"></translation>
    </message>
    <message>
        <source>Button Red Text</source>
        <translation type="unfinished"></translation>
    </message>
    <message>
        <source>Spin Box</source>
        <translation type="unfinished"></translation>
    </message>
    <message>
        <source>Spin Box Text</source>
        <translation type="unfinished"></translation>
    </message>
    <message>
        <source>Playhead</source>
        <translation type="unfinished"></translation>
    </message>
    <message>
        <source>Cursor</source>
        <translation type="unfinished"></translation>
    </message>
    <message>
        <source>Song Editor</source>
        <translation>Editor de cancións</translation>
    </message>
    <message>
        <source>Background</source>
        <translation type="unfinished"></translation>
    </message>
    <message>
        <source>Alternate Row</source>
        <translation type="unfinished"></translation>
    </message>
    <message>
        <source>Selected Row</source>
        <translation type="unfinished"></translation>
    </message>
    <message>
        <source>Selected Row Text</source>
        <translation type="unfinished"></translation>
    </message>
    <message>
        <source>Line</source>
        <translation type="unfinished"></translation>
    </message>
    <message>
        <source>Automation Background</source>
        <translation type="unfinished"></translation>
    </message>
    <message>
        <source>Automation Line</source>
        <translation type="unfinished"></translation>
    </message>
    <message>
        <source>Automation Node</source>
        <translation type="unfinished"></translation>
    </message>
    <message>
        <source>Stacked Mode On</source>
        <translation type="unfinished"></translation>
    </message>
    <message>
        <source>Stacked Mode On Next</source>
        <translation type="unfinished"></translation>
    </message>
    <message>
        <source>Stacked Mode Off Next</source>
        <translation type="unfinished"></translation>
    </message>
    <message>
        <source>Pattern Editor</source>
        <translation type="unfinished"></translation>
    </message>
    <message>
        <source>Octave Row</source>
        <translation type="unfinished"></translation>
    </message>
    <message>
        <source>Note (Full Velocity)</source>
        <translation type="unfinished"></translation>
    </message>
    <message>
        <source>Note (Default Velocity)</source>
        <translation type="unfinished"></translation>
    </message>
    <message>
        <source>Note (Half Velocity)</source>
        <translation type="unfinished"></translation>
    </message>
    <message>
        <source>Note (Zero Velocity)</source>
        <translation type="unfinished"></translation>
    </message>
    <message>
        <source>Note Off</source>
        <translation type="unfinished"></translation>
    </message>
    <message>
        <source>Grid Line 1</source>
        <translation type="unfinished"></translation>
    </message>
    <message>
        <source>Grid Line 2</source>
        <translation type="unfinished"></translation>
    </message>
    <message>
        <source>Grid Line 3</source>
        <translation type="unfinished"></translation>
    </message>
    <message>
        <source>Grid Line 4</source>
        <translation type="unfinished"></translation>
    </message>
    <message>
        <source>Grid Line 5</source>
        <translation type="unfinished"></translation>
    </message>
    <message>
        <source>Grid Line 6</source>
        <translation type="unfinished"></translation>
    </message>
    <message>
        <source>Are you sure you want to proceed?</source>
        <translation type="unfinished"></translation>
    </message>
    <message>
        <source>Currently connected to device: </source>
        <translation type="unfinished"></translation>
    </message>
    <message>
        <source>Error starting audio driver</source>
        <translation>Produciuse un erro ao iniciar o controlador de son</translation>
    </message>
    <message>
        <source>Unable to start audio driver</source>
        <translation type="unfinished"></translation>
    </message>
    <message>
        <source>Import Theme</source>
        <translation type="unfinished"></translation>
    </message>
    <message>
        <source>Theme couldn&apos;t be found.</source>
        <translation type="unfinished"></translation>
    </message>
    <message>
        <source>Theme imported from </source>
        <translation type="unfinished"></translation>
    </message>
    <message>
        <source>Export Theme</source>
        <translation type="unfinished"></translation>
    </message>
    <message>
        <source>Theme can not be exported.</source>
        <translation type="unfinished"></translation>
    </message>
    <message>
        <source>Theme exported to </source>
        <translation type="unfinished"></translation>
    </message>
    <message>
        <source>Theme reset</source>
        <translation type="unfinished"></translation>
    </message>
    <message>
        <source>Virtual Row</source>
        <translation type="unfinished"></translation>
    </message>
    <message>
        <source>Theme couldn&apos;t be imported</source>
        <translation type="unfinished"></translation>
    </message>
</context>
<context>
    <name>PreferencesDialog_UI</name>
    <message>
        <source>Sample rate</source>
        <translation>Taxa de mostraxe</translation>
    </message>
    <message>
        <source>Device</source>
        <translation>Dispositivo</translation>
    </message>
    <message>
        <source>Buffer size</source>
        <translation>Tamaño do búfer</translation>
    </message>
    <message>
        <source>Polyphony</source>
        <translation>Polifonía</translation>
    </message>
    <message>
        <source>Input</source>
        <translation>Entrada</translation>
    </message>
    <message>
        <source>Channel</source>
        <translation>Canle</translation>
    </message>
    <message>
        <source>All</source>
        <translation>Todo</translation>
    </message>
    <message>
        <source>Slow</source>
        <translation>Lento</translation>
    </message>
    <message>
        <source>Normal</source>
        <translation>Normal</translation>
    </message>
    <message>
        <source>Fast</source>
        <translation>Rápido</translation>
    </message>
    <message>
        <source>Meters falloff speed</source>
        <extracomment>In case of a rapid sound lasting for just a milli second the meters in the Mixer would raise to peak value and fall of immediately without the user being able to see them. The falloff speed introduces a delay. The smaller the value, the longer the meter requires to reach 0dB again.</extracomment>
        <translation>Velocidade de caída de vúmetros</translation>
    </message>
    <message>
        <source>Application font</source>
        <translation>Tipo de letra para o aplicativo</translation>
    </message>
    <message>
        <source>Style</source>
        <translation>Estilo</translation>
    </message>
    <message>
        <source>&amp;Cancel</source>
        <translation>&amp;Cancelar</translation>
    </message>
    <message>
        <source>88200</source>
        <translation>88200</translation>
    </message>
    <message>
        <source>96000</source>
        <translation>96000</translation>
    </message>
    <message>
        <source>Alt+C</source>
        <translation>Alt+C</translation>
    </message>
    <message>
        <source>&amp;OK</source>
        <translation>&amp;Aceptar</translation>
    </message>
    <message>
        <source>Alt+O</source>
        <translation>Alt+A</translation>
    </message>
    <message>
        <source>&amp;General</source>
        <translation>&amp;Xeral</translation>
    </message>
    <message>
        <source>Audio &amp;System</source>
        <translation>&amp;Sistema de son</translation>
    </message>
    <message>
        <source>###</source>
        <translation>###</translation>
    </message>
    <message>
        <source>44100</source>
        <translation>44100</translation>
    </message>
    <message>
        <source>48000</source>
        <translation>48000</translation>
    </message>
    <message>
        <source>Alt+D</source>
        <translation>Alt+P</translation>
    </message>
    <message>
        <source>Metronome volume</source>
        <translation>Volume do metrónomo</translation>
    </message>
    <message>
        <source>1</source>
        <translation>1</translation>
    </message>
    <message>
        <source>2</source>
        <translation>2</translation>
    </message>
    <message>
        <source>3</source>
        <translation>3</translation>
    </message>
    <message>
        <source>4</source>
        <translation>4</translation>
    </message>
    <message>
        <source>5</source>
        <translation>5</translation>
    </message>
    <message>
        <source>6</source>
        <translation>6</translation>
    </message>
    <message>
        <source>7</source>
        <translation>7</translation>
    </message>
    <message>
        <source>8</source>
        <translation>8</translation>
    </message>
    <message>
        <source>9</source>
        <translation>9</translation>
    </message>
    <message>
        <source>10</source>
        <translation>10</translation>
    </message>
    <message>
        <source>11</source>
        <translation>11</translation>
    </message>
    <message>
        <source>12</source>
        <translation>12</translation>
    </message>
    <message>
        <source>13</source>
        <translation>13</translation>
    </message>
    <message>
        <source>14</source>
        <translation>14</translation>
    </message>
    <message>
        <source>15</source>
        <translation>15</translation>
    </message>
    <message>
        <source>16</source>
        <translation>16</translation>
    </message>
    <message>
        <source>&amp;Appearance</source>
        <translation>&amp;Aparencia</translation>
    </message>
    <message>
        <source>Audio output details</source>
        <translation>Detalles da saída de son</translation>
    </message>
    <message>
        <source>Post-Fader</source>
        <translation>Post-atenuación</translation>
    </message>
    <message>
        <source>Pre-Fader</source>
        <translation>Pre-atenuación</translation>
    </message>
    <message>
        <source>Track output</source>
        <translation>Saída da pista</translation>
    </message>
    <message>
        <source>first step, adjust timing mismatch between controller/keyboard trigger latency and computed bpm</source>
        <translation>primeiro paso, axuste do desfase temporal entre a latencia do disparador do controlador/teclado e o BPM calculado</translation>
    </message>
    <message>
        <source>Beat counter drift compensation in 1/10 ms   </source>
        <translation>Compensación en 1/10ms da deriva do contador de pulsos</translation>
    </message>
    <message>
        <source>Beat counter start offset in ms    </source>
        <translation>Desprazamento en ms do inicio do contador de pulsos</translation>
    </message>
    <message>
        <source>Path to the Rubberband command-line utility</source>
        <translation>Ruta á utilidade en liña de ordes Rubberband</translation>
    </message>
    <message>
        <source>Maximum number of bars</source>
        <translation>Número máximo de compases</translation>
    </message>
    <message>
        <source>Interpolate resampling</source>
        <translation>Sobremostraxe interpolado</translation>
    </message>
    <message>
        <source>Linear</source>
        <translation>Lineal</translation>
    </message>
    <message>
        <source>Cosine</source>
        <translation>Coseno</translation>
    </message>
    <message>
        <source>Third</source>
        <translation>Terceira</translation>
    </message>
    <message>
        <source>Cubic</source>
        <translation>Cubica</translation>
    </message>
    <message>
        <source>Hermite</source>
        <translation>Hermite</translation>
    </message>
    <message>
        <source>Default interface layout</source>
        <translation>Deseño predeterminado da interface</translation>
    </message>
    <message>
        <source>Single pane</source>
        <translation>Panel único</translation>
    </message>
    <message>
        <source>Tabbed</source>
        <translation>En páxinas</translation>
    </message>
    <message>
        <source>Coloring method for Song Editor elements</source>
        <translation type="unfinished"></translation>
    </message>
    <message>
        <source>&amp;OSC</source>
        <translation type="unfinished"></translation>
    </message>
    <message>
        <source>&amp;Enable OSC support</source>
        <translation type="unfinished"></translation>
    </message>
    <message>
        <source>Incoming port</source>
        <translation type="unfinished"></translation>
    </message>
    <message>
        <source>&lt;html&gt;&lt;head/&gt;&lt;body&gt;&lt;p&gt;Port which will be used to receive incoming OSC messages&lt;/p&gt;&lt;/body&gt;&lt;/html&gt;</source>
        <translation type="unfinished"></translation>
    </message>
    <message>
        <source>Enable OSC &amp;feedback</source>
        <translation type="unfinished"></translation>
    </message>
    <message>
        <source>second step, adjust offset between last controller/keyboard trigger and the deferred sequencer startup </source>
        <translation type="unfinished"></translation>
    </message>
    <message>
        <source>Maximum number of instrument layers</source>
        <translation type="unfinished"></translation>
    </message>
    <message>
        <source>Maximum number of layers (requires restart of Hydrogen)</source>
        <translation type="unfinished"></translation>
    </message>
    <message>
        <source>Output</source>
        <translation type="unfinished"></translation>
    </message>
    <message>
        <source>Language / Γλώσσα / Язык / 言語</source>
        <translation type="unfinished"></translation>
    </message>
    <message>
        <source>Use &amp;relative paths for playlist</source>
        <translation type="unfinished"></translation>
    </message>
    <message>
        <source>&amp;Hide keyboard input cursor</source>
        <translation type="unfinished"></translation>
    </message>
    <message>
        <source>Use &amp;LASH</source>
        <extracomment>LASH (acronym for LASH Audio Session Handler) is a protocol allowing for session management in Linux (recalling songs, preferences, and JACK port connections).</extracomment>
        <translation type="unfinished"></translation>
    </message>
    <message>
        <source>Audio System</source>
        <translation type="unfinished"></translation>
    </message>
    <message>
        <source>Connect to &amp;default JACK output ports</source>
        <translation type="unfinished"></translation>
    </message>
    <message>
        <source>Create &amp;per-instrument JACK output ports</source>
        <translation type="unfinished"></translation>
    </message>
    <message>
        <source>Enable JACK &amp;timebase master support</source>
        <translation type="unfinished"></translation>
    </message>
    <message>
        <source>Apply and restart output</source>
        <translation type="unfinished"></translation>
    </message>
    <message>
        <source>&amp;MIDI System</source>
        <translation type="unfinished"></translation>
    </message>
    <message>
        <source>MIDI driver</source>
        <translation type="unfinished"></translation>
    </message>
    <message>
        <source>&amp;Ignore note-off</source>
        <translation type="unfinished"></translation>
    </message>
    <message>
        <source>&amp;Enable MIDI feedback</source>
        <translation type="unfinished"></translation>
    </message>
    <message>
        <source>&amp;Discard MIDI messages after action has been triggered</source>
        <translation type="unfinished"></translation>
    </message>
    <message>
        <source>&amp;Use output note as input note</source>
        <translation type="unfinished"></translation>
    </message>
    <message>
        <source>High-resolution display scaling</source>
        <translation type="unfinished"></translation>
    </message>
    <message>
        <source>Prefer smaller</source>
        <translation type="unfinished"></translation>
    </message>
    <message>
        <source>Scale to system setting</source>
        <translation type="unfinished"></translation>
    </message>
    <message>
        <source>Prefer larger</source>
        <translation type="unfinished"></translation>
    </message>
    <message>
        <source>Numbers of autosaves per hour (set 0 to deactivated)</source>
        <translation type="unfinished"></translation>
    </message>
    <message>
        <source>Host API</source>
        <translation type="unfinished"></translation>
    </message>
    <message>
        <source>Latency target</source>
        <translation type="unfinished"></translation>
    </message>
    <message>
        <source>Interface</source>
        <translation type="unfinished"></translation>
    </message>
    <message>
        <source>Selected colors</source>
        <translation type="unfinished"></translation>
    </message>
    <message>
        <source>Icon color</source>
        <translation type="unfinished"></translation>
    </message>
    <message>
        <source>Number of colors in Song Editor</source>
        <translation type="unfinished"></translation>
    </message>
    <message>
        <source>Black</source>
        <translation type="unfinished"></translation>
    </message>
    <message>
        <source>White</source>
        <translation type="unfinished"></translation>
    </message>
    <message>
        <source>&lt;html&gt;&lt;head/&gt;&lt;body&gt;&lt;p&gt;&lt;br/&gt;&lt;/p&gt;&lt;p&gt;&lt;br/&gt;&lt;/p&gt;&lt;/body&gt;&lt;/html&gt;</source>
        <translation type="unfinished"></translation>
    </message>
    <message>
        <source>Colors</source>
        <translation type="unfinished"></translation>
    </message>
    <message>
        <source>Items</source>
        <translation type="unfinished"></translation>
    </message>
    <message>
        <source>B</source>
        <translation type="unfinished"></translation>
    </message>
    <message>
        <source>S</source>
        <translation type="unfinished"></translation>
    </message>
    <message>
        <source>H</source>
        <translation type="unfinished"></translation>
    </message>
    <message>
        <source>V</source>
        <translation type="unfinished"></translation>
    </message>
    <message>
        <source>G</source>
        <translation type="unfinished"></translation>
    </message>
    <message>
        <source>R</source>
        <translation type="unfinished"></translation>
    </message>
    <message>
        <source>Font</source>
        <translation type="unfinished"></translation>
    </message>
    <message>
        <source>Font size</source>
        <translation type="unfinished"></translation>
    </message>
    <message>
        <source>Font used within listings, like for the names of the available Pattern and Instruments.</source>
        <translation type="unfinished"></translation>
    </message>
    <message>
        <source>Item font</source>
        <translation type="unfinished"></translation>
    </message>
    <message>
        <source>Font used for larger buttons.</source>
        <translation type="unfinished"></translation>
    </message>
    <message>
        <source>Widget font</source>
        <translation type="unfinished"></translation>
    </message>
    <message>
        <source>Small</source>
        <translation type="unfinished"></translation>
    </message>
    <message>
        <source>Medium</source>
        <translation type="unfinished"></translation>
    </message>
    <message>
        <source>Large</source>
        <translation type="unfinished"></translation>
    </message>
    <message>
        <source>Font used for most of the GUI including menus, headings, and the grids of the Song and Pattern Editor.</source>
        <translation type="unfinished"></translation>
    </message>
    <message>
        <source>Export Theme</source>
        <translation type="unfinished"></translation>
    </message>
    <message>
        <source>Import Theme</source>
        <translation type="unfinished"></translation>
    </message>
    <message>
        <source>Reset Appearance Tab</source>
        <translation type="unfinished"></translation>
    </message>
    <message>
        <source>Short&amp;cuts</source>
        <translation type="unfinished"></translation>
    </message>
    <message>
        <source>Shortcut Category</source>
        <translation type="unfinished"></translation>
    </message>
    <message>
        <source>Shortcut</source>
        <translation type="unfinished"></translation>
    </message>
    <message>
        <source>Description</source>
        <translation type="unfinished"></translation>
    </message>
    <message>
        <source>Category</source>
        <translation type="unfinished"></translation>
    </message>
    <message>
        <source>Filter</source>
        <translation type="unfinished"></translation>
    </message>
    <message>
        <source>Restores the default values for all shortcuts</source>
        <translation type="unfinished"></translation>
    </message>
    <message>
        <source>&amp;Reset all</source>
        <translation type="unfinished"></translation>
    </message>
    <message>
        <source>Removes keybinding of selected shortcut</source>
        <translation type="unfinished"></translation>
    </message>
    <message>
        <source>&amp;Clear</source>
        <translation>&amp;Limpar</translation>
    </message>
    <message>
        <source>&amp;Define</source>
        <translation type="unfinished"></translation>
    </message>
    <message>
        <source>Add additional rows for the select actions to allow them to be bound to further shortcuts</source>
        <translation type="unfinished"></translation>
    </message>
    <message>
        <source>Duplicate</source>
        <translation type="unfinished"></translation>
    </message>
</context>
<context>
    <name>QObject</name>
    <message>
        <source>Move pattern list item ( %1, %2 )</source>
        <translation type="unfinished"></translation>
    </message>
    <message>
        <source>Delete complete pattern-sequence</source>
        <translation type="unfinished"></translation>
    </message>
    <message>
        <source>Delete pattern from list</source>
        <translation type="unfinished"></translation>
    </message>
    <message>
        <source>Modify pattern properties</source>
        <translation type="unfinished"></translation>
    </message>
    <message>
        <source>Duplicate pattern</source>
        <translation type="unfinished"></translation>
    </message>
    <message>
        <source>Add pattern</source>
        <translation type="unfinished"></translation>
    </message>
    <message>
        <source>Load/drag pattern</source>
        <translation type="unfinished"></translation>
    </message>
    <message>
        <source>Fill/remove range of pattern</source>
        <translation type="unfinished"></translation>
    </message>
    <message>
        <source>Edit timeline tag</source>
        <translation type="unfinished"></translation>
    </message>
    <message>
        <source>Delete note ( %1, %2)</source>
        <translation type="unfinished"></translation>
    </message>
    <message>
        <source>Add note ( %1, %2)</source>
        <translation type="unfinished"></translation>
    </message>
    <message>
        <source>Overwrite %1 notes</source>
        <translation type="unfinished"></translation>
    </message>
    <message>
        <source>Change note length</source>
        <translation type="unfinished"></translation>
    </message>
    <message>
        <source>Clear notes</source>
        <translation>Limpar notas</translation>
    </message>
    <message>
        <source>Paste instrument notes</source>
        <translation type="unfinished"></translation>
    </message>
    <message>
        <source>Fill notes</source>
        <translation type="unfinished"></translation>
    </message>
    <message>
        <source>Move instrument</source>
        <translation type="unfinished"></translation>
    </message>
    <message>
        <source>Add piano roll note ( %1, %2 )</source>
        <translation type="unfinished"></translation>
    </message>
    <message>
        <source>Add  piano roll NOTE_OFF note ( %1, %2 )</source>
        <translation type="unfinished"></translation>
    </message>
    <message>
        <source>Change note properties piano roll</source>
        <translation type="unfinished"></translation>
    </message>
    <message>
        <source>Edit note property %1</source>
        <translation type="unfinished"></translation>
    </message>
    <message>
        <source>Add point</source>
        <translation type="unfinished"></translation>
    </message>
    <message>
        <source>Remove point</source>
        <translation type="unfinished"></translation>
    </message>
    <message>
        <source>Move point</source>
        <translation type="unfinished"></translation>
    </message>
    <message>
        <source>Toggle Pattern ( %1, %2 )</source>
        <translation type="unfinished"></translation>
    </message>
    <message>
        <source>Edit tempo marker</source>
        <translation type="unfinished"></translation>
    </message>
    <message>
        <source>Delete tempo marker</source>
        <translation type="unfinished"></translation>
    </message>
    <message>
        <source>Altering the length of the current pattern</source>
        <translation type="unfinished"></translation>
    </message>
    <message>
        <source>Add song to playlist</source>
        <translation>Engadir unha canción á lista de reprodución</translation>
    </message>
    <message>
        <source>Remove song to playlist</source>
        <translation type="unfinished"></translation>
    </message>
    <message>
        <source>Replace playlist</source>
        <translation type="unfinished"></translation>
    </message>
</context>
<context>
    <name>Reporter</name>
    <message>
        <source>Hydrogen exited abnormally</source>
        <translation type="unfinished"></translation>
    </message>
    <message>
        <source>You can check the Hydrogen issue tracker on Github to see if this issue is already known about. If not, you can report it there to help the development team get you back on track and improve Hydrogen for the future.</source>
        <translation type="unfinished"></translation>
    </message>
    <message>
        <source>Open log file...</source>
        <translation type="unfinished"></translation>
    </message>
    <message>
        <source>Github Issue tracker...</source>
        <translation type="unfinished"></translation>
    </message>
</context>
<context>
    <name>SampleEditor</name>
    <message>
        <source>SampleEditor </source>
        <translation type="unfinished"></translation>
    </message>
    <message>
        <source>new sample length</source>
        <translation type="unfinished"></translation>
    </message>
    <message>
        <source>frames</source>
        <translation type="unfinished"></translation>
    </message>
    <message>
        <source> RB-Ratio</source>
        <translation type="unfinished"></translation>
    </message>
</context>
<context>
    <name>SampleEditor_UI</name>
    <message>
        <source>Dialog</source>
        <translation>Diálogo</translation>
    </message>
    <message>
        <source>&amp;Close</source>
        <translation>&amp;Pechar</translation>
    </message>
    <message>
        <source>Start</source>
        <translation>Iniciar</translation>
    </message>
    <message>
        <source>Adjust sample start frame</source>
        <translation>Axustar o marco de comezo da mostra</translation>
    </message>
    <message>
        <source>Loop</source>
        <translation>Bucle</translation>
    </message>
    <message>
        <source>Adjust sample loop begin frame</source>
        <translation>Axustar o marco de comezo do bucle da mostra</translation>
    </message>
    <message>
        <source>&lt;!DOCTYPE HTML PUBLIC &quot;-//W3C//DTD HTML 4.0//EN&quot; &quot;http://www.w3.org/TR/REC-html40/strict.dtd&quot;&gt;
&lt;html&gt;&lt;head&gt;&lt;meta name=&quot;qrichtext&quot; content=&quot;1&quot; /&gt;&lt;style type=&quot;text/css&quot;&gt;
p, li { white-space: pre-wrap; }
&lt;/style&gt;&lt;/head&gt;&lt;body style=&quot; font-family:&apos;Sans&apos;; font-size:8pt; font-weight:400; font-style:normal;&quot;&gt;
&lt;p style=&quot; margin-top:0px; margin-bottom:0px; margin-left:0px; margin-right:0px; -qt-block-indent:0; text-indent:0px;&quot;&gt;&lt;span style=&quot; font-size:7pt;&quot;&gt;Loop&lt;/span&gt;&lt;/p&gt;
&lt;p style=&quot; margin-top:0px; margin-bottom:0px; margin-left:0px; margin-right:0px; -qt-block-indent:0; text-indent:0px;&quot;&gt;&lt;span style=&quot; font-size:7pt;&quot;&gt;mode&lt;/span&gt;&lt;/p&gt;&lt;/body&gt;&lt;/html&gt;</source>
        <translation>&lt;!DOCTYPE HTML PUBLIC &quot;-//W3C//DTD HTML 4.0//EN&quot; &quot;http://www.w3.org/TR/REC-html40/strict.dtd&quot;&gt;
&lt;html&gt;&lt;head&gt;&lt;meta name=&quot;qrichtext&quot; content=&quot;1&quot; /&gt;&lt;style type=&quot;text/css&quot;&gt;
p, li { white-space: pre-wrap; }
&lt;/style&gt;&lt;/head&gt;&lt;body style=&quot; font-family:&apos;Sans&apos;; font-size:8pt; font-weight:400; font-style:normal;&quot;&gt;
&lt;p style=&quot; margin-top:0px; margin-bottom:0px; margin-left:0px; margin-right:0px; -qt-block-indent:0; text-indent:0px;&quot;&gt;&lt;span style=&quot; font-size:7pt;&quot;&gt;Bucle&lt;/span&gt;&lt;/p&gt;
&lt;p style=&quot; margin-top:0px; margin-bottom:0px; margin-left:0px; margin-right:0px; -qt-block-indent:0; text-indent:0px;&quot;&gt;&lt;span style=&quot; font-size:7pt;&quot;&gt;modo&lt;/span&gt;&lt;/p&gt;&lt;/body&gt;&lt;/html&gt;</translation>
    </message>
    <message>
        <source>set processing</source>
        <translation>axustar o procesamento</translation>
    </message>
    <message>
        <source>forward</source>
        <translation>adiante</translation>
    </message>
    <message>
        <source>reverse</source>
        <translation>inverter</translation>
    </message>
    <message>
        <source>pingpong</source>
        <translation>pingpong</translation>
    </message>
    <message>
        <source>&lt;!DOCTYPE HTML PUBLIC &quot;-//W3C//DTD HTML 4.0//EN&quot; &quot;http://www.w3.org/TR/REC-html40/strict.dtd&quot;&gt;
&lt;html&gt;&lt;head&gt;&lt;meta name=&quot;qrichtext&quot; content=&quot;1&quot; /&gt;&lt;style type=&quot;text/css&quot;&gt;
p, li { white-space: pre-wrap; }
&lt;/style&gt;&lt;/head&gt;&lt;body style=&quot; font-family:&apos;Sans&apos;; font-size:8pt; font-weight:400; font-style:normal;&quot;&gt;
&lt;p style=&quot; margin-top:0px; margin-bottom:0px; margin-left:0px; margin-right:0px; -qt-block-indent:0; text-indent:0px;&quot;&gt;&lt;span style=&quot; font-size:7pt;&quot;&gt;Loop&lt;/span&gt;&lt;/p&gt;
&lt;p style=&quot; margin-top:0px; margin-bottom:0px; margin-left:0px; margin-right:0px; -qt-block-indent:0; text-indent:0px;&quot;&gt;&lt;span style=&quot; font-size:7pt;&quot;&gt;Count&lt;/span&gt;&lt;/p&gt;&lt;/body&gt;&lt;/html&gt;</source>
        <translation>&lt;!DOCTYPE HTML PUBLIC &quot;-//W3C//DTD HTML 4.0//EN&quot; &quot;http://www.w3.org/TR/REC-html40/strict.dtd&quot;&gt;
&lt;html&gt;&lt;head&gt;&lt;meta name=&quot;qrichtext&quot; content=&quot;1&quot; /&gt;&lt;style type=&quot;text/css&quot;&gt;
p, li { white-space: pre-wrap; }
&lt;/style&gt;&lt;/head&gt;&lt;body style=&quot; font-family:&apos;Sans&apos;; font-size:8pt; font-weight:400; font-style:normal;&quot;&gt;
&lt;p style=&quot; margin-top:0px; margin-bottom:0px; margin-left:0px; margin-right:0px; -qt-block-indent:0; text-indent:0px;&quot;&gt;&lt;span style=&quot; font-size:7pt;&quot;&gt;Bucle&lt;/span&gt;&lt;/p&gt;
&lt;p style=&quot; margin-top:0px; margin-bottom:0px; margin-left:0px; margin-right:0px; -qt-block-indent:0; text-indent:0px;&quot;&gt;&lt;span style=&quot; font-size:7pt;&quot;&gt;Contador&lt;/span&gt;&lt;/p&gt;&lt;/body&gt;&lt;/html&gt;</translation>
    </message>
    <message>
        <source>loops</source>
        <translation>bucles</translation>
    </message>
    <message>
        <source>End</source>
        <translation>Fin</translation>
    </message>
    <message>
        <source>Adjust sample end &amp; loop end frame</source>
        <translation>Axustar o marco de fin de mostra e fin de bucle</translation>
    </message>
    <message>
        <source>&quot;Rubberband Audio Processor&quot; : Change the tempo (sample length) and pitch of audio.</source>
        <translation>«Procesador de son Rubberband» : Cambia o tempo (lonxitude da mostra) e a afinación do son.</translation>
    </message>
    <message>
        <source>Sample length to beat:</source>
        <translation>Lonxitude da mostra do pulso:</translation>
    </message>
    <message>
        <source>off</source>
        <translation>apagado</translation>
    </message>
    <message>
        <source>1/64</source>
        <translation>1/64</translation>
    </message>
    <message>
        <source>1/32</source>
        <translation>1/32</translation>
    </message>
    <message>
        <source>1/16</source>
        <translation>1/16</translation>
    </message>
    <message>
        <source>1/8</source>
        <translation>1/8</translation>
    </message>
    <message>
        <source>1/4</source>
        <translation>1/4</translation>
    </message>
    <message>
        <source>1/2</source>
        <translation>1/2</translation>
    </message>
    <message>
        <source>1</source>
        <translation>1</translation>
    </message>
    <message>
        <source>2</source>
        <translation>2</translation>
    </message>
    <message>
        <source>3</source>
        <translation>3</translation>
    </message>
    <message>
        <source>4</source>
        <translation>4</translation>
    </message>
    <message>
        <source>5</source>
        <translation>5</translation>
    </message>
    <message>
        <source>6</source>
        <translation>6</translation>
    </message>
    <message>
        <source>7</source>
        <translation>7</translation>
    </message>
    <message>
        <source>8</source>
        <translation>8</translation>
    </message>
    <message>
        <source>9</source>
        <translation>9</translation>
    </message>
    <message>
        <source>10</source>
        <translation>10</translation>
    </message>
    <message>
        <source>11</source>
        <translation>11</translation>
    </message>
    <message>
        <source>12</source>
        <translation>12</translation>
    </message>
    <message>
        <source>13</source>
        <translation>13</translation>
    </message>
    <message>
        <source>14</source>
        <translation>14</translation>
    </message>
    <message>
        <source>15</source>
        <translation>15</translation>
    </message>
    <message>
        <source>16</source>
        <translation>16</translation>
    </message>
    <message>
        <source>17</source>
        <translation>17</translation>
    </message>
    <message>
        <source>18</source>
        <translation>18</translation>
    </message>
    <message>
        <source>19</source>
        <translation>19</translation>
    </message>
    <message>
        <source>20</source>
        <translation>20</translation>
    </message>
    <message>
        <source>21</source>
        <translation>21</translation>
    </message>
    <message>
        <source>22</source>
        <translation>22</translation>
    </message>
    <message>
        <source>23</source>
        <translation>23</translation>
    </message>
    <message>
        <source>24</source>
        <translation>24</translation>
    </message>
    <message>
        <source>25</source>
        <translation>25</translation>
    </message>
    <message>
        <source>26</source>
        <translation>26</translation>
    </message>
    <message>
        <source>27</source>
        <translation>27</translation>
    </message>
    <message>
        <source>28</source>
        <translation>28</translation>
    </message>
    <message>
        <source>29</source>
        <translation>29</translation>
    </message>
    <message>
        <source>30</source>
        <translation>30</translation>
    </message>
    <message>
        <source>31</source>
        <translation>31</translation>
    </message>
    <message>
        <source>32</source>
        <translation>32</translation>
    </message>
    <message>
        <source> Pitch (Semitone,Cent)</source>
        <translation> Afinación (semitón,cent)</translation>
    </message>
    <message>
        <source>Pitch the sample in semitones, cents</source>
        <translation>Afina a mostra en semitóns, cents</translation>
    </message>
    <message>
        <source>Crispness: </source>
        <translation>Nitidez: </translation>
    </message>
    <message>
        <source>0</source>
        <translation>0</translation>
    </message>
    <message>
        <source>&amp;Apply Changes</source>
        <translation>&amp;Aplicar os cambios</translation>
    </message>
    <message>
        <source>&amp;Play</source>
        <translation>&amp;Reproducir</translation>
    </message>
    <message>
        <source>P&amp;lay original sample</source>
        <translation>R&amp;eproducir a mostra orixinal</translation>
    </message>
    <message>
        <source>new sample length:</source>
        <translation>nova lonxitude da mostra:</translation>
    </message>
    <message>
        <source>fade-out type</source>
        <translation>tipo de esvaecemento</translation>
    </message>
    <message>
        <source>volume</source>
        <translation>volume</translation>
    </message>
    <message>
        <source>panorama</source>
        <translation>panorama</translation>
    </message>
    <message>
        <source>&lt;!DOCTYPE HTML PUBLIC &quot;-//W3C//DTD HTML 4.0//EN&quot; &quot;http://www.w3.org/TR/REC-html40/strict.dtd&quot;&gt;
&lt;html&gt;&lt;head&gt;&lt;meta name=&quot;qrichtext&quot; content=&quot;1&quot; /&gt;&lt;style type=&quot;text/css&quot;&gt;
p, li { white-space: pre-wrap; }
&lt;/style&gt;&lt;/head&gt;&lt;body style=&quot; font-family:&apos;DejaVu Sans&apos;; font-size:9pt; font-weight:400; font-style:normal;&quot;&gt;
&lt;p style=&quot; margin-top:0px; margin-bottom:0px; margin-left:0px; margin-right:0px; -qt-block-indent:0; text-indent:0px;&quot;&gt;&quot;Crispness&quot; levels:&lt;/p&gt;
&lt;p style=&quot; margin-top:0px; margin-bottom:0px; margin-left:0px; margin-right:0px; -qt-block-indent:0; text-indent:0px;&quot;&gt;  0   equivalent to --no-transients --no-lamination --window-long&lt;/p&gt;
&lt;p style=&quot; margin-top:0px; margin-bottom:0px; margin-left:0px; margin-right:0px; -qt-block-indent:0; text-indent:0px;&quot;&gt;  1   equivalent to --no-transients --no-lamination&lt;/p&gt;
&lt;p style=&quot; margin-top:0px; margin-bottom:0px; margin-left:0px; margin-right:0px; -qt-block-indent:0; text-indent:0px;&quot;&gt;  2   equivalent to --no-transients&lt;/p&gt;
&lt;p style=&quot; margin-top:0px; margin-bottom:0px; margin-left:0px; margin-right:0px; -qt-block-indent:0; text-indent:0px;&quot;&gt;  3   equivalent to --bl-transients&lt;/p&gt;
&lt;p style=&quot; margin-top:0px; margin-bottom:0px; margin-left:0px; margin-right:0px; -qt-block-indent:0; text-indent:0px;&quot;&gt;  4   default processing options&lt;/p&gt;
&lt;p style=&quot; margin-top:0px; margin-bottom:0px; margin-left:0px; margin-right:0px; -qt-block-indent:0; text-indent:0px;&quot;&gt;  5   equivalent to --no-lamination --window-short (may be good for drums)&lt;/p&gt;
&lt;p style=&quot;-qt-paragraph-type:empty; margin-top:0px; margin-bottom:0px; margin-left:0px; margin-right:0px; -qt-block-indent:0; text-indent:0px;&quot;&gt;&lt;/p&gt;
&lt;p style=&quot; margin-top:0px; margin-bottom:0px; margin-left:0px; margin-right:0px; -qt-block-indent:0; text-indent:0px;&quot;&gt;you can find more information here:&lt;/p&gt;
&lt;p style=&quot; margin-top:0px; margin-bottom:0px; margin-left:0px; margin-right:0px; -qt-block-indent:0; text-indent:0px;&quot;&gt;&lt;a href=&quot;http://www.breakfastquay.com/rubberband/ &quot;&gt;&lt;span style=&quot; text-decoration: underline; color:#0000ff;&quot;&gt;http://www.breakfastquay.com/rubberband/ &lt;/span&gt;&lt;/a&gt;&lt;/p&gt;&lt;/body&gt;&lt;/html&gt;</source>
        <translation type="unfinished"></translation>
    </message>
</context>
<context>
    <name>ShortcutCaptureDialog</name>
    <message>
        <source>Waiting for keyboard input</source>
        <extracomment>Text displayed in the shortcut capture dialog</extracomment>
        <translation type="unfinished"></translation>
    </message>
</context>
<context>
    <name>Shortcuts</name>
    <message>
        <source>Pause transport and stop all playing notes</source>
        <translation type="unfinished"></translation>
    </message>
    <message>
        <source>Start playback</source>
        <translation type="unfinished"></translation>
    </message>
    <message>
        <source>Pause playback</source>
        <translation type="unfinished"></translation>
    </message>
    <message>
        <source>Stop playback</source>
        <translation type="unfinished"></translation>
    </message>
    <message>
        <source>Start/Pause playback</source>
        <translation type="unfinished"></translation>
    </message>
    <message>
        <source>Start/Stop playback</source>
        <translation type="unfinished"></translation>
    </message>
    <message>
        <source>Start playback at keyboard cursor</source>
        <translation type="unfinished"></translation>
    </message>
    <message>
        <source>Record toggling (if playback isn&apos;t running)</source>
        <translation type="unfinished"></translation>
    </message>
    <message>
        <source>Record activation</source>
        <translation type="unfinished"></translation>
    </message>
    <message>
        <source>Record toggling</source>
        <translation type="unfinished"></translation>
    </message>
    <message>
        <source>Record deactivation</source>
        <translation type="unfinished"></translation>
    </message>
    <message>
        <source>Mute master output</source>
        <translation type="unfinished"></translation>
    </message>
    <message>
        <source>Unmute master output</source>
        <translation type="unfinished"></translation>
    </message>
    <message>
        <source>Mute toggling of master output</source>
        <translation type="unfinished"></translation>
    </message>
    <message>
        <source>Increase volume of master output</source>
        <translation type="unfinished"></translation>
    </message>
    <message>
        <source>Decrease volume of master output</source>
        <translation type="unfinished"></translation>
    </message>
    <message>
        <source>Move playhead to the beginnning of the song</source>
        <translation type="unfinished"></translation>
    </message>
    <message>
        <source>Move playhead one bar forward</source>
        <translation type="unfinished"></translation>
    </message>
    <message>
        <source>Move playhead one bar backward</source>
        <translation type="unfinished"></translation>
    </message>
    <message>
        <source>BPM increase (coarse)</source>
        <translation type="unfinished"></translation>
    </message>
    <message>
        <source>BPM decrease (coarse)</source>
        <translation type="unfinished"></translation>
    </message>
    <message>
        <source>BPM increase (fine)</source>
        <translation type="unfinished"></translation>
    </message>
    <message>
        <source>BPM decrease (fine)</source>
        <translation type="unfinished"></translation>
    </message>
    <message>
        <source>BeatCounter trigger</source>
        <translation type="unfinished"></translation>
    </message>
    <message>
        <source>Tap Tempo trigger</source>
        <translation type="unfinished"></translation>
    </message>
    <message>
        <source>Playlist: select next song</source>
        <translation type="unfinished"></translation>
    </message>
    <message>
        <source>Playlist: select previous song</source>
        <translation type="unfinished"></translation>
    </message>
    <message>
        <source>Toggle Timeline</source>
        <translation type="unfinished"></translation>
    </message>
    <message>
        <source>Toggle Metronome</source>
        <translation type="unfinished"></translation>
    </message>
    <message>
        <source>Toggle JACK Transport</source>
        <translation type="unfinished"></translation>
    </message>
    <message>
        <source>Toggle JACK Timebase support</source>
        <translation type="unfinished"></translation>
    </message>
    <message>
        <source>Toggle song/pattern mode</source>
        <translation type="unfinished"></translation>
    </message>
    <message>
        <source>Toggle loop mode</source>
        <translation type="unfinished"></translation>
    </message>
    <message>
        <source>Set BPM</source>
        <translation type="unfinished"></translation>
    </message>
    <message>
        <source>Set volume of master output</source>
        <translation type="unfinished"></translation>
    </message>
    <message>
        <source>Set playhead position</source>
        <translation type="unfinished"></translation>
    </message>
    <message>
        <source>Select next pattern</source>
        <translation type="unfinished"></translation>
    </message>
    <message>
        <source>Select only next pattern</source>
        <translation type="unfinished"></translation>
    </message>
    <message>
        <source>Select next pattern and start playback</source>
        <translation type="unfinished"></translation>
    </message>
    <message>
        <source>Select Playlist song</source>
        <translation type="unfinished"></translation>
    </message>
    <message>
        <source>Timeline: delete tempo marker</source>
        <translation type="unfinished"></translation>
    </message>
    <message>
        <source>Timeline: delete tag</source>
        <translation type="unfinished"></translation>
    </message>
    <message>
        <source>Set current instrument</source>
        <translation type="unfinished"></translation>
    </message>
    <message>
        <source>Increase volume of instrument</source>
        <translation type="unfinished"></translation>
    </message>
    <message>
        <source>Decrease volume of instrument</source>
        <translation type="unfinished"></translation>
    </message>
    <message>
        <source>Toggle instrument mute</source>
        <translation type="unfinished"></translation>
    </message>
    <message>
        <source>Toggle instrument solo</source>
        <translation type="unfinished"></translation>
    </message>
    <message>
        <source>Set instrument volume</source>
        <translation type="unfinished"></translation>
    </message>
    <message>
        <source>Set instrument pan</source>
        <translation type="unfinished"></translation>
    </message>
    <message>
        <source>Set instrument filter cutoff</source>
        <translation type="unfinished"></translation>
    </message>
    <message>
        <source>Timeline: add tempo marker</source>
        <translation type="unfinished"></translation>
    </message>
    <message>
        <source>Timeline: add tag</source>
        <translation type="unfinished"></translation>
    </message>
    <message>
        <source>Toggle cell in song editor grid</source>
        <translation type="unfinished"></translation>
    </message>
    <message>
        <source>Set instrument layer pitch</source>
        <translation type="unfinished"></translation>
    </message>
    <message>
        <source>Set instrument layer gain</source>
        <translation type="unfinished"></translation>
    </message>
    <message>
        <source>Set instrument FX aux level</source>
        <translation type="unfinished"></translation>
    </message>
    <message>
        <source>Create empty song</source>
        <translation type="unfinished"></translation>
    </message>
    <message>
        <source>Open song from disk</source>
        <translation type="unfinished"></translation>
    </message>
    <message>
        <source>Edit song properties</source>
        <translation type="unfinished"></translation>
    </message>
    <message>
        <source>Open demo song</source>
        <translation type="unfinished"></translation>
    </message>
    <message>
        <source>Save all modifications to the current song</source>
        <translation type="unfinished"></translation>
    </message>
    <message>
        <source>Save all modifications to a new song</source>
        <translation type="unfinished"></translation>
    </message>
    <message>
        <source>Open pattern from disk</source>
        <translation type="unfinished"></translation>
    </message>
    <message>
        <source>Write pattern to disk</source>
        <translation type="unfinished"></translation>
    </message>
    <message>
        <source>Export song to audio file</source>
        <translation type="unfinished"></translation>
    </message>
    <message>
        <source>Export song to MIDI file</source>
        <translation type="unfinished"></translation>
    </message>
    <message>
        <source>Export song to LilyPond file</source>
        <translation type="unfinished"></translation>
    </message>
    <message>
        <source>Quit Hydrogen</source>
        <translation type="unfinished"></translation>
    </message>
    <message>
        <source>Undo the last modification</source>
        <translation type="unfinished"></translation>
    </message>
    <message>
        <source>Redo the last modification</source>
        <translation type="unfinished"></translation>
    </message>
    <message>
        <source>Show modification history</source>
        <translation type="unfinished"></translation>
    </message>
    <message>
        <source>Create empty drumkit</source>
        <translation type="unfinished"></translation>
    </message>
    <message>
        <source>Open drumkit from soundlibrary</source>
        <translation type="unfinished"></translation>
    </message>
    <message>
        <source>Edit drumkit properties</source>
        <translation type="unfinished"></translation>
    </message>
    <message>
        <source>Export drumkit to disk</source>
        <translation type="unfinished"></translation>
    </message>
    <message>
        <source>Import drumkit from disk</source>
        <translation type="unfinished"></translation>
    </message>
    <message>
        <source>Import drumkit from server</source>
        <translation type="unfinished"></translation>
    </message>
    <message>
        <source>Add instrument to current drumkit</source>
        <translation type="unfinished"></translation>
    </message>
    <message>
        <source>Clear all instruments in current drumkit</source>
        <translation type="unfinished"></translation>
    </message>
    <message>
        <source>Show playlist editor</source>
        <translation type="unfinished"></translation>
    </message>
    <message>
        <source>Show director</source>
        <translation type="unfinished"></translation>
    </message>
    <message>
        <source>Show mixer</source>
        <translation>Amosar o misturador</translation>
    </message>
    <message>
        <source>Show instrument rack</source>
        <translation type="unfinished"></translation>
    </message>
    <message>
        <source>Show automation path</source>
        <translation type="unfinished"></translation>
    </message>
    <message>
        <source>Show timeline</source>
        <translation type="unfinished"></translation>
    </message>
    <message>
        <source>Show playback track</source>
        <translation type="unfinished"></translation>
    </message>
    <message>
        <source>Toggle fullscreen mode</source>
        <translation type="unfinished"></translation>
    </message>
    <message>
        <source>Use instrument mode for MIDI input</source>
        <translation type="unfinished"></translation>
    </message>
    <message>
        <source>Use drumkit mode for MIDI input</source>
        <translation type="unfinished"></translation>
    </message>
    <message>
        <source>Show preferences dialog</source>
        <translation type="unfinished"></translation>
    </message>
    <message>
        <source>Show audio engine info dialog</source>
        <translation type="unfinished"></translation>
    </message>
    <message>
        <source>Show filesystem info dialog</source>
        <translation type="unfinished"></translation>
    </message>
    <message>
        <source>Log Level = None</source>
        <translation type="unfinished"></translation>
    </message>
    <message>
        <source>Log Level = Error</source>
        <translation type="unfinished"></translation>
    </message>
    <message>
        <source>Log Level = Warning</source>
        <translation type="unfinished"></translation>
    </message>
    <message>
        <source>Log Level = Info</source>
        <translation type="unfinished"></translation>
    </message>
    <message>
        <source>Log Level = Debug</source>
        <translation type="unfinished"></translation>
    </message>
    <message>
        <source>Open log file</source>
        <translation type="unfinished"></translation>
    </message>
    <message>
        <source>Print object debug count to log</source>
        <translation type="unfinished"></translation>
    </message>
    <message>
        <source>Open user manual</source>
        <translation type="unfinished"></translation>
    </message>
    <message>
        <source>Show about dialog</source>
        <translation type="unfinished"></translation>
    </message>
    <message>
        <source>Report bug in web browser</source>
        <translation type="unfinished"></translation>
    </message>
    <message>
        <source>Show donate dialog</source>
        <translation type="unfinished"></translation>
    </message>
    <message>
        <source>VK Note-on Pitch 36 (C2)</source>
        <translation type="unfinished"></translation>
    </message>
    <message>
        <source>VK Note-on Pitch 37 (C#2)</source>
        <translation type="unfinished"></translation>
    </message>
    <message>
        <source>VK Note-on Pitch 38 (D2)</source>
        <translation type="unfinished"></translation>
    </message>
    <message>
        <source>VK Note-on Pitch 39 (D#2)</source>
        <translation type="unfinished"></translation>
    </message>
    <message>
        <source>VK Note-on Pitch 40 (E2)</source>
        <translation type="unfinished"></translation>
    </message>
    <message>
        <source>VK Note-on Pitch 41 (F2)</source>
        <translation type="unfinished"></translation>
    </message>
    <message>
        <source>VK Note-on Pitch 42 (F#2)</source>
        <translation type="unfinished"></translation>
    </message>
    <message>
        <source>VK Note-on Pitch 43 (G2)</source>
        <translation type="unfinished"></translation>
    </message>
    <message>
        <source>VK Note-on Pitch 44 (G#2)</source>
        <translation type="unfinished"></translation>
    </message>
    <message>
        <source>VK Note-on Pitch 45 (A2)</source>
        <translation type="unfinished"></translation>
    </message>
    <message>
        <source>VK Note-on Pitch 46 (A#2)</source>
        <translation type="unfinished"></translation>
    </message>
    <message>
        <source>VK Note-on Pitch 47 (B2)</source>
        <translation type="unfinished"></translation>
    </message>
    <message>
        <source>VK Note-on Pitch 48 (C3)</source>
        <translation type="unfinished"></translation>
    </message>
    <message>
        <source>VK Note-on Pitch 49 (C#3)</source>
        <translation type="unfinished"></translation>
    </message>
    <message>
        <source>VK Note-on Pitch 50 (D3)</source>
        <translation type="unfinished"></translation>
    </message>
    <message>
        <source>VK Note-on Pitch 51 (D#3)</source>
        <translation type="unfinished"></translation>
    </message>
    <message>
        <source>VK Note-on Pitch 52 (E3)</source>
        <translation type="unfinished"></translation>
    </message>
    <message>
        <source>VK Note-on Pitch 53 (F3)</source>
        <translation type="unfinished"></translation>
    </message>
    <message>
        <source>VK Note-on Pitch 54 (F#3)</source>
        <translation type="unfinished"></translation>
    </message>
    <message>
        <source>VK Note-on Pitch 55 (G3)</source>
        <translation type="unfinished"></translation>
    </message>
    <message>
        <source>VK Note-on Pitch 56 (G#3)</source>
        <translation type="unfinished"></translation>
    </message>
    <message>
        <source>VK Note-on Pitch 57 (A3)</source>
        <translation type="unfinished"></translation>
    </message>
    <message>
        <source>VK Note-on Pitch 58 (A#3)</source>
        <translation type="unfinished"></translation>
    </message>
    <message>
        <source>VK Note-on Pitch 59 (B3)</source>
        <translation type="unfinished"></translation>
    </message>
    <message>
        <source>Add song to Playlist</source>
        <translation>Engadir unha canción á lista de reprodución</translation>
    </message>
    <message>
        <source>Add current song to Playlist</source>
        <translation type="unfinished"></translation>
    </message>
    <message>
        <source>Remove song from Playlist</source>
        <translation type="unfinished"></translation>
    </message>
    <message>
        <source>Create new Playlist</source>
        <translation type="unfinished"></translation>
    </message>
    <message>
        <source>Open Playlist from disk</source>
        <translation type="unfinished"></translation>
    </message>
    <message>
        <source>Save modifications to Playlist</source>
        <translation type="unfinished"></translation>
    </message>
    <message>
        <source>Save modifications to new Playlist</source>
        <translation type="unfinished"></translation>
    </message>
    <message>
        <source>Add script to Playlist</source>
        <translation type="unfinished"></translation>
    </message>
    <message>
        <source>Edit script</source>
        <translation type="unfinished"></translation>
    </message>
    <message>
        <source>Remove script from Playlist</source>
        <translation type="unfinished"></translation>
    </message>
    <message>
        <source>Create script for Playlist</source>
        <translation type="unfinished"></translation>
    </message>
    <message>
        <source>Commands (0 args)</source>
        <translation type="unfinished"></translation>
    </message>
    <message>
        <source>Commands (1 arg)</source>
        <translation type="unfinished"></translation>
    </message>
    <message>
        <source>Commands (2 args)</source>
        <translation type="unfinished"></translation>
    </message>
    <message>
        <source>Commands (many args)</source>
        <translation type="unfinished"></translation>
    </message>
    <message>
        <source>Main Window</source>
        <translation type="unfinished"></translation>
    </message>
    <message>
        <source>Virtual Keyboard</source>
        <translation type="unfinished"></translation>
    </message>
    <message>
        <source>PlaylistEditor</source>
        <translation type="unfinished"></translation>
    </message>
    <message>
        <source>All Categories</source>
        <translation type="unfinished"></translation>
    </message>
    <message>
        <source>Save current drumkit to Sound Library</source>
        <translation type="unfinished"></translation>
    </message>
    <message>
        <source>Save current drumkit to NSM session folder</source>
        <translation type="unfinished"></translation>
    </message>
    <message>
        <source>Switch to next drumkit of soundlibrary</source>
        <translation type="unfinished"></translation>
    </message>
    <message>
        <source>Switch to previous drumkit of soundlibrary</source>
        <translation type="unfinished"></translation>
    </message>
    <message>
        <source>Add component to current instrument</source>
        <translation type="unfinished"></translation>
    </message>
</context>
<context>
    <name>SongEditor</name>
    <message>
        <source>&amp;Cut</source>
        <translation type="unfinished"></translation>
    </message>
    <message>
        <source>&amp;Copy</source>
        <translation type="unfinished"></translation>
    </message>
    <message>
        <source>&amp;Paste</source>
        <translation type="unfinished"></translation>
    </message>
    <message>
        <source>&amp;Delete</source>
        <translation type="unfinished"></translation>
    </message>
    <message>
        <source>Select &amp;all</source>
        <translation type="unfinished"></translation>
    </message>
    <message>
        <source>Clear selection</source>
        <translation type="unfinished"></translation>
    </message>
    <message>
        <source>Delete selected cells</source>
        <translation type="unfinished"></translation>
    </message>
    <message>
        <source>Paste cells</source>
        <translation type="unfinished"></translation>
    </message>
    <message>
        <source>Copy selected cells</source>
        <translation type="unfinished"></translation>
    </message>
    <message>
        <source>Move selected cells</source>
        <translation type="unfinished"></translation>
    </message>
</context>
<context>
    <name>SongEditorPanel</name>
    <message>
        <source>Create new pattern</source>
        <translation>Crear un novo patrón</translation>
    </message>
    <message>
        <source>Move the selected pattern down</source>
        <translation>Mover o patrón seleccionado cara abaixo</translation>
    </message>
    <message>
        <source>Move the selected pattern up</source>
        <translation>Mover o patrón seleccionado cara arriba</translation>
    </message>
    <message>
        <source>Song Editor</source>
        <translation>Editor de cancións</translation>
    </message>
    <message>
        <source>Clear pattern sequence</source>
        <translation>Eliminar a secuencia do patrón</translation>
    </message>
    <message>
        <source>Select mode</source>
        <translation>Seleccionar modo</translation>
    </message>
    <message>
        <source>Draw mode</source>
        <translation>Modo de debuxo</translation>
    </message>
    <message>
        <source>Warning, this will erase your pattern sequence.
Are you sure?</source>
        <translation>Aviso, isto borrará a súa secuencia de patrón.
Está seguro?</translation>
    </message>
    <message>
        <source>stacked pattern mode</source>
        <translation>modo de patróns amoreados</translation>
    </message>
    <message>
        <source>Pattern %1</source>
        <translation>Patrón %1</translation>
    </message>
    <message>
        <source>View playback track</source>
        <translation type="unfinished"></translation>
    </message>
    <message>
        <source>Mute playback track</source>
        <translation type="unfinished"></translation>
    </message>
    <message>
        <source>Choose playback track</source>
        <translation type="unfinished"></translation>
    </message>
    <message>
        <source>View timeline</source>
        <translation type="unfinished"></translation>
    </message>
    <message>
        <source>Adjust parameter values in time</source>
        <translation type="unfinished"></translation>
    </message>
    <message>
        <source>Velocity</source>
        <translation>Velocidade</translation>
    </message>
    <message>
        <source>selected pattern mode</source>
        <translation type="unfinished"></translation>
    </message>
    <message>
        <source>Playback track volume</source>
        <translation type="unfinished"></translation>
    </message>
    <message>
        <source>Playback volume set to</source>
        <translation type="unfinished"></translation>
    </message>
</context>
<context>
    <name>SongEditorPanelBpmWidget_UI</name>
    <message>
        <source>Form</source>
        <translation>Forma</translation>
    </message>
    <message>
        <source>Bar</source>
        <translation>Compás</translation>
    </message>
    <message>
        <source>BPM</source>
        <translation>BPM</translation>
    </message>
    <message>
        <source>Delete this BPM Marker</source>
        <translation>Eliminar este marcador de BPM</translation>
    </message>
    <message>
        <source>Delete BPM Marker</source>
        <translation>Eliminar o marcador de BPM</translation>
    </message>
    <message>
        <source>Cancel</source>
        <translation>Cancelar</translation>
    </message>
    <message>
        <source>Ok</source>
        <translation>Aceptar</translation>
    </message>
</context>
<context>
    <name>SongEditorPanelTagWidget_UI</name>
    <message>
        <source>Form</source>
        <translation>Forma</translation>
    </message>
    <message>
        <source>Tag</source>
        <translation>Etiqueta</translation>
    </message>
    <message>
        <source>Cancel</source>
        <translation>Cancelar</translation>
    </message>
    <message>
        <source>Ok</source>
        <translation>Aceptar</translation>
    </message>
</context>
<context>
    <name>SongEditorPatternList</name>
    <message>
        <source>Save Pattern</source>
        <translation>Gardar un patrón</translation>
    </message>
    <message>
        <source>Load Pattern</source>
        <translation>Cargar un patrón</translation>
    </message>
    <message>
        <source>The pattern-file exists. 
Overwrite the existing pattern?</source>
        <translation>Xa existe o ficheiro patrón. 
Sobrescribir o patrón existente?</translation>
    </message>
    <message>
        <source>Export Pattern</source>
        <translation>Exportar un patron</translation>
    </message>
    <message>
        <source>Virtual Pattern</source>
        <translation>Patrón virtual</translation>
    </message>
    <message>
        <source>Could not export pattern.</source>
        <translation>Non foi posíbel exportar o patrón.</translation>
    </message>
    <message>
        <source>Could not export sequence.</source>
        <translation type="unfinished"></translation>
    </message>
    <message>
        <source>Pattern saved.</source>
        <translation>Patrón gardado.</translation>
    </message>
    <message>
        <source>Fill/Clear...</source>
        <translation type="unfinished"></translation>
    </message>
    <message>
        <source>Could not save pattern to temporary directory.</source>
        <translation type="unfinished"></translation>
    </message>
    <message>
        <source>Open Pattern to Replace </source>
        <translation type="unfinished"></translation>
    </message>
</context>
<context>
    <name>SongEditorPositionRuler</name>
    <message>
        <source>The tempo set in the BPM widget will be used as a default for the beginning of the song. Left-click to overwrite it.</source>
        <translation type="unfinished"></translation>
    </message>
</context>
<context>
    <name>SongPropertiesDialog</name>
    <message>
        <source>Song properties</source>
        <translation>Propiedades da canción</translation>
    </message>
</context>
<context>
    <name>SongPropertiesDialog_UI</name>
    <message>
        <source>Alt+O</source>
        <translation>Alt+A</translation>
    </message>
    <message>
        <source>Alt+C</source>
        <translation>Alt+C</translation>
    </message>
</context>
<context>
    <name>SoundLibraryDatabase</name>
    <message>
        <source>system</source>
        <extracomment>suffix appended to a drumkit name in order to make in unique.</extracomment>
        <translation type="unfinished"></translation>
    </message>
    <message>
        <source>session</source>
        <extracomment>suffix appended to a drumkit name in order to make in unique.</extracomment>
        <translation type="unfinished"></translation>
    </message>
</context>
<context>
    <name>SoundLibraryOnlineImportDialog</name>
    <message>
        <source>Sound Library import</source>
        <translation>Importar biblioteca de son</translation>
    </message>
    <message>
        <source>Sound library</source>
        <translation>Biblioteca de son</translation>
    </message>
    <message>
        <source>Status</source>
        <translation>Estado</translation>
    </message>
    <message>
        <source>Updating SoundLibrary list...</source>
        <translation>Actualizando a lista de bibliotecas de son...</translation>
    </message>
    <message>
        <source>Drumkits</source>
        <translation>Baterías</translation>
    </message>
    <message>
        <source>Songs</source>
        <translation>Cancións</translation>
    </message>
    <message>
        <source>Patterns</source>
        <translation>Patróns</translation>
    </message>
    <message>
        <source>Installed</source>
        <translation>Instalado</translation>
    </message>
    <message>
        <source>New</source>
        <translation>Novo</translation>
    </message>
    <message>
        <source>Author: %1</source>
        <translation>Autor: %1</translation>
    </message>
    <message>
        <source>Drumkit License: %1</source>
        <translation type="unfinished"></translation>
    </message>
    <message>
        <source>Image License: %1</source>
        <translation type="unfinished"></translation>
    </message>
    <message>
        <source>Downloading SoundLibrary...</source>
        <translation>Descargando biblioteca de son...</translation>
    </message>
    <message>
        <source>Drumkits

- %1

imported into %2</source>
        <translation type="unfinished"></translation>
    </message>
</context>
<context>
    <name>SoundLibraryOnlineImportDialog_UI</name>
    <message>
        <source>Dialog</source>
        <translation>Diálogo</translation>
    </message>
    <message>
        <source>Update list</source>
        <translation>Actualizar a lista</translation>
    </message>
    <message>
        <source>Edit server list</source>
        <translation>Editar a lista de servidores</translation>
    </message>
    <message>
        <source>1</source>
        <translation>1</translation>
    </message>
    <message>
        <source>Sound Library Name</source>
        <translation>Nome da biblioteca de son</translation>
    </message>
    <message>
        <source>TextLabel</source>
        <translation type="unfinished"></translation>
    </message>
    <message>
        <source>Author...</source>
        <translation>Autor...</translation>
    </message>
    <message>
        <source>Drumkit License...</source>
        <translation type="unfinished"></translation>
    </message>
    <message>
        <source>Image License...</source>
        <translation type="unfinished"></translation>
    </message>
    <message>
        <source>Download and install</source>
        <translation>Descargar e instalar</translation>
    </message>
    <message>
        <source>Close</source>
        <translation>Pechar</translation>
    </message>
</context>
<context>
    <name>SoundLibraryPanel</name>
    <message>
        <source>System drumkits</source>
        <translation>Baterías do sistema</translation>
    </message>
    <message>
        <source>User drumkits</source>
        <translation>Baterías do usuario</translation>
    </message>
    <message>
        <source>Songs</source>
        <translation>Cancións</translation>
    </message>
    <message>
        <source>Patterns</source>
        <translation>Patróns</translation>
    </message>
    <message>
        <source>Warning, the selected pattern will be deleted from disk.
Are you sure?</source>
        <translation>Aviso, o patrón seleccionado borrarase do disco.
Estás seguro?</translation>
    </message>
    <message>
        <source>Warning, the &quot;%1&quot; drumkit will be deleted from disk.
Are you sure?</source>
        <translation>Aviso, a batería «%1» eliminarase do disco.
Estás seguro?</translation>
    </message>
    <message>
        <source>Drumkit deletion failed.</source>
        <translation>Non foi posíbel eliminar a batería.</translation>
    </message>
    <message>
        <source>Double click to expand the list</source>
        <translation type="unfinished"></translation>
    </message>
    <message>
        <source>Session drumkits</source>
        <translation type="unfinished"></translation>
    </message>
    <message>
        <source>Created for drumkit</source>
        <extracomment>Base tooltip displayed when hovering over a pattern in the Sound Library. It indicates which drumkit the pattern was created with</extracomment>
        <translation type="unfinished"></translation>
    </message>
    <message>
        <source>is a read-only drumkit and can&apos;t be deleted.</source>
        <translation type="unfinished"></translation>
    </message>
    <message>
        <source>It is not possible to delete drumkit: 
  [%1]
It contains samples used and loaded in the current song kit.</source>
        <translation type="unfinished"></translation>
    </message>
</context>
<context>
    <name>SoundLibraryRepositoryDialog</name>
    <message>
        <source>Edit repository settings</source>
        <translation>Editar os axustes do repositorio</translation>
    </message>
    <message>
        <source>Edit server list</source>
        <translation>Editar a lista de servidores</translation>
    </message>
    <message>
        <source>URL</source>
        <translation>URL</translation>
    </message>
</context>
<context>
    <name>SoundLibraryRepositoryDialog_UI</name>
    <message>
        <source>Dialog</source>
        <translation>Diálogo</translation>
    </message>
    <message>
        <source>Add</source>
        <translation>Engadir</translation>
    </message>
    <message>
        <source>Delete</source>
        <translation>Eliminar</translation>
    </message>
    <message>
        <source>Close</source>
        <translation>Pechar</translation>
    </message>
</context>
<context>
    <name>SoundLibraryTree</name>
    <message>
        <source>Sound library</source>
        <translation>Biblioteca de son</translation>
    </message>
</context>
<context>
    <name>Startup</name>
    <message>
        <source>No [hydrogen.conf] file found. Hydrogen was not installed properly. Aborting...</source>
        <translation type="unfinished"></translation>
    </message>
</context>
<context>
    <name>VirtualPatternDialog</name>
    <message>
        <source>Select virtual pattern</source>
        <translation>Seleccionar o patrón virtual</translation>
    </message>
</context>
<context>
    <name>VirtualPatternDialog_UI</name>
    <message>
        <source>Dialog</source>
        <translation>Diálogo</translation>
    </message>
    <message>
        <source>OK</source>
        <translation>Aceptar</translation>
    </message>
    <message>
        <source>Cancel</source>
        <translation>Cancelar</translation>
    </message>
</context>
<context>
    <name>WidgetWithLicenseProperty</name>
    <message>
        <source>Other</source>
        <extracomment>Label used for all license not directly supported in Hydrogen&apos;s license combo box.</extracomment>
        <translation type="unfinished"></translation>
    </message>
    <message>
        <source>Unspecified</source>
        <extracomment>Label used if no license was specified.</extracomment>
        <translation type="unfinished"></translation>
    </message>
</context>
</TS><|MERGE_RESOLUTION|>--- conflicted
+++ resolved
@@ -1118,8 +1118,6 @@
         <extracomment>Shown in a warning dialog in case the user inserted a license string * which does not comply with her selected license (in the combo box).</extracomment>
         <translation type="unfinished"></translation>
     </message>
-<<<<<<< HEAD
-=======
     <message>
         <source>Drumkit imported in</source>
         <extracomment>Shown in a dialog on successful drumkit import. The path imported kit * will be appended to the translated string.</extracomment>
@@ -1132,10 +1130,6 @@
 Please set your system&apos;s locale to UTF-8!</source>
         <translation type="unfinished"></translation>
     </message>
-</context>
-<context>
-    <name>ComponentMixerLine</name>
->>>>>>> 3a41d87d
     <message>
         <source>Delete instrument</source>
         <translation>Eliminar instrumento</translation>
