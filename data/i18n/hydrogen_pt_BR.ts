<?xml version="1.0" encoding="utf-8"?>
<!DOCTYPE TS>
<TS version="2.1" language="pt-BR">
<context>
    <name>AboutDialog</name>
    <message>
        <source>About</source>
        <translation>Sobre</translation>
    </message>
    <message>
        <source>Website</source>
        <translation>Website</translation>
    </message>
    <message>
        <source>Project page</source>
        <translation>Página do projeto</translation>
    </message>
    <message>
        <source>Forum</source>
        <translation>Fórum</translation>
    </message>
    <message>
        <source>Development mailing list</source>
        <translation>Lista de email de desenvolvimento</translation>
    </message>
    <message>
        <source>Main coders and maintainers</source>
        <translation>Programadores principais e mantenedores</translation>
    </message>
    <message>
        <source>Active translators</source>
        <translation>Tradutores ativos</translation>
    </message>
    <message>
        <source>Recent contributors</source>
        <translation>Contribuidores recentes</translation>
    </message>
    <message>
        <source>A full list of all contributors can be found on</source>
        <translation>Uma lista completa de todos os contribuidores pode ser encontrada em</translation>
    </message>
    <message>
        <source>Former main coders and maintainers</source>
        <translation>Antigos programadores principais e mantenedores</translation>
    </message>
</context>
<context>
    <name>AboutDialog_UI</name>
    <message>
        <source>About Hydrogen</source>
        <translation>Sobre Hydrogen</translation>
    </message>
    <message>
        <source>A&amp;bout</source>
        <translation>S&amp;obre</translation>
    </message>
    <message>
        <source>&amp;Authors</source>
        <translation>&amp;Autores</translation>
    </message>
    <message>
        <source>&amp;License</source>
        <translation>&amp;Licença</translation>
    </message>
    <message>
        <source>&amp;OK</source>
        <translation>&amp;OK</translation>
    </message>
    <message>
        <source>Alt+O</source>
        <translation>Alt+O</translation>
    </message>
    <message>
        <source>###</source>
        <translation>###</translation>
    </message>
</context>
<context>
    <name>AudioEngineInfoForm</name>
    <message>
        <source>Audio Engine Info</source>
        <translation>Informações sobre Motor de Áudio</translation>
    </message>
</context>
<context>
    <name>AudioEngineInfoForm_UI</name>
    <message>
        <source>Sample rate</source>
        <translation>Taxa de amostragem</translation>
    </message>
    <message>
        <source>Buffer size</source>
        <translation>Tamanho do buffer</translation>
    </message>
    <message>
        <source>Audio engine state</source>
        <translation>Estado do Motor de Áudio</translation>
    </message>
    <message>
        <source>Playing notes</source>
        <translation>Reproduzindo notas</translation>
    </message>
    <message>
        <source>Process time</source>
        <translation>Tempo de processamento</translation>
    </message>
    <message>
        <source>Song position</source>
        <translation>Posição na canção</translation>
    </message>
    <message>
        <source>Patterns</source>
        <translation>Padrões</translation>
    </message>
    <message>
        <source>Song state</source>
        <translation>Estado da canção</translation>
    </message>
    <message>
        <source>Frames</source>
        <translation>Quadros</translation>
    </message>
    <message>
        <source>Ticks</source>
        <translation>Marcações</translation>
    </message>
    <message>
        <source>Selected pattern</source>
        <translation>Padrão selecionado</translation>
    </message>
    <message>
        <source>Selected instrument</source>
        <translation>Instrumento selecionado</translation>
    </message>
    <message>
        <source>Connected to</source>
        <translation>Conectado a</translation>
    </message>
    <message>
        <source>###</source>
        <translation>###</translation>
    </message>
    <message>
        <source>Sampler</source>
        <translation>Sampler</translation>
    </message>
    <message>
        <source>Sequencer</source>
        <translation>Sequenciador</translation>
    </message>
    <message>
        <source>MIDI input</source>
        <translation>Entrada MIDI</translation>
    </message>
    <message>
        <source>Name</source>
        <translation>Nome</translation>
    </message>
    <message>
        <source>Audio output</source>
        <translation>Saída de Áudio</translation>
    </message>
    <message>
        <source>Realtime frames</source>
        <translation>Quadros em tempo real</translation>
    </message>
    <message>
        <source>Latency (estimated)</source>
        <translation>Latência (estimada)</translation>
    </message>
</context>
<context>
    <name>AudioFileBrowser</name>
    <message>
        <source>Audio File Browser</source>
        <translation>Buscador de Arquivos de Áudio</translation>
    </message>
    <message>
        <source>Size: %1 bytes</source>
        <translation>Tamanho: %1 bytes</translation>
    </message>
    <message>
        <source>Samplerate: %1</source>
        <translation>Taxa de amostragem: 1%</translation>
    </message>
    <message>
        <source> s</source>
        <translation> s</translation>
    </message>
    <message>
        <source>Name:</source>
        <translation>Nome:</translation>
    </message>
    <message>
        <source>Size:</source>
        <translation>Tamanho:</translation>
    </message>
    <message>
        <source>Samplerate:</source>
        <translation>Taxa de amostragem:</translation>
    </message>
    <message>
        <source>Sample length: </source>
        <translation>Comprimento da amostra: </translation>
    </message>
    <message>
        <source>Please do not preview samples which are longer than 10 minutes!</source>
        <translation>Por favor, não visualize amostras mais longas que 10 minutos!</translation>
    </message>
    <message>
        <source>Sample length:</source>
        <translation>Comprimento da amostra:</translation>
    </message>
    <message>
        <source>Unable to load that sample file.</source>
        <translation>Incapaz de carregar esse arquivo de sample.</translation>
    </message>
    <message>
        <source>Parent Folder</source>
        <translation>Pasta Pai</translation>
    </message>
    <message>
        <source>Home</source>
        <translation>Home</translation>
    </message>
    <message>
        <source>Play selected</source>
        <translation>Play selecionado</translation>
    </message>
    <message>
        <source>Stop</source>
        <translation>Parar</translation>
    </message>
    <message>
        <source>Name: </source>
        <translation>Nome: </translation>
    </message>
</context>
<context>
    <name>AudioFileBrowser_UI</name>
    <message>
        <source>Dialog</source>
        <translation>Diálogo</translation>
    </message>
    <message>
        <source>Open</source>
        <translation>Abrir</translation>
    </message>
    <message>
        <source>Name:</source>
        <translation>Nome:</translation>
    </message>
    <message>
        <source>Samplerate:</source>
        <translation>Taxa de amostragem:</translation>
    </message>
    <message>
        <source>Size:</source>
        <translation>Tamanho:</translation>
    </message>
    <message>
        <source>Length:</source>
        <translation>Comprimento:</translation>
    </message>
    <message>
        <source>Cancel</source>
        <translation>Cancelar</translation>
    </message>
    <message>
        <source>Pla&amp;y samples by clicking</source>
        <translation>Reproduz&amp;a amostras clicando</translation>
    </message>
    <message>
        <source>&amp;Up</source>
        <translation>&amp;Acima</translation>
    </message>
    <message>
        <source>&amp;Home</source>
        <translation>&amp;Começo</translation>
    </message>
    <message>
        <source>&amp;Play Sample</source>
        <translation>Executar Amostra</translation>
    </message>
    <message>
        <source>&amp;Filename to instrument name</source>
        <translation>&amp;Nome do arquivo para nome do instrumento</translation>
    </message>
    <message>
        <source>&amp;Stop</source>
        <translation>&amp;Parar</translation>
    </message>
    <message>
        <source>View hidden folders</source>
        <translation>Visualizar arquivos ocultos</translation>
    </message>
    <message>
        <source>Be careful, this change all Layer velocity settings </source>
        <translation>Tome cuidado, isto muda todos os ajustes na velocidade da Camada </translation>
    </message>
    <message>
        <source>Set automatic velocity</source>
        <translation>Definir velocidade automática</translation>
    </message>
</context>
<context>
    <name>ColorSelectionButton</name>
    <message>
        <source>Pick a pattern color</source>
        <translation>Escolha um padrão de cor</translation>
    </message>
</context>
<context>
    <name>CommonStrings</name>
    <message>
        <source>P</source>
        <extracomment>Text displayed on the button to show the Playback track. Its size is designed to hold a single character.
----------
Text displayed on the button indicating that the Beat Counter will start playing after setting the tempo. Its size is designed to hold one character.</extracomment>
        <translation>P</translation>
    </message>
    <message>
        <source>S</source>
        <extracomment>Text displayed on the button for soloing an instrument strip in the mixer. Its size is designed for a single character.
----------
Text displayed on the button indicating that the Beat Counter will only set tempo. Its size is designed to hold one character.</extracomment>
        <translation>S</translation>
    </message>
    <message>
        <source>M</source>
        <extracomment>Text displayed on the button for muting an instrument strip in the mixer. Its size is designed for a single character.</extracomment>
        <translation>M</translation>
    </message>
    <message>
        <source>Mute</source>
        <extracomment>Text displayed on the button for muting the master strip. Its size is designed for a four characters.</extracomment>
        <translation>Mudo</translation>
    </message>
    <message>
        <source>BYP</source>
        <extracomment>Text displayed on the button for bypassing an element. Its size is designed for a three characters.</extracomment>
        <translation>BYP</translation>
    </message>
    <message>
        <source>Edit</source>
        <extracomment>Text displayed on the button for editing an element. Its size is designed for a four characters.</extracomment>
        <translation>Edit</translation>
    </message>
    <message>
        <source>Clear</source>
        <extracomment>Text displayed on the button to clear all patterns in the SongEditor. Its size is designed to hold five characters.</extracomment>
        <translation>Limpa</translation>
    </message>
    <message>
        <source>T</source>
        <extracomment>Text displayed on the button to show the Timeline. Its size is designed to hold a single character.</extracomment>
        <translation>T</translation>
    </message>
    <message>
        <source>Timeline</source>
        <extracomment>Text displayed on the button to activate the Timeline. Its size is designed to hold eight characters.</extracomment>
        <translation>LdT</translation>
    </message>
    <message>
        <source>FX</source>
        <extracomment>Text displayed on the button to enable the LADSPA effect strips. Its size is designed to hold two characters.</extracomment>
        <translation>FX</translation>
    </message>
    <message>
        <source>Peak</source>
        <extracomment>Text displayed on the button to show the instrument peaks. Its size is designed to hold four characters.</extracomment>
        <translation>Pico</translation>
    </message>
    <message>
        <source>General</source>
        <extracomment>Text displayed on the button to show the Instrument Rack. Its size is designed to hold seven characters but is quite flexible.</extracomment>
        <translation>Geral</translation>
    </message>
    <message>
        <source>Instrument</source>
        <extracomment>Text displayed on the button to show the Instrument Editor in the * Instrument Rack. Its size is designed to hold ten characters but is * quite flexible. * * It is also used in table headers corresponding to the instrument&apos;s name * or id.</extracomment>
        <translation>Instrumento</translation>
    </message>
    <message>
        <source>Sound Library</source>
        <extracomment>Text displayed on the button to show the Sound Library in the Instrument Rack. Its size is designed to hold ten characters but is quite flexible.</extracomment>
        <translation>Biblioteca de Sons</translation>
    </message>
    <message>
        <source>Layers</source>
        <extracomment>Text displayed on the button to show the Layer view of the Instrument Rack. Its size is designed to hold six characters but is quite flexible.</extracomment>
        <translation>Camadas</translation>
    </message>
    <message>
        <source>Load Layer</source>
        <extracomment>Text displayed on the button to load a layer into an instrument. Its size is designed to hold ten characters but is quite flexible.</extracomment>
        <translation>Carregar camada</translation>
    </message>
    <message>
        <source>Delete Layer</source>
        <extracomment>Text displayed on the button to delete a layer into an instrument. Its size is designed to hold twelve characters but is quite flexible.</extracomment>
        <translation>Deletar camada</translation>
    </message>
    <message>
        <source>Edit Layer</source>
        <extracomment>Text displayed on the button to edit a layer into an instrument. Its size is designed to hold ten characters but is quite flexible.</extracomment>
        <translation>Editar camada</translation>
    </message>
    <message>
        <source>B
C</source>
        <extracomment>Text displayed on the button to activate the Beat Counter. Its size is designed to hold two characters in two separate rows.</extracomment>
		<translation>B
C</translation>
    </message>
    <message>
        <source>R
U
B</source>
        <extracomment>Text displayed on the button to activate the resampling using Rubberband. Its size is designed to hold three characters in two separate rows.</extracomment>
		<translation>R
U
B</translation>
    </message>
    <message>
        <source>J.Trans</source>
        <extracomment>Text displayed on the button to activate the JACK transport control. Its size is designed to hold seven characters and is moderately flexible.</extracomment>
        <translation>J.Trans</translation>
    </message>
    <message>
        <source>J.Master</source>
        <extracomment>Text displayed on the button to activate the JACK Timebase master control. Its size is designed to hold eight characters and is moderately flexible.</extracomment>
        <translation>J.Master</translation>
    </message>
    <message>
        <source>Mixer</source>
        <extracomment>Text displayed on the button to show the Mixer window. Its size is designed to hold five characters and is flexible.</extracomment>
        <translation>Mixer</translation>
    </message>
    <message>
        <source>Instrument Rack</source>
        <extracomment>Text displayed on the button to show the Instrument Rack. Its size is designed to hold 15 characters and is flexible.</extracomment>
        <translation>Rack Instrumentos</translation>
    </message>
    <message>
        <source>Pattern</source>
        <extracomment>Text displayed on the button activating Pattern Mode for playback. Its size is designed to hold seven characters and is slightly flexible.</extracomment>
        <translation>Padrão</translation>
    </message>
    <message>
        <source>Song</source>
        <extracomment>Text displayed on the button activating Song Mode for playback. Its size is designed to hold four characters and is slightly flexible.</extracomment>
        <translation>Canção</translation>
    </message>
    <message>
        <source>Attack</source>
        <extracomment>Text displayed below the rotary to adjust the attack of the ADSR in the Instrument Editor. Designed to hold six characters but flexible.</extracomment>
        <translation>Ataque</translation>
    </message>
    <message>
        <source>Decay</source>
        <extracomment>Text displayed below the rotary to adjust the decay of the ADSR in the Instrument Editor. Designed to hold five characters but flexible.</extracomment>
        <translation>Decaimento</translation>
    </message>
    <message>
        <source>Sustain</source>
        <extracomment>Text displayed below the rotary to adjust the sustain of the ADSR in the Instrument Editor. Designed to hold seven characters but flexible.</extracomment>
        <translation>Sustentação</translation>
    </message>
    <message>
        <source>Release</source>
        <extracomment>Text displayed below the rotary to adjust the release of the ADSR in the Instrument Editor. Designed to hold seven characters but flexible.</extracomment>
        <translation>Liberação</translation>
    </message>
    <message>
        <source>Channel</source>
        <extracomment>Text displayed below the LCD to set the output MIDI channel in the Instrument Editor. Designed to hold seven characters but flexible.</extracomment>
        <translation>Canal</translation>
    </message>
    <message>
        <source>Note</source>
        <extracomment>Text displayed below the LCD to set the output MIDI note in the Instrument Editor. Designed to hold four characters but flexible.</extracomment>
        <translation>Nota</translation>
    </message>
    <message>
        <source>MIDI Output</source>
        <extracomment>Text displayed in the left part of the row of the Instrument Editor concerned with MIDI output parameters. Designed to hold eleven characters but flexible.</extracomment>
        <translation>Saída MIDI</translation>
    </message>
    <message>
        <source>Pitch</source>
        <extracomment>Text displayed in the Instrument Editor in the row of the pitch widget. Designed to hold five characters but flexible.</extracomment>
        <translation>Pitch</translation>
    </message>
    <message>
        <source>Coarse</source>
        <extracomment>Text displayed below the rotary to adjust the deterministic part of the instrument pitch in front of decimal point in the Instrument Editor. Designed to hold six characters but flexible.</extracomment>
        <translation>Grosso</translation>
    </message>
    <message>
        <source>Fine</source>
        <extracomment>Text displayed below the rotary to adjust the deterministic part of the instrument pitch after decimal point in the Instrument Editor. Designed to hold four characters but flexible.</extracomment>
        <translation>Fino</translation>
    </message>
    <message>
        <source>Random</source>
        <extracomment>Text displayed below the rotary to adjust the random part of the instrument pitch in the Instrument Editor. Designed to hold six characters but flexible.</extracomment>
        <translation>Aleatório</translation>
    </message>
    <message>
        <source>Gain</source>
        <extracomment>Text displayed below the rotary to adjust the instrument gain in the Instrument Editor. Designed to hold four characters but flexible.</extracomment>
        <translation>Ganho</translation>
    </message>
    <message>
        <source>Mute Group</source>
        <extracomment>Text displayed below the LCD to set the mute group in the Instrument Editor. Designed to hold ten characters but flexible.</extracomment>
        <translation>Mutar Grupo</translation>
    </message>
    <message>
        <source>Auto-Stop Note</source>
        <extracomment>Text displayed next to the checkbox to activate the auto stop note feature in the Instrument Editor. Designed to hold 14 characters but flexible.</extracomment>
        <translation type="unfinished"></translation>
    </message>
    <message>
        <source>Apply Velocity</source>
        <extracomment>Text displayed next to the checkbox to activate the apply velocity feature in the Instrument Editor. Designed to hold 14 characters but flexible.</extracomment>
        <translation>Aplica Velocidade</translation>
    </message>
    <message>
        <source>HH Press. Grp</source>
        <extracomment>Text displayed below the LCD to set the hihat pressure group in the Instrument Editor. Designed to hold 13 characters but is only moderately flexible.</extracomment>
        <translation type="unfinished"></translation>
    </message>
    <message>
        <source>Max Range</source>
        <extracomment>Text displayed below the LCD to set the maximum range of the hihat pressure group in the Instrument Editor. Designed to hold nine characters but flexible.</extracomment>
        <translation>Intervalo Max</translation>
    </message>
    <message>
        <source>Min Range</source>
        <extracomment>Text displayed below the LCD to set the minimum range of the hihat pressure group in the Instrument Editor. Designed to hold nine characters but flexible.</extracomment>
        <translation>Intervalo Min</translation>
    </message>
    <message>
        <source>Cutoff</source>
        <extracomment>Text displayed below the rotary to adjust the cutoff frequency of the lowpass filter applied to the instrument in the Instrument Editor. Designed to hold six characters but flexible.</extracomment>
        <translation>Corte</translation>
    </message>
    <message>
        <source>Resonance</source>
        <extracomment>Text displayed below the rotary to adjust the resonance frequency of the lowpass filter applied to the instrument in the Instrument Editor. Designed to hold ten characters but flexible.</extracomment>
        <translation>Ressonância</translation>
    </message>
    <message>
        <source>L. Gain</source>
        <extracomment>Text displayed below the rotary to adjust the layer gain in the Instrument Editor. Designed to hold six characters but flexible.</extracomment>
        <translation>Ganho Cam.</translation>
    </message>
    <message>
        <source>C. Gain</source>
        <extracomment>Text displayed below the rotary to adjust the component gain in the Instrument Editor. Designed to hold six characters but flexible.</extracomment>
        <translation>Ganho Comp.</translation>
    </message>
    <message>
        <source>Sample Sel.</source>
        <extracomment>Text displayed left of the sample selection LCD combo in the Instrument Editor. Designed to hold eleven characters but not that flexible.</extracomment>
        <translation>Sel. Amostra</translation>
    </message>
    <message>
        <source>Size</source>
        <extracomment>Text displayed left of the pattern size LCD combo in the panel of the Pattern Editor.</extracomment>
        <translation>Tamanho</translation>
    </message>
    <message>
        <source>Res</source>
        <extracomment>Text displayed left of the resolution LCD combo in the panel of the Pattern Editor.</extracomment>
        <translation>Res</translation>
    </message>
    <message>
        <source>Hear</source>
        <extracomment>Text displayed left of the button to activate the playback of inserted notes in the panel of the Pattern Editor.</extracomment>
        <translation>Ouvir</translation>
    </message>
    <message>
        <source>Quant</source>
        <extracomment>Text displayed left of the button to toggle the quantization in the panel of the Pattern Editor.</extracomment>
        <translation>Quant</translation>
    </message>
    <message>
        <source>Input</source>
        <extracomment>Text displayed left of the button to switch between the Drum Pattern Editor and the Piano Roll Editor in the panel of the Pattern Editor.</extracomment>
        <translation>Entrada</translation>
    </message>
    <message>
        <source>MIDI-In</source>
        <extracomment>Text displayed in the Player Control to indicate incoming MIDI events. Designed to hold seven characters but not that flexible.</extracomment>
        <translation>MIDI-In</translation>
    </message>
    <message>
        <source>CPU</source>
        <extracomment>Text displayed in the Player Control to indicate the CPU load. Designed to hold three characters but not that flexible.</extracomment>
        <translation>CPU</translation>
    </message>
    <message>
        <source>BPM</source>
        <extracomment>Text displayed in the Player Control to indicate where the set the tempo of the song. Designed to hold three characters but not that flexible.
----------
Label shown in the input capture dialog for querying a new tempo value.</extracomment>
        <translation>BPM</translation>
    </message>
    <message>
        <source>Hrs</source>
        <extracomment>Text displayed in the Player Control to indicate the number of hours passed since playback started. Designed to hold three characters but not that flexible.</extracomment>
        <translation>Hrs</translation>
    </message>
    <message>
        <source>Min</source>
        <extracomment>Text displayed in the Player Control to indicate the number of minutes passed since playback started. Designed to hold three characters but not that flexible.</extracomment>
        <translation>Min</translation>
    </message>
    <message>
        <source>Sec</source>
        <extracomment>Text displayed in the Player Control to indicate the number of seconds passed since playback started. Designed to hold three characters but not that flexible.</extracomment>
        <translation>Sec</translation>
    </message>
    <message>
        <source>1/1000</source>
        <extracomment>Text displayed in the Player Control to indicate the number of milliseconds passed since playback started. Designed to hold three characters but not that flexible.</extracomment>
        <translation>1/1000</translation>
    </message>
    <message>
        <source>Humanize</source>
        <extracomment>Text displayed in the Master Mixer Strip as a heading for the humanization rotaries. Designed to hold eight characters but not that flexible.</extracomment>
        <translation>Humanizar</translation>
    </message>
    <message>
        <source>Swing</source>
        <extracomment>Text displayed in the Master Mixer Strip as a heading for the swing humanization rotary. Designed to hold five characters but flexible.</extracomment>
        <translation>Swing</translation>
    </message>
    <message>
        <source>Timing</source>
        <extracomment>Text displayed in the Master Mixer Strip as a heading for the timing humanization rotary. Designed to hold six characters but flexible.</extracomment>
        <translation>Cadência</translation>
    </message>
    <message>
        <source>Velocity</source>
        <extracomment>Text displayed in the Master Mixer Strip as a heading for the velocity humanization rotary. Designed to hold eight characters flexible.</extracomment>
        <translation>Velocidade</translation>
    </message>
    <message>
        <source>Master</source>
        <extracomment>Text displayed as the title of the Master Mixer Strip. Designed to hold six characters but flexible.</extracomment>
        <translation>Master</translation>
    </message>
    <message>
        <source>Return</source>
        <extracomment>Text displayed below the rotary in the FX Mixerline. Designed to hold six characters but flexible.</extracomment>
        <translation>Return</translation>
    </message>
    <message>
        <source>Range</source>
        <extracomment>Displayed in the tooltip of input widgets. Indicates the allowed values from minimum to maximum.</extracomment>
        <translation>Intervalo</translation>
    </message>
    <message>
        <source>MIDI</source>
        <extracomment>Displayed in the tooltip of input widgets. General heading of the part associating the Action of the widget with the MIDI event and parameter it is bound to.</extracomment>
        <translation>MIDI</translation>
    </message>
    <message>
        <source>bound to</source>
        <extracomment>Displayed in the tooltip of input widgets. Body of the part associating the Action of the widget with the MIDI event and parameter it is bound to. It&apos;s full context is &quot;ACTION bound to [EVENT : PARAMETER]&quot;.</extracomment>
        <translation>ligado a</translation>
    </message>
    <message>
        <source>not bound</source>
        <extracomment>Displayed in the tooltip of input widgets. Body of the part displaying the Action that is not associate to a MIDI event yet. It&apos;s full context is &quot;ACTION not bound&quot;.</extracomment>
        <translation>não ligado a</translation>
    </message>
    <message>
        <source>It&apos;s not possible to change the pattern size when playing.</source>
        <extracomment>Displayed on both LCDSpinBoxes used for the pattern size while playback is rolling.</extracomment>
        <translation>Não é possível mudar o tamanho do padrão enquanto toca.</translation>
    </message>
    <message>
        <source>Show drumkit editor</source>
        <extracomment>Displayed when hovering over the button in the PatternEditorPanel to activate the DrumkitEditor.</extracomment>
        <translation>Mostrar editor de drumkit</translation>
    </message>
    <message>
        <source>Show piano roll editor</source>
        <extracomment>Displayed when hovering over the button in the PatternEditorPanel to activate the PianoRollEditor.</extracomment>
        <translation>Exibir editor de piano automático</translation>
    </message>
    <message>
        <source>Unable to start audio driver!</source>
        <translation>Não foi possível iniciar o driver de áudio!</translation>
    </message>
    <message>
        <source>Please use the Preferences to select a different one.</source>
        <translation>Por favor use Preferências pra selecionar outro.</translation>
    </message>
    <message>
        <source>No audio driver set!</source>
        <translation>Driver de áudio não estabelecido!</translation>
    </message>
    <message>
        <source>Register Hydrogen as JACK Timebase master</source>
        <translation>Registrar Hydrogan como master de JACK Timebase</translation>
    </message>
    <message>
        <source>Hydrogen is listening to tempo and position info. Press to register Hydrogen as JACK Timebase master instead.</source>
        <translation>Hydrogen está ouvindo informações de andamento e posição. Pressione para registrar como um master de JACK Timebase.</translation>
    </message>
    <message>
        <source>JACK timebase support is disabled in the Preferences</source>
        <translation>Suporte a JACK Timebase desativado nas Preferências</translation>
    </message>
    <message>
        <source>Waiting...</source>
        <extracomment>Title of the window displayed when using the MIDI learning capabilities of Hydrogen.</extracomment>
        <translation>Aguardando...</translation>
    </message>
    <message>
        <source>Waiting for MIDI input...</source>
        <extracomment>Text displayed when using the MIDI learning capabilities of Hydrogen. Only displayed if the widget has an associated action.</extracomment>
        <translation>Aguardando entrada MIDI...</translation>
    </message>
    <message>
        <source>This element is not MIDI operable.</source>
        <extracomment>Displayed in the popup window when using the MIDI learning capabilities of Hydrogen. Indicating that there is not Action which could be associated to a MIDI event.</extracomment>
        <translation>Esse elemento não pode operar com MIDI</translation>
    </message>
    <message>
        <source>Unable to load pattern</source>
        <translation>Não é possível carregar o padrão</translation>
    </message>
    <message>
        <source>Unable to load instrument</source>
        <translation>Não é possível carregar o instrumento</translation>
    </message>
    <message>
        <source>on</source>
        <extracomment>Displayed within a status message when activating a widget.</extracomment>
        <translation>ligado</translation>
    </message>
    <message>
        <source>off</source>
        <extracomment>Displayed within a status message when deactivating a widget.</extracomment>
        <translation>desligado</translation>
    </message>
    <message>
        <source>enabled</source>
        <extracomment>Displayed within a status message when enabling a widget.</extracomment>
        <translation>ativado</translation>
    </message>
    <message>
        <source>disabled</source>
        <extracomment>Displayed within a status message when disabling a widget.</extracomment>
        <translation>desativado</translation>
    </message>
    <message>
        <source>Enable the Timeline for custom tempo changes</source>
        <translation>Ative a Linha do Tempo para mudanças personalizadas de andamento</translation>
    </message>
    <message>
        <source>The Timeline is only available in Song Mode</source>
        <translation>A Linha do Tempo só está disponível no Modo Canção</translation>
    </message>
    <message>
        <source>In the presence of an external JACK Timebase master the tempo can not be altered from within Hydrogen</source>
        <translation>Na presença de um JACK Timebase principal, o andamento não pode ser alterado pelo Hydrogen</translation>
    </message>
    <message>
        <source>Lock the Pattern Editor to only show and follow the pattern recorded notes will be inserted into while in Song Mode.</source>
        <translation type="unfinished"></translation>
    </message>
    <message>
        <source>Not compiled</source>
        <extracomment>Displayed in the Preferences dialog in the info section for a particular driver in case it is not properly supported on the system.</extracomment>
        <translation>Não compilado</translation>
    </message>
    <message>
        <source>None</source>
        <extracomment>Displayed in the Preferences dialog within a driver combobox in case no driver was selected.</extracomment>
        <translation>None</translation>
    </message>
    <message>
        <source>Both buffer size and sample rate can only be altered in the configuration of the JACK server itself.</source>
        <extracomment>Displayed in the Preferences dialog as a tooltip for both the sample rate combobox and buffer size spinbox.</extracomment>
        <translation>O buffer size e a taxa de amostragem só podem ser alterados nas próprias configurações do servidor JACK.</translation>
    </message>
    <message>
        <source>&amp;Ok</source>
        <extracomment>Text displayed on a Ok button of a dialog. The character after the &apos;&amp;&apos; symbol can be used as a hotkey and the &apos;&amp;&apos; symbol itself will not be displayed.</extracomment>
        <translation>&amp;Ok</translation>
    </message>
    <message>
        <source>&amp;Save</source>
        <extracomment>Text displayed on a Save button of a dialog. The character after the &apos;&amp;&apos; symbol can be used as a hotkey and the &apos;&amp;&apos; symbol itself will not be displayed.</extracomment>
        <translation>&amp;Salvar</translation>
    </message>
    <message>
        <source>&amp;Cancel</source>
        <extracomment>Text displayed on a Cancel button of a dialog. The character after the &apos;&amp;&apos; symbol can be used as a hotkey and the &apos;&amp;&apos; symbol itself will not be displayed.</extracomment>
        <translation>&amp;Cancelar</translation>
    </message>
    <message>
        <source>&amp;Discard</source>
        <extracomment>Text displayed on a Discard button of a dialog. The character after the &apos;&amp;&apos; symbol can be used as a hotkey and the &apos;&amp;&apos; symbol itself will not be displayed.</extracomment>
        <translation>&amp;Descartar</translation>
    </message>
    <message>
        <source>&amp;Play</source>
        <extracomment>Text displayed on a Play button which will start playback. The character after the &apos;&amp;&apos; symbol can be used as a hotkey and the &apos;&amp;&apos; symbol itself will not be displayed.</extracomment>
        <translation>&amp;Reproduzir</translation>
    </message>
    <message>
        <source>Play &amp;original sample</source>
        <extracomment>Text displayed on a Play button in the SampleEditor which will start playback of the original file. The character after the &apos;&amp;&apos; symbol can be used as a hotkey and the &apos;&amp;&apos; symbol itself will not be displayed.</extracomment>
        <translation>Tocar &amp;amostra original</translation>
    </message>
    <message>
        <source>Unsaved changes left. These changes will be lost.
Are you sure?</source>
        <extracomment>Displayed in popup dialogs in case the user attempts to close a window which still contains unsaved changes. The &apos;
&apos; character introduces a linebreak and must not be translated</extracomment>
        <translation>Ainda há mudanças não salvas. Elas serão perdidas.</translation>
    </message>
    <message>
        <source>Don&apos;t show this message again</source>
        <translation>Não mostrar essa mensagem novamente</translation>
    </message>
    <message>
        <source>License String</source>
        <extracomment>Displayed in the Open dialog window if the selected song could not be loaded.Heading displayed in the info box asking the user to recover unsaved changes from an earlier session.Additional text displayed in the info box asking the user to recover unsaved changes from an earlier session.Label corresponding to the line edit in the drumkit and song properties dialog used to enter the license</extracomment>
        <translation>Texto da Licença</translation>
    </message>
    <message>
        <source>License parsed from License String. You can use this combo box to overwrite the current license with a predefined one</source>
        <extracomment>Tool tip used for the combo boxes in both the drumkit and song property dialog to set a predefined license type.</extracomment>
        <translation type="unfinished"></translation>
    </message>
    <message>
        <source>License string written to disk. You can customize it to e.g. include an attribution other then the author. But be aware that it will be overwritten once you select a different license</source>
        <translation>Texto da Licença escrito em disco. Você pode customizá-lo para por ex. incluir uma atribuição para outros que não o autor. Esteja avisado que isso será sobrescrito uma vez que você escolher uma licença diferente</translation>
    </message>
    <message>
        <source>You used drumkit samples holding a &lt;b&gt;copyleft license&lt;/b&gt;. Be aware that &lt;b&gt;you are legally obliged to make a copy publicly available and can not prevent its redistribution by others.&lt;/b&gt;</source>
		<translation>Você usou amostras de drumkits que usam uma &lt;b&gt;licença copyleft&lt;b;&gt;; Esteja avisado que você &lt;b&gt;é legalmente obrigado a fazer uma cópia disponível publicamente e não pode impedir sua redistribuição para outros.&lt;b&gt;</translation>
    </message>
    <message>
        <source>All license containing the letters &apos;CC BY&apos; &lt;b&gt;require you to give an attribution&lt;/b&gt; by naming drumkit, author, as well as the license itself.</source>
		<translation>Toda licença contendo as letras &apos;CC BY&apos; &lt;b&gt; requer que você atribua&lt;/b&gt; nomeando drumkit e autor(a), assim como a licença.</translation>
    </message>
    <message>
        <source>License Warning</source>
        <extracomment>Shown as title in dialogs used to inform the user about license issues and information.</extracomment>
        <translation>Aviso de Licença</translation>
    </message>
    <message>
        <source>You do not have permissions to write to the selected folder. Please select another one.</source>
        <extracomment>Error message shown when attempt to export a song, pattern, drumkit, MIDI etc. into a read-only folder.</extracomment>
        <translation>Você não tem permissões para escrever na pasta selecionada. Por favor selecione outra.</translation>
    </message>
    <message>
        <source>Define a keybinding for the selected shortcut</source>
        <extracomment>Displayed both as tooltip in the Preferences dialog &gt; Shortcuts tab as well as window title.</extracomment>
        <translation>Vincular teclas para o atalho selecionado</translation>
    </message>
    <message>
        <source>Volume</source>
        <extracomment>Label shown in the input capture dialog for querying a new volume value.</extracomment>
        <translation>Volume</translation>
    </message>
    <message>
        <source>Column Number</source>
        <extracomment>Label shown in the input capture dialog for querying a column number of the song editor grid value.</extracomment>
        <translation>Número da Coluna</translation>
    </message>
    <message>
        <source>Pattern Number</source>
        <extracomment>Label shown in the input capture dialog for querying a pattern number.</extracomment>
        <translation>Número do Padrão</translation>
    </message>
    <message>
        <source>Song Number</source>
        <extracomment>Label shown in the input capture dialog for querying a song number of the current playlist.</extracomment>
        <translation>Número da Canção</translation>
    </message>
    <message>
        <source>Instrument Number</source>
        <extracomment>Label shown in the input capture dialog for querying an instrument number of the current drumkit.</extracomment>
        <translation>Número do Instrumento</translation>
    </message>
    <message>
        <source>Component Number</source>
        <extracomment>Label shown in the input capture dialog for querying a component number of the specified instrument.</extracomment>
        <translation>Número do Componente</translation>
    </message>
    <message>
        <source>Layer Number</source>
        <extracomment>Label shown in the input capture dialog for querying a layer number of the specified instrument component.</extracomment>
        <translation>Número da Camada</translation>
    </message>
    <message>
        <source>FX Level</source>
        <extracomment>Label shown in the input capture dialog for querying a FX level of the specified FX.</extracomment>
        <translation>Nível de FX</translation>
    </message>
    <message>
        <source>FX Number</source>
        <extracomment>Label shown in the input capture dialog for querying a FX number of the specified instrument.</extracomment>
        <translation>Número de FX</translation>
    </message>
    <message>
        <source>Pan</source>
        <extracomment>Label shown in the input capture dialog for querying a new pan value for a specified instrument.</extracomment>
        <translation>Pan</translation>
    </message>
    <message>
        <source>Filter Cutoff</source>
        <extracomment>Label shown in the input capture dialog for querying a new filter cutoff value for a specified instrument.</extracomment>
        <translation>Filtro de corte</translation>
    </message>
    <message>
        <source>Tag Text</source>
        <extracomment>Label shown in the input capture dialog for querying text content for a new tag.</extracomment>
        <translation>Texto de Tag</translation>
    </message>
    <message>
        <source>Unable to export song</source>
        <extracomment>Shown in a dialog on export failure.</extracomment>
        <translation>Não foi possível exportar a canção</translation>
    </message>
    <message>
        <source>Id</source>
        <extracomment>Shown in table headers when referring to an instrument&apos;s id.</extracomment>
        <translation>Id</translation>
    </message>
    <message>
        <source>Type</source>
        <extracomment>Shown in table headers when referring to an instrument&apos;s type (as part * of a Drumkit Map .h2map).</extracomment>
        <translation>Tipo</translation>
    </message>
    <message>
        <source>Component</source>
        <extracomment>Shown in table headers when referring to a component&apos;s name.</extracomment>
        <translation>Componente</translation>
    </message>
    <message>
        <source>Sample</source>
        <extracomment>Shown in table headers when referring to a sample&apos;s name.</extracomment>
        <translation>Amostra</translation>
    </message>
    <message>
        <source>License</source>
        <extracomment>Shown in table headers when referring to a license of an object.</extracomment>
        <translation>Lincença</translation>
    </message>
    <message>
        <source>Add</source>
        <extracomment>Names an action in a drop down or pop up menu. (with no further text)</extracomment>
        <translation>Adicionar</translation>
    </message>
    <message>
        <source>Delete</source>
        <extracomment>Names an action in a drop down or pop up menu. (with no further text)</extracomment>
        <translation>Remover</translation>
    </message>
    <message>
        <source>Rename</source>
        <extracomment>Names an action in a drop down or pop up menu. (with no further text)</extracomment>
        <translation>Renomear</translation>
    </message>
    <message>
        <source>Load</source>
        <extracomment>Names an action in a drop down or pop up menu. (with no further text)</extracomment>
        <translation>Carregar</translation>
    </message>
    <message>
        <source>Export</source>
        <extracomment>Names an action in a drop down or pop up menu. (with no further text)</extracomment>
        <translation>Exportar</translation>
    </message>
    <message>
        <source>Properties</source>
        <extracomment>Names an action in a drop down or pop up menu. (with no further text)</extracomment>
        <translation>Propriedades</translation>
    </message>
    <message>
        <source>Duplicate</source>
        <extracomment>Names an action in a drop down or pop up menu. (with no further text)</extracomment>
        <translation>Duplicar</translation>
    </message>
    <message>
        <source>Import</source>
        <extracomment>Names an action in a drop down or pop up menu. (with no further text)</extracomment>
        <translation>Importar</translation>
    </message>
    <message>
        <source>Online Import</source>
        <extracomment>Names an action in a drop down or pop up menu. (with no further text)</extracomment>
        <translation>Importar online</translation>
    </message>
    <message>
        <source>Edit Drumkit Properties of Current Song</source>
        <translation>Editar propriedades do drumkit da canção atual</translation>
    </message>
    <message>
        <source>This action can not be undone!</source>
        <translation>Essa ação não pode ser desfeita!</translation>
    </message>
    <message>
        <source>File could not be found!</source>
        <translation>Arquivo não pode ser encontrado!</translation>
    </message>
    <message>
        <source>Unable to export drumkit</source>
        <translation>Não foi possível exportar o drumkit</translation>
    </message>
    <message>
        <source>Unable to save playlist</source>
        <translation type="unfinished"></translation>
    </message>
    <message>
        <source>modified</source>
        <extracomment>Shown e.g. as suffix in a window title in case an underlying file was * modified</extracomment>
        <translation>modificado</translation>
    </message>
    <message>
        <source>Do you want to save the changes?</source>
        <translation>Deseja salvar as mudanças?</translation>
    </message>
    <message>
        <source>Use &apos;Save as&apos; to enable autosave.</source>
        <translation type="unfinished"></translation>
    </message>
    <message>
        <source>File not found</source>
        <extracomment>Shorter version of missing file warning. E.g. used as a prefix for the * song path in the Playlist editor.</extracomment>
        <translation>Arquivo não encontrado</translation>
    </message>
    <message>
        <source>&amp;Undo</source>
        <extracomment>Used both as name for the undo menu in the main and playlist menu bar as * well as for the undo action itself. Mind the &amp; symbol. The character * right after it will be used as default shortcut (Alt + character) for * this action. You can place it somewhere else or even just drop it. But * please mind possible conflicts (double assignments) with other * shortcuts.</extracomment>
        <translation>&amp;Desfazer</translation>
    </message>
    <message>
        <source>&amp;Redo</source>
        <extracomment>Used name for the redo action in undo menus. Mind the &amp; symbol. The * character right after it will be used as default shortcut (Alt + * character) for this action. You can place it somewhere else or even just * drop it. But please mind possible conflicts (double assignments) with * other shortcuts.</extracomment>
        <translation type="unfinished"></translation>
    </message>
    <message>
        <source>Undo &amp;History</source>
        <extracomment>Used name for the action in undo menus opening a context menu showing * the particular undo history. Mind the &amp; symbol. The character right * after it will be used as default shortcut (Alt + character) for this * action. You can place it somewhere else or even just drop it. But please * mind possible conflicts (double assignments) with other shortcuts.</extracomment>
        <translation type="unfinished"></translation>
    </message>
    <message>
        <source>Undo history</source>
        <extracomment>Window title of the dialog showing the undo history.</extracomment>
        <translation>Desfazer histórico</translation>
    </message>
</context>
<context>
    <name>ComponentMixerLine</name>
    <message>
        <source>Mute</source>
        <translation>Mudo</translation>
    </message>
    <message>
        <source>Solo</source>
        <translation>Solo</translation>
    </message>
    <message>
        <source>Component name</source>
        <translation>Nome do componente</translation>
    </message>
    <message>
        <source>Volume</source>
        <translation>Volume</translation>
    </message>
    <message>
        <source>Peak</source>
        <translation>Pico</translation>
    </message>
    <message>
        <source>Set volume [%1] of component</source>
        <translation>Define volume [%1] do componente</translation>
    </message>
</context>
<context>
    <name>Director</name>
    <message>
        <source>Director</source>
        <translation>Diretor</translation>
    </message>
</context>
<context>
    <name>Director_UI</name>
    <message>
        <source>Dialog</source>
        <translation>Diálogo</translation>
    </message>
</context>
<context>
    <name>Download</name>
    <message>
        <source>Importing item failed: %1</source>
        <translation>Falha ao importar um item: %1</translation>
    </message>
</context>
<context>
    <name>DownloadWidget</name>
    <message>
        <source>(%1/%2 KiB) - ETA %3</source>
        <translation>(%1/%2 KiB) - ETA %3</translation>
    </message>
</context>
<context>
    <name>DrumPatternEditor</name>
    <message>
        <source>Cannot paste multi-pattern selection</source>
        <translation>Não é possível colar seleção de multi-padrão</translation>
    </message>
</context>
<context>
    <name>Drumkit</name>
    <message>
        <source>New Drumkit</source>
        <extracomment>Name assigned to a fresh Drumkit created via the Main Menu &gt; Drumkit &gt; * New.</extracomment>
        <translation>Novo Drumkit</translation>
    </message>
    <message>
        <source>Main</source>
        <extracomment>Name assigned to a DrumkitComponent of a fresh kit created via the Main * Menu &gt; Drumkit &gt; New.</extracomment>
        <translation>Principal</translation>
    </message>
    <message>
        <source>New Instrument</source>
        <extracomment>Name assigned to an Instrument created either as part of a fresh kit * created via the Main Menu &gt; Drumkit &gt; New or via the &quot;Add Instrument&quot; * action.</extracomment>
        <translation>Novo Instrumento</translation>
    </message>
</context>
<context>
    <name>DrumkitExportDialog</name>
    <message>
        <source>&amp;Export</source>
        <translation>&amp;Exportar</translation>
    </message>
    <message>
        <source>Export Drumkit</source>
        <translation>Exportar Drumkit</translation>
    </message>
    <message>
        <source>invalid drumkit</source>
        <translation>drumkit inválido</translation>
    </message>
    <message>
        <source>The file [%1] does already exist and will be overwritten.</source>
        <translation>O arquivo [%1] existe e será sobrescrito.</translation>
    </message>
    <message>
        <source>Drumkit exported to</source>
        <translation>Drumkit exportado para</translation>
    </message>
    <message>
        <source>Directory</source>
        <translation>Diretório</translation>
    </message>
    <message>
        <source>All</source>
        <translation>Todos</translation>
    </message>
</context>
<context>
    <name>DrumkitExportDialog_UI</name>
    <message>
        <source>Export</source>
        <translation>Exportar</translation>
    </message>
    <message>
        <source>Cancel</source>
        <translation>Cancelar</translation>
    </message>
    <message>
        <source>Path</source>
        <translation>Caminho</translation>
    </message>
    <message>
        <source>Browse...</source>
        <translation>Procurar...</translation>
    </message>
    <message>
        <source>Version</source>
        <translation>Versão</translation>
    </message>
    <message>
        <source>0.9.7 and higher</source>
        <translation>0.9.7 e mais recente</translation>
    </message>
    <message>
        <source>0.9.6 and lower</source>
        <translation>0.9.6 e mais antiga</translation>
    </message>
    <message>
        <source>Component</source>
        <translation>Component</translation>
    </message>
</context>
<context>
    <name>DrumkitOpenDialog</name>
    <message>
        <source>Open Sound Library</source>
        <translation>Abrir Biblioteca de Som</translation>
    </message>
</context>
<context>
    <name>DrumkitPropertiesDialog_UI</name>
    <message>
        <source>General</source>
        <translation>Geral</translation>
    </message>
    <message>
        <source>Information</source>
        <translation>Informação</translation>
    </message>
    <message>
        <source>Image License</source>
        <translation>Licença da imagem</translation>
    </message>
    <message>
        <source>Browse</source>
        <translation>Procurar</translation>
    </message>
    <message>
        <source>Drumkit License</source>
        <translation>Licença do drumkit</translation>
    </message>
    <message>
        <source>Author</source>
        <translation>Autor</translation>
    </message>
    <message>
        <source>Name</source>
        <translation>Nome</translation>
    </message>
    <message>
        <source>Image</source>
        <translation>Imagem</translation>
    </message>
    <message>
        <source>Mapping</source>
        <translation>Mapeamento</translation>
    </message>
    <message>
        <source>Licenses</source>
        <translation>Licenças</translation>
    </message>
    <message>
        <source>Save </source>
        <translation>Salvar </translation>
    </message>
    <message>
        <source>Cancel</source>
        <translation>Cancelar</translation>
    </message>
</context>
<context>
    <name>ExportMidiDialog</name>
    <message>
        <source>Export midi</source>
        <translation>Exportar MIDI</translation>
    </message>
    <message>
        <source>SMF1 single: export all instruments to a single track</source>
        <translation>SMF1 single: exportar todos instrumentos para uma única faixa</translation>
    </message>
    <message>
        <source>SMF1 multi: export each instrument to separate track</source>
        <translation>SMF1 multi: exportar cada instrumento para uma faixa separada</translation>
    </message>
    <message>
        <source>SMF0: export all events to one track</source>
        <translation>SMF0: exportar todos os eventos para uma única faixa</translation>
    </message>
    <message>
        <source>Midi file (*%1)</source>
        <translation>Arquivo MIDI (*%1)</translation>
    </message>
    <message>
        <source>Export MIDI file</source>
        <translation>Exportar aquivo MIDI</translation>
    </message>
    <message>
        <source>Directory %1 does not exist</source>
        <translation>Diretório %1 não existe</translation>
    </message>
    <message>
        <source>The file %1 exists.
Overwrite the existing file?</source>
        <translation>O arquivo %1 já existe.
Sobrescrever o arquivo existente?</translation>
    </message>
</context>
<context>
    <name>ExportMidiDialog_UI</name>
    <message>
        <source>Dialog</source>
        <translation>Diálogo</translation>
    </message>
    <message>
        <source>Filename</source>
        <translation>Nome do arquivo</translation>
    </message>
    <message>
        <source>&amp;Browse...</source>
        <translation>&amp;Navegar...</translation>
    </message>
    <message>
        <source>Alt+B</source>
        <translation>Alt+B</translation>
    </message>
    <message>
        <source>Modus:</source>
        <translation>Modo:</translation>
    </message>
    <message>
        <source>&amp;Export</source>
        <translation>&amp;Exportar</translation>
    </message>
    <message>
        <source>Alt+E</source>
        <translation>Alt+E</translation>
    </message>
    <message>
        <source>&amp;Close</source>
        <translation>&amp;Fechar</translation>
    </message>
    <message>
        <source>Alt+C</source>
        <translation>Alt+C</translation>
    </message>
</context>
<context>
    <name>ExportSongDialog</name>
    <message>
        <source>Export song</source>
        <translation>Exportar música</translation>
    </message>
    <message>
        <source>The file %1 exists.
Overwrite the existing file?</source>
        <translation>O arquivo %1 já existe.
Sobrescrever o arquivo existente?</translation>
    </message>
    <message>
        <source>Export to a single track</source>
        <translation>Exportar para uma única faixa</translation>
    </message>
    <message>
        <source>Both</source>
        <translation>Ambos</translation>
    </message>
    <message>
        <source>Export to separate tracks</source>
        <translation>Exportar para faixas separadas</translation>
    </message>
    <message>
        <source>Directory %1 does not exist</source>
        <translation>Diretório %1 não existe</translation>
    </message>
    <message>
        <source>No sample in the current song uses Rubberband</source>
        <translation>Nenhuma amostra na canção atual usa Rubberband</translation>
    </message>
    <message>
        <source>Your song uses samples of the following license:</source>
        <translation>Sua canção usa amostras da seguinte licença:</translation>
    </message>
    <message>
        <source>Be sure you satisfy all license conditions and give the required attribution.</source>
        <translation>Certifique-se que você satisfaz todas as condições da licença e dê as atribuições necessárias.</translation>
    </message>
</context>
<context>
    <name>ExportSongDialog_UI</name>
    <message>
        <source>&amp;Export</source>
        <translation>&amp;Exportar</translation>
    </message>
    <message>
        <source>&amp;Browse...</source>
        <translation>&amp;Navegar...</translation>
    </message>
    <message>
        <source>&amp;Close</source>
        <translation>&amp;Fechar</translation>
    </message>
    <message>
        <source>Alt+C</source>
        <translation>Alt+C</translation>
    </message>
    <message>
        <source>Alt+E</source>
        <translation>Alt+E</translation>
    </message>
    <message>
        <source>Alt+B</source>
        <translation>Alt+B</translation>
    </message>
    <message>
        <source>Samplerate in Hz:</source>
        <translation>Taxa de amostragem em Hz</translation>
    </message>
    <message>
        <source>22050</source>
        <translation>22050</translation>
    </message>
    <message>
        <source>44100</source>
        <translation>44100</translation>
    </message>
    <message>
        <source>48000</source>
        <translation>48000</translation>
    </message>
    <message>
        <source>96000</source>
        <translation>96000</translation>
    </message>
    <message>
        <source>192000</source>
        <translation>192000</translation>
    </message>
    <message>
        <source>SampleDepth in Bit:</source>
        <translation>Profundidade da amostra em Bit:</translation>
    </message>
    <message>
        <source>8</source>
        <translation>8</translation>
    </message>
    <message>
        <source>16</source>
        <translation>16</translation>
    </message>
    <message>
        <source>24</source>
        <translation>24</translation>
    </message>
    <message>
        <source>32</source>
        <translation>32</translation>
    </message>
    <message>
        <source>Templates: </source>
        <translation>Modelos: </translation>
    </message>
    <message>
        <source>WAV in CD quality  &quot;44,1kHz, 16 bit PCM&quot;</source>
        <translation>WAV em qualidade de CD  &quot;44,1kHz, 16 bit PCM&quot;</translation>
    </message>
    <message>
        <source>WAV in ADAT quality &quot;48 kHz, 16 bit PCM&quot;</source>
        <translation>WAV em qualidade ADAT &quot;48 kHz, 16 bit PCM&quot;</translation>
    </message>
    <message>
        <source>WAV in better quality &quot;48 kHz, 24 bit PCM&quot;</source>
        <translation>WAV em melhor qualidade &quot;48 kHz, 24 bit PCM&quot;</translation>
    </message>
    <message>
        <source>WAV LOFI &quot;22.05kHz, 8 bit PCM </source>
        <translation>WAV em baixa fidelidade &quot;22.05kHz, 8 bit PCM </translation>
    </message>
    <message>
        <source>WAV best Mixdown quality &quot;96 kHz, 32 bit PCM&quot;</source>
        <translation>WAV em melhor qualidade para Mixagem &quot;96 kHz, 32 bit PCM&quot;</translation>
    </message>
    <message>
        <source>AIFF in CD quality &quot;41 kHz, 16 bit PCM&quot;</source>
        <translation>AIFF em qualidade de CD &quot;41 kHz, 16 bit PCM&quot;</translation>
    </message>
    <message>
        <source>AIFF in ADAT quality &quot;48 kHz, 16 bit PCM&quot;</source>
        <translation>AIFF em qualidade ADAT &quot;48 kHz, 16 bit PCM&quot;</translation>
    </message>
    <message>
        <source>AIFF in better quality &quot;48 kHz, 24 bit PCM&quot;</source>
        <translation>AIFF em melhor qualidade &quot;48 kHz, 24 bit PCM&quot;</translation>
    </message>
    <message>
        <source>FLAC lossless compressor in good quality &quot;48 kHz&quot;</source>
        <translation>FLAC compressão sem perdas em boa qualidade &quot;48 kHz&quot;</translation>
    </message>
    <message>
        <source>OGG Vorbis loosely compressed in good quality &quot;VBR&quot;</source>
        <translation>OGG Vorbis pouco comprimido em boa qualidade &quot;VBR&quot;</translation>
    </message>
    <message>
        <source>Interpolation: </source>
        <translation>Interpolação: </translation>
    </message>
    <message>
        <source>Linear</source>
        <translation>Linear</translation>
    </message>
    <message>
        <source>Cosine</source>
        <translation>Cossena</translation>
    </message>
    <message>
        <source>Third</source>
        <translation>Terceira</translation>
    </message>
    <message>
        <source>Cubic</source>
        <translation>Cubica</translation>
    </message>
    <message>
        <source>Hermite</source>
        <translation>Hermite</translation>
    </message>
    <message>
        <source>Enable tempo changing</source>
        <translation>Ativar mudança de tempo</translation>
    </message>
    <message>
        <source>TimeLine BPM</source>
        <translation>Linha do tempo BPM</translation>
    </message>
    <message>
        <source>88200</source>
        <translation>88200</translation>
    </message>
    <message>
        <source>Enable use of rubberband&apos;s batch processor</source>
        <translation>Ativar o uso de processador Rubberband em lote</translation>
    </message>
    <message>
        <source>Rubberband Batch</source>
        <translation>Lote Rubberband</translation>
    </message>
    <message>
        <source>Dialog</source>
        <translation>Diálogo</translation>
    </message>
    <message>
        <source>Export directory:</source>
        <translation>Exportar diretório:</translation>
    </message>
    <message>
        <source>Modus:</source>
        <translation>Modo:</translation>
    </message>
    <message>
        <source>Choose type of interpolation method</source>
        <translation>Escolha tipo de método de interpolação</translation>
    </message>
</context>
<context>
    <name>FilesystemInfoForm</name>
    <message>
        <source>Filesystem information</source>
        <translation>Informação de sistema de arquivos</translation>
    </message>
    <message>
        <source>Open</source>
        <translation>Abrir</translation>
    </message>
    <message>
        <source>Temporary directory</source>
        <translation>Diretório temporário</translation>
    </message>
    <message>
        <source>System data directory</source>
        <translation>Diretório de dados do sistema</translation>
    </message>
    <message>
        <source>User data directory</source>
        <translation>Diretório de dados do usuário</translation>
    </message>
    <message>
        <source>Filesystem is not writable!</source>
        <translation>Não é possível escrever no Sistema de Arquivo!</translation>
    </message>
    <message>
        <source>User data folder is not writable!</source>
        <translation>Não é possível escrever na Pasta de Dados do Usuário!</translation>
    </message>
</context>
<context>
    <name>H2Core::DrumkitPropertiesDialog</name>
    <message>
        <source>Edit Drumkit Properties</source>
        <translation>Editar Propriedades de Drumkit</translation>
    </message>
    <message>
        <source>Altering the name of a drumkit would result in the creation of a new one. To do so, use &apos;Duplicate&apos; instead.</source>
        <translation>Alterar o nome do drumkit resultaria na criação de um novo. Se quiser fazer isso, use &apos;Duplicar&apos;.</translation>
    </message>
    <message>
        <source>Create New Drumkit</source>
        <translation>Criar Novo Drumkit</translation>
    </message>
    <message>
        <source>Open Image</source>
        <translation>Abrir imagem</translation>
    </message>
    <message>
        <source>Image Files (*.png *.jpg *.jpeg)</source>
        <translation>Arquivos de Imagem (*.png *.jpg *.jpeg)</translation>
    </message>
    <message>
        <source>Specified drumkit License String does not comply with the license selected in the combo box.</source>
        <translation>A licença do drumkit não cumpre a licença selecionada.</translation>
    </message>
    <message>
        <source>Specified image License String does not comply with the license selected in the combo box.</source>
        <translation>A imagem especificada de Texto de Licença não cumpre com a licença na caixa de combo.</translation>
    </message>
    <message>
        <source>The name of the drumkit must not be left empty</source>
        <translation>O nome do drumkit não pode ser vazio</translation>
    </message>
    <message>
        <source>Delete previous drumkit image</source>
        <translation>Deletar imagem do drumkit anterior</translation>
    </message>
    <message>
        <source>Saving of this drumkit failed.</source>
        <translation>Erro ao salvar este drumkit.</translation>
    </message>
    <message>
        <source>The current drumkit is read-only. Please use &apos;Duplicate&apos; to move a copy into user space.</source>
        <translation>O drumkit atual é apenas leitura. Por favor use &apos;Duplicar&apos; para mover a cópia para o espaço do usuário.</translation>
    </message>
    <message>
        <source>Save a copy of the current drumkit to the Sound Library</source>
        <translation>Salvar uma copia do drumkit atual para a Biblioteca de Sons</translation>
    </message>
    <message>
        <source>Overwrite existing drumkit stored in</source>
        <translation>Sobrescrever drunkit existente salvo em</translation>
    </message>
    <message>
        <source>Unable to load pixmap</source>
        <translation>Não foi possível carregar pixmap</translation>
    </message>
    <message>
        <source>Save a copy of the current drumkit to NSM session folder</source>
        <translation>Salva uma cópia do drumkit atual para a pasta de sessão NSM</translation>
    </message>
</context>
<context>
    <name>H2Core::SongEditorPanelBpmWidget</name>
    <message>
        <source>Please enter a number within the range of </source>
        <translation>Por favor selecione um número no intervalo de</translation>
    </message>
    <message>
        <source>Edit Tempo Marker</source>
        <translation>Editar Marcador de Andamento</translation>
    </message>
    <message>
        <source>Create New Tempo Marker</source>
        <translation>Criar Novo Marcador de Andamento</translation>
    </message>
    <message>
        <source>Alter tempo of selected tempo marker</source>
        <translation>Alterar andamento do marcador de andamento selecionado</translation>
    </message>
    <message>
        <source>Set tempo of new tempo marker</source>
        <translation>Definir andamento do novo marcador de andamento</translation>
    </message>
    <message>
        <source>Move tempo marker to different column</source>
        <translation>Mover macardor de andamento para uma coluna diferente</translation>
    </message>
    <message>
        <source>Set column of new tempo marker</source>
        <translation>Definir coluna do novo marcador de andamento</translation>
    </message>
    <message>
        <source>There is already a tempo marker present at this Column. Please use left-click to edit it instead.</source>
        <translation>Já existe um marcador de andamento nesate Coluna. Por favor use o botão esquerdo do mouse para editá-lo.</translation>
    </message>
</context>
<context>
    <name>H2Core::SongEditorPanelTagWidget</name>
    <message>
        <source>Tag</source>
        <translation>Etiquetar</translation>
    </message>
    <message>
        <source>Edit tags</source>
        <translation type="unfinished"></translation>
    </message>
</context>
<context>
    <name>HydrogenApp</name>
    <message>
        <source>Song Editor</source>
        <translation>Editor de música</translation>
    </message>
    <message>
        <source>Instrument + Pattern</source>
        <translation>Instrumento + Padrão</translation>
    </message>
    <message>
        <source>Mixer</source>
        <translation>Mixer</translation>
    </message>
    <message>
        <source>Error loading song.</source>
        <translation>Erro ao carregar música.</translation>
    </message>
    <message>
        <source>Preferences saved.</source>
        <translation>Preferências salvas.</translation>
    </message>
    <message>
        <source>Preferences loaded.</source>
        <translation>Preferências carregadas.</translation>
    </message>
    <message>
<<<<<<< HEAD
        <source>Song is read-only.
Use &apos;Save as&apos; to enable autosave.</source>
		<translation>Canção é somente leitura.
Use &apos;Salvar como&apos; para ativar o salvamento automático.</translation>
    </message>
    <message>
=======
>>>>>>> ea454d32
        <source>Input Midi Note</source>
        <translation>Entrada de Nota MIDI</translation>
    </message>
    <message>
        <source>There are unsaved changes.</source>
        <translation>Existem mudanças não salvas</translation>
    </message>
    <message>
        <source>Do you want to recover them?</source>
        <translation>Você deseja recuperá-las?</translation>
    </message>
    <message>
        <source>Drumkit [%1] loaded from [%2]</source>
        <translation>Drumkit [%1] carregado de [%2]</translation>
    </message>
    <message>
        <source>Song saved as: </source>
        <translation>Canção salva como:</translation>
    </message>
    <message>
        <source>Error loading playlist.</source>
        <translation type="unfinished"></translation>
    </message>
    <message>
        <source>Song is read-only.</source>
        <translation type="unfinished"></translation>
    </message>
    <message>
        <source>Playlist is read-only.</source>
        <translation type="unfinished"></translation>
    </message>
    <message>
        <source>Some sample licenses deviate from the one assigned to the overall drumkit [%1] and will be overwritten. Are you sure?</source>
        <translation>Algumas licenças de amostras diferem da licença escolhida para o drumkit [%1] e serão sobrescritas. Você tem certeza?</translation>
    </message>
    <message>
        <source>The current &lt;b&gt;Song&lt;/b&gt; contains unsaved changes.</source>
        <extracomment>The symbols `&lt;b&gt;` and `&lt;/b&gt;` correspond to HTML code printing the enclosed `Song` in bold letters. Please do not alter them but translate the enclosed `Song` instead.</extracomment>
        <translation type="unfinished"></translation>
    </message>
    <message>
        <source>The current &lt;b&gt;Playlist&lt;/b&gt; contains unsaved changes.</source>
        <extracomment>The symbols `&lt;b&gt;` and `&lt;/b&gt;` correspond to HTML code printing the enclosed `Playlist` in bold letters. Please do not alter them but translate the enclosed `Playlist` instead.</extracomment>
        <translation type="unfinished"></translation>
    </message>
    <message>
        <source>Playlist: Set song No. %1</source>
        <translation>Lista de Reprodução: Definir música Nº %1</translation>
    </message>
    <message>
        <source>New Song</source>
        <extracomment>Object containing unsaved changes.</extracomment>
        <translation type="unfinished"></translation>
    </message>
    <message>
        <source>New Playlist</source>
        <extracomment>Object containing unsaved changes.</extracomment>
        <translation type="unfinished"></translation>
    </message>
</context>
<context>
    <name>InputCaptureDialog</name>
    <message>
        <source>InputCaptureDialog</source>
        <translation>InputCaptureDialog</translation>
    </message>
</context>
<context>
    <name>InstrumentEditor</name>
    <message>
        <source>Show instrument properties</source>
        <translation>Exibir propriedades do instrumento</translation>
    </message>
    <message>
        <source>Show layers properties</source>
        <translation>Exibir propriedades das camadas</translation>
    </message>
    <message>
        <source>Random pitch factor</source>
        <translation>Tom aleatório</translation>
    </message>
    <message>
        <source>Filter Cutoff</source>
        <translation>Filtro de corte</translation>
    </message>
    <message>
        <source>Filter resonance</source>
        <translation>Filtro de ressonância</translation>
    </message>
    <message>
        <source>Layer gain</source>
        <translation>Ganho na camada</translation>
    </message>
    <message>
        <source>New instrument name</source>
        <translation>Novo nome para o instrumento</translation>
    </message>
    <message>
        <source>Instrument gain</source>
        <translation>Ganho do instrumento</translation>
    </message>
    <message>
        <source>Layer pitch (Coarse)</source>
        <translation>Tom da camada (Grosseiro)</translation>
    </message>
    <message>
        <source>Layer pitch (Fine)</source>
        <translation>Tom da camada (Fino)</translation>
    </message>
    <message>
        <source>New component name</source>
        <translation>Novo nome do componente</translation>
    </message>
    <message>
        <source>Component name</source>
        <translation>Nome do componente</translation>
    </message>
    <message>
        <source>Midi out channel</source>
        <translation>Canal de saída MIDI</translation>
    </message>
    <message>
        <source>Midi out note</source>
        <translation>Nota de saída MIDI</translation>
    </message>
    <message>
        <source>Component volume</source>
        <translation>Volume do componente</translation>
    </message>
    <message>
        <source>Don&apos;t change the layers&apos; gain based on velocity</source>
        <translation>Não mude o ganho das camadas baseado em velocidade</translation>
    </message>
    <message>
        <source>Pitch offset (Coarse)</source>
        <translation>Compensação de tom (Grosso)</translation>
    </message>
    <message>
        <source>Pitch offset (Fine)</source>
        <translation>Compensação de tom (Fino)</translation>
    </message>
    <message>
        <source>Stop the current playing instrument-note before trigger the next note sample</source>
        <translation>Pare de tocar a nota do instrumento atual antes de iniciar a próxima nota de amostra</translation>
    </message>
    <message>
        <source>Select selection algorithm</source>
        <translation>Selecionar algoritmo de seleção</translation>
    </message>
    <message>
        <source>Length of Attack phase.

Value</source>
		<translation>Tamanho da fase de Ataque.

Valor</translation>
    </message>
    <message>
        <source>Length of Decay phase.

Value</source>
		<translation>Tamanho da fase de Decaímento.

Valor</translation>
    </message>
    <message>
        <source>Sample volume in Sustain phase.

Value</source>
		<translation>Volume da amostra na fase de Sustentação.

Valor</translation>
    </message>
    <message>
        <source>Length of Release phase.

Value</source>
		<translation>Tamanho da fase de Repouso (Release).

Valor</translation>
    </message>
    <message>
        <source>First in Velocity</source>
        <extracomment>Sample selection algorithm available in the instrument editor</extracomment>
        <translation>Primeiro em Velocidade</translation>
    </message>
    <message>
        <source>Round Robin</source>
        <extracomment>Sample selection algorithm available in the instrument editor</extracomment>
        <translation>Round Robin</translation>
    </message>
    <message>
        <source>Random</source>
        <extracomment>Sample selection algorithm available in the instrument editor</extracomment>
        <translation>Aleatório</translation>
    </message>
</context>
<context>
    <name>InstrumentLine</name>
    <message>
        <source>Delete instrument</source>
        <translation>Deletar instrumento</translation>
    </message>
    <message>
        <source>Fill notes ...</source>
        <translation>Preencher notas ...</translation>
    </message>
    <message>
        <source>Fill all notes</source>
        <translation>Preencher todas as notas</translation>
    </message>
    <message>
        <source>Fill 1/2 notes</source>
        <translation>Preencha uma nota em 2</translation>
    </message>
    <message>
        <source>Fill 1/3 notes</source>
        <translation>Preencha uma nota em 3</translation>
    </message>
    <message>
        <source>Fill 1/4 notes</source>
        <translation>Preencha uma nota em 4</translation>
    </message>
    <message>
        <source>Fill 1/6 notes</source>
        <translation>Preencha uma nota em 6</translation>
    </message>
    <message>
        <source>Fill 1/8 notes</source>
        <translation>Preencha uma nota em 8</translation>
    </message>
    <message>
        <source>Mute instrument</source>
        <extracomment>Text displayed on the button for muting an instrument. Its size is designed for a single character.</extracomment>
        <translation>Silenciar instrumento</translation>
    </message>
    <message>
        <source>Solo</source>
        <extracomment>Text displayed on the button for soloing an instrument. Its size is designed for a single character.</extracomment>
        <translation>Solo</translation>
    </message>
    <message>
        <source>Rename instrument</source>
        <translation>Renomear instrumento</translation>
    </message>
    <message>
        <source>New instrument name</source>
        <translation>Novo nome para o instrumento</translation>
    </message>
    <message>
        <source>Fill 1/12 notes</source>
        <translation>Preencha uma nota em 12</translation>
    </message>
    <message>
        <source>Fill 1/16 notes</source>
        <translation>Preencha uma nota em 16</translation>
    </message>
    <message>
        <source>Some samples for this instrument failed to load.</source>
        <translation>Não foi possível carregar algumas amostras para esse instrumento.</translation>
    </message>
    <message>
        <source>Delete notes</source>
        <translation>Deletar notas</translation>
    </message>
    <message>
        <source>Select notes</source>
        <translation>Selecionar notas</translation>
    </message>
    <message>
        <source>Edit all patterns</source>
        <translation>Editar todos os padrões</translation>
    </message>
    <message>
        <source>Cut notes</source>
        <translation>Cortar notas</translation>
    </message>
    <message>
        <source>Copy notes</source>
        <translation>Copiar notas</translation>
    </message>
    <message>
        <source>Paste notes</source>
        <translation>Colar notas</translation>
    </message>
    <message>
        <source>Instrument</source>
        <translation>Instrumento</translation>
    </message>
    <message>
        <source>One or more samples for this instrument failed to load. This may be because the songfile uses an older default drumkit. This might be fixed by opening a new drumkit.</source>
        <translation>Uma ou mais amostras para esse instrumento não puderam ser carregadas. Isso pode ocorrer porque o arquivo da canção usa um drumkit padrão antigo e pode ser corrigido ao abrir um novo drumkit.</translation>
    </message>
    <message>
        <source>Delete all notes on %1</source>
        <translation>Deletar todas as notas em %1</translation>
    </message>
    <message>
        <source>Add instrument</source>
        <translation>Adicionar instrumento</translation>
    </message>
    <message>
        <source>imported from</source>
        <extracomment>Shown in a tooltop and indicating the drumkit (to the right of this * string) an instrument (to the left of this string) is loaded * from.</extracomment>
        <translation>importado de</translation>
    </message>
</context>
<context>
    <name>InstrumentRack</name>
    <message>
        <source>Show Instrument editor</source>
        <translation>Exibir editor de instrumento</translation>
    </message>
    <message>
        <source>Show sound library</source>
        <translation>Exibir biblioteca de som</translation>
    </message>
</context>
<context>
    <name>LadspaFXMixerLine</name>
    <message>
        <source>Edit FX parameters</source>
        <translation>Editar parâmetros de efeitos</translation>
    </message>
    <message>
        <source>Effect return</source>
        <translation>Retorno de feito</translation>
    </message>
    <message>
        <source>FX bypass</source>
        <translation>Bypass de efeito</translation>
    </message>
    <message>
        <source>Ladspa FX name</source>
        <translation>Nome do efeito LADSPA</translation>
    </message>
</context>
<context>
    <name>LadspaFXProperties</name>
    <message>
        <source>Select FX</source>
        <translation>Selecionar efeito</translation>
    </message>
    <message>
        <source>Activate</source>
        <translation>Ativar</translation>
    </message>
    <message>
        <source>[%1] LADSPA FX Properties</source>
        <translation>[%1] Propriedades de efeito LADSPA</translation>
    </message>
    <message>
        <source>Deactivate</source>
        <translation>Desativar</translation>
    </message>
    <message>
        <source>LADSPA FX %1 Properties</source>
        <translation>Propriedades efeito LADSPA %1</translation>
    </message>
    <message>
        <source>No plugin</source>
        <translation>Sem plugin</translation>
    </message>
    <message>
        <source>Remove FX</source>
        <translation>Remover efeito</translation>
    </message>
    <message>
        <source>Input control param. value</source>
        <translation>Valor parâmetro controle entrada</translation>
    </message>
    <message>
        <source>Output control param. value</source>
        <translation>Valor parâmetro controle saída</translation>
    </message>
</context>
<context>
    <name>LadspaFXSelector</name>
    <message>
        <source>Select LADSPA FX</source>
        <translation>Selecionar efeito LADSPA</translation>
    </message>
    <message>
        <source>Groups</source>
        <translation>Grupos</translation>
    </message>
    <message>
        <source>Stereo</source>
        <translation>Estéreo</translation>
    </message>
    <message>
        <source>Not supported</source>
        <translation>Não suportado</translation>
    </message>
    <message>
        <source>Mono</source>
        <translation>Mono</translation>
    </message>
    <message>
        <source>Recently Used</source>
        <translation>Utilizado Recentemente</translation>
    </message>
    <message>
        <source>Alphabetic List</source>
        <translation>Lista Alfabética</translation>
    </message>
    <message>
        <source>Categorized</source>
        <translation>Categorizado</translation>
    </message>
</context>
<context>
    <name>LadspaFXSelector_UI</name>
    <message>
        <source>### fx label</source>
        <translation>selo ### etiqueta de efeito</translation>
    </message>
    <message>
        <source>### fx type</source>
        <translation>### tipo de efeito</translation>
    </message>
    <message>
        <source>&amp;Cancel</source>
        <translation>&amp;Cancelar</translation>
    </message>
    <message>
        <source>&amp;OK</source>
        <translation>&amp;OK</translation>
    </message>
    <message>
        <source>Form1</source>
        <translation>Forma1</translation>
    </message>
    <message>
        <source>Alt+C</source>
        <translation>Alt+C</translation>
    </message>
    <message>
        <source>Alt+O</source>
        <translation>Alt+O</translation>
    </message>
    <message>
        <source>### fx ID</source>
        <translation>### ID de efeito</translation>
    </message>
    <message>
        <source>1</source>
        <translation>1</translation>
    </message>
    <message>
        <source>&lt;!DOCTYPE HTML PUBLIC &quot;-//W3C//DTD HTML 4.0//EN&quot; &quot;http://www.w3.org/TR/REC-html40/strict.dtd&quot;&gt;
&lt;html&gt;&lt;head&gt;&lt;meta name=&quot;qrichtext&quot; content=&quot;1&quot; /&gt;&lt;style type=&quot;text/css&quot;&gt;
p, li { white-space: pre-wrap; }
&lt;/style&gt;&lt;/head&gt;&lt;body style=&quot; font-family:&apos;DejaVu Sans&apos;; font-size:12pt; font-weight:400; font-style:normal;&quot;&gt;
&lt;p style=&quot; margin-top:0px; margin-bottom:0px; margin-left:0px; margin-right:0px; -qt-block-indent:0; text-indent:0px;&quot;&gt;&lt;span style=&quot; font-weight:600;&quot;&gt;Name:&lt;/span&gt;&lt;/p&gt;&lt;/body&gt;&lt;/html&gt;</source>
        <translation>&lt;!DOCTYPE HTML PUBLIC &quot;-//W3C//DTD HTML 4.0//EN&quot; &quot;http://www.w3.org/TR/REC-html40/strict.dtd&quot;&gt;
&lt;html&gt;&lt;head&gt;&lt;meta name=&quot;qrichtext&quot; content=&quot;1&quot; /&gt;&lt;style type=&quot;text/css&quot;&gt;
p, li { white-space: pre-wrap; }
&lt;/style&gt;&lt;/head&gt;&lt;body style=&quot; font-family:&apos;DejaVu Sans&apos;; font-size:12pt; font-weight:400; font-style:normal;&quot;&gt;
&lt;p style=&quot; margin-top:0px; margin-bottom:0px; margin-left:0px; margin-right:0px; -qt-block-indent:0; text-indent:0px;&quot;&gt;&lt;span style=&quot; font-weight:600;&quot;&gt;Name:&lt;/span&gt;&lt;/p&gt;&lt;/body&gt;&lt;/html&gt;</translation>
    </message>
    <message>
        <source>### fx name
1</source>
        <translation>### nome de efeito</translation>
    </message>
    <message>
        <source>&lt;!DOCTYPE HTML PUBLIC &quot;-//W3C//DTD HTML 4.0//EN&quot; &quot;http://www.w3.org/TR/REC-html40/strict.dtd&quot;&gt;
&lt;html&gt;&lt;head&gt;&lt;meta name=&quot;qrichtext&quot; content=&quot;1&quot; /&gt;&lt;style type=&quot;text/css&quot;&gt;
p, li { white-space: pre-wrap; }
&lt;/style&gt;&lt;/head&gt;&lt;body style=&quot; font-family:&apos;DejaVu Sans&apos;; font-size:12pt; font-weight:400; font-style:normal;&quot;&gt;
&lt;p style=&quot; margin-top:0px; margin-bottom:0px; margin-left:0px; margin-right:0px; -qt-block-indent:0; text-indent:0px;&quot;&gt;&lt;span style=&quot; font-weight:600;&quot;&gt;Label:&lt;/span&gt;&lt;/p&gt;&lt;/body&gt;&lt;/html&gt;</source>
        <translation>&lt;!DOCTYPE HTML PUBLIC &quot;-//W3C//DTD HTML 4.0//EN&quot; &quot;http://www.w3.org/TR/REC-html40/strict.dtd&quot;&gt;
&lt;html&gt;&lt;head&gt;&lt;meta name=&quot;qrichtext&quot; content=&quot;1&quot; /&gt;&lt;style type=&quot;text/css&quot;&gt;
p, li { white-space: pre-wrap; }
&lt;/style&gt;&lt;/head&gt;&lt;body style=&quot; font-family:&apos;DejaVu Sans&apos;; font-size:12pt; font-weight:400; font-style:normal;&quot;&gt;
&lt;p style=&quot; margin-top:0px; margin-bottom:0px; margin-left:0px; margin-right:0px; -qt-block-indent:0; text-indent:0px;&quot;&gt;&lt;span style=&quot; font-weight:600;&quot;&gt;Label:&lt;/span&gt;&lt;/p&gt;&lt;/body&gt;&lt;/html&gt;</translation>
    </message>
    <message>
        <source>&lt;!DOCTYPE HTML PUBLIC &quot;-//W3C//DTD HTML 4.0//EN&quot; &quot;http://www.w3.org/TR/REC-html40/strict.dtd&quot;&gt;
&lt;html&gt;&lt;head&gt;&lt;meta name=&quot;qrichtext&quot; content=&quot;1&quot; /&gt;&lt;style type=&quot;text/css&quot;&gt;
p, li { white-space: pre-wrap; }
&lt;/style&gt;&lt;/head&gt;&lt;body style=&quot; font-family:&apos;DejaVu Sans&apos;; font-size:12pt; font-weight:400; font-style:normal;&quot;&gt;
&lt;p style=&quot; margin-top:0px; margin-bottom:0px; margin-left:0px; margin-right:0px; -qt-block-indent:0; text-indent:0px;&quot;&gt;&lt;span style=&quot; font-weight:600;&quot;&gt;Type:&lt;/span&gt;&lt;/p&gt;&lt;/body&gt;&lt;/html&gt;</source>
        <translation>&lt;!DOCTYPE HTML PUBLIC &quot;-//W3C//DTD HTML 4.0//EN&quot; &quot;http://www.w3.org/TR/REC-html40/strict.dtd&quot;&gt;
&lt;html&gt;&lt;head&gt;&lt;meta name=&quot;qrichtext&quot; content=&quot;1&quot; /&gt;&lt;style type=&quot;text/css&quot;&gt;
p, li { white-space: pre-wrap; }
&lt;/style&gt;&lt;/head&gt;&lt;body style=&quot; font-family:&apos;DejaVu Sans&apos;; font-size:12pt; font-weight:400; font-style:normal;&quot;&gt;
&lt;p style=&quot; margin-top:0px; margin-bottom:0px; margin-left:0px; margin-right:0px; -qt-block-indent:0; text-indent:0px;&quot;&gt;&lt;span style=&quot; font-weight:600;&quot;&gt;Type:&lt;/span&gt;&lt;/p&gt;&lt;/body&gt;&lt;/html&gt;</translation>
    </message>
    <message>
        <source>&lt;!DOCTYPE HTML PUBLIC &quot;-//W3C//DTD HTML 4.0//EN&quot; &quot;http://www.w3.org/TR/REC-html40/strict.dtd&quot;&gt;
&lt;html&gt;&lt;head&gt;&lt;meta name=&quot;qrichtext&quot; content=&quot;1&quot; /&gt;&lt;style type=&quot;text/css&quot;&gt;
p, li { white-space: pre-wrap; }
&lt;/style&gt;&lt;/head&gt;&lt;body style=&quot; font-family:&apos;DejaVu Sans&apos;; font-size:12pt; font-weight:400; font-style:normal;&quot;&gt;
&lt;p style=&quot; margin-top:0px; margin-bottom:0px; margin-left:0px; margin-right:0px; -qt-block-indent:0; text-indent:0px;&quot;&gt;&lt;span style=&quot; font-weight:600;&quot;&gt;ID:&lt;/span&gt;&lt;/p&gt;&lt;/body&gt;&lt;/html&gt;</source>
        <translation>&lt;!DOCTYPE HTML PUBLIC &quot;-//W3C//DTD HTML 4.0//EN&quot; &quot;http://www.w3.org/TR/REC-html40/strict.dtd&quot;&gt;
&lt;html&gt;&lt;head&gt;&lt;meta name=&quot;qrichtext&quot; content=&quot;1&quot; /&gt;&lt;style type=&quot;text/css&quot;&gt;
p, li { white-space: pre-wrap; }
&lt;/style&gt;&lt;/head&gt;&lt;body style=&quot; font-family:&apos;DejaVu Sans&apos;; font-size:12pt; font-weight:400; font-style:normal;&quot;&gt;
&lt;p style=&quot; margin-top:0px; margin-bottom:0px; margin-left:0px; margin-right:0px; -qt-block-indent:0; text-indent:0px;&quot;&gt;&lt;span style=&quot; font-weight:600;&quot;&gt;ID:&lt;/span&gt;&lt;/p&gt;&lt;/body&gt;&lt;/html&gt;</translation>
    </message>
    <message>
        <source>&lt;!DOCTYPE HTML PUBLIC &quot;-//W3C//DTD HTML 4.0//EN&quot; &quot;http://www.w3.org/TR/REC-html40/strict.dtd&quot;&gt;
&lt;html&gt;&lt;head&gt;&lt;meta name=&quot;qrichtext&quot; content=&quot;1&quot; /&gt;&lt;style type=&quot;text/css&quot;&gt;
p, li { white-space: pre-wrap; }
&lt;/style&gt;&lt;/head&gt;&lt;body style=&quot; font-family:&apos;DejaVu Sans&apos;; font-size:12pt; font-weight:400; font-style:normal;&quot;&gt;
&lt;p style=&quot; margin-top:0px; margin-bottom:0px; margin-left:0px; margin-right:0px; -qt-block-indent:0; text-indent:0px;&quot;&gt;&lt;span style=&quot; font-weight:600;&quot;&gt;Maker:&lt;/span&gt;&lt;/p&gt;&lt;/body&gt;&lt;/html&gt;</source>
        <translation>&lt;!DOCTYPE HTML PUBLIC &quot;-//W3C//DTD HTML 4.0//EN&quot; &quot;http://www.w3.org/TR/REC-html40/strict.dtd&quot;&gt;
&lt;html&gt;&lt;head&gt;&lt;meta name=&quot;qrichtext&quot; content=&quot;1&quot; /&gt;&lt;style type=&quot;text/css&quot;&gt;
p, li { white-space: pre-wrap; }
&lt;/style&gt;&lt;/head&gt;&lt;body style=&quot; font-family:&apos;DejaVu Sans&apos;; font-size:12pt; font-weight:400; font-style:normal;&quot;&gt;
&lt;p style=&quot; margin-top:0px; margin-bottom:0px; margin-left:0px; margin-right:0px; -qt-block-indent:0; text-indent:0px;&quot;&gt;&lt;span style=&quot; font-weight:600;&quot;&gt;Maker:&lt;/span&gt;&lt;/p&gt;&lt;/body&gt;&lt;/html&gt;</translation>
    </message>
    <message>
        <source>### FX maker
1
2</source>
        <translation>### produtor de efeitos
1
2</translation>
    </message>
    <message>
        <source>&lt;!DOCTYPE HTML PUBLIC &quot;-//W3C//DTD HTML 4.0//EN&quot; &quot;http://www.w3.org/TR/REC-html40/strict.dtd&quot;&gt;
&lt;html&gt;&lt;head&gt;&lt;meta name=&quot;qrichtext&quot; content=&quot;1&quot; /&gt;&lt;style type=&quot;text/css&quot;&gt;
p, li { white-space: pre-wrap; }
&lt;/style&gt;&lt;/head&gt;&lt;body style=&quot; font-family:&apos;DejaVu Sans&apos;; font-size:12pt; font-weight:400; font-style:normal;&quot;&gt;
&lt;p style=&quot; margin-top:0px; margin-bottom:0px; margin-left:0px; margin-right:0px; -qt-block-indent:0; text-indent:0px;&quot;&gt;&lt;span style=&quot; font-weight:600;&quot;&gt;Copyright:&lt;/span&gt;&lt;/p&gt;&lt;/body&gt;&lt;/html&gt;</source>
        <translation>&lt;!DOCTYPE HTML PUBLIC &quot;-//W3C//DTD HTML 4.0//EN&quot; &quot;http://www.w3.org/TR/REC-html40/strict.dtd&quot;&gt;
&lt;html&gt;&lt;head&gt;&lt;meta name=&quot;qrichtext&quot; content=&quot;1&quot; /&gt;&lt;style type=&quot;text/css&quot;&gt;
p, li { white-space: pre-wrap; }
&lt;/style&gt;&lt;/head&gt;&lt;body style=&quot; font-family:&apos;DejaVu Sans&apos;; font-size:12pt; font-weight:400; font-style:normal;&quot;&gt;
&lt;p style=&quot; margin-top:0px; margin-bottom:0px; margin-left:0px; margin-right:0px; -qt-block-indent:0; text-indent:0px;&quot;&gt;&lt;span style=&quot; font-weight:600;&quot;&gt;Copyright:&lt;/span&gt;&lt;/p&gt;&lt;/body&gt;&lt;/html&gt;</translation>
    </message>
    <message>
        <source>### copyright
1
2
3</source>
        <translation>### direitos
1
2
3</translation>
    </message>
</context>
<context>
    <name>LayerPreview</name>
    <message>
        <source>Dec. = %1
MIDI = %2</source>
        <translation>Dec. = %1
MIDI = %2</translation>
    </message>
</context>
<context>
    <name>MainForm</name>
    <message>
        <source>Hydrogen Ready.</source>
        <translation>Hydrogen Pronto.</translation>
    </message>
    <message>
        <source>&amp;Save</source>
        <translation>&amp;Salvar</translation>
    </message>
    <message>
        <source>Save song</source>
        <translation>Salvar canção</translation>
    </message>
    <message>
        <source>Open song</source>
        <translation>Abrir música</translation>
    </message>
    <message>
        <source>&amp;New</source>
        <translation>&amp;Novo</translation>
    </message>
    <message>
        <source>&amp;Open</source>
        <translation>&amp;Abrir</translation>
    </message>
    <message>
        <source>Open &amp;Demo</source>
        <translation>Abrir &amp;Demo</translation>
    </message>
    <message>
        <source>&amp;Preferences</source>
        <translation>&amp;Preferências</translation>
    </message>
    <message>
        <source>&amp;Quit</source>
        <translation>&amp;Sair</translation>
    </message>
    <message>
        <source>&amp;About</source>
        <translation>&amp;Sobre</translation>
    </message>
    <message>
        <source>Unknown audio driver</source>
        <translation>Driver de áudio desconhecido</translation>
    </message>
    <message>
        <source>Error starting audio driver</source>
        <translation>Erro ao iniciar driver de áudio</translation>
    </message>
    <message>
        <source>Jack driver: server shutdown</source>
        <translation>Driver Jack: servidor finalizado</translation>
    </message>
    <message>
        <source>Jack driver: cannot activate client</source>
        <translation>Driver Jack: não foi possvel ativar cliente</translation>
    </message>
    <message>
        <source>Jack driver: cannot connect output port</source>
        <translation>Driver Jack: não foi possvel conectar na porta de saída</translation>
    </message>
    <message>
        <source>Jack driver: error in port register</source>
        <translation>Driver Jack: Erro no registro da porta</translation>
    </message>
    <message>
        <source>De&amp;bug</source>
        <translation>De&amp;purar</translation>
    </message>
    <message>
        <source>&amp;Mixer</source>
        <translation>&amp;Mixer</translation>
    </message>
    <message>
        <source>&amp;Instrument Rack</source>
        <translation>&amp;Rack de instrumentos</translation>
    </message>
    <message>
        <source>&amp;Info</source>
        <translation>&amp;Info</translation>
    </message>
    <message>
        <source>Unknown error %1</source>
        <translation>Erro desconhecido %1</translation>
    </message>
    <message>
        <source>You&apos;re using a development version of Hydrogen, please help us reporting bugs or suggestions in the hydrogen-devel mailing list.&lt;br&gt;&lt;br&gt;Thank you!</source>
        <translation>Você está usando uma versão em desenvolvimento do Hydrogen, por favor nos ajude reportando bugs ou sugestões na lista de e-mail de desenvolvedores.&lt;br&gt;&lt;br&gt; Obrigado!</translation>
    </message>
    <message>
        <source>Could not save song.</source>
        <translation>Não foi possível salvar a música.</translation>
    </message>
    <message>
        <source>Open &amp;Pattern</source>
        <translation>Abrir &amp;Padrão</translation>
    </message>
    <message>
        <source>Save Pattern as ...</source>
        <translation>Salvar padrão como ...</translation>
    </message>
    <message>
        <source>Pattern saved.</source>
        <translation>Padrão salvo.</translation>
    </message>
    <message>
        <source>Open Pattern</source>
        <translation>Abrir Padrão</translation>
    </message>
    <message>
        <source></source>
        <comment>Info|About</comment>
        <translation>Info|Sobre</translation>
    </message>
    <message>
        <source>Playlist: Song No. %1</source>
        <translation>Lista de reprodução: Música Nº %1</translation>
    </message>
    <message>
        <source>Could not export pattern.</source>
        <translation>Não foi possível exportar padrão.</translation>
    </message>
    <message>
        <source>LilyPond file (*.ly)</source>
        <translation>Arquivo LilyPond (*.ly)</translation>
    </message>
    <message>
        <source>Export LilyPond file</source>
        <translation>Exportar arquivo LilyPond</translation>
    </message>
    <message>
        <source>Pro&amp;ject</source>
        <translation>Pro&amp;jeto</translation>
    </message>
    <message>
        <source>&amp;View</source>
        <translation>&amp;Visualizar</translation>
    </message>
    <message>
        <source>&amp;Options</source>
        <translation>&amp;Opções</translation>
    </message>
    <message>
        <source>MIDI setup advice</source>
        <translation>Recomendação de configuração MIDI</translation>
    </message>
    <message>
        <source>MIDI out notes are not configured for this drumkit, so exporting this song to MIDI file may fail. Would you like Hydrogen to automatically fix this by assigning default values?</source>
        <translation>Notas de saída MIDI não estão configuradas para este drumkit, portanto, a exportação desta música para o arquivo MIDI pode falhar. Você gostaria que o Hydrogen corrigisse automaticamente isso atribuindo valores padrão?</translation>
    </message>
    <message>
        <source>Set default values</source>
        <translation>Definir valores padrão</translation>
    </message>
    <message>
        <source>Replace With &amp;New Song</source>
        <extracomment>When Hydrogen is under session management the path the song is stored to can not be changed by the user. This option allows to replace the current song with an empty one.</extracomment>
        <translation>Substituir por &amp;Nova Canção</translation>
    </message>
    <message>
        <source>Imp&amp;ort Into Session</source>
        <extracomment>When Hydrogen is under session management the path the song is stored to can not be changed by the user. This option allows to replace the current song with one chosen by the user via a file browser widget.</extracomment>
        <translation>Importar para a Sessão</translation>
    </message>
    <message>
        <source>Import &amp;Recent Into Session</source>
        <extracomment>When Hydrogen is under session management the path the song is stored to can not be changed by the user. This option allows to replace the current song with one chosen recently used by the user.</extracomment>
        <translation>Importar Recente para a Sessão</translation>
    </message>
    <message>
        <source>Export From Session &amp;As...</source>
        <extracomment>When Hydrogen is under session management the path the song is stored to can not be changed by the user. This option allows the user store the current song in a .h2song anywhere on her system. The filepath of the current song won&apos;t be altered.</extracomment>
        <translation>Exportar da Sessão</translation>
    </message>
    <message>
        <source>Open &amp;Recent</source>
        <translation>Abrir Recente</translation>
    </message>
    <message>
        <source>Save &amp;As...</source>
        <translation>Salvar Como...</translation>
    </message>
    <message>
        <source>E&amp;xport Pattern As...</source>
        <translation>Exportar Padrão Como...</translation>
    </message>
    <message>
        <source>Export &amp;MIDI File</source>
		<translation>Exportar &amp;Arquivo MIDI</translation>
    </message>
    <message>
        <source>&amp;Export Song</source>
		<translation>&amp;Exportar Canção</translation>
    </message>
    <message>
        <source>Export &amp;LilyPond File</source>
		<translation>Exportar &amp;Arquivo LilyPond</translation>
    </message>
    <message>
<<<<<<< HEAD
        <source>&amp;Redo</source>
		<translation>&amp;Refazer</translation>
    </message>
    <message>
        <source>Undo &amp;History</source>
		<translation>Desfazer &amp;História</translation>
    </message>
    <message>
=======
>>>>>>> ea454d32
        <source>&amp;Properties</source>
		<translation>&amp;Propriedades</translation>
    </message>
    <message>
        <source>&amp;Export</source>
        <translation>&amp;Exportar</translation>
    </message>
    <message>
        <source>&amp;Import</source>
		<translation>&amp;Importar</translation>
    </message>
    <message>
        <source>On&amp;line Import</source>
        <translation>Importar Online</translation>
    </message>
    <message>
        <source>Add &amp;Instrument</source>
        <translation>Adicionar Instrumento</translation>
    </message>
    <message>
        <source>Add &amp;Component</source>
        <translation>Adicionar Componente</translation>
    </message>
    <message>
        <source>Play&amp;list Editor</source>
        <translation>Editor de Playlist</translation>
    </message>
    <message>
        <source>&amp;Director</source>
		<translation>&amp;Diretor</translation>
    </message>
    <message>
        <source>&amp;Automation Path</source>
        <translation>&amp;Caminho de Automação</translation>
    </message>
    <message>
        <source>&amp;Timeline</source>
        <translation>&amp;Linha do Tempo</translation>
    </message>
    <message>
        <source>&amp;Playback Track</source>
        <translation>&amp;Faixa de Playback</translation>
    </message>
    <message>
        <source>&amp;Full screen</source>
        <translation>&amp;Tela cheia</translation>
    </message>
    <message>
        <source>Input &amp;Mode</source>
        <translation>Modo de entrada</translation>
    </message>
    <message>
        <source>&amp;Instrument</source>
        <translation>&amp;Instrumento</translation>
    </message>
    <message>
        <source>&amp;Drumkit</source>
        <translation>&amp;Drumkit</translation>
    </message>
    <message>
        <source>Show &amp;Audio Engine Info</source>
        <translation>Mostrar &amp;Informação de Engine de Áudio</translation>
    </message>
    <message>
        <source>Show &amp;Filesystem Info</source>
        <translation>Mostrar &amp;Informação de Sistema de Arquivos</translation>
    </message>
    <message>
        <source>&amp;Log Level</source>
        <translation>&amp;Level de Log</translation>
    </message>
    <message>
        <source>&amp;None</source>
        <translation>&amp;None</translation>
    </message>
    <message>
        <source>&amp;Error</source>
        <translation>&amp;Erro</translation>
    </message>
    <message>
        <source>&amp;Warning</source>
        <translation>&amp;Aviso</translation>
    </message>
    <message>
        <source>&amp;Debug</source>
        <translation>&amp;Depuração</translation>
    </message>
    <message>
        <source>&amp;Open Log File</source>
        <translation>&amp;Abrir Arquivo de Log</translation>
    </message>
    <message>
        <source>&amp;Print Objects</source>
        <translation>&amp;Imprimir Objetos</translation>
    </message>
    <message>
        <source>I&amp;nfo</source>
        <translation>&amp;Info</translation>
    </message>
    <message>
        <source>User &amp;Manual</source>
        <translation>Manual &amp;do Usuário</translation>
    </message>
    <message>
        <source>&amp;Report Bug</source>
        <translation>&amp;Reportar Bug</translation>
    </message>
    <message>
        <source>&amp;Donate</source>
        <translation>&amp;Doar</translation>
    </message>
    <message>
        <source>Hydrogen is an open source project which is developed by multiple people in their spare time. By making a donation you can say &apos;thank you&apos; to the involved persons.</source>
        <translation>Hydrogen é um projeto open source que é desenvolvido por múltiplas pessoas em seus tempos livres. Ao fazer uma doação você pode dizer &apos;obrigada(o)&apos; às pessoas envolvidas.</translation>
    </message>
    <message>
        <source>&amp;Donate!</source>
        <translation>&amp;Doe!</translation>
    </message>
    <message>
        <source>Export song from Session</source>
        <translation>Exportar canção da Sessão</translation>
    </message>
    <message>
        <source>Song exported as: </source>
        <translation>Canção exportada como:</translation>
    </message>
    <message>
        <source>Song saved as: </source>
        <translation>Canção salva como:</translation>
    </message>
    <message>
        <source>Some samples used by this song failed to load. If you save the song now these missing samples will be removed from the song entirely.
Are you sure you want to save?</source>
		<translation>Algumas amostras usadas nessa canção não foram carregadas. Se você salvar essa canção agora, as amostras faltantes serão removidas da canção.
Você tem certeza que quer salvar?</translation>
    </message>
    <message>
        <source>Import song into Session</source>
        <translation>Importar canção para a Sessão</translation>
    </message>
    <message>
        <source>Song drumkit samples</source>
        <translation>Amostras do drumkit da canção</translation>
    </message>
    <message>
        <source>Some samples used in this song could not be loaded. This may be because it uses an older default drumkit. This might be fixed by opening a new drumkit.</source>
        <translation>Algumas amostras não puderam ser carregadas. Isso pode ter ocorrido porque um drumkit antigo é usado como padrão. Para corrigir, abra um drumkit novo.</translation>
    </message>
    <message>
        <source>Open drumkit</source>
        <translation>Abrir drumkit</translation>
    </message>
    <message>
        <source>Could not write to temporary directory %1.</source>
        <translation>Não é possível escrever no diretório temporário %1.</translation>
    </message>
    <message>
        <source>
The LilyPond export is an experimental feature.
It should work like a charm provided that you use the GMRockKit, and that you do not use triplet.
		</source>
		<translation>
A exportação para LilyPond é uma feature experimental.
Deveria funcionar corretamente dado que você usou o GMRockKit e que você não está usando tercinas.
		</translation>
    </message>
    <message>
        <source>Jack driver: cannot disconnect client</source>
        <translation>Jack driver: não é possível desconectar o cliente</translation>
    </message>
    <message>
        <source>OSC Server: Cannot connect to given port, using port %1 instead</source>
        <translation>Servidor OSC: Não é possível conectar à porta dada, usando porta %1.</translation>
    </message>
    <message>
        <source>Song Properties</source>
        <translation>Propriedades da Canção</translation>
    </message>
    <message>
        <source>Replace current song with empty one?</source>
        <translation>Substituir canção atual com uma canção vazia?</translation>
    </message>
    <message>
        <source>You won&apos;t be able to undo this action after saving the new song! Please export the current song from the session first in order to keep it.</source>
        <translation>Você não será capaz de desfazer essa ação após salvar a nova canção! Por favor, exporte a canção atual da sessão primeiro para mantê-la.</translation>
    </message>
    <message>
        <source>Song saved into</source>
        <translation>Canção salva em</translation>
    </message>
    <message>
        <source>No pattern selected.</source>
        <translation>Nenhum padrão selecionado.</translation>
    </message>
    <message>
        <source>Open Demo Song</source>
        <translation>Abrir Canção Demo</translation>
    </message>
    <message>
        <source>Import Demo Song into Session</source>
        <translation>Importar Canção Demo na Sessão</translation>
    </message>
    <message>
        <source>Playback track couldn&apos;t be read</source>
        <translation>Não foi possível ler a faixa de playback</translation>
    </message>
    <message>
        <source>Import &amp;Demo Into Session</source>
        <translation>Importar &amp;Demo na Sessão</translation>
    </message>
    <message>
        <source>Drum&amp;kit</source>
        <translation>Drum&amp;kit</translation>
    </message>
    <message>
        <source>Import drumkit</source>
        <translation>Importar drumkit</translation>
    </message>
    <message>
        <source>Drumkit imported in %1</source>
        <translation>Drumkit importado em %1</translation>
    </message>
    <message>
        <source>An error occurred importing the SoundLibrary.</source>
        <translation>Ocorreu um erro ao importar Biblioteca de Som.</translation>
    </message>
    <message>
        <source>Replace the drumkit of the current song with an empty one?</source>
        <translation>Substituir o drumkit da canção atual com um vazio?</translation>
    </message>
    <message>
        <source>&amp;Save To Sound Library</source>
        <translation>&amp;Salvar para Biblioteca de Canções</translation>
    </message>
    <message>
        <source>Save &amp;To Session</source>
        <translation>Salvar &amp;Para Sessão</translation>
    </message>
</context>
<context>
    <name>MasterMixerLine</name>
    <message>
        <source>Set master volume [%1]</source>
        <translation>Ajustar volume principal [%1]</translation>
    </message>
    <message>
        <source>Humanize time</source>
        <translation>Humanizar tempo</translation>
    </message>
    <message>
        <source>Humanize velocity</source>
        <translation>Humanizar velocidade</translation>
    </message>
    <message>
        <source>Set swing factor [%1]</source>
        <translation>Ajustar o fator de swing [%1]</translation>
    </message>
    <message>
        <source>Master volume</source>
        <translation>Volume principal</translation>
    </message>
    <message>
        <source>Peak</source>
        <translation>Pico</translation>
    </message>
    <message>
        <source>16th-note Swing</source>
        <translation>Swing semicolcheia</translation>
    </message>
    <message>
        <source>Set humanize time param [%1]</source>
        <translation>Definir parâmetro humanização de tempo [%1]</translation>
    </message>
    <message>
        <source>Set humanize vel. param [%1]</source>
        <translation>Definir param velocidade da humanização [%1]</translation>
    </message>
</context>
<context>
    <name>MidiTable</name>
    <message>
        <source>Action</source>
        <translation>Ação</translation>
    </message>
    <message>
        <source>press button to record midi event</source>
        <translation>pressione o botão para gravar evento MIDI</translation>
    </message>
    <message>
        <source>Incoming Event</source>
        <translation>Evento de entrada</translation>
    </message>
    <message>
        <source>Para. 1</source>
        <translation>Parâm. 1</translation>
    </message>
    <message>
        <source>Para. 2</source>
        <translation>Parâm. 2</translation>
    </message>
    <message>
        <source>Para. 3</source>
        <translation>Parâm. 3</translation>
    </message>
    <message>
        <source>E. Para.</source>
        <translation>Parâm. Entrada</translation>
    </message>
</context>
<context>
    <name>Mixer</name>
    <message>
        <source>Show FX panel</source>
        <translation>Exibir painel de efeitos</translation>
    </message>
    <message>
        <source>Show instrument peaks</source>
        <translation>Mostrar picos dos instrumentos</translation>
    </message>
    <message>
        <source>Show instrument peaks = On</source>
        <translation>Mostrar picos dos instrumentos = Lig.</translation>
    </message>
    <message>
        <source>Show instrument peaks = Off</source>
        <translation>Mostrar picos dos instrumentos = Des.</translation>
    </message>
    <message>
        <source>LADSPA effects are not available in this version of Hydrogen.</source>
        <translation>Efeitos LADSPA não estão disponíveis nesta versão do Hydrogen.</translation>
    </message>
    <message>
        <source>Mixer</source>
        <translation>Mixer</translation>
    </message>
    <message>
        <source>Mixer Settings</source>
        <translation>Configurações de Mixer</translation>
    </message>
    <message>
        <source>Set FX %1 level [%2] of instrument</source>
        <translation>Definir nível %1 FX [%2] de instrumento</translation>
    </message>
    <message>
        <source>Set volume [%1] of FX</source>
        <translation>Definir volume [%1] do FX</translation>
    </message>
</context>
<context>
    <name>MixerLine</name>
    <message>
        <source>Play sample</source>
        <translation>Executar amostra</translation>
    </message>
    <message>
        <source>Mute</source>
        <translation>Mudo</translation>
    </message>
    <message>
        <source>Solo</source>
        <translation>Solo</translation>
    </message>
    <message>
        <source>Pan</source>
        <translation>Pan</translation>
    </message>
    <message>
        <source>FX %1 send</source>
        <translation>FX %1 envio</translation>
    </message>
    <message>
        <source>Volume</source>
        <translation>Volume</translation>
    </message>
    <message>
        <source>Peak</source>
        <translation>Pico</translation>
    </message>
    <message>
        <source>Set volume [%1] of instrument</source>
        <translation>Definir volume [%1] de instrumento</translation>
    </message>
</context>
<context>
    <name>MixerSettingsDialog</name>
    <message>
        <source>Mixer Settings</source>
        <translation>Configurações de Mixer</translation>
    </message>
    <message>
        <source>------ Linear pan parameter ------</source>
        <translation>----- Parâmetro de panorâmico linear -----</translation>
    </message>
    <message>
        <source>Balance Law (0dB)</source>
        <translation>Lei de Balanço (0dB)</translation>
    </message>
    <message>
        <source>Constant Power (-3dB)</source>
        <translation>Potência Constante (-3dB)</translation>
    </message>
    <message>
        <source>Constant Sum (-6dB)</source>
        <translation>Soma Constante (-6dB)</translation>
    </message>
    <message>
        <source>Constant k-Norm (Custom dB compensation)</source>
        <translation>k-Norm Constante (Compensação de dB personalizada)</translation>
    </message>
    <message>
        <source>------ Polar pan parameter ------</source>
        <translation>----- Parâmetro de panorâmico polar -----</translation>
    </message>
    <message>
        <source>------ Ratio pan parameter ------</source>
        <translation type="unfinished"></translation>
    </message>
    <message>
        <source>------ Quadratic pan parameter ------</source>
        <translation type="unfinished"></translation>
    </message>
    <message>
        <source>Relationship between the sound&apos;s apparent image position and the pan knob control</source>
        <translation type="unfinished">Relação entre a posição de imagem auditiva aparente e a posição de controle de panorama</translation>
    </message>
    <message>
        <source>dB Center Compensation rejected</source>
        <translation>Compensação Central dB rejeitada</translation>
    </message>
    <message>
        <source>dB Center Compensation must be less than -0.01</source>
        <translation>Compensação Central dB precisa ser menos que -0.01</translation>
    </message>
</context>
<context>
    <name>MixerSettingsDialog_UI</name>
    <message>
        <source>Select Pan Law:</source>
        <translation type="unfinished"></translation>
    </message>
    <message>
        <source>&amp;Cancel</source>
        <translation>&amp;Cancelar</translation>
    </message>
    <message>
        <source>Alt+C</source>
        <translation>Alt+C</translation>
    </message>
    <message>
        <source>&amp;OK</source>
        <translation>&amp;OK</translation>
    </message>
    <message>
        <source>Alt+O</source>
        <translation>Alt+O</translation>
    </message>
    <message>
        <source>dB SPL Center Compensation</source>
        <translation>dB SPL Compensação Central</translation>
    </message>
</context>
<context>
    <name>NotePropertiesRuler</name>
    <message>
        <source>Select &amp;all</source>
        <translation>Selecionar &amp;tudo</translation>
    </message>
    <message>
        <source>Clear selection</source>
        <translation>Limpar seleção</translation>
    </message>
    <message>
        <source>B</source>
        <translation>B</translation>
    </message>
    <message>
        <source>A#</source>
        <translation>A#</translation>
    </message>
    <message>
        <source>A</source>
        <translation>A</translation>
    </message>
    <message>
        <source>G#</source>
        <translation>G#</translation>
    </message>
    <message>
        <source>G</source>
        <translation>G</translation>
    </message>
    <message>
        <source>F#</source>
        <translation>F#</translation>
    </message>
    <message>
        <source>F</source>
        <translation>F</translation>
    </message>
    <message>
        <source>E</source>
        <translation>E</translation>
    </message>
    <message>
        <source>D#</source>
        <translation>D#</translation>
    </message>
    <message>
        <source>D</source>
        <translation>D</translation>
    </message>
    <message>
        <source>C#</source>
        <translation>C#</translation>
    </message>
    <message>
        <source>C</source>
        <translation>C</translation>
    </message>
    <message>
        <source>Edit [%1] property of [%2] notes</source>
        <translation>Editar propriedade [%1] de notas [%2]</translation>
    </message>
</context>
<context>
    <name>PatternEditor</name>
    <message>
        <source>&amp;Cut</source>
        <translation>&amp;Cortar</translation>
    </message>
    <message>
        <source>&amp;Copy</source>
        <translation>&amp;Copiar</translation>
    </message>
    <message>
        <source>&amp;Paste</source>
        <translation>&amp;Colar</translation>
    </message>
    <message>
        <source>&amp;Delete</source>
        <translation>&amp;Deletar</translation>
    </message>
    <message>
        <source>Select &amp;all</source>
        <translation>Selecionar &amp;tudo</translation>
    </message>
    <message>
        <source>Clear selection</source>
        <translation>Limpar seleção</translation>
    </message>
    <message>
        <source>Placing these notes here will overwrite %1 duplicate notes.</source>
        <translation>Posicionar essas notas aqui vai sobrescrever %1 notas duplicadas.</translation>
    </message>
    <message>
        <source>ticks</source>
        <translation>ticks</translation>
    </message>
    <message>
        <source>Set note velocity</source>
        <translation>Definir velocidade da note</translation>
    </message>
    <message>
        <source>Note panned to the right by</source>
        <translation>Nota deslocada para a direita por</translation>
    </message>
    <message>
        <source>Note panned to the left by</source>
        <translation>Nota deslocada para a esquerda por</translation>
    </message>
    <message>
        <source>Note centered</source>
        <translation>Nota centralizada</translation>
    </message>
    <message>
        <source>Leading beat by</source>
        <translation type="unfinished"></translation>
    </message>
    <message>
        <source>Lagging beat by</source>
        <translation type="unfinished"></translation>
    </message>
    <message>
        <source>Note on beat</source>
        <translation>Nota no compasso</translation>
    </message>
    <message>
        <source>Set pitch</source>
        <translation>Definir tom (pitch)</translation>
    </message>
    <message>
        <source>key</source>
        <translation>clave</translation>
    </message>
    <message>
        <source>octave</source>
        <translation>oitava</translation>
    </message>
    <message>
        <source>Set note probability to</source>
        <translation>Defina a probabilidade da nota para</translation>
    </message>
    <message>
        <source>A&amp;lign to grid</source>
        <translation>Alinhar à grade</translation>
    </message>
    <message>
        <source>Randomize velocity</source>
        <translation>Randomizar velocidade</translation>
    </message>
    <message>
        <source>Align notes to grid</source>
        <translation>Alinhar notas à grade</translation>
    </message>
    <message>
        <source>Random velocity</source>
        <translation>Velocidade aleatória</translation>
    </message>
</context>
<context>
    <name>PatternEditorInstrumentList</name>
    <message>
        <source>Unable to insert further instruments. Maximum possible number</source>
        <translation>Impossível adicionar mais instrumentos. Número máximo possível.</translation>
    </message>
</context>
<context>
    <name>PatternEditorPanel</name>
    <message>
        <source>Hear new notes</source>
        <translation>Ouvir novas notas</translation>
    </message>
    <message>
        <source>Quantize keyboard/midi events to grid</source>
        <translation>Quantizar eventos do teclado/midi para grade</translation>
    </message>
    <message>
        <source>Pattern editor - %1</source>
        <translation>Editor de padrões - %1</translation>
    </message>
    <message>
        <source>Hear new notes = On</source>
        <translation>Ouvir novas notas = Lig.</translation>
    </message>
    <message>
        <source>Hear new notes = Off</source>
        <translation>Ouvir novas notas = Des.</translation>
    </message>
    <message>
        <source>Quantize incoming keyboard/midi events = On</source>
        <translation>Quantizar eventos de teclado/MIDI que entram = Lig.</translation>
    </message>
    <message>
        <source>Quantize incoming keyboard/midi events = Off</source>
        <translation>Quantizar eventos de teclado/MIDI que entram = Des.</translation>
    </message>
    <message>
        <source>Zoom in</source>
        <translation>Mais zoom</translation>
    </message>
    <message>
        <source>Zoom out</source>
        <translation>Menos zoom</translation>
    </message>
    <message>
        <source>No pattern selected</source>
        <translation>Nenhum padrão selecionado</translation>
    </message>
    <message>
        <source>Select note properties</source>
        <translation>Selecionar propriedades da nota</translation>
    </message>
    <message>
        <source>Velocity</source>
        <translation>Velocidade</translation>
    </message>
    <message>
        <source>Pan</source>
        <translation>Pan</translation>
    </message>
    <message>
        <source>Lead and Lag</source>
        <translation>Adiantar/atrasar</translation>
    </message>
    <message>
        <source>NoteKey</source>
        <translation>Nota da clave</translation>
    </message>
    <message>
        <source>Show piano roll editor</source>
        <translation>Exibir editor de piano automático</translation>
    </message>
    <message>
        <source>Show drum editor</source>
        <translation>Exibir editor de bateria</translation>
    </message>
    <message>
        <source>Probability</source>
        <translation>Probabilidade</translation>
    </message>
    <message>
        <source>quarter</source>
        <translation>semínima</translation>
    </message>
    <message>
        <source>eighth</source>
        <translation>colcheia</translation>
    </message>
    <message>
        <source>sixteenth</source>
        <translation>semi-colcheia</translation>
    </message>
    <message>
        <source>thirty-second</source>
        <translation>fusa</translation>
    </message>
    <message>
        <source>sixty-fourth</source>
        <translation>semi-fusa</translation>
    </message>
    <message>
        <source>quarter triplet</source>
        <translation type="unfinished"></translation>
    </message>
    <message>
        <source>eighth triplet</source>
        <translation type="unfinished"></translation>
    </message>
    <message>
        <source>sixteenth triplet</source>
        <translation type="unfinished"></translation>
    </message>
    <message>
        <source>thirty-second triplet</source>
        <translation type="unfinished"></translation>
    </message>
    <message>
        <source>off</source>
        <translation>desligado</translation>
    </message>
    <message>
        <source>You can use the &apos;/&apos; inside the pattern size spin boxes to switch back and forth.</source>
		<translation>Você pode usar o &apos;/&apos; dentro dos campos de tamanho do padrão para alternar. </translation>
    </message>
    <message>
        <source>Pattern editor - No pattern selected</source>
        <translation>Editor de padrões - Nenhum padrão selecionado</translation>
    </message>
    <message>
        <source>Drumkit used in the current song</source>
        <translation>Drumkit usado na canção atual</translation>
    </message>
</context>
<context>
    <name>PatternFillDialog</name>
    <message>
        <source>Fill with selected pattern</source>
        <translation>Preencher com padrão selecionado</translation>
    </message>
</context>
<context>
    <name>PatternFillDialog_UI</name>
    <message>
        <source>Cancel</source>
        <translation>Cancelar</translation>
    </message>
    <message>
        <source>Form 1</source>
        <translation>Forma 1</translation>
    </message>
    <message>
        <source>&amp;Fill</source>
        <translation>&amp;Preencher</translation>
    </message>
    <message>
        <source>Alt+F</source>
        <translation>Alt+F</translation>
    </message>
    <message>
        <source>&amp;Clear</source>
        <translation>&amp;Limpar</translation>
    </message>
    <message>
        <source>Alt+C</source>
        <translation>Alt+C</translation>
    </message>
    <message>
        <source>From:</source>
        <translation>De:</translation>
    </message>
    <message>
        <source>To:</source>
        <translation>Para:</translation>
    </message>
    <message>
        <source>OK</source>
        <translation>OK</translation>
    </message>
</context>
<context>
    <name>PatternPropertiesDialog</name>
    <message>
        <source>Pattern properties</source>
        <translation>Propriedades do padrão</translation>
    </message>
</context>
<context>
    <name>PatternPropertiesDialog_UI</name>
    <message>
        <source>&amp;Cancel</source>
        <translation>&amp;Cancelar</translation>
    </message>
    <message>
        <source>Alt+C</source>
        <translation>Alt+C</translation>
    </message>
    <message>
        <source>&amp;OK</source>
        <translation>&amp;OK</translation>
    </message>
    <message>
        <source>Alt+O</source>
        <translation>Alt+O</translation>
    </message>
    <message>
        <source>New Pattern Name</source>
        <translation>Nome do novo padrão</translation>
    </message>
    <message>
        <source>Form1</source>
        <translation>Forma1</translation>
    </message>
    <message>
        <source>Pattern category</source>
        <translation>Categoria do padrão</translation>
    </message>
    <message>
        <source>Pattern description</source>
        <translation>Descrição do padrão</translation>
    </message>
</context>
<context>
    <name>PianoRollEditor</name>
    <message>
        <source>Cannot paste multi-pattern selection</source>
        <translation>Não é possível colar seleção multi-padrão</translation>
    </message>
</context>
<context>
    <name>PlaybackTrackWaveDisplay</name>
    <message>
        <source>No playback track selected</source>
        <translation>Nenhuma faixa de playback selecionada</translation>
    </message>
</context>
<context>
    <name>PlayerControl</name>
    <message>
        <source>Stop</source>
        <translation>Parar</translation>
    </message>
    <message>
        <source>Song Mode</source>
        <translation>Modo música</translation>
    </message>
    <message>
        <source>Pattern Mode</source>
        <translation>Modo padrão</translation>
    </message>
    <message>
        <source>Playing.</source>
        <translation>Executando.</translation>
    </message>
    <message>
        <source>Stopped.</source>
        <translation>Parado.</translation>
    </message>
    <message>
        <source>Song mode selected.</source>
        <translation>Modo música selecionado.</translation>
    </message>
    <message>
        <source>Pattern mode selected.</source>
        <translation>Modo padrão selecionado.</translation>
    </message>
    <message>
        <source>Rewind</source>
        <translation>Rebobinar</translation>
    </message>
    <message>
        <source>Play/ Pause</source>
        <translation>Executar/ Pausar</translation>
    </message>
    <message>
        <source>Fast Forward</source>
        <translation>Avanço rápido</translation>
    </message>
    <message>
        <source>Pause.</source>
        <translation>Pausar.</translation>
    </message>
    <message>
        <source>Loop song</source>
        <translation>Repetir música</translation>
    </message>
    <message>
        <source>Loop song = On</source>
        <translation>Repetir música = Lig.</translation>
    </message>
    <message>
        <source>Loop song = Off</source>
        <translation>Repetir música = Des.</translation>
    </message>
    <message>
        <source>Show mixer</source>
        <translation>Exibir mixer</translation>
    </message>
    <message>
        <source>Show Instrument Rack</source>
        <translation>Exibir Rack de Instrumentos </translation>
    </message>
    <message>
        <source>Set BPM / Set BPM and play</source>
        <translation>Definir BPM / definir BPM e executar</translation>
    </message>
    <message>
        <source> BC Panel on</source>
        <translation>Painel do CB Lig.</translation>
    </message>
    <message>
        <source> BC Panel off</source>
        <translation>Painel do CB Des.</translation>
    </message>
    <message>
        <source> Count BPM and start PLAY</source>
        <translation> Contar BPM e EXECUTAR</translation>
    </message>
    <message>
        <source> Count and set BPM</source>
        <translation>Contar e definir BPM</translation>
    </message>
    <message>
        <source>Record</source>
        <translation>Gravar</translation>
    </message>
    <message>
        <source>Record midi events = On</source>
        <translation>Gravar eventos MIDI = Lig.</translation>
    </message>
    <message>
        <source>Record midi events = Off</source>
        <translation>Gravar eventos MIDI = Des.</translation>
    </message>
    <message>
        <source>Recalculate Rubberband modified samples if bpm will change</source>
        <translation>Recalcular amostras modificadas pelo Rubberband caso o BPM mude</translation>
    </message>
    <message>
        <source>Recalculate all samples using Rubberband ON</source>
        <translation>Recalcular todas as amostras usando Rubberband LIG</translation>
    </message>
    <message>
        <source>Recalculate all samples using Rubberband OFF</source>
        <translation>Recalcular todas as amostras usando Rubberband DES</translation>
    </message>
    <message>
        <source>Switch metronome on/off</source>
        <translation>Metrônomo Lig./Des.</translation>
    </message>
    <message>
        <source>JACK transport on/off</source>
        <extracomment>Using the JACK the audio/midi input and output ports of any number of application can be connected.</extracomment>
		<translation>Transporte JACK Lig./Des.</translation>
    </message>
    <message>
        <source>JACK transport will work only with JACK driver.</source>
        <translation>Transporte JACK funcionará somente com o driver JACK.</translation>
    </message>
    <message>
        <source>JACK transport mode = On</source>
        <translation>Modo transporte JACK = Ligado</translation>
    </message>
    <message>
        <source>JACK transport mode = Off</source>
        <translation>Modo transporte JACK: Desligado</translation>
    </message>
    <message>
        <source>Toggle the BeatCounter Panel</source>
        <translation>Alternar o Painel de BeatCounter</translation>
    </message>
    <message>
        <source>Please deactivate the Timeline first in order to use the BeatCounter</source>
        <translation>Por favor desative a Linha do Tempo primeiro para usar o Contador de Beat</translation>
    </message>
    <message>
        <source>In the presence of an external JACK Timebase master the BeatCounter can not be used</source>
        <translation>Na presença de um JACK Timebase principal externo, o BeatCounter não pode ser usado</translation>
    </message>
    <message>
        <source>Alter the Playback Speed</source>
        <translation>Alterar a Velocidade de Playback</translation>
    </message>
    <message>
        <source>While the Timeline is active this widget is in read-only mode and just displays the tempo set using the current Timeline position</source>
        <translation>Enquanto a Linha do Tempo está ativa, esse widget é somente leitura e apenas mostra o andamento definido usando a posição atual da Linha do Tempo.</translation>
    </message>
    <message>
        <source>In the presence of an external JACK Timebase master this widget just displays the tempo broadcasted by JACK</source>
        <translation>Na presençã de um JACK Timebase principal externo, esse widget apenas mostra o andamento transmitido pelo JACK</translation>
    </message>
    <message>
        <source>JACK-transport will work only with JACK driver.</source>
        <translation>JACK-transport funcionará apenas com o driver de JACK.</translation>
    </message>
    <message>
        <source>A tempo change via MIDI, OSC, BeatCounter, or TapTempo was detected. It will only be used after deactivating the Timeline and left of the first Tempo Marker when activating it again.</source>
        <translation>Uma mudança de andamento via MIDI, OSC, BeatCounter, ou TapTempo foi detectada. Ela será usada apenas depois que a Linha do Tempo for desativada e voltará do primeiro Marcador de Andamento quando ativada novamnete..</translation>
    </message>
    <message>
        <source>A tempo change via MIDI, OSC, BeatCounter, or TapTempo was detected. It will only take effect when deactivating JACK BBT transport or making Hydrogen the Timebase master.</source>
		<translation>Uma mudança de andamento via MIDI, OSC, BeatCounter, ou TapTempo foi detectada. Somente terá efeito quando o transporte JACK BBT for desativado ou ao fazer do Hydrogen o Timebase principal.</translation>
    </message>
    <message>
        <source>JACK Timebase mode</source>
        <translation>Modo JACK Timebase</translation>
    </message>
</context>
<context>
    <name>PlaylistEditor</name>
    <message>
        <source>Load Playlist</source>
        <translation>Carregar Lista de Reprodução</translation>
    </message>
    <message>
        <source>Save Playlist</source>
        <translation>Salvar Lista de Reprodução</translation>
    </message>
    <message>
        <source>Hydrogen Playlist (*.sh)</source>
        <translation>Lista de Reprodução do Hydrogen (*.sh)</translation>
    </message>
    <message>
        <source>Add Script to selected Song</source>
        <translation>Adicionar Script à Música selecionada</translation>
    </message>
    <message>
        <source>No Default Editor Set. Please set your Default Editor
Do not use a console based Editor
Sorry, but this will not work for the moment.</source>
        <translation>Sem Editor Padrão definido. Por favor, defina seu Editor Padrão
Não use um Editor baseado em console
Desculpe, mas isto não funcionará no momento.</translation>
    </message>
    <message>
        <source>Set your Default Editor</source>
        <translation>Definir Editor Padrão</translation>
    </message>
    <message>
        <source>No Script selected!</source>
        <translation>Nenhum Script selecionado!</translation>
    </message>
    <message>
        <source>sort</source>
        <translation>ordenar</translation>
    </message>
    <message>
        <source>New Script</source>
        <translation>Novo Script</translation>
    </message>
    <message>
        <source>Script name or path to the script contains whitespaces.
IMPORTANT
The path to the script and the scriptname must without whitespaces.</source>
        <translation>Nome do script ou caminho do script contém espaços em branco.
IMPORTANTE
O caminho do script e o nome do script devem estar sem espaços em branco.</translation>
    </message>
    <message>
        <source>&amp;Playlist</source>
        <translation>&amp;Lista de reprodução</translation>
    </message>
    <message>
        <source>Add song to Play&amp;list</source>
        <translation>Adicionar música à Lista de Reprodução</translation>
    </message>
    <message>
        <source>Add &amp;current song to Playlist</source>
        <translation>Adicionar música atual à Lista de Reprodução</translation>
    </message>
    <message>
        <source>&amp;Remove selected song from Playlist</source>
        <translation>Remover música selecionada da Lista de Reprodução</translation>
    </message>
    <message>
        <source>&amp;Open Playlist</source>
        <translation>Abrir Lista de Reprodução</translation>
    </message>
    <message>
        <source>&amp;Save Playlist</source>
        <translation>&amp;Salvar Lista de Reprodução</translation>
    </message>
    <message>
        <source>Save Playlist &amp;as</source>
        <translation>Salvar Lista de Reprodução &amp;como</translation>
    </message>
    <message>
        <source>&amp;Scripts</source>
        <translation>&amp;Scripts</translation>
    </message>
    <message>
        <source>&amp;Add Script to selected song</source>
        <translation>&amp;&amp;Adicionar script à música selecionada</translation>
    </message>
    <message>
        <source>&amp;Edit selected Script</source>
        <translation>&amp;Editar Script selecionado</translation>
    </message>
    <message>
        <source>&amp;Remove selected Script</source>
        <translation>&amp;Remover Script selecionado</translation>
    </message>
    <message>
        <source>&amp;Create a new Script</source>
        <translation>&amp;Criar novo Script</translation>
    </message>
    <message>
        <source>Rewind</source>
        <translation>Rebobinar</translation>
    </message>
    <message>
        <source>Play/ Pause/ Load selected song</source>
        <translation>Executar/ Pausar/ Carregar música selecionada</translation>
    </message>
    <message>
        <source>Stop</source>
        <translation>Parar</translation>
    </message>
    <message>
        <source>Fast Forward</source>
        <translation>Avançar rápido</translation>
    </message>
    <message>
        <source>Please save your song first</source>
        <translation>Por favor, salve sua música primeiro</translation>
    </message>
    <message>
        <source>Pause.</source>
        <translation>Pausar.</translation>
    </message>
    <message>
        <source>Playlist Browser</source>
        <translation>Buscador da Lista de Reprodução</translation>
    </message>
    <message>
        <source>&amp;New Playlist</source>
        <translation>&amp;Nova Lista de Reprodução</translation>
    </message>
    <message>
        <source>No valid song selected!</source>
        <translation>Nenhuma música válida selecionada!</translation>
    </message>
    <message>
        <source>Script name or path to the script contains whitespaces.
IMPORTANT
The path to the script and the scriptname must be without whitespaces.</source>
        <translation>Nome do script ou o caminho para o script contém espaços em branco.
IMPORTANTE
O caminho para o script e o nome do script não devem conter espaços em branco.</translation>
    </message>
    <message>
        <source>Add Songs to PlayList</source>
        <translation type="unfinished"></translation>
    </message>
    <message>
        <source>Unable to open playlist</source>
        <translation type="unfinished"></translation>
    </message>
    <message>
        <source>Unable to open selected file with write access</source>
        <translation type="unfinished"></translation>
    </message>
    <message>
        <source>The new file is executable by the owner of the file!</source>
        <translation type="unfinished"></translation>
    </message>
    <message>
        <source>Edit playlist scripts</source>
        <translation type="unfinished"></translation>
    </message>
    <message>
        <source>Edit playlist</source>
        <translation type="unfinished"></translation>
    </message>
</context>
<context>
    <name>PlaylistEditor_UI</name>
    <message>
        <source>PlayList Browser</source>
        <translation>Buscador da Lista de Reprodução</translation>
    </message>
</context>
<context>
    <name>PlaylistTableWidget</name>
    <message>
        <source>Song list</source>
        <translation>Lista de músicas</translation>
    </message>
    <message>
        <source>Script</source>
        <translation>Script</translation>
    </message>
    <message>
        <source>exec Script</source>
        <translation>Executar Script</translation>
    </message>
    <message>
        <source>no Script</source>
        <translation>Sem Script</translation>
    </message>
</context>
<context>
    <name>PreferencesDialog</name>
    <message>
        <source>Preferences</source>
        <translation>Preferências</translation>
    </message>
    <message>
        <source>Please restart hydrogen to enable/disable LASH support</source>
        <translation>Por favor, reinicie o Hydrogen para ativar/desativar o suporte ao LASH</translation>
    </message>
    <message>
        <source>Driver restart required.
 Restart driver?</source>
        <translation>Reinicialização do driver necessária.
 Reiniciar driver?</translation>
    </message>
    <message>
        <source>Automatic</source>
        <translation>Automático</translation>
    </message>
    <message>
        <source>Select your Audio Driver</source>
        <translation>Selecione seu Driver de Áudio</translation>
    </message>
    <message>
        <source>Select your MIDI Driver</source>
        <translation>Selecione seu Driver de MIDI</translation>
    </message>
    <message>
        <source>The select port is unavailable. This instance uses the following temporary port instead:</source>
        <translation>A porta selecionada está indisponível. Essa instância vai usar a seguinte porta:</translation>
    </message>
    <message>
        <source>Hydrogen must be restarted for language change to take effect</source>
        <translation>Hydrogen precisa ser reiniciado para a mudança de linguagem ter efeito</translation>
    </message>
    <message>
        <source>Automatic driver selection</source>
        <translation>Seleção automática de driver</translation>
    </message>
    <message>
        <source>Open Sound System</source>
        <translation>Open Sound System</translation>
    </message>
    <message>
        <source>Simple audio driver [/dev/dsp]</source>
		<translation>Simple audio driver [/dev/dsp]</translation>
    </message>
    <message>
        <source>JACK Audio Connection Kit Driver</source>
        <translation>Driver JACK Audio Connection Kit</translation>
    </message>
    <message>
        <source>Low latency audio driver</source>
        <translation>Driver de áudio de baixa latência</translation>
    </message>
    <message>
        <source>ALSA Driver</source>
        <translation>ALSA Driver</translation>
    </message>
    <message>
        <source>PortAudio Driver</source>
        <translation>Driver PortAudio</translation>
    </message>
    <message>
        <source>CoreAudio Driver</source>
        <translation>Driver CoreAudio</translation>
    </message>
    <message>
        <source>PulseAudio Driver</source>
        <translation>Driver PulseAudio</translation>
    </message>
    <message>
        <source>For changes of the interface layout to take effect Hydrogen must be restarted.</source>
        <translation>Para que as mudanças na interface tenham efeito, é necessário reiniciar o Hydrogen.</translation>
    </message>
    <message>
        <source>Custom</source>
        <translation>Personalizado</translation>
    </message>
    <message>
        <source>General</source>
        <translation>Geral</translation>
    </message>
    <message>
        <source>Window</source>
        <translation>Janela</translation>
    </message>
    <message>
        <source>Window Text</source>
        <translation>Janela de Texto</translation>
    </message>
    <message>
        <source>Base</source>
        <translation>Base</translation>
    </message>
    <message>
        <source>Alternate Base</source>
        <translation>Base Alternada</translation>
    </message>
    <message>
        <source>Text</source>
        <translation>Texto</translation>
    </message>
    <message>
        <source>Button</source>
        <translation>Botão</translation>
    </message>
    <message>
        <source>Button Text</source>
        <translation>Botão de Texto</translation>
    </message>
    <message>
        <source>Light</source>
        <translation>Luz</translation>
    </message>
    <message>
        <source>Mid Light</source>
        <translation>Meia-Luz</translation>
    </message>
    <message>
        <source>Mid</source>
        <translation>Meio</translation>
    </message>
    <message>
        <source>Dark</source>
        <translation>Escuro</translation>
    </message>
    <message>
        <source>Shadow Text</source>
        <translation>Texto Sombreado</translation>
    </message>
    <message>
        <source>Highlight</source>
        <translation>Destaque</translation>
    </message>
    <message>
        <source>Highlight Text</source>
        <translation>Destacar Texto</translation>
    </message>
    <message>
        <source>Selection Highlight</source>
        <translation>Selecão Destacada</translation>
    </message>
    <message>
        <source>Selection Inactive</source>
        <translation>Seleção Inativa</translation>
    </message>
    <message>
        <source>Tool Tip Base</source>
        <translation>Base de Tool Tip</translation>
    </message>
    <message>
        <source>Tool Tip Text</source>
        <translation>Texto de Tool Tip</translation>
    </message>
    <message>
        <source>Widgets</source>
        <translation>Widgets</translation>
    </message>
    <message>
        <source>Widget</source>
        <translation>Widget</translation>
    </message>
    <message>
        <source>Widget Text</source>
        <translation>Texto de Widget</translation>
    </message>
    <message>
        <source>Accent</source>
        <translation>Acento</translation>
    </message>
    <message>
        <source>Accent Text</source>
        <translation type="unfinished">Texto de Acento</translation>
    </message>
    <message>
        <source>Button Red</source>
        <translation>Botão Vermelho</translation>
    </message>
    <message>
        <source>Button Red Text</source>
        <translation>Texto de Botão Vermelho</translation>
    </message>
    <message>
        <source>Spin Box</source>
        <translation type="unfinished"></translation>
    </message>
    <message>
        <source>Spin Box Text</source>
        <translation type="unfinished"></translation>
    </message>
    <message>
        <source>Playhead</source>
        <translation type="unfinished"></translation>
    </message>
    <message>
        <source>Cursor</source>
        <translation>Cursor</translation>
    </message>
    <message>
        <source>Song Editor</source>
        <translation>Editor de música</translation>
    </message>
    <message>
        <source>Background</source>
        <translation>Fundo</translation>
    </message>
    <message>
        <source>Alternate Row</source>
        <translation>Linha Alternada</translation>
    </message>
    <message>
        <source>Selected Row</source>
        <translation>Linha Selecionada</translation>
    </message>
    <message>
        <source>Selected Row Text</source>
        <translation>Texto de Linha Selecionada</translation>
    </message>
    <message>
        <source>Line</source>
        <translation>Linha</translation>
    </message>
    <message>
        <source>Automation Background</source>
        <translation>Fundo de Automação</translation>
    </message>
    <message>
        <source>Automation Line</source>
        <translation>Linha de Automação</translation>
    </message>
    <message>
        <source>Automation Node</source>
        <translation>Nó de Automação</translation>
    </message>
    <message>
        <source>Stacked Mode On</source>
        <translation>Modo Empilhamento Ligado</translation>
    </message>
    <message>
        <source>Stacked Mode On Next</source>
        <translation>Modo Empilhamento Ligado Seguinte</translation>
    </message>
    <message>
        <source>Stacked Mode Off Next</source>
        <translation>Modo Empilhamento Desligado Seguinte</translation>
    </message>
    <message>
        <source>Pattern Editor</source>
        <translation>Editor de Padrões</translation>
    </message>
    <message>
        <source>Octave Row</source>
        <translation>Linha de Oitava</translation>
    </message>
    <message>
        <source>Note (Full Velocity)</source>
        <translation>Nota (Velocidade Cheia)</translation>
    </message>
    <message>
        <source>Note (Default Velocity)</source>
        <translation>Nota (Velocidade Padrão)</translation>
    </message>
    <message>
        <source>Note (Half Velocity)</source>
        <translation>Nota (Média Velocidade)</translation>
    </message>
    <message>
        <source>Note (Zero Velocity)</source>
        <translation>Nota (Zero Velocidade)</translation>
    </message>
    <message>
        <source>Note Off</source>
        <translation>Nota Desligada</translation>
    </message>
    <message>
        <source>Grid Line 1</source>
        <translation>Linha do Grid 1</translation>
    </message>
    <message>
        <source>Grid Line 2</source>
        <translation>Linha do Grid 2</translation>
    </message>
    <message>
        <source>Grid Line 3</source>
        <translation>Linha do Grid 3</translation>
    </message>
    <message>
        <source>Grid Line 4</source>
        <translation>Linha do Grid 4</translation>
    </message>
    <message>
        <source>Grid Line 5</source>
        <translation>Linha do Grid 5</translation>
    </message>
    <message>
        <source>Grid Line 6</source>
        <translation>Linha do Grid 6</translation>
    </message>
    <message>
        <source>Are you sure you want to proceed?</source>
        <translation>Você tem certeza que quer proceder?</translation>
    </message>
    <message>
        <source>Currently connected to device: </source>
        <translation>Atualmente connectado ao dispositivo:</translation>
    </message>
    <message>
        <source>Error starting audio driver</source>
        <translation>Erro ao iniciar driver de áudio</translation>
    </message>
    <message>
        <source>Unable to start audio driver</source>
        <translation>Não foi possível iniciar driver de áudio</translation>
    </message>
    <message>
        <source>Import Theme</source>
        <translation>Importar Tema</translation>
    </message>
    <message>
        <source>Theme couldn&apos;t be found.</source>
        <translation>Tema não encontrado.</translation>
    </message>
    <message>
        <source>Theme imported from </source>
        <translation>Tema importado de</translation>
    </message>
    <message>
        <source>Export Theme</source>
        <translation>Exportar Tema</translation>
    </message>
    <message>
        <source>Theme can not be exported.</source>
        <translation>Tema não pode ser exportado.</translation>
    </message>
    <message>
        <source>Theme exported to </source>
        <translation>Tema exportado para</translation>
    </message>
    <message>
        <source>Theme reset</source>
        <translation>Reiniciar Tema</translation>
    </message>
    <message>
        <source>Virtual Row</source>
        <translation>Linha Virtual</translation>
    </message>
    <message>
        <source>Theme couldn&apos;t be imported</source>
        <translation type="unfinished"></translation>
    </message>
</context>
<context>
    <name>PreferencesDialog_UI</name>
    <message>
        <source>Polyphony</source>
        <translation>Polifonia</translation>
    </message>
    <message>
        <source>Device</source>
        <translation>Dispositivo</translation>
    </message>
    <message>
        <source>Buffer size</source>
        <translation>Tamanho do buffer</translation>
    </message>
    <message>
        <source>Sample rate</source>
        <translation>Taxa de amostragem</translation>
    </message>
    <message>
        <source>Input</source>
        <translation>Entrada</translation>
    </message>
    <message>
        <source>Channel</source>
        <translation>Canal</translation>
    </message>
    <message>
        <source>All</source>
        <translation>Todos</translation>
    </message>
    <message>
        <source>Application font</source>
        <translation>Fonte da aplicação</translation>
    </message>
    <message>
        <source>Style</source>
        <translation>Estilo</translation>
    </message>
    <message>
        <source>Slow</source>
        <translation>Lento</translation>
    </message>
    <message>
        <source>Normal</source>
        <translation>Normal</translation>
    </message>
    <message>
        <source>Fast</source>
        <translation>Rápido</translation>
    </message>
    <message>
        <source>Meters falloff speed</source>
        <extracomment>In case of a rapid sound lasting for just a milli second the meters in the Mixer would raise to peak value and fall of immediately without the user being able to see them. The falloff speed introduces a delay. The smaller the value, the longer the meter requires to reach 0dB again.</extracomment>
        <translation>Medidores de velocidade de queda</translation>
    </message>
    <message>
        <source>&amp;Cancel</source>
        <translation>&amp;Cancelar</translation>
    </message>
    <message>
        <source>&amp;General</source>
        <translation>&amp;Geral</translation>
    </message>
    <message>
        <source>Audio &amp;System</source>
        <translation>Sistema de &amp;áudio</translation>
    </message>
    <message>
        <source>Metronome volume</source>
        <translation>Volume do metrônomo</translation>
    </message>
    <message>
        <source>Alt+D</source>
        <translation>Alt+D</translation>
    </message>
    <message>
        <source>&amp;Appearance</source>
        <translation>&amp;Aparência</translation>
    </message>
    <message>
        <source>Alt+C</source>
        <translation>Alt+C</translation>
    </message>
    <message>
        <source>&amp;OK</source>
        <translation>&amp;OK</translation>
    </message>
    <message>
        <source>Alt+O</source>
        <translation>Alt+O</translation>
    </message>
    <message>
        <source>###</source>
        <translation>###</translation>
    </message>
    <message>
        <source>44100</source>
        <translation>44100</translation>
    </message>
    <message>
        <source>48000</source>
        <translation>48000</translation>
    </message>
    <message>
        <source>88200</source>
        <translation>88200</translation>
    </message>
    <message>
        <source>96000</source>
        <translation>96000</translation>
    </message>
    <message>
        <source>1</source>
        <translation>1</translation>
    </message>
    <message>
        <source>2</source>
        <translation>2</translation>
    </message>
    <message>
        <source>3</source>
        <translation>3</translation>
    </message>
    <message>
        <source>4</source>
        <translation>4</translation>
    </message>
    <message>
        <source>5</source>
        <translation>5</translation>
    </message>
    <message>
        <source>6</source>
        <translation>6</translation>
    </message>
    <message>
        <source>7</source>
        <translation>7</translation>
    </message>
    <message>
        <source>8</source>
        <translation>8</translation>
    </message>
    <message>
        <source>9</source>
        <translation>9</translation>
    </message>
    <message>
        <source>10</source>
        <translation>10</translation>
    </message>
    <message>
        <source>11</source>
        <translation>11</translation>
    </message>
    <message>
        <source>12</source>
        <translation>12</translation>
    </message>
    <message>
        <source>13</source>
        <translation>13</translation>
    </message>
    <message>
        <source>14</source>
        <translation>14</translation>
    </message>
    <message>
        <source>15</source>
        <translation>15</translation>
    </message>
    <message>
        <source>16</source>
        <translation>16</translation>
    </message>
    <message>
        <source>Audio output details</source>
        <translation>Detalhes da saída de áudio</translation>
    </message>
    <message>
        <source>Post-Fader</source>
        <translation>Pós-Fader</translation>
    </message>
    <message>
        <source>Pre-Fader</source>
        <translation>Pré-Fader</translation>
    </message>
    <message>
        <source>Track output</source>
        <translation>Saída da faixa</translation>
    </message>
    <message>
        <source>first step, adjust timing mismatch between controller/keyboard trigger latency and computed bpm</source>
        <translation>Primeiro passo, ajuste a diferença de sincronismo entre a latência do acionador do controlador/teclado e o BPM computado.</translation>
    </message>
    <message>
        <source>Beat counter drift compensation in 1/10 ms   </source>
        <translation>Compensação de desvio do Contador de Batidas em 1/10 ms   </translation>
    </message>
    <message>
        <source>Beat counter start offset in ms    </source>
        <translation>Compensação de início do Contador de Batidas em ms    </translation>
    </message>
    <message>
        <source>Path to the Rubberband command-line utility</source>
        <translation>Caminho para o utilitário de linha de comando Rubberband</translation>
    </message>
    <message>
        <source>Maximum number of bars</source>
        <translation>Número máximo de barras</translation>
    </message>
    <message>
        <source>Interpolate resampling</source>
        <translation>Interpolar a reamostragem</translation>
    </message>
    <message>
        <source>Linear</source>
        <translation>Linear</translation>
    </message>
    <message>
        <source>Cosine</source>
        <translation>Coseno</translation>
    </message>
    <message>
        <source>Third</source>
        <translation>Terceira</translation>
    </message>
    <message>
        <source>Cubic</source>
        <translation>Cúbica</translation>
    </message>
    <message>
        <source>Hermite</source>
        <translation>Hermite</translation>
    </message>
    <message>
        <source>Default interface layout</source>
        <translation>Layout de interface padrão</translation>
    </message>
    <message>
        <source>Single pane</source>
        <translation>Único painel</translation>
    </message>
    <message>
        <source>Tabbed</source>
        <translation>Com abas</translation>
    </message>
    <message>
        <source>Coloring method for Song Editor elements</source>
        <translation> Método de coloração para elementos do Editor de Músicas</translation>
    </message>
    <message>
        <source>&amp;OSC</source>
        <translation>&amp;OSC</translation>
    </message>
    <message>
        <source>&amp;Enable OSC support</source>
        <translation>&amp;Ativar suporte OSC</translation>
    </message>
    <message>
        <source>Incoming port</source>
        <translation>Porta de entrada</translation>
    </message>
    <message>
        <source>&lt;html&gt;&lt;head/&gt;&lt;body&gt;&lt;p&gt;Port which will be used to receive incoming OSC messages&lt;/p&gt;&lt;/body&gt;&lt;/html&gt;</source>
        <translation>&lt;html&gt;&lt;head/&gt;&lt;body&gt;&lt;p&gt;Porta que será usada para receber mensagens OSC de entrada&lt;/p&gt;&lt;/body&gt;&lt;/html&gt;</translation>
    </message>
    <message>
        <source>Enable OSC &amp;feedback</source>
        <translation>Ativar fedback OSC</translation>
    </message>
    <message>
        <source>Language / Γλώσσα / Язык / 言語</source>
        <translation>Linguagem / Γλώσσα / Язык / 言語</translation>
    </message>
    <message>
<<<<<<< HEAD
        <source>Reopen last used &amp;song</source>
		<translation>Reabrir última canção &amp;usada</translation>
    </message>
    <message>
        <source>Reopen last used &amp;playlist</source>
        <translation>Reabrir última playlist &amp;usada</translation>
    </message>
    <message>
=======
>>>>>>> ea454d32
        <source>Use &amp;relative paths for playlist</source>
        <translation>Usar &amp;caminhos relativos para playlist</translation>
    </message>
    <message>
        <source>&amp;Hide keyboard input cursor</source>
        <translation>&amp;Esconder cursor de entrada do teclado</translation>
    </message>
    <message>
        <source>Use &amp;LASH</source>
        <extracomment>LASH (acronym for LASH Audio Session Handler) is a protocol allowing for session management in Linux (recalling songs, preferences, and JACK port connections).</extracomment>
        <translation>Uar &amp;LASH</translation>
    </message>
    <message>
        <source>second step, adjust offset between last controller/keyboard trigger and the deferred sequencer startup </source>
        <translation type="unfinished"></translation>
    </message>
    <message>
        <source>Maximum number of instrument layers</source>
        <translation>Número máximo de camadas de instrumentos</translation>
    </message>
    <message>
        <source>Maximum number of layers (requires restart of Hydrogen)</source>
        <translation>Número máximo de camadas (requer a reinicialização de Hydrogen)</translation>
    </message>
    <message>
        <source>Specifies the variable, which has to remain constant in order to guarantee a working synchronization and relocation in the presence of another Jack timebase master.</source>
        <translation>Especifica a variavable, que deve ser constante para garantir uma sincronização e relocação na presenção de outro Jack Timebase principal.</translation>
    </message>
    <message>
        <source>BBT sync method</source>
        <translation>Método de sincronização BBT</translation>
    </message>
    <message>
        <source>constant measure</source>
        <translation>medida constante</translation>
    </message>
    <message>
        <source>matching bars</source>
        <translation>compassos iguais</translation>
    </message>
    <message>
        <source>Audio System</source>
        <translation>Sistema de Áudio</translation>
    </message>
    <message>
        <source>Connect to &amp;default JACK output ports</source>
        <translation>Conecte às &amp;portas de saída JACK padrão</translation>
    </message>
    <message>
        <source>Create &amp;per-instrument JACK output ports</source>
        <translation type="unfinished"></translation>
    </message>
    <message>
        <source>Enable JACK &amp;timebase master support</source>
        <translation type="unfinished"></translation>
    </message>
    <message>
        <source>Apply and restart output</source>
        <translation>Aplicar e reiniciar saída</translation>
    </message>
    <message>
        <source>&amp;MIDI System</source>
        <translation>&amp;Sistema MIDI</translation>
    </message>
    <message>
        <source>MIDI driver</source>
        <translation>Driver MIDI</translation>
    </message>
    <message>
        <source>Output</source>
        <translation>Saída</translation>
    </message>
    <message>
        <source>&amp;Ignore note-off</source>
        <translation>&amp;Ignorar note-off</translation>
    </message>
    <message>
        <source>&amp;Enable MIDI feedback</source>
        <translation>&amp;Ativar feedback MIDI</translation>
    </message>
    <message>
        <source>&amp;Discard MIDI messages after action has been triggered</source>
        <translation>&amp;Descart mensagens MIDI depois que uma ação for disparada</translation>
    </message>
    <message>
        <source>&amp;Use output note as input note</source>
        <translation>&amp;Usar nota de saída como nota de entrada</translation>
    </message>
    <message>
        <source>High-resolution display scaling</source>
        <translation type="unfinished"></translation>
    </message>
    <message>
        <source>Prefer smaller</source>
        <translation>Preferir menor</translation>
    </message>
    <message>
        <source>Scale to system setting</source>
        <translation>Escalar para configuração de sistema</translation>
    </message>
    <message>
        <source>Prefer larger</source>
        <translation>Preferir maior</translation>
    </message>
    <message>
        <source>Numbers of autosaves per hour (set 0 to deactivated)</source>
        <translation>Números de salvamento automático por hora (defina 0 para desativado)</translation>
    </message>
    <message>
        <source>Host API</source>
        <translation>API Host</translation>
    </message>
    <message>
        <source>Latency target</source>
        <translation>Objetivo de latência</translation>
    </message>
    <message>
        <source>Interface</source>
        <translation>Interface</translation>
    </message>
    <message>
        <source>Selected colors</source>
        <translation>Cores selecionadas</translation>
    </message>
    <message>
        <source>Icon color</source>
        <translation>Cor de ícone</translation>
    </message>
    <message>
        <source>Number of colors in Song Editor</source>
        <translation>Número de cores no Editor de Canção</translation>
    </message>
    <message>
        <source>Black</source>
        <translation>Preto</translation>
    </message>
    <message>
        <source>White</source>
        <translation>Branco</translation>
    </message>
    <message>
        <source>&lt;html&gt;&lt;head/&gt;&lt;body&gt;&lt;p&gt;&lt;br/&gt;&lt;/p&gt;&lt;p&gt;&lt;br/&gt;&lt;/p&gt;&lt;/body&gt;&lt;/html&gt;</source>
		<translation>&lt;html&gt;&lt;head/&gt;&lt;body&gt;&lt;p&gt;&lt;br/&gt;&lt;/p&gt;&lt;p&gt;&lt;br/&gt;&lt;/p&gt;&lt;/body&gt;&lt;/html&gt;</translation>
    </message>
    <message>
        <source>Colors</source>
        <translation>Cores</translation>
    </message>
    <message>
        <source>Items</source>
        <translation>Itens</translation>
    </message>
    <message>
        <source>B</source>
        <translation>B</translation>
    </message>
    <message>
        <source>S</source>
        <translation>S</translation>
    </message>
    <message>
        <source>H</source>
        <translation>H</translation>
    </message>
    <message>
        <source>V</source>
        <translation>V</translation>
    </message>
    <message>
        <source>G</source>
        <translation>G</translation>
    </message>
    <message>
        <source>R</source>
        <translation>R</translation>
    </message>
    <message>
        <source>Font</source>
        <translation>Fonte</translation>
    </message>
    <message>
        <source>Font size</source>
        <translation>Tamanho da fonte</translation>
    </message>
    <message>
        <source>Font used within listings, like for the names of the available Pattern and Instruments.</source>
        <translation type="unfinished"></translation>
    </message>
    <message>
        <source>Item font</source>
        <translation>Fonte de item</translation>
    </message>
    <message>
        <source>Font used for larger buttons.</source>
        <translation>Fonte usada para botões maiores.</translation>
    </message>
    <message>
        <source>Widget font</source>
        <translation>Fonte de widget</translation>
    </message>
    <message>
        <source>Small</source>
        <translation>Pequeno</translation>
    </message>
    <message>
        <source>Medium</source>
        <translation>Médio</translation>
    </message>
    <message>
        <source>Large</source>
        <translation>Grande</translation>
    </message>
    <message>
        <source>Font used for most of the GUI including menus, headings, and the grids of the Song and Pattern Editor.</source>
        <translation>Fonte usada para a maior parte da GUI incluindo menus, títulos e grids da Canção e do Editor de Padrões.</translation>
    </message>
    <message>
        <source>Export Theme</source>
        <translation>Exportar Tema</translation>
    </message>
    <message>
        <source>Import Theme</source>
        <translation>Importar Tema</translation>
    </message>
    <message>
        <source>Reset Appearance Tab</source>
        <translation>Reiniciar Tab de Aparência</translation>
    </message>
    <message>
        <source>Short&amp;cuts</source>
        <translation>Atalhos</translation>
    </message>
    <message>
        <source>Shortcut Category</source>
        <translation>Categoria de Atalho</translation>
    </message>
    <message>
        <source>Shortcut</source>
        <translation>Atalho</translation>
    </message>
    <message>
        <source>Description</source>
        <translation>Descrição</translation>
    </message>
    <message>
        <source>Category</source>
        <translation>Categoria</translation>
    </message>
    <message>
        <source>Filter</source>
        <translation>Filtro</translation>
    </message>
    <message>
        <source>Restores the default values for all shortcuts</source>
        <translation>Restaura valores padrão para todos os atalhos</translation>
    </message>
    <message>
        <source>&amp;Reset all</source>
        <translation>&amp;Reiniciar tudo</translation>
    </message>
    <message>
        <source>Removes keybinding of selected shortcut</source>
        <translation>Remove teclas vinculadas do atalho selecionado</translation>
    </message>
    <message>
        <source>&amp;Clear</source>
        <translation>&amp;Limpar</translation>
    </message>
    <message>
        <source>&amp;Define</source>
        <translation>&amp;Definir</translation>
    </message>
    <message>
        <source>Add additional rows for the select actions to allow them to be bound to further shortcuts</source>
        <translation type="unfinished"></translation>
    </message>
    <message>
        <source>Duplicate</source>
        <translation>Duplicar</translation>
    </message>
</context>
<context>
    <name>QObject</name>
    <message>
        <source>Move pattern list item ( %1, %2 )</source>
        <translation type="unfinished"></translation>
    </message>
    <message>
        <source>Delete complete pattern-sequence</source>
        <translation>Deletar a sequência de padrão completa</translation>
    </message>
    <message>
        <source>Delete pattern from list</source>
        <translation>Deletar padrão da lista</translation>
    </message>
    <message>
        <source>Modify pattern properties</source>
        <translation>Modificar propriedades de padrão</translation>
    </message>
    <message>
        <source>Duplicate pattern</source>
        <translation>Duplicar padrão</translation>
    </message>
    <message>
        <source>Add pattern</source>
        <translation>Adicionar padrão</translation>
    </message>
    <message>
        <source>Load/drag pattern</source>
		<translation>Carregar/arrastar padrão</translation>
    </message>
    <message>
        <source>Fill/remove range of pattern</source>
		<translation>Preencher/remover intervalo do padrão</translation>
    </message>
    <message>
        <source>Edit timeline tag</source>
        <translation>Editar tag de linha do tempo</translation>
    </message>
    <message>
        <source>Delete note ( %1, %2)</source>
        <translation>Deletar nota ( %1, %2)</translation>
    </message>
    <message>
        <source>Add note ( %1, %2)</source>
        <translation>Adicionar nota ( %1, %2)</translation>
    </message>
    <message>
        <source>Overwrite %1 notes</source>
        <translation>Sobrescrever %1 notas</translation>
    </message>
    <message>
        <source>Change note length</source>
        <translation>Mudar tamanho da nota</translation>
    </message>
    <message>
        <source>Clear notes</source>
        <translation>Limpar notas</translation>
    </message>
    <message>
        <source>Paste instrument notes</source>
        <translation>Colar notas de instrumento</translation>
    </message>
    <message>
        <source>Fill notes</source>
        <translation>Preencher notas</translation>
    </message>
    <message>
        <source>Move instrument</source>
        <translation>Mover instrumento</translation>
    </message>
    <message>
        <source>Drop instrument</source>
        <translation>Remover instrumento</translation>
    </message>
    <message>
        <source>Delete instrument </source>
        <translation>Deletar instrumento</translation>
    </message>
    <message>
        <source>Add piano roll note ( %1, %2 )</source>
        <translation>Adicionar nota de piano roll ( %1, %2 )</translation>
    </message>
    <message>
        <source>Add  piano roll NOTE_OFF note ( %1, %2 )</source>
        <translation>Adicionar nota NOTE_OFF de piano roll ( %1, %2 )</translation>
    </message>
    <message>
        <source>Change note properties piano roll</source>
        <translation>Mudar propriedades de nota no piano roll</translation>
    </message>
    <message>
        <source>Edit note property %1</source>
        <translation>Editar propriedade de nota %1</translation>
    </message>
    <message>
        <source>Add point</source>
        <translation>Adicionar ponto</translation>
    </message>
    <message>
        <source>Remove point</source>
        <translation>Remover ponto</translation>
    </message>
    <message>
        <source>Move point</source>
        <translation>Mover ponto</translation>
    </message>
    <message>
        <source>Toggle Pattern ( %1, %2 )</source>
        <translation>Alternar Padrão ( %1, %2 )</translation>
    </message>
    <message>
        <source>Edit tempo marker</source>
        <translation>Editar marcador de andamento</translation>
    </message>
    <message>
        <source>Delete tempo marker</source>
        <translation>Deletar marcador de andamento</translation>
    </message>
    <message>
        <source>Altering the length of the current pattern</source>
        <translation>Alterar o comprimento do padrão atual</translation>
    </message>
    <message>
        <source>Switching drumkits</source>
        <translation>Trocando drumkits</translation>
    </message>
    <message>
        <source>Replace song drumkit with new and empty one</source>
        <translation>Substituir drumkit da canção com um drumkit novo e vazio</translation>
    </message>
    <message>
        <source>Adding component</source>
        <translation>Adicionando componente</translation>
    </message>
    <message>
        <source>Remove component</source>
        <translation>Remover componente</translation>
    </message>
    <message>
        <source>Rename component</source>
        <translation>Renomear componente</translation>
    </message>
    <message>
        <source>Add song to playlist</source>
        <translation>Adicionar música à Lista de Reprodução</translation>
    </message>
    <message>
        <source>Remove song to playlist</source>
        <translation type="unfinished"></translation>
    </message>
    <message>
        <source>Replace playlist</source>
        <translation type="unfinished"></translation>
    </message>
</context>
<context>
    <name>Reporter</name>
    <message>
        <source>Hydrogen exited abnormally</source>
        <translation>Hydrogen fechou anormalmente</translation>
    </message>
    <message>
        <source>You can check the Hydrogen issue tracker on Github to see if this issue is already known about. If not, you can report it there to help the development team get you back on track and improve Hydrogen for the future.</source>
        <translation>Você pode checar o acompanhamento de problemas no Github e ver já é algo sabido. Se não, você pode reportar para que o time de desenvolvimento te ajude e melhore o Hydrogen no futuro.</translation>
    </message>
    <message>
        <source>Open log file...</source>
        <translation>Abrir arquivo de log...</translation>
    </message>
    <message>
        <source>Github Issue tracker...</source>
        <translation>Acompanhamento de problemas no Github...</translation>
    </message>
</context>
<context>
    <name>SampleEditor</name>
    <message>
        <source>SampleEditor </source>
        <translation type="unfinished"></translation>
    </message>
    <message>
        <source>new sample length</source>
        <translation>novo comprimento de amostra</translation>
    </message>
    <message>
        <source>frames</source>
        <translation>frames</translation>
    </message>
    <message>
        <source> RB-Ratio</source>
        <translation>RB-Ratio</translation>
    </message>
</context>
<context>
    <name>SampleEditor_UI</name>
    <message>
        <source>Dialog</source>
        <translation>Diálogo</translation>
    </message>
    <message>
        <source>P&amp;lay original sample</source>
        <translation>R&amp;eproduzir amostra original</translation>
    </message>
    <message>
        <source>&amp;Apply Changes</source>
        <translation>&amp;Aplicar Mudanças</translation>
    </message>
    <message>
        <source>&amp;Close</source>
        <translation>&amp;Fechar</translation>
    </message>
    <message>
        <source>Adjust sample start frame</source>
        <translation>Ajuste o quadro inicial da amostra</translation>
    </message>
    <message>
        <source>Adjust sample loop begin frame</source>
        <translation>Ajustar o quadro inicial do loop de amostra</translation>
    </message>
    <message>
        <source>set processing</source>
        <translation>Ajustar processamento</translation>
    </message>
    <message>
        <source>forward</source>
        <translation>Para frente</translation>
    </message>
    <message>
        <source>reverse</source>
        <translation>Reverso</translation>
    </message>
    <message>
        <source>pingpong</source>
        <translation>pingue-pongue</translation>
    </message>
    <message>
        <source>loops</source>
        <translation>loops</translation>
    </message>
    <message>
        <source>Adjust sample end &amp; loop end frame</source>
        <translation>Ajustar o quadro final do loop &amp; final da amostra</translation>
    </message>
    <message>
        <source>&amp;Play</source>
        <translation>&amp;Reproduzir</translation>
    </message>
    <message>
        <source>new sample length:</source>
        <translation>novo comprimento da amostra:</translation>
    </message>
    <message>
        <source>fade-out type</source>
        <translation>tipo de fade-out</translation>
    </message>
    <message>
        <source>volume</source>
        <translation>volume</translation>
    </message>
    <message>
        <source>panorama</source>
        <translation>panorama</translation>
    </message>
    <message>
        <source>Sample length to beat:</source>
        <translation>Comprimento da amostra a bater:</translation>
    </message>
    <message>
        <source>off</source>
        <translation>desligado</translation>
    </message>
    <message>
        <source>1/64</source>
        <translation>1/64</translation>
    </message>
    <message>
        <source>1/32</source>
        <translation>1/32</translation>
    </message>
    <message>
        <source>1/16</source>
        <translation>1/16</translation>
    </message>
    <message>
        <source>1/8</source>
        <translation>1/8</translation>
    </message>
    <message>
        <source>1/4</source>
        <translation>1/4&gt;</translation>
    </message>
    <message>
        <source>1/2</source>
        <translation>1/2</translation>
    </message>
    <message>
        <source>1</source>
        <translation>1</translation>
    </message>
    <message>
        <source>2</source>
        <translation>2</translation>
    </message>
    <message>
        <source>3</source>
        <translation>3</translation>
    </message>
    <message>
        <source>4</source>
        <translation>4</translation>
    </message>
    <message>
        <source>5</source>
        <translation>5</translation>
    </message>
    <message>
        <source>6</source>
        <translation>6</translation>
    </message>
    <message>
        <source>7</source>
        <translation>7</translation>
    </message>
    <message>
        <source>8</source>
        <translation>8</translation>
    </message>
    <message>
        <source>9</source>
        <translation>9</translation>
    </message>
    <message>
        <source>10</source>
        <translation>10</translation>
    </message>
    <message>
        <source>11</source>
        <translation>11</translation>
    </message>
    <message>
        <source>12</source>
        <translation>12</translation>
    </message>
    <message>
        <source>13</source>
        <translation>13</translation>
    </message>
    <message>
        <source>14</source>
        <translation>14</translation>
    </message>
    <message>
        <source>15</source>
        <translation>15</translation>
    </message>
    <message>
        <source>16</source>
        <translation>16</translation>
    </message>
    <message>
        <source>17</source>
        <translation>17</translation>
    </message>
    <message>
        <source>18</source>
        <translation>18</translation>
    </message>
    <message>
        <source>19</source>
        <translation>19</translation>
    </message>
    <message>
        <source>20</source>
        <translation>20</translation>
    </message>
    <message>
        <source>21</source>
        <translation>21</translation>
    </message>
    <message>
        <source>22</source>
        <translation>22</translation>
    </message>
    <message>
        <source>23</source>
        <translation>23</translation>
    </message>
    <message>
        <source>24</source>
        <translation>24</translation>
    </message>
    <message>
        <source>25</source>
        <translation>25</translation>
    </message>
    <message>
        <source>26</source>
        <translation>26</translation>
    </message>
    <message>
        <source>27</source>
        <translation>27</translation>
    </message>
    <message>
        <source>28</source>
        <translation>28</translation>
    </message>
    <message>
        <source>29</source>
        <translation>29</translation>
    </message>
    <message>
        <source>30</source>
        <translation>30</translation>
    </message>
    <message>
        <source>31</source>
        <translation>31</translation>
    </message>
    <message>
        <source>32</source>
        <translation>32</translation>
    </message>
    <message>
        <source>Pitch the sample in semitones, cents</source>
        <translation>Afina a amostra em semitons, cents</translation>
    </message>
    <message>
        <source>Crispness: </source>
        <translation>Nitidez: </translation>
    </message>
    <message>
        <source>0</source>
        <translation>0</translation>
    </message>
    <message>
        <source>Start</source>
        <translation>Iniciar</translation>
    </message>
    <message>
        <source>Loop</source>
        <translation>Loop</translation>
    </message>
    <message>
        <source>&lt;!DOCTYPE HTML PUBLIC &quot;-//W3C//DTD HTML 4.0//EN&quot; &quot;http://www.w3.org/TR/REC-html40/strict.dtd&quot;&gt;
&lt;html&gt;&lt;head&gt;&lt;meta name=&quot;qrichtext&quot; content=&quot;1&quot; /&gt;&lt;style type=&quot;text/css&quot;&gt;
p, li { white-space: pre-wrap; }
&lt;/style&gt;&lt;/head&gt;&lt;body style=&quot; font-family:&apos;Sans&apos;; font-size:8pt; font-weight:400; font-style:normal;&quot;&gt;
&lt;p style=&quot; margin-top:0px; margin-bottom:0px; margin-left:0px; margin-right:0px; -qt-block-indent:0; text-indent:0px;&quot;&gt;&lt;span style=&quot; font-size:7pt;&quot;&gt;Loop&lt;/span&gt;&lt;/p&gt;
&lt;p style=&quot; margin-top:0px; margin-bottom:0px; margin-left:0px; margin-right:0px; -qt-block-indent:0; text-indent:0px;&quot;&gt;&lt;span style=&quot; font-size:7pt;&quot;&gt;mode&lt;/span&gt;&lt;/p&gt;&lt;/body&gt;&lt;/html&gt;</source>
        <translation>&lt;!DOCTYPE HTML PUBLIC &quot;-//W3C//DTD HTML 4.0//EN&quot; &quot;http://www.w3.org/TR/REC-html40/strict.dtd&quot;&gt;
&lt;html&gt;&lt;head&gt;&lt;meta name=&quot;qrichtext&quot; content=&quot;1&quot; /&gt;&lt;style type=&quot;text/css&quot;&gt;
p, li { white-space: pre-wrap; }
&lt;/style&gt;&lt;/head&gt;&lt;body style=&quot; font-family:&apos;Sans&apos;; font-size:8pt; font-weight:400; font-style:normal;&quot;&gt;
&lt;p style=&quot; margin-top:0px; margin-bottom:0px; margin-left:0px; margin-right:0px; -qt-block-indent:0; text-indent:0px;&quot;&gt;&lt;span style=&quot; font-size:7pt;&quot;&gt;Loop&lt;/span&gt;&lt;/p&gt;
&lt;p style=&quot; margin-top:0px; margin-bottom:0px; margin-left:0px; margin-right:0px; -qt-block-indent:0; text-indent:0px;&quot;&gt;&lt;span style=&quot; font-size:7pt;&quot;&gt;mode&lt;/span&gt;&lt;/p&gt;&lt;/body&gt;&lt;/html&gt;</translation>
    </message>
    <message>
        <source>&lt;!DOCTYPE HTML PUBLIC &quot;-//W3C//DTD HTML 4.0//EN&quot; &quot;http://www.w3.org/TR/REC-html40/strict.dtd&quot;&gt;
&lt;html&gt;&lt;head&gt;&lt;meta name=&quot;qrichtext&quot; content=&quot;1&quot; /&gt;&lt;style type=&quot;text/css&quot;&gt;
p, li { white-space: pre-wrap; }
&lt;/style&gt;&lt;/head&gt;&lt;body style=&quot; font-family:&apos;Sans&apos;; font-size:8pt; font-weight:400; font-style:normal;&quot;&gt;
&lt;p style=&quot; margin-top:0px; margin-bottom:0px; margin-left:0px; margin-right:0px; -qt-block-indent:0; text-indent:0px;&quot;&gt;&lt;span style=&quot; font-size:7pt;&quot;&gt;Loop&lt;/span&gt;&lt;/p&gt;
&lt;p style=&quot; margin-top:0px; margin-bottom:0px; margin-left:0px; margin-right:0px; -qt-block-indent:0; text-indent:0px;&quot;&gt;&lt;span style=&quot; font-size:7pt;&quot;&gt;Count&lt;/span&gt;&lt;/p&gt;&lt;/body&gt;&lt;/html&gt;</source>
        <translation>&lt;!DOCTYPE HTML PUBLIC &quot;-//W3C//DTD HTML 4.0//EN&quot; &quot;http://www.w3.org/TR/REC-html40/strict.dtd&quot;&gt;
&lt;html&gt;&lt;head&gt;&lt;meta name=&quot;qrichtext&quot; content=&quot;1&quot; /&gt;&lt;style type=&quot;text/css&quot;&gt;
p, li { white-space: pre-wrap; }
&lt;/style&gt;&lt;/head&gt;&lt;body style=&quot; font-family:&apos;Sans&apos;; font-size:8pt; font-weight:400; font-style:normal;&quot;&gt;
&lt;p style=&quot; margin-top:0px; margin-bottom:0px; margin-left:0px; margin-right:0px; -qt-block-indent:0; text-indent:0px;&quot;&gt;&lt;span style=&quot; font-size:7pt;&quot;&gt;Loop&lt;/span&gt;&lt;/p&gt;
&lt;p style=&quot; margin-top:0px; margin-bottom:0px; margin-left:0px; margin-right:0px; -qt-block-indent:0; text-indent:0px;&quot;&gt;&lt;span style=&quot; font-size:7pt;&quot;&gt;Count&lt;/span&gt;&lt;/p&gt;&lt;/body&gt;&lt;/html&gt;</translation>
    </message>
    <message>
        <source>End</source>
        <translation>Fim</translation>
    </message>
    <message>
        <source>&quot;Rubberband Audio Processor&quot; : Change the tempo (sample length) and pitch of audio.</source>
        <translation>&quot;Processador de Audio Rubberband&quot; Mude o tempo (comprimento da amostra) e o tom do audio.</translation>
    </message>
    <message>
        <source> Pitch (Semitone,Cent)</source>
        <translation>Afinação (Semiton, Cent)</translation>
    </message>
    <message>
        <source>&lt;!DOCTYPE HTML PUBLIC &quot;-//W3C//DTD HTML 4.0//EN&quot; &quot;http://www.w3.org/TR/REC-html40/strict.dtd&quot;&gt;
&lt;html&gt;&lt;head&gt;&lt;meta name=&quot;qrichtext&quot; content=&quot;1&quot; /&gt;&lt;style type=&quot;text/css&quot;&gt;
p, li { white-space: pre-wrap; }
&lt;/style&gt;&lt;/head&gt;&lt;body style=&quot; font-family:&apos;DejaVu Sans&apos;; font-size:9pt; font-weight:400; font-style:normal;&quot;&gt;
&lt;p style=&quot; margin-top:0px; margin-bottom:0px; margin-left:0px; margin-right:0px; -qt-block-indent:0; text-indent:0px;&quot;&gt;&quot;Crispness&quot; levels:&lt;/p&gt;
&lt;p style=&quot; margin-top:0px; margin-bottom:0px; margin-left:0px; margin-right:0px; -qt-block-indent:0; text-indent:0px;&quot;&gt;  0   equivalent to --no-transients --no-lamination --window-long&lt;/p&gt;
&lt;p style=&quot; margin-top:0px; margin-bottom:0px; margin-left:0px; margin-right:0px; -qt-block-indent:0; text-indent:0px;&quot;&gt;  1   equivalent to --no-transients --no-lamination&lt;/p&gt;
&lt;p style=&quot; margin-top:0px; margin-bottom:0px; margin-left:0px; margin-right:0px; -qt-block-indent:0; text-indent:0px;&quot;&gt;  2   equivalent to --no-transients&lt;/p&gt;
&lt;p style=&quot; margin-top:0px; margin-bottom:0px; margin-left:0px; margin-right:0px; -qt-block-indent:0; text-indent:0px;&quot;&gt;  3   equivalent to --bl-transients&lt;/p&gt;
&lt;p style=&quot; margin-top:0px; margin-bottom:0px; margin-left:0px; margin-right:0px; -qt-block-indent:0; text-indent:0px;&quot;&gt;  4   default processing options&lt;/p&gt;
&lt;p style=&quot; margin-top:0px; margin-bottom:0px; margin-left:0px; margin-right:0px; -qt-block-indent:0; text-indent:0px;&quot;&gt;  5   equivalent to --no-lamination --window-short (may be good for drums)&lt;/p&gt;
&lt;p style=&quot;-qt-paragraph-type:empty; margin-top:0px; margin-bottom:0px; margin-left:0px; margin-right:0px; -qt-block-indent:0; text-indent:0px;&quot;&gt;&lt;/p&gt;
&lt;p style=&quot; margin-top:0px; margin-bottom:0px; margin-left:0px; margin-right:0px; -qt-block-indent:0; text-indent:0px;&quot;&gt;you can find more information here:&lt;/p&gt;
&lt;p style=&quot; margin-top:0px; margin-bottom:0px; margin-left:0px; margin-right:0px; -qt-block-indent:0; text-indent:0px;&quot;&gt;&lt;a href=&quot;http://www.breakfastquay.com/rubberband/ &quot;&gt;&lt;span style=&quot; text-decoration: underline; color:#0000ff;&quot;&gt;http://www.breakfastquay.com/rubberband/ &lt;/span&gt;&lt;/a&gt;&lt;/p&gt;&lt;/body&gt;&lt;/html&gt;</source>
        <translation>&lt;!DOCTYPE HTML PUBLIC &quot;-//W3C//DTD HTML 4.0//EN&quot; &quot;http://www.w3.org/TR/REC-html40/strict.dtd&quot;&gt;
&lt;html&gt;&lt;head&gt;&lt;meta name=&quot;qrichtext&quot; content=&quot;1&quot; /&gt;&lt;style type=&quot;text/css&quot;&gt;
p, li { white-space: pre-wrap; }
&lt;/style&gt;&lt;/head&gt;&lt;body style=&quot; font-family:&apos;DejaVu Sans&apos;; font-size:9pt; font-weight:400; font-style:normal;&quot;&gt;
&lt;p style=&quot; margin-top:0px; margin-bottom:0px; margin-left:0px; margin-right:0px; -qt-block-indent:0; text-indent:0px;&quot;&gt;&quot;Crispness&quot; levels:&lt;/p&gt;
&lt;p style=&quot; margin-top:0px; margin-bottom:0px; margin-left:0px; margin-right:0px; -qt-block-indent:0; text-indent:0px;&quot;&gt;  0   equivalent to --no-transients --no-lamination --window-long&lt;/p&gt;
&lt;p style=&quot; margin-top:0px; margin-bottom:0px; margin-left:0px; margin-right:0px; -qt-block-indent:0; text-indent:0px;&quot;&gt;  1   equivalent to --no-transients --no-lamination&lt;/p&gt;
&lt;p style=&quot; margin-top:0px; margin-bottom:0px; margin-left:0px; margin-right:0px; -qt-block-indent:0; text-indent:0px;&quot;&gt;  2   equivalent to --no-transients&lt;/p&gt;
&lt;p style=&quot; margin-top:0px; margin-bottom:0px; margin-left:0px; margin-right:0px; -qt-block-indent:0; text-indent:0px;&quot;&gt;  3   equivalent to --bl-transients&lt;/p&gt;
&lt;p style=&quot; margin-top:0px; margin-bottom:0px; margin-left:0px; margin-right:0px; -qt-block-indent:0; text-indent:0px;&quot;&gt;  4   default processing options&lt;/p&gt;
&lt;p style=&quot; margin-top:0px; margin-bottom:0px; margin-left:0px; margin-right:0px; -qt-block-indent:0; text-indent:0px;&quot;&gt;  5   equivalent to --no-lamination --window-short (may be good for drums)&lt;/p&gt;
&lt;p style=&quot;-qt-paragraph-type:empty; margin-top:0px; margin-bottom:0px; margin-left:0px; margin-right:0px; -qt-block-indent:0; text-indent:0px;&quot;&gt;&lt;/p&gt;
&lt;p style=&quot; margin-top:0px; margin-bottom:0px; margin-left:0px; margin-right:0px; -qt-block-indent:0; text-indent:0px;&quot;&gt;você pode achar mais informação aqui:&lt;/p&gt;
&lt;p style=&quot; margin-top:0px; margin-bottom:0px; margin-left:0px; margin-right:0px; -qt-block-indent:0; text-indent:0px;&quot;&gt;&lt;a href=&quot;http://www.breakfastquay.com/rubberband/ &quot;&gt;&lt;span style=&quot; text-decoration: underline; color:#0000ff;&quot;&gt;http://www.breakfastquay.com/rubberband/ &lt;/span&gt;&lt;/a&gt;&lt;/p&gt;&lt;/body&gt;&lt;/html&gt;</translation>
    </message>
</context>
<context>
    <name>ShortcutCaptureDialog</name>
    <message>
        <source>Waiting for keyboard input</source>
        <extracomment>Text displayed in the shortcut capture dialog</extracomment>
        <translation>Esperando por entrada do teclado</translation>
    </message>
</context>
<context>
    <name>Shortcuts</name>
    <message>
        <source>Pause transport and stop all playing notes</source>
        <translation>Pausar transporte e parar todas as notas</translation>
    </message>
    <message>
        <source>Start playback</source>
        <translation>Iniciar playback</translation>
    </message>
    <message>
        <source>Pause playback</source>
        <translation>Pausar playback</translation>
    </message>
    <message>
        <source>Stop playback</source>
        <translation>Parar playback</translation>
    </message>
    <message>
        <source>Start/Pause playback</source>
		<translation>Iniciar/Pausar playback</translation>
    </message>
    <message>
        <source>Start/Stop playback</source>
		<translation>Iniciar/Parar playback</translation>
    </message>
    <message>
        <source>Start playback at keyboard cursor</source>
        <translation>Iniciar playback no cursor do teclado</translation>
    </message>
    <message>
        <source>Record toggling (if playback isn&apos;t running)</source>
        <translation type="unfinished"></translation>
    </message>
    <message>
        <source>Record activation</source>
        <translation>Ativar gravação</translation>
    </message>
    <message>
        <source>Record toggling</source>
        <translation type="unfinished"></translation>
    </message>
    <message>
        <source>Record deactivation</source>
        <translation>Desativar gravação</translation>
    </message>
    <message>
        <source>Mute master output</source>
        <translation>Silenciar saída principal</translation>
    </message>
    <message>
        <source>Unmute master output</source>
        <translation type="unfinished"></translation>
    </message>
    <message>
        <source>Mute toggling of master output</source>
        <translation type="unfinished"></translation>
    </message>
    <message>
        <source>Increase volume of master output</source>
        <translation>Aumentar volume da saída principal</translation>
    </message>
    <message>
        <source>Decrease volume of master output</source>
        <translation>Diminuir volume da saída principal</translation>
    </message>
    <message>
        <source>Move playhead to the beginnning of the song</source>
        <translation type="unfinished"></translation>
    </message>
    <message>
        <source>Move playhead one bar forward</source>
        <translation type="unfinished"></translation>
    </message>
    <message>
        <source>Move playhead one bar backward</source>
        <translation type="unfinished"></translation>
    </message>
    <message>
        <source>BPM increase (coarse)</source>
        <translation>Aumento de BPM (grosso)</translation>
    </message>
    <message>
        <source>BPM decrease (coarse)</source>
        <translation>Diminuição de BPM (grosso)</translation>
    </message>
    <message>
        <source>BPM increase (fine)</source>
        <translation>Aumento de BPM (fino)</translation>
    </message>
    <message>
        <source>BPM decrease (fine)</source>
        <translation>Diminuição de BPM (fino)</translation>
    </message>
    <message>
        <source>BeatCounter trigger</source>
        <translation>Disparar BeatCounter</translation>
    </message>
    <message>
        <source>Tap Tempo trigger</source>
        <translation>Disparar Andamento</translation>
    </message>
    <message>
        <source>Playlist: select next song</source>
        <translation>Playlist: selecionar próxima canção</translation>
    </message>
    <message>
        <source>Playlist: select previous song</source>
        <translation>Playlist: selecionar canção anterior</translation>
    </message>
    <message>
        <source>Toggle Timeline</source>
        <translation>Alternat Timeline</translation>
    </message>
    <message>
        <source>Toggle Metronome</source>
        <translation>Alternar Metrônomo</translation>
    </message>
    <message>
        <source>Toggle JACK Transport</source>
        <translation>Alternar Transporte JACK</translation>
    </message>
    <message>
        <source>Toggle JACK Timebase support</source>
        <translation>Alternar suport JACK Timebase</translation>
    </message>
    <message>
        <source>Toggle song/pattern mode</source>
		<translation>Alternar modo canção/padrão</translation>
    </message>
    <message>
        <source>Toggle loop mode</source>
        <translation>Alternar modo loop</translation>
    </message>
    <message>
        <source>Set BPM</source>
        <translation>Definir BPM</translation>
    </message>
    <message>
        <source>Set volume of master output</source>
        <translation>Definir volume de saída principal</translation>
    </message>
    <message>
        <source>Set playhead position</source>
        <translation>Definir posição de playhead</translation>
    </message>
    <message>
        <source>Select next pattern</source>
        <translation>Selecionar próximo padrão</translation>
    </message>
    <message>
        <source>Select only next pattern</source>
        <translation>Selecionar somente próximo padrão</translation>
    </message>
    <message>
        <source>Select next pattern and start playback</source>
        <translation>Selecionar próximo padrão e iniciar playback</translation>
    </message>
    <message>
        <source>Select Playlist song</source>
        <translation>Selecionar canção da Playlist</translation>
    </message>
    <message>
        <source>Timeline: delete tempo marker</source>
        <translation>Linha do tempo: remover marcador de andamento</translation>
    </message>
    <message>
        <source>Timeline: delete tag</source>
        <translation>Linha do Tempo: remover tag</translation>
    </message>
    <message>
        <source>Set current instrument</source>
        <translation>Definir instrumento atual</translation>
    </message>
    <message>
        <source>Increase volume of instrument</source>
        <translation>Aumentar volume de instrumento</translation>
    </message>
    <message>
        <source>Decrease volume of instrument</source>
        <translation>Diminuir volume do instrumento</translation>
    </message>
    <message>
        <source>Toggle instrument mute</source>
        <translation>Alternar silenciador de instrumento</translation>
    </message>
    <message>
        <source>Toggle instrument solo</source>
        <translation>Alternar solo de instrumento</translation>
    </message>
    <message>
        <source>Set instrument volume</source>
        <translation>Definir volume de instrumento</translation>
    </message>
    <message>
        <source>Set instrument pan</source>
        <translation type="unfinished"></translation>
    </message>
    <message>
        <source>Set instrument filter cutoff</source>
        <translation>Definir filtro de cutoff do instrumento</translation>
    </message>
    <message>
        <source>Timeline: add tempo marker</source>
        <translation>Linha do tempo: adicionar marcador de andamento</translation>
    </message>
    <message>
        <source>Timeline: add tag</source>
        <translation>Linha do tempo: adicionar tag</translation>
    </message>
    <message>
        <source>Toggle cell in song editor grid</source>
        <translation type="unfinished"></translation>
    </message>
    <message>
        <source>Set instrument layer pitch</source>
        <translation>Definir pitch da camada do instrumento</translation>
    </message>
    <message>
        <source>Set instrument layer gain</source>
        <translation>Definir ganho da camada do instrumento</translation>
    </message>
    <message>
        <source>Set instrument FX aux level</source>
        <translation>Definir nível de FX aux do instrumento</translation>
    </message>
    <message>
        <source>Create empty song</source>
        <translation>Criar canção vazia</translation>
    </message>
    <message>
        <source>Open song from disk</source>
        <translation>Abrir canção do disco</translation>
    </message>
    <message>
        <source>Edit song properties</source>
        <translation>Editar propriedades da canção</translation>
    </message>
    <message>
        <source>Open demo song</source>
        <translation>Abrir canção demo</translation>
    </message>
    <message>
        <source>Save all modifications to the current song</source>
        <translation>Salvar todas as modificações do instrumento atual</translation>
    </message>
    <message>
        <source>Save all modifications to a new song</source>
        <translation>Salvar todas as modificações para uma nova canção</translation>
    </message>
    <message>
        <source>Open pattern from disk</source>
        <translation>Abrir padrão do disco</translation>
    </message>
    <message>
        <source>Write pattern to disk</source>
        <translation>Escrever padrão no disco</translation>
    </message>
    <message>
        <source>Export song to audio file</source>
        <translation>Exportar canção para arquivo de áduio</translation>
    </message>
    <message>
        <source>Export song to MIDI file</source>
        <translation>Exportar canção para arquivo MIDI</translation>
    </message>
    <message>
        <source>Export song to LilyPond file</source>
        <translation>Exportar canção para arquivo LilyPond</translation>
    </message>
    <message>
        <source>Quit Hydrogen</source>
        <translation>Said do Hydrogen</translation>
    </message>
    <message>
        <source>Undo the last modification</source>
        <translation>Desfazer última modificação</translation>
    </message>
    <message>
        <source>Redo the last modification</source>
        <translation>Refazer última modificação</translation>
    </message>
    <message>
        <source>Show modification history</source>
        <translation>Mostrar histórico de modificações</translation>
    </message>
    <message>
        <source>Create empty drumkit</source>
        <translation>Crear drumkit vazio</translation>
    </message>
    <message>
        <source>Open drumkit from soundlibrary</source>
        <translation>Abrir drumkit da Biblioteca de àudio</translation>
    </message>
    <message>
        <source>Edit drumkit properties</source>
        <translation>Editar propriedades de drumkit</translation>
    </message>
    <message>
        <source>Export drumkit to disk</source>
        <translation>Exportar drumkit para o disco</translation>
    </message>
    <message>
        <source>Import drumkit from disk</source>
        <translation>Importar drumkit do disco</translation>
    </message>
    <message>
        <source>Import drumkit from server</source>
        <translation>Importar drumkit do servidor</translation>
    </message>
    <message>
        <source>Add instrument to current drumkit</source>
        <translation>Adicionar instrumento ao drumkit atual</translation>
    </message>
    <message>
        <source>Clear all instruments in current drumkit</source>
        <translation>Limpar todos os instrumentos no drumkit atual</translation>
    </message>
    <message>
        <source>Add component to current drumkit</source>
        <translation>Adicionar componente ao drumkit atual</translation>
    </message>
    <message>
        <source>Show playlist editor</source>
        <translation>Mostrar editor de playlist</translation>
    </message>
    <message>
        <source>Show director</source>
        <translation>Mostrar diretor</translation>
    </message>
    <message>
        <source>Show mixer</source>
        <translation>Exibir mixer</translation>
    </message>
    <message>
        <source>Show instrument rack</source>
        <translation>Mostrar rack de instrumento</translation>
    </message>
    <message>
        <source>Show automation path</source>
        <translation>Mostrar caminho de automação</translation>
    </message>
    <message>
        <source>Show timeline</source>
        <translation>Mostrar linha do tempo</translation>
    </message>
    <message>
        <source>Show playback track</source>
        <translation>Mostrar faixa de playback</translation>
    </message>
    <message>
        <source>Toggle fullscreen mode</source>
        <translation>Alternar modo tela cheia</translation>
    </message>
    <message>
        <source>Use instrument mode for MIDI input</source>
        <translation>Usar modo de instrumento para entrada MIDI</translation>
    </message>
    <message>
        <source>Use drumkit mode for MIDI input</source>
        <translation>Usar modo de drumkit para entrada MIDI</translation>
    </message>
    <message>
        <source>Show preferences dialog</source>
        <translation>Mostrar preferências</translation>
    </message>
    <message>
        <source>Show audio engine info dialog</source>
        <translation>Mostrar informação de audio engine</translation>
    </message>
    <message>
        <source>Show filesystem info dialog</source>
        <translation>Mostrar informação de sistema de arquivos</translation>
    </message>
    <message>
        <source>Log Level = None</source>
        <translation>Nível de Log = Nenhum</translation>
    </message>
    <message>
        <source>Log Level = Error</source>
        <translation>Nível de Log = Erro</translation>
    </message>
    <message>
        <source>Log Level = Warning</source>
        <translation>Nível de Log = Aviso</translation>
    </message>
    <message>
        <source>Log Level = Info</source>
        <translation>Nível de Log = Info</translation>
    </message>
    <message>
        <source>Log Level = Debug</source>
        <translation>Nível de Log = Depuração</translation>
    </message>
    <message>
        <source>Open log file</source>
        <translation>Abrir arquivo de log</translation>
    </message>
    <message>
        <source>Print object debug count to log</source>
        <translation type="unfinished"></translation>
    </message>
    <message>
        <source>Open user manual</source>
        <translation>Abrir manual do usuário</translation>
    </message>
    <message>
        <source>Show about dialog</source>
        <translation>Mostrar Sobre</translation>
    </message>
    <message>
        <source>Report bug in web browser</source>
        <translation>Reportar bug em um navegador web</translation>
    </message>
    <message>
        <source>Show donate dialog</source>
        <translation>Mostrar doação</translation>
    </message>
    <message>
        <source>VK Note-on Pitch 36 (C2)</source>
        <translation type="unfinished"></translation>
    </message>
    <message>
        <source>VK Note-on Pitch 37 (C#2)</source>
        <translation type="unfinished"></translation>
    </message>
    <message>
        <source>VK Note-on Pitch 38 (D2)</source>
        <translation type="unfinished"></translation>
    </message>
    <message>
        <source>VK Note-on Pitch 39 (D#2)</source>
        <translation type="unfinished"></translation>
    </message>
    <message>
        <source>VK Note-on Pitch 40 (E2)</source>
        <translation type="unfinished"></translation>
    </message>
    <message>
        <source>VK Note-on Pitch 41 (F2)</source>
        <translation type="unfinished"></translation>
    </message>
    <message>
        <source>VK Note-on Pitch 42 (F#2)</source>
        <translation type="unfinished"></translation>
    </message>
    <message>
        <source>VK Note-on Pitch 43 (G2)</source>
        <translation type="unfinished"></translation>
    </message>
    <message>
        <source>VK Note-on Pitch 44 (G#2)</source>
        <translation type="unfinished"></translation>
    </message>
    <message>
        <source>VK Note-on Pitch 45 (A2)</source>
        <translation type="unfinished"></translation>
    </message>
    <message>
        <source>VK Note-on Pitch 46 (A#2)</source>
        <translation type="unfinished"></translation>
    </message>
    <message>
        <source>VK Note-on Pitch 47 (B2)</source>
        <translation type="unfinished"></translation>
    </message>
    <message>
        <source>VK Note-on Pitch 48 (C3)</source>
        <translation type="unfinished"></translation>
    </message>
    <message>
        <source>VK Note-on Pitch 49 (C#3)</source>
        <translation type="unfinished"></translation>
    </message>
    <message>
        <source>VK Note-on Pitch 50 (D3)</source>
        <translation type="unfinished"></translation>
    </message>
    <message>
        <source>VK Note-on Pitch 51 (D#3)</source>
        <translation type="unfinished"></translation>
    </message>
    <message>
        <source>VK Note-on Pitch 52 (E3)</source>
        <translation type="unfinished"></translation>
    </message>
    <message>
        <source>VK Note-on Pitch 53 (F3)</source>
        <translation type="unfinished"></translation>
    </message>
    <message>
        <source>VK Note-on Pitch 54 (F#3)</source>
        <translation type="unfinished"></translation>
    </message>
    <message>
        <source>VK Note-on Pitch 55 (G3)</source>
        <translation type="unfinished"></translation>
    </message>
    <message>
        <source>VK Note-on Pitch 56 (G#3)</source>
        <translation type="unfinished"></translation>
    </message>
    <message>
        <source>VK Note-on Pitch 57 (A3)</source>
        <translation type="unfinished"></translation>
    </message>
    <message>
        <source>VK Note-on Pitch 58 (A#3)</source>
        <translation type="unfinished"></translation>
    </message>
    <message>
        <source>VK Note-on Pitch 59 (B3)</source>
        <translation type="unfinished"></translation>
    </message>
    <message>
        <source>Add song to Playlist</source>
<<<<<<< HEAD
        <translation>Adicionar canção à playlist</translation>
=======
        <translation>Adicionar música à Lista de Reprodução</translation>
>>>>>>> ea454d32
    </message>
    <message>
        <source>Add current song to Playlist</source>
        <translation>Adicionar canção atual à playlist</translation>
    </message>
    <message>
        <source>Remove song from Playlist</source>
        <translation>Remover canção da Playlist</translation>
    </message>
    <message>
        <source>Create new Playlist</source>
        <translation>Criar nova Playlist</translation>
    </message>
    <message>
        <source>Open Playlist from disk</source>
        <translation>Abrir Playlist do disco</translation>
    </message>
    <message>
        <source>Save modifications to Playlist</source>
        <translation>Salvar modificações à Playlist</translation>
    </message>
    <message>
        <source>Save modifications to new Playlist</source>
        <translation>Salvar modificações em uma nova Playlist</translation>
    </message>
    <message>
        <source>Add script to Playlist</source>
        <translation>Adicionar script à Playlist</translation>
    </message>
    <message>
        <source>Edit script</source>
        <translation>Editar script</translation>
    </message>
    <message>
        <source>Remove script from Playlist</source>
        <translation>Remover script da Playlist</translation>
    </message>
    <message>
        <source>Create script for Playlist</source>
        <translation>Criar script para a Playlist</translation>
    </message>
    <message>
        <source>Commands (0 args)</source>
        <translation>Comandos (0 args)</translation>
    </message>
    <message>
        <source>Commands (1 arg)</source>
        <translation>Comandos (1 arg)</translation>
    </message>
    <message>
        <source>Commands (2 args)</source>
        <translation>Comandos (2 args)</translation>
    </message>
    <message>
        <source>Commands (many args)</source>
        <translation>Comandos (muitos args)</translation>
    </message>
    <message>
        <source>Main Window</source>
        <translation>Janela Principal</translation>
    </message>
    <message>
        <source>Virtual Keyboard</source>
        <translation>Teclado Virtual</translation>
    </message>
    <message>
        <source>PlaylistEditor</source>
        <translation type="unfinished"></translation>
    </message>
    <message>
        <source>All Categories</source>
        <translation>Todas as Categorias</translation>
    </message>
    <message>
        <source>Save current drumkit to Sound Library</source>
        <translation>Salvar drumkit atual para a Biblioteca de Som</translation>
    </message>
    <message>
        <source>Save current drumkit to NSM session folder</source>
        <translation>Salvar drumkit atual para pasta da sessão NSM</translation>
    </message>
</context>
<context>
    <name>SongEditor</name>
    <message>
        <source>&amp;Cut</source>
        <translation>&amp;Cortar</translation>
    </message>
    <message>
        <source>&amp;Copy</source>
        <translation>&amp;Copiar</translation>
    </message>
    <message>
        <source>&amp;Paste</source>
        <translation>&amp;Colar</translation>
    </message>
    <message>
        <source>&amp;Delete</source>
        <translation>&amp;Deletar</translation>
    </message>
    <message>
        <source>Select &amp;all</source>
        <translation>Selecionar &amp;tudo</translation>
    </message>
    <message>
        <source>Clear selection</source>
        <translation>Limpar seleção</translation>
    </message>
    <message>
        <source>Delete selected cells</source>
        <translation>Deletar células selecionadas</translation>
    </message>
    <message>
        <source>Paste cells</source>
        <translation>Colar células</translation>
    </message>
    <message>
        <source>Copy selected cells</source>
        <translation>Copiar células selecionadas</translation>
    </message>
    <message>
        <source>Move selected cells</source>
        <translation>Mover células selecionadas</translation>
    </message>
</context>
<context>
    <name>SongEditorPanel</name>
    <message>
        <source>Song Editor</source>
        <translation>Editor de música</translation>
    </message>
    <message>
        <source>Create new pattern</source>
        <translation>Criar novo padrão</translation>
    </message>
    <message>
        <source>Move the selected pattern down</source>
        <translation>Mover o padrão selecionado para baixo</translation>
    </message>
    <message>
        <source>Move the selected pattern up</source>
        <translation>Mover o padrão selecionado para cima</translation>
    </message>
    <message>
        <source>Clear pattern sequence</source>
        <translation>Limpar sequência de padrões</translation>
    </message>
    <message>
        <source>Select mode</source>
        <translation>Selecionar modo</translation>
    </message>
    <message>
        <source>Draw mode</source>
        <translation>Modo desenho</translation>
    </message>
    <message>
        <source>Warning, this will erase your pattern sequence.
Are you sure?</source>
        <translation>Atenção, isto apagará sua sequência de padrões
Está certo disto?</translation>
    </message>
    <message>
        <source>stacked pattern mode</source>
        <translation>modo padrão empilhado</translation>
    </message>
    <message>
        <source>Pattern %1</source>
        <translation>Padrão %1</translation>
    </message>
    <message>
        <source>View playback track</source>
        <translation>Visualizar faixa de reprodução</translation>
    </message>
    <message>
        <source>Mute playback track</source>
        <translation>Silenciar faixa de reprodução</translation>
    </message>
    <message>
        <source>Choose playback track</source>
        <translation>Escolher faixa de reprodução</translation>
    </message>
    <message>
        <source>View timeline</source>
        <translation>Visualizar linha do tempo</translation>
    </message>
    <message>
        <source>Adjust parameter values in time</source>
        <translation>Ajustar valores dos parâmetros no tempo</translation>
    </message>
    <message>
        <source>Velocity</source>
        <translation>Velocidade</translation>
    </message>
    <message>
        <source>selected pattern mode</source>
        <translation>Selecionar modo de padrão</translation>
    </message>
    <message>
        <source>Playback track volume</source>
        <translation>Volume da faixa de Playback</translation>
    </message>
    <message>
        <source>Playback volume set to</source>
        <translation>Volume do Playback definido para</translation>
    </message>
</context>
<context>
    <name>SongEditorPanelBpmWidget_UI</name>
    <message>
        <source>Form</source>
        <translation>Forma</translation>
    </message>
    <message>
        <source>Bar</source>
        <translation>Barra</translation>
    </message>
    <message>
        <source>BPM</source>
        <translation>BPM</translation>
    </message>
    <message>
        <source>Delete this BPM Marker</source>
        <translation>Deletar este Marcador de BPM</translation>
    </message>
    <message>
        <source>Delete BPM Marker</source>
        <translation>Deletar Marcador de BPM</translation>
    </message>
    <message>
        <source>Cancel</source>
        <translation>Cancelar</translation>
    </message>
    <message>
        <source>Ok</source>
        <translation>Ok</translation>
    </message>
</context>
<context>
    <name>SongEditorPanelTagWidget_UI</name>
    <message>
        <source>Form</source>
        <translation>Forma</translation>
    </message>
    <message>
        <source>Tag</source>
        <translation>Etiqueta</translation>
    </message>
    <message>
        <source>Cancel</source>
        <translation>Cancelar</translation>
    </message>
    <message>
        <source>Ok</source>
        <translation>Ok</translation>
    </message>
</context>
<context>
    <name>SongEditorPatternList</name>
    <message>
        <source>Save Pattern</source>
        <translation>Salvar Padrão</translation>
    </message>
    <message>
        <source>Load Pattern</source>
        <translation>Carregar Padrão</translation>
    </message>
    <message>
        <source>Virtual Pattern</source>
        <translation>Padrão Virtual</translation>
    </message>
    <message>
        <source>The pattern-file exists.
Overwrite the existing pattern?</source>
        <translation>O padrão-arquivo existe.
Sobrescrever o padrão existente?</translation>
    </message>
    <message>
        <source>Export Pattern</source>
        <translation>Exportar Padrão</translation>
    </message>
    <message>
        <source>Fill/Clear...</source>
		<translation>Preencher/Limpar...</translation>
    </message>
    <message>
        <source>Could not save pattern to temporary directory.</source>
        <translation>Não foi possível salvar padrão para diretório temporário.</translation>
    </message>
    <message>
        <source>Could not export sequence.</source>
        <translation>Não foi possível exportar sequência.</translation>
    </message>
    <message>
        <source>Could not export pattern.</source>
        <translation>Não foi possível exportar padrão.</translation>
    </message>
    <message>
        <source>Pattern saved.</source>
        <translation>Padrão salvo.</translation>
    </message>
    <message>
        <source>Open Pattern to Replace </source>
        <translation>Abrir Padrão para Substituir</translation>
    </message>
</context>
<context>
    <name>SongEditorPositionRuler</name>
    <message>
        <source>The tempo set in the BPM widget will be used as a default for the beginning of the song. Left-click to overwrite it.</source>
        <translation type="unfinished"></translation>
    </message>
</context>
<context>
    <name>SongPropertiesDialog</name>
    <message>
        <source>Song properties</source>
        <translation>Propriedades da música</translation>
    </message>
</context>
<context>
    <name>SongPropertiesDialog_UI</name>
    <message>
        <source>Song name</source>
        <translation>Nome da música</translation>
    </message>
    <message>
        <source>Author</source>
        <translation>Autor</translation>
    </message>
    <message>
        <source>Notes</source>
        <translation>Notas</translation>
    </message>
    <message>
        <source>&amp;Cancel</source>
        <translation>&amp;Cancelar</translation>
    </message>
    <message>
        <source>Form1</source>
        <translation>Form1</translation>
    </message>
    <message>
        <source> &amp;OK</source>
        <translation> &amp;OK</translation>
    </message>
    <message>
        <source>Alt+O</source>
        <translation>Alt+O</translation>
    </message>
    <message>
        <source>Alt+C</source>
        <translation>Alt+C</translation>
    </message>
    <message>
        <source>License</source>
        <translation>Lincença</translation>
    </message>
</context>
<context>
    <name>SoundLibraryDatabase</name>
    <message>
        <source>system</source>
        <extracomment>suffix appended to a drumkit name in order to make in unique.</extracomment>
        <translation>sistema</translation>
    </message>
    <message>
        <source>session</source>
        <extracomment>suffix appended to a drumkit name in order to make in unique.</extracomment>
        <translation>sessão</translation>
    </message>
</context>
<context>
    <name>SoundLibraryOnlineImportDialog</name>
    <message>
        <source>Sound Library import</source>
        <translation>Importar biblioteca de som</translation>
    </message>
    <message>
        <source>Sound library</source>
        <translation>Biblioteca de Som</translation>
    </message>
    <message>
        <source>Status</source>
        <translation>Status</translation>
    </message>
    <message>
        <source>Updating SoundLibrary list...</source>
        <translation>Atualizando lista de Bibliotecas de Som...</translation>
    </message>
    <message>
        <source>Drumkits</source>
        <translation>Drumkits</translation>
    </message>
    <message>
        <source>Songs</source>
        <translation>Músicas</translation>
    </message>
    <message>
        <source>Patterns</source>
        <translation>Padrões</translation>
    </message>
    <message>
        <source>Installed</source>
        <translation>Instalado</translation>
    </message>
    <message>
        <source>New</source>
        <translation>Novo</translation>
    </message>
    <message>
        <source>Author: %1</source>
        <translation>Autor: %1</translation>
    </message>
    <message>
        <source>Drumkit License: %1</source>
        <translation>Licença do drumkit: %1</translation>
    </message>
    <message>
        <source>Image License: %1</source>
        <translation>Licença da imagem: %1</translation>
    </message>
    <message>
        <source>Downloading SoundLibrary...</source>
        <translation>Baixando Biblioteca de Som</translation>
    </message>
    <message>
        <source>SoundLibrary imported in %1</source>
        <translation>Biblioteca de som importada em %1</translation>
    </message>
    <message>
        <source>An error occurred importing the SoundLibrary.</source>
        <translation>Ocorreu um erro ao importar Biblioteca de Som.</translation>
    </message>
</context>
<context>
    <name>SoundLibraryOnlineImportDialog_UI</name>
    <message>
        <source>Dialog</source>
        <translation>Diálogo</translation>
    </message>
    <message>
        <source>Update list</source>
        <translation>Atualizar lista</translation>
    </message>
    <message>
        <source>Edit server list</source>
        <translation>Editar lista dos servidores</translation>
    </message>
    <message>
        <source>1</source>
        <translation>1</translation>
    </message>
    <message>
        <source>Sound Library Name</source>
        <translation>Nome da Biblioteca de Som</translation>
    </message>
    <message>
        <source>TextLabel</source>
        <translation>Rótulo de texto</translation>
    </message>
    <message>
        <source>Author...</source>
        <translation>Autor...</translation>
    </message>
    <message>
        <source>Drumkit License...</source>
        <translation>Licença do Drumkit...</translation>
    </message>
    <message>
        <source>Image License...</source>
        <translation>Licença da imagem...</translation>
    </message>
    <message>
        <source>Download and install</source>
        <translation>Baixar e instalar</translation>
    </message>
    <message>
        <source>Close</source>
        <translation>Fechar</translation>
    </message>
</context>
<context>
    <name>SoundLibraryPanel</name>
    <message>
        <source>System drumkits</source>
        <translation>Drumkits do sistema</translation>
    </message>
    <message>
        <source>User drumkits</source>
        <translation>Drumkits do usuário</translation>
    </message>
    <message>
        <source>Songs</source>
        <translation>Músicas</translation>
    </message>
    <message>
        <source>Patterns</source>
        <translation>Padrões</translation>
    </message>
    <message>
        <source>Warning, the selected pattern will be deleted from disk.
Are you sure?</source>
        <translation>Aviso, o padrão selecionado será deletado do disco.
Está certo disto?</translation>
    </message>
    <message>
        <source>Warning, the &quot;%1&quot; drumkit will be deleted from disk.
Are you sure?</source>
        <translation>Aviso, o drumkit &quot;%1&quot; drumkit será deletado do disco.
Está certo disto?</translation>
    </message>
    <message>
        <source>Drumkit deletion failed.</source>
        <translation>Remoção do drumkit falhou.</translation>
    </message>
    <message>
        <source>Keep</source>
        <translation>Manter</translation>
    </message>
    <message>
        <source>The existing kit has %1 instruments but the new one only has %2.
The first %2 instruments will be replaced with the new instruments and will keep their notes, but some of the remaining instruments have notes.
Would you like to keep or discard the remaining instruments and notes?
</source>
        <translation>O kit existente possui %1 instrumentos, mas o novo possui apenas %2.
Os primeiros %2 instrumentos serão substituídos pelos novos instrumentos e manterão suas notas, mas alguns dos instrumentos restantes têm notas.
Você gostaria de manter ou descartar os instrumentos e anotações restantes?
</translation>
    </message>
    <message>
        <source>Double click to expand the list</source>
        <translation>Clique duplo pra expandir a lista</translation>
    </message>
    <message>
        <source>Session drumkits</source>
        <translation>Drumkits da Sessão</translation>
    </message>
    <message>
        <source>Created for drumkit</source>
        <extracomment>Base tooltip displayed when hovering over a pattern in the Sound Library. It indicates which drumkit the pattern was created with</extracomment>
        <translation>Criado para drumkit</translation>
    </message>
    <message>
        <source>is a read-only drumkit and can&apos;t be deleted.</source>
        <translation>é um kit de apenas leitura e não pode ser removido.</translation>
    </message>
    <message>
        <source>It is not possible to delete drumkit:
  [%1]
It contains samples used and loaded in the current song kit.</source>
		<translation>Não foi possível deletar o drumkit:
			[%1]
	Ele contém samples usados e carregados no kit de sons usado atualmente.</translation>
    </message>
</context>
<context>
    <name>SoundLibraryRepositoryDialog</name>
    <message>
        <source>Edit repository settings</source>
        <translation>Editar configurações do repositório</translation>
    </message>
    <message>
        <source>Edit server list</source>
        <translation>Editar lista dos servidores</translation>
    </message>
    <message>
        <source>URL</source>
        <translation>URL</translation>
    </message>
</context>
<context>
    <name>SoundLibraryRepositoryDialog_UI</name>
    <message>
        <source>Dialog</source>
        <translation>Diálogo</translation>
    </message>
    <message>
        <source>Add</source>
        <translation>Adicionar</translation>
    </message>
    <message>
        <source>Delete</source>
        <translation>Remover</translation>
    </message>
    <message>
        <source>Close</source>
        <translation>Fechar</translation>
    </message>
</context>
<context>
    <name>SoundLibraryTree</name>
    <message>
        <source>Sound library</source>
        <translation>Biblioteca de Som</translation>
    </message>
</context>
<context>
    <name>Startup</name>
    <message>
        <source>No [hydrogen.conf] file found. Hydrogen was not installed properly. Aborting...</source>
        <translation>Nenhum arquivo [hydrogen.conf] encontrado. Hydrogen não foi instalado corretamente. Abortando...</translation>
    </message>
</context>
<context>
    <name>VirtualPatternDialog</name>
    <message>
        <source>Select virtual pattern</source>
        <translation>Selecione um padrão virtual</translation>
    </message>
</context>
<context>
    <name>VirtualPatternDialog_UI</name>
    <message>
        <source>Dialog</source>
        <translation>Diálogo</translation>
    </message>
    <message>
        <source>OK</source>
        <translation>OK</translation>
    </message>
    <message>
        <source>Cancel</source>
        <translation>Cancelar</translation>
    </message>
</context>
<context>
    <name>WidgetWithLicenseProperty</name>
    <message>
        <source>Other</source>
        <extracomment>Label used for all license not directly supported in Hydrogen&apos;s license combo box.</extracomment>
        <translation>Rótulo usado para todas as licenças não suportadas diretamente no conjunto de licenças do Hydrogen.</translation>
    </message>
    <message>
        <source>Unspecified</source>
        <extracomment>Label used if no license was specified.</extracomment>
        <translation>Rótulo usado se nenhuma licença foi especificada.</translation>
    </message>
</context>
</TS><|MERGE_RESOLUTION|>--- conflicted
+++ resolved
@@ -1727,15 +1727,6 @@
         <translation>Preferências carregadas.</translation>
     </message>
     <message>
-<<<<<<< HEAD
-        <source>Song is read-only.
-Use &apos;Save as&apos; to enable autosave.</source>
-		<translation>Canção é somente leitura.
-Use &apos;Salvar como&apos; para ativar o salvamento automático.</translation>
-    </message>
-    <message>
-=======
->>>>>>> ea454d32
         <source>Input Midi Note</source>
         <translation>Entrada de Nota MIDI</translation>
     </message>
@@ -2490,17 +2481,6 @@
 		<translation>Exportar &amp;Arquivo LilyPond</translation>
     </message>
     <message>
-<<<<<<< HEAD
-        <source>&amp;Redo</source>
-		<translation>&amp;Refazer</translation>
-    </message>
-    <message>
-        <source>Undo &amp;History</source>
-		<translation>Desfazer &amp;História</translation>
-    </message>
-    <message>
-=======
->>>>>>> ea454d32
         <source>&amp;Properties</source>
 		<translation>&amp;Propriedades</translation>
     </message>
@@ -4351,17 +4331,6 @@
         <translation>Linguagem / Γλώσσα / Язык / 言語</translation>
     </message>
     <message>
-<<<<<<< HEAD
-        <source>Reopen last used &amp;song</source>
-		<translation>Reabrir última canção &amp;usada</translation>
-    </message>
-    <message>
-        <source>Reopen last used &amp;playlist</source>
-        <translation>Reabrir última playlist &amp;usada</translation>
-    </message>
-    <message>
-=======
->>>>>>> ea454d32
         <source>Use &amp;relative paths for playlist</source>
         <translation>Usar &amp;caminhos relativos para playlist</translation>
     </message>
@@ -5681,11 +5650,7 @@
     </message>
     <message>
         <source>Add song to Playlist</source>
-<<<<<<< HEAD
-        <translation>Adicionar canção à playlist</translation>
-=======
         <translation>Adicionar música à Lista de Reprodução</translation>
->>>>>>> ea454d32
     </message>
     <message>
         <source>Add current song to Playlist</source>
