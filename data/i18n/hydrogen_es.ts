<?xml version="1.0" encoding="utf-8"?>
<!DOCTYPE TS>
<TS version="2.1" language="es_ES" sourcelanguage="en_GB">
<context>
    <name>AboutDialog</name>
    <message>
        <source>About</source>
        <translation>Acerca de</translation>
    </message>
    <message>
        <source>Website</source>
        <translation>Página web</translation>
    </message>
    <message>
        <source>Project page</source>
        <translation>Página del proyecto</translation>
    </message>
    <message>
        <source>Forum</source>
        <translation>Foro</translation>
    </message>
    <message>
        <source>Development mailing list</source>
        <translation>Lista de correo de desarrolladores</translation>
    </message>
    <message>
        <source>Main coders and maintainers</source>
        <translation>Principales autores del código y mantenedores</translation>
    </message>
    <message>
        <source>Active translators</source>
        <translation>Traductores activos</translation>
    </message>
    <message>
        <source>Recent contributors</source>
        <translation>Contribuidores recientes</translation>
    </message>
    <message>
        <source>A full list of all contributors can be found on</source>
        <translation>Se puede encontrar una lista completa de contribuidores en</translation>
    </message>
    <message>
        <source>Former main coders and maintainers</source>
        <translation>Principales autores del código y mantenedores anteriores</translation>
    </message>
</context>
<context>
    <name>AboutDialog_UI</name>
    <message>
        <source>###</source>
        <translation>###</translation>
    </message>
    <message>
        <source>About Hydrogen</source>
        <translation>Acerca de Hydrogen</translation>
    </message>
    <message>
        <source>A&amp;bout</source>
        <translation>Ace&amp;rca</translation>
    </message>
    <message>
        <source>&amp;Authors</source>
        <translation>&amp;Autores</translation>
    </message>
    <message>
        <source>&amp;License</source>
        <translation>&amp;Licencia</translation>
    </message>
    <message>
        <source>&amp;OK</source>
        <translation>&amp;Aceptar</translation>
    </message>
    <message>
        <source>Alt+O</source>
        <translation>Alt+O</translation>
    </message>
</context>
<context>
    <name>AudioEngineInfoForm</name>
    <message>
        <source>Audio Engine Info</source>
        <translation>Información del motor de audio</translation>
    </message>
</context>
<context>
    <name>AudioEngineInfoForm_UI</name>
    <message>
        <source>Playing notes</source>
        <translation>Polifonía</translation>
    </message>
    <message>
        <source>Process time</source>
        <translation>Tiempo de procesamiento</translation>
    </message>
    <message>
        <source>Audio engine state</source>
        <translation>Estado del motor de audio</translation>
    </message>
    <message>
        <source>Song state</source>
        <translation>Estado de la canción</translation>
    </message>
    <message>
        <source>Buffer size</source>
        <translation>Tamaño del buffer</translation>
    </message>
    <message>
        <source>Sample rate</source>
        <translation>Tasa de muestreo</translation>
    </message>
    <message>
        <source>###</source>
        <translation>###</translation>
    </message>
    <message>
        <source>Frames</source>
        <translation>Muestras</translation>
    </message>
    <message>
        <source>Ticks</source>
        <translation>Ticks</translation>
    </message>
    <message>
        <source>Song position</source>
        <translation>Posición de la canción</translation>
    </message>
    <message>
        <source>Patterns</source>
        <translation>Patrones</translation>
    </message>
    <message>
        <source>Selected pattern</source>
        <translation>Patrón seleccionado</translation>
    </message>
    <message>
        <source>Selected instrument</source>
        <translation>Instrumento seleccionado</translation>
    </message>
    <message>
        <source>Connected to</source>
        <translation>Conectado a</translation>
    </message>
    <message>
        <source>Sampler</source>
        <translation>Sampler</translation>
    </message>
    <message>
        <source>Sequencer</source>
        <translation>Secuenciador</translation>
    </message>
    <message>
        <source>MIDI input</source>
        <translation>Entrada MIDI</translation>
    </message>
    <message>
        <source>Name</source>
        <translation>Nombre</translation>
    </message>
    <message>
        <source>Audio output</source>
        <translation>Salida de Audio</translation>
    </message>
    <message>
        <source>Realtime frames</source>
        <translation>Marcos en tiempo real</translation>
    </message>
    <message>
        <source>Latency (estimated)</source>
        <translation>Latencia (estimada)</translation>
    </message>
</context>
<context>
    <name>AudioFileBrowser</name>
    <message>
        <source>Audio File Browser</source>
        <translation>Navegador Archivos Audio</translation>
    </message>
    <message>
        <source>Size: %1 bytes</source>
        <translation>Tamaño: %1 bytes</translation>
    </message>
    <message>
        <source>Samplerate: %1</source>
        <translation>Tasa de muestreo: %1</translation>
    </message>
    <message>
        <source> s</source>
        <translation> s</translation>
    </message>
    <message>
        <source>Name:</source>
        <translation>Nombre:</translation>
    </message>
    <message>
        <source>Size:</source>
        <translation>Tamaño:</translation>
    </message>
    <message>
        <source>Samplerate:</source>
        <translation>Tasa de muestreo:</translation>
    </message>
    <message>
        <source>Sample length: </source>
        <translation>Longitud del Sample: </translation>
    </message>
    <message>
        <source>Please do not preview samples which are longer than 10 minutes!</source>
        <translation>¡Por favor no previsualice samples de más de 10 minutos!</translation>
    </message>
    <message>
        <source>Sample length:</source>
        <translation>Longitud del Sample:</translation>
    </message>
    <message>
        <source>Unable to load that sample file.</source>
        <translation>No es posible cargar el archivo del sample.</translation>
    </message>
    <message>
        <source>Parent Folder</source>
        <translation>Carpeta superior</translation>
    </message>
    <message>
        <source>Home</source>
        <translation>Inicio</translation>
    </message>
    <message>
        <source>Play selected</source>
        <translation>Reproducir selección</translation>
    </message>
    <message>
        <source>Stop</source>
        <translation>Parar</translation>
    </message>
    <message>
        <source>Name: </source>
        <translation>Nombre: </translation>
    </message>
</context>
<context>
    <name>AudioFileBrowser_UI</name>
    <message>
        <source>Dialog</source>
        <translation>Diálogo</translation>
    </message>
    <message>
        <source>Open</source>
        <translation>Abrir</translation>
    </message>
    <message>
        <source>Name:</source>
        <translation>Nombre:</translation>
    </message>
    <message>
        <source>Samplerate:</source>
        <translation>Tasa de muestreo:</translation>
    </message>
    <message>
        <source>Size:</source>
        <translation>Tamaño:</translation>
    </message>
    <message>
        <source>Length:</source>
        <translation>Longitud:</translation>
    </message>
    <message>
        <source>Cancel</source>
        <translation>Cancelar</translation>
    </message>
    <message>
        <source>Pla&amp;y samples by clicking</source>
        <translation>Reprodu&amp;ce samples haciendo click</translation>
    </message>
    <message>
        <source>&amp;Up</source>
        <translation>&amp;Arriba</translation>
    </message>
    <message>
        <source>&amp;Home</source>
        <translation>&amp;Inicio</translation>
    </message>
    <message>
        <source>&amp;Play Sample</source>
        <translation>&amp;Reproduce Sample</translation>
    </message>
    <message>
        <source>&amp;Filename to instrument name</source>
        <translation>&amp;Nombre de archivo a nombre de instrumento</translation>
    </message>
    <message>
        <source>&amp;Stop</source>
        <translation>&amp;Detener</translation>
    </message>
    <message>
        <source>View hidden folders</source>
        <translation>Ver carpetas ocultas</translation>
    </message>
    <message>
        <source>Be careful, this change all Layer velocity settings </source>
        <translation>Atención, esto modificará todos los ajustes de Velocidad de Capas </translation>
    </message>
    <message>
        <source>Set automatic velocity</source>
        <translation>Seleccionar velocidad automática</translation>
    </message>
</context>
<context>
    <name>ColorSelectionButton</name>
    <message>
        <source>Pick a pattern color</source>
        <translation>Elige un color de patrón</translation>
    </message>
</context>
<context>
    <name>CommonStrings</name>
    <message>
        <source>P</source>
        <extracomment>Text displayed on the button to show the Playback track. Its size is designed to hold a single character.
----------
Text displayed on the button indicating that the Beat Counter will start playing after setting the tempo. Its size is designed to hold one character.</extracomment>
        <translation>R</translation>
    </message>
    <message>
        <source>S</source>
        <extracomment>Text displayed on the button for soloing an instrument strip in the mixer. Its size is designed for a single character.
----------
Text displayed on the button indicating that the Beat Counter will only set tempo. Its size is designed to hold one character.</extracomment>
        <translation>S</translation>
    </message>
    <message>
        <source>M</source>
        <extracomment>Text displayed on the button for muting an instrument strip in the mixer. Its size is designed for a single character.</extracomment>
        <translation>M</translation>
    </message>
    <message>
        <source>Mute</source>
        <extracomment>Text displayed on the button for muting the master strip. Its size is designed for a four characters.</extracomment>
        <translation>Silencio</translation>
    </message>
    <message>
        <source>BYP</source>
        <extracomment>Text displayed on the button for bypassing an element. Its size is designed for a three characters.</extracomment>
        <translation>BYP</translation>
    </message>
    <message>
        <source>Edit</source>
        <extracomment>Text displayed on the button for editing an element. Its size is designed for a four characters.</extracomment>
        <translation>Editar</translation>
    </message>
    <message>
        <source>Clear</source>
        <extracomment>Text displayed on the button to clear all patterns in the SongEditor. Its size is designed to hold five characters.</extracomment>
        <translation>Limp.</translation>
    </message>
    <message>
        <source>T</source>
        <extracomment>Text displayed on the button to show the Timeline. Its size is designed to hold a single character.</extracomment>
        <translation>T</translation>
    </message>
    <message>
        <source>Timeline</source>
        <extracomment>Text displayed on the button to activate the Timeline. Its size is designed to hold eight characters.</extracomment>
        <translation>LdT</translation>
    </message>
    <message>
        <source>FX</source>
        <extracomment>Text displayed on the button to enable the LADSPA effect strips. Its size is designed to hold two characters.</extracomment>
        <translation>FX</translation>
    </message>
    <message>
        <source>Peak</source>
        <extracomment>Text displayed on the button to show the instrument peaks. Its size is designed to hold four characters.</extracomment>
        <translation>Pico</translation>
    </message>
    <message>
        <source>General</source>
        <extracomment>Text displayed on the button to show the Instrument Rack. Its size is designed to hold seven characters but is quite flexible.
----------
Label of the tab in pattern/song/drumkit properties dialog containing * artifact parameters, like name or author.</extracomment>
        <translation>General</translation>
    </message>
    <message>
        <source>Instrument</source>
        <extracomment>Text displayed on the button to show the Instrument Editor in the * Instrument Rack. Its size is designed to hold ten characters but is * quite flexible. * * It is also used in table headers corresponding to the instrument&apos;s name * or id.</extracomment>
        <translation>Instrumento</translation>
    </message>
    <message>
        <source>Sound Library</source>
        <extracomment>Text displayed on the button to show the Sound Library in the Instrument Rack. Its size is designed to hold ten characters but is quite flexible.</extracomment>
        <translation>Libr. Son.</translation>
    </message>
    <message>
        <source>Layers</source>
        <extracomment>Text displayed on the button to show the Layer view of the Instrument Rack. Its size is designed to hold six characters but is quite flexible.</extracomment>
        <translation>Capas</translation>
    </message>
    <message>
        <source>Load Layer</source>
        <extracomment>Text displayed on the button to load a layer into an instrument. Its size is designed to hold ten characters but is quite flexible.</extracomment>
        <translation>Cargar Capa</translation>
    </message>
    <message>
        <source>Delete Layer</source>
        <extracomment>Text displayed on the button to delete a layer into an instrument. Its size is designed to hold twelve characters but is quite flexible.</extracomment>
        <translation>Borrar Capa</translation>
    </message>
    <message>
        <source>Edit Layer</source>
        <extracomment>Text displayed on the button to edit a layer into an instrument. Its size is designed to hold ten characters but is quite flexible.</extracomment>
        <translation>Editar Capa</translation>
    </message>
    <message>
        <source>B
C</source>
        <extracomment>Text displayed on the button to activate the Beat Counter. Its size is designed to hold two characters in two separate rows.</extracomment>
        <translation>C
P</translation>
    </message>
    <message>
        <source>R
U
B</source>
        <extracomment>Text displayed on the button to activate the resampling using Rubberband. Its size is designed to hold three characters in two separate rows.</extracomment>
        <translation>R
U
B</translation>
    </message>
    <message>
        <source>J.Trans</source>
        <extracomment>Text displayed on the button to activate the JACK transport control. Its size is designed to hold seven characters and is moderately flexible.</extracomment>
        <translation>J.Trans</translation>
    </message>
    <message>
        <source>J.Master</source>
        <extracomment>Text displayed on the button to activate the JACK Timebase master control. Its size is designed to hold eight characters and is moderately flexible.</extracomment>
        <translation>J.Master</translation>
    </message>
    <message>
        <source>Mixer</source>
        <extracomment>Text displayed on the button to show the Mixer window. Its size is designed to hold five characters and is flexible.</extracomment>
        <translation>Mezclador</translation>
    </message>
    <message>
        <source>Instrument Rack</source>
        <extracomment>Text displayed on the button to show the Instrument Rack. Its size is designed to hold 15 characters and is flexible.</extracomment>
        <translation>Rack Instrumentos</translation>
    </message>
    <message>
        <source>Pattern</source>
        <extracomment>Text displayed on the button activating Pattern Mode for playback. Its size is designed to hold seven characters and is slightly flexible.</extracomment>
        <translation>Patrón</translation>
    </message>
    <message>
        <source>Song</source>
        <extracomment>Text displayed on the button activating Song Mode for playback. Its size is designed to hold four characters and is slightly flexible.</extracomment>
        <translation>Canc.</translation>
    </message>
    <message>
        <source>Attack</source>
        <extracomment>Text displayed below the rotary to adjust the attack of the ADSR in the Instrument Editor. Designed to hold six characters but flexible.</extracomment>
        <translation>Ataque</translation>
    </message>
    <message>
        <source>Decay</source>
        <extracomment>Text displayed below the rotary to adjust the decay of the ADSR in the Instrument Editor. Designed to hold five characters but flexible.</extracomment>
        <translation>Decay</translation>
    </message>
    <message>
        <source>Sustain</source>
        <extracomment>Text displayed below the rotary to adjust the sustain of the ADSR in the Instrument Editor. Designed to hold seven characters but flexible.</extracomment>
        <translation>Sustain</translation>
    </message>
    <message>
        <source>Release</source>
        <extracomment>Text displayed below the rotary to adjust the release of the ADSR in the Instrument Editor. Designed to hold seven characters but flexible.</extracomment>
        <translation>Release</translation>
    </message>
    <message>
        <source>Channel</source>
        <extracomment>Text displayed below the LCD to set the output MIDI channel in the Instrument Editor. Designed to hold seven characters but flexible.</extracomment>
        <translation>Canal</translation>
    </message>
    <message>
        <source>Note</source>
        <extracomment>Text displayed below the LCD to set the output MIDI note in the Instrument Editor. Designed to hold four characters but flexible.</extracomment>
        <translation>Nota</translation>
    </message>
    <message>
        <source>MIDI Output</source>
        <extracomment>Text displayed in the left part of the row of the Instrument Editor concerned with MIDI output parameters. Designed to hold eleven characters but flexible.</extracomment>
        <translation>Salida MIDI</translation>
    </message>
    <message>
        <source>Pitch</source>
        <extracomment>Text displayed in the Instrument Editor in the row of the pitch widget. Designed to hold five characters but flexible.</extracomment>
        <translation>Tono</translation>
    </message>
    <message>
        <source>Coarse</source>
        <extracomment>Text displayed below the rotary to adjust the deterministic part of the instrument pitch in front of decimal point in the Instrument Editor. Designed to hold six characters but flexible.</extracomment>
        <translation>Grueso</translation>
    </message>
    <message>
        <source>Fine</source>
        <extracomment>Text displayed below the rotary to adjust the deterministic part of the instrument pitch after decimal point in the Instrument Editor. Designed to hold four characters but flexible.</extracomment>
        <translation>Fino</translation>
    </message>
    <message>
        <source>Random</source>
        <extracomment>Text displayed below the rotary to adjust the random part of the instrument pitch in the Instrument Editor. Designed to hold six characters but flexible.</extracomment>
        <translation>Azar</translation>
    </message>
    <message>
        <source>Gain</source>
        <extracomment>Text displayed below the rotary to adjust the instrument gain in the Instrument Editor. Designed to hold four characters but flexible.</extracomment>
        <translation>Gan.</translation>
    </message>
    <message>
        <source>Mute Group</source>
        <extracomment>Text displayed below the LCD to set the mute group in the Instrument Editor. Designed to hold ten characters but flexible.</extracomment>
        <translation>Grup. Sil.</translation>
    </message>
    <message>
        <source>Auto-Stop Note</source>
        <extracomment>Text displayed next to the checkbox to activate the auto stop note feature in the Instrument Editor. Designed to hold 14 characters but flexible.</extracomment>
        <translation>Auto-Det. Nota</translation>
    </message>
    <message>
        <source>Apply Velocity</source>
        <extracomment>Text displayed next to the checkbox to activate the apply velocity feature in the Instrument Editor. Designed to hold 14 characters but flexible.</extracomment>
        <translation>Aplicar Intens.</translation>
    </message>
    <message>
        <source>HH Press. Grp</source>
        <extracomment>Text displayed below the LCD to set the hihat pressure group in the Instrument Editor. Designed to hold 13 characters but is only moderately flexible.</extracomment>
        <translation>Grp Pres. HH</translation>
    </message>
    <message>
        <source>Max Range</source>
        <extracomment>Text displayed below the LCD to set the maximum range of the hihat pressure group in the Instrument Editor. Designed to hold nine characters but flexible.</extracomment>
        <translation>Rango Máx.</translation>
    </message>
    <message>
        <source>Min Range</source>
        <extracomment>Text displayed below the LCD to set the minimum range of the hihat pressure group in the Instrument Editor. Designed to hold nine characters but flexible.</extracomment>
        <translation>Rango Mín.</translation>
    </message>
    <message>
        <source>Cutoff</source>
        <extracomment>Text displayed below the rotary to adjust the cutoff frequency of the lowpass filter applied to the instrument in the Instrument Editor. Designed to hold six characters but flexible.</extracomment>
        <translation>Cutoff</translation>
    </message>
    <message>
        <source>Resonance</source>
        <extracomment>Text displayed below the rotary to adjust the resonance frequency of the lowpass filter applied to the instrument in the Instrument Editor. Designed to hold ten characters but flexible.</extracomment>
        <translation>Resonancia</translation>
    </message>
    <message>
        <source>L. Gain</source>
        <extracomment>Text displayed below the rotary to adjust the layer gain in the Instrument Editor. Designed to hold six characters but flexible.</extracomment>
        <translation>L. Gan.</translation>
    </message>
    <message>
        <source>C. Gain</source>
        <extracomment>Text displayed below the rotary to adjust the component gain in the Instrument Editor. Designed to hold six characters but flexible.</extracomment>
        <translation>C. Gan.</translation>
    </message>
    <message>
        <source>Sample Sel.</source>
        <extracomment>Text displayed left of the sample selection LCD combo in the Instrument Editor. Designed to hold eleven characters but not that flexible.</extracomment>
        <translation>Sel. Sample</translation>
    </message>
    <message>
        <source>Size</source>
        <extracomment>Text displayed left of the pattern size LCD combo in the panel of the Pattern Editor.</extracomment>
        <translation>Tam.</translation>
    </message>
    <message>
        <source>Res</source>
        <extracomment>Text displayed left of the resolution LCD combo in the panel of the Pattern Editor.</extracomment>
        <translation>Res</translation>
    </message>
    <message>
        <source>Hear</source>
        <extracomment>Text displayed left of the button to activate the playback of inserted notes in the panel of the Pattern Editor.</extracomment>
        <translation>Oír</translation>
    </message>
    <message>
        <source>Quant</source>
        <extracomment>Text displayed left of the button to toggle the quantization in the panel of the Pattern Editor.</extracomment>
        <translation>Cuant</translation>
    </message>
    <message>
        <source>Input</source>
        <extracomment>Text displayed left of the button to switch between the Drum Pattern Editor and the Piano Roll Editor in the panel of the Pattern Editor.</extracomment>
        <translation>Entrada</translation>
    </message>
    <message>
        <source>MIDI-In</source>
        <extracomment>Text displayed in the Player Control to indicate incoming MIDI events. Designed to hold seven characters but not that flexible.</extracomment>
        <translation>Ent MIDI</translation>
    </message>
    <message>
        <source>CPU</source>
        <extracomment>Text displayed in the Player Control to indicate the CPU load. Designed to hold three characters but not that flexible.</extracomment>
        <translation>CPU</translation>
    </message>
    <message>
        <source>BPM</source>
        <extracomment>Text displayed in the Player Control to indicate where the set the tempo of the song. Designed to hold three characters but not that flexible.
----------
Label shown in the input capture dialog for querying a new tempo value.</extracomment>
        <translation>PPM</translation>
    </message>
    <message>
        <source>Hrs</source>
        <extracomment>Text displayed in the Player Control to indicate the number of hours passed since playback started. Designed to hold three characters but not that flexible.</extracomment>
        <translation>Hrs</translation>
    </message>
    <message>
        <source>Min</source>
        <extracomment>Text displayed in the Player Control to indicate the number of minutes passed since playback started. Designed to hold three characters but not that flexible.</extracomment>
        <translation>Min</translation>
    </message>
    <message>
        <source>Sec</source>
        <extracomment>Text displayed in the Player Control to indicate the number of seconds passed since playback started. Designed to hold three characters but not that flexible.</extracomment>
        <translation>Seg</translation>
    </message>
    <message>
        <source>1/1000</source>
        <extracomment>Text displayed in the Player Control to indicate the number of milliseconds passed since playback started. Designed to hold three characters but not that flexible.</extracomment>
        <translation>1/1000</translation>
    </message>
    <message>
        <source>Humanize</source>
        <extracomment>Text displayed in the Master Mixer Strip as a heading for the humanization rotaries. Designed to hold eight characters but not that flexible.</extracomment>
        <translation>Humanizar</translation>
    </message>
    <message>
        <source>Swing</source>
        <extracomment>Text displayed in the Master Mixer Strip as a heading for the swing humanization rotary. Designed to hold five characters but flexible.</extracomment>
        <translation>Swing</translation>
    </message>
    <message>
        <source>Timing</source>
        <extracomment>Text displayed in the Master Mixer Strip as a heading for the timing humanization rotary. Designed to hold six characters but flexible.</extracomment>
        <translation>Cadencia</translation>
    </message>
    <message>
        <source>Velocity</source>
        <extracomment>Text displayed in the Master Mixer Strip as a heading for the velocity humanization rotary. Designed to hold eight characters flexible.</extracomment>
        <translation>Intensidad</translation>
    </message>
    <message>
        <source>Master</source>
        <extracomment>Text displayed as the title of the Master Mixer Strip. Designed to hold six characters but flexible.</extracomment>
        <translation>Master</translation>
    </message>
    <message>
        <source>Return</source>
        <extracomment>Text displayed below the rotary in the FX Mixerline. Designed to hold six characters but flexible.</extracomment>
        <translation>Return</translation>
    </message>
    <message>
        <source>Range</source>
        <extracomment>Displayed in the tooltip of input widgets. Indicates the allowed values from minimum to maximum.</extracomment>
        <translation>Rango</translation>
    </message>
    <message>
        <source>MIDI</source>
        <extracomment>Displayed in the tooltip of input widgets. General heading of the part associating the Action of the widget with the MIDI event and parameter it is bound to.</extracomment>
        <translation>MIDI</translation>
    </message>
    <message>
        <source>bound to</source>
        <extracomment>Displayed in the tooltip of input widgets. Body of the part associating the Action of the widget with the MIDI event and parameter it is bound to. It&apos;s full context is &quot;ACTION bound to [EVENT : PARAMETER]&quot;.</extracomment>
        <translation>ligado a</translation>
    </message>
    <message>
        <source>not bound</source>
        <extracomment>Displayed in the tooltip of input widgets. Body of the part displaying the Action that is not associate to a MIDI event yet. It&apos;s full context is &quot;ACTION not bound&quot;.</extracomment>
        <translation>no ligado</translation>
    </message>
    <message>
        <source>It&apos;s not possible to change the pattern size when playing.</source>
        <extracomment>Displayed on both LCDSpinBoxes used for the pattern size while playback is rolling.</extracomment>
        <translation>No es posible cambiar el tamaño del patrón durante la reproducción.</translation>
    </message>
    <message>
        <source>Show drumkit editor</source>
        <extracomment>Displayed when hovering over the button in the PatternEditorPanel to activate the DrumkitEditor.</extracomment>
        <translation>Mostrar Drumkit editor</translation>
    </message>
    <message>
        <source>Show piano roll editor</source>
        <extracomment>Displayed when hovering over the button in the PatternEditorPanel to activate the PianoRollEditor.</extracomment>
        <translation>Mostrar editor del piano roll</translation>
    </message>
    <message>
        <source>Unable to start audio driver!</source>
        <translation>¡No se pudo iniciar el controlador de audio!</translation>
    </message>
    <message>
        <source>Please use the Preferences to select a different one.</source>
        <translation>Por favor utiliza las Preferencias para seleccionar otro.</translation>
    </message>
    <message>
        <source>No audio driver set!</source>
        <translation>¡Driver de audio sin establecer!</translation>
    </message>
    <message>
        <source>Register Hydrogen as JACK Timebase master</source>
        <translation>Registrar Hydrogen como master de JACK Timebase</translation>
    </message>
    <message>
        <source>Hydrogen is listening to tempo and position info. Press to register Hydrogen as JACK Timebase master instead.</source>
        <translation>Hydrogen está recibiendo info de tempo y posición. Pulsa para registrar Hydrogen como master de JACK Timebase en su lugar.</translation>
    </message>
    <message>
        <source>JACK timebase support is disabled in the Preferences</source>
        <translation>El soporte del Timebase de JACK está deshabilitado en Preferencias</translation>
    </message>
    <message>
        <source>Waiting...</source>
        <extracomment>Title of the window displayed when using the MIDI learning capabilities of Hydrogen.</extracomment>
        <translation>Esperando…</translation>
    </message>
    <message>
        <source>Waiting for MIDI input...</source>
        <extracomment>Text displayed when using the MIDI learning capabilities of Hydrogen. Only displayed if the widget has an associated action.</extracomment>
        <translation>Esperando entrada MIDI…</translation>
    </message>
    <message>
        <source>This element is not MIDI operable.</source>
        <extracomment>Displayed in the popup window when using the MIDI learning capabilities of Hydrogen. Indicating that there is not Action which could be associated to a MIDI event.</extracomment>
        <translation>Este elemento no puede operar con MIDI.</translation>
    </message>
    <message>
        <source>Unable to load pattern</source>
        <translation>No se puede cargar el patrón</translation>
    </message>
    <message>
        <source>Unable to load instrument</source>
        <translation>No se puede cargar el instrumento</translation>
    </message>
    <message>
        <source>on</source>
        <extracomment>Displayed within a status message when activating a widget.</extracomment>
        <translation>encendido</translation>
    </message>
    <message>
        <source>off</source>
        <extracomment>Displayed within a status message when deactivating a widget.</extracomment>
        <translation>apagado</translation>
    </message>
    <message>
        <source>enabled</source>
        <extracomment>Displayed within a status message when enabling a widget.</extracomment>
        <translation>activado</translation>
    </message>
    <message>
        <source>disabled</source>
        <extracomment>Displayed within a status message when disabling a widget.</extracomment>
        <translation>desactivado</translation>
    </message>
    <message>
        <source>Enable the Timeline for custom tempo changes</source>
        <translation>Habilitar la Línea de Tiempo para cambios de tempo personalizados</translation>
    </message>
    <message>
        <source>The Timeline is only available in Song Mode</source>
        <translation>La Línea de Tiempo solo está disponible en Modo Canción</translation>
    </message>
    <message>
        <source>In the presence of an external JACK Timebase master the tempo can not be altered from within Hydrogen</source>
        <translation>En la presencia de un master de JACK Timebase, el tempo no puede modificarse desde dentro de Hydrogen</translation>
    </message>
    <message>
        <source>Lock the Pattern Editor to only show and follow the pattern recorded notes will be inserted into while in Song Mode.</source>
        <translation>Bloquear el Editor de Patrones para solo mostrar y seguir el patrón en el que se insertarán las notas grabadas en Modo Canción.</translation>
    </message>
    <message>
        <source>Not compiled</source>
        <extracomment>Displayed in the Preferences dialog in the info section for a particular driver in case it is not properly supported on the system.</extracomment>
        <translation>No compilado</translation>
    </message>
    <message>
        <source>None</source>
        <extracomment>Displayed in the Preferences dialog within a driver combobox in case no driver was selected.</extracomment>
        <translation>Ninguno</translation>
    </message>
    <message>
        <source>Both buffer size and sample rate can only be altered in the configuration of the JACK server itself.</source>
        <extracomment>Displayed in the Preferences dialog as a tooltip for both the sample rate combobox and buffer size spinbox.</extracomment>
        <translation>Tanto el tamaño de buffer como la tasa de muestreo solo se pueden modificar en la configuración del mismo servidor JACK.</translation>
    </message>
    <message>
        <source>&amp;Ok</source>
        <extracomment>Text displayed on a Ok button of a dialog. The character after the &apos;&amp;&apos; symbol can be used as a hotkey and the &apos;&amp;&apos; symbol itself will not be displayed.</extracomment>
        <translation>&amp;Aceptar</translation>
    </message>
    <message>
        <source>&amp;Save</source>
        <extracomment>Text displayed on a Save button of a dialog. The character after the &apos;&amp;&apos; symbol can be used as a hotkey and the &apos;&amp;&apos; symbol itself will not be displayed.</extracomment>
        <translation>&amp;Guardar</translation>
    </message>
    <message>
        <source>&amp;Cancel</source>
        <extracomment>Text displayed on a Cancel button of a dialog. The character after the &apos;&amp;&apos; symbol can be used as a hotkey and the &apos;&amp;&apos; symbol itself will not be displayed.</extracomment>
        <translation>&amp;Cancelar</translation>
    </message>
    <message>
        <source>&amp;Discard</source>
        <extracomment>Text displayed on a Discard button of a dialog. The character after the &apos;&amp;&apos; symbol can be used as a hotkey and the &apos;&amp;&apos; symbol itself will not be displayed.</extracomment>
        <translation>&amp;Descartar</translation>
    </message>
    <message>
        <source>&amp;Play</source>
        <extracomment>Text displayed on a Play button which will start playback. The character after the &apos;&amp;&apos; symbol can be used as a hotkey and the &apos;&amp;&apos; symbol itself will not be displayed.</extracomment>
        <translation>Re&amp;producir</translation>
    </message>
    <message>
        <source>Play &amp;original sample</source>
        <extracomment>Text displayed on a Play button in the SampleEditor which will start playback of the original file. The character after the &apos;&amp;&apos; symbol can be used as a hotkey and the &apos;&amp;&apos; symbol itself will not be displayed.</extracomment>
        <translation>Reproducir sample &amp;original</translation>
    </message>
    <message>
        <source>Unsaved changes left. These changes will be lost. 
Are you sure?</source>
        <extracomment>Displayed in popup dialogs in case the user attempts to close a window which still contains unsaved changes. The &apos;
&apos; character introduces a linebreak and must not be translated</extracomment>
        <translation>Quedan cambios sin guardar. Estos cambios se perderán. 
¿Seguir?</translation>
    </message>
    <message>
        <source>Don&apos;t show this message again</source>
        <translation>No volver a mostrar este mensaje</translation>
    </message>
    <message>
        <source>License String</source>
        <extracomment>Displayed in the Open dialog window if the selected song could not be loaded.Heading displayed in the info box asking the user to recover unsaved changes from an earlier session.Additional text displayed in the info box asking the user to recover unsaved changes from an earlier session.Label corresponding to the line edit in the drumkit and song properties dialog used to enter the license</extracomment>
        <translation>Cadena de Licencia</translation>
    </message>
    <message>
        <source>License parsed from License String. You can use this combo box to overwrite the current license with a predefined one</source>
        <extracomment>Tool tip used for the combo boxes in both the drumkit and song property dialog to set a predefined license type.</extracomment>
        <translation>Licencia extraída de la Cadena de Licencia. Puedes usar este desplegable para sobreescribir la licencia actual con una predefinida</translation>
    </message>
    <message>
        <source>License string written to disk. You can customize it to e.g. include an attribution other then the author. But be aware that it will be overwritten once you select a different license</source>
        <translation>Cadena de licencia escrita al disco. Puedes personalizarla para incluir, por ej., una atribución distinta al autor. Ten en cuenta que será sobreescrita al escoger una licencia diferente</translation>
    </message>
    <message>
        <source>You used drumkit samples holding a &lt;b&gt;copyleft license&lt;/b&gt;. Be aware that &lt;b&gt;you are legally obliged to make a copy publicly available and can not prevent its redistribution by others.&lt;/b&gt;</source>
        <translation>Has utilizado samples de drumkit con &lt;b&gt;licencia copyleft&lt;/b&gt;. Ten en cuenta que &lt;b&gt;tienes la obligación legal de poner una copia a disposición pública y que no puedes impedir su redistribución por parte de terceros.&lt;/b&gt;</translation>
    </message>
    <message>
        <source>All license containing the letters &apos;CC BY&apos; &lt;b&gt;require you to give an attribution&lt;/b&gt; by naming drumkit, author, as well as the license itself.</source>
        <translation>Toda licencia que contenga las letras &apos;CC BY&apos; &lt;b&gt;te obliga a realizar una atribución&lt;/b&gt; nombrando el drumkit, la autoría, así como la licencia en sí.</translation>
    </message>
    <message>
        <source>License Warning</source>
        <extracomment>Shown as title in dialogs used to inform the user about license issues and information.</extracomment>
        <translation>Aviso de Licencia</translation>
    </message>
    <message>
        <source>You do not have permissions to write to the selected folder. Please select another one.</source>
        <extracomment>Error message shown when attempt to export a song, pattern, drumkit, MIDI etc. into a read-only folder.</extracomment>
        <translation>No tienes permisos de escritura en la carpeta seleccionada. Por favor selecciona otra.</translation>
    </message>
    <message>
        <source>Define a keybinding for the selected shortcut</source>
        <extracomment>Displayed both as tooltip in the Preferences dialog &gt; Shortcuts tab as well as window title.</extracomment>
        <translation type="unfinished"></translation>
    </message>
    <message>
        <source>Volume</source>
        <extracomment>Label shown in the input capture dialog for querying a new volume value.</extracomment>
        <translation>Volumen</translation>
    </message>
    <message>
        <source>Column Number</source>
        <extracomment>Label shown in the input capture dialog for querying a column number of the song editor grid value.</extracomment>
        <translation type="unfinished"></translation>
    </message>
    <message>
        <source>Pattern Number</source>
        <extracomment>Label shown in the input capture dialog for querying a pattern number.</extracomment>
        <translation type="unfinished"></translation>
    </message>
    <message>
        <source>Song Number</source>
        <extracomment>Label shown in the input capture dialog for querying a song number of the current playlist.</extracomment>
        <translation type="unfinished"></translation>
    </message>
    <message>
        <source>Instrument Number</source>
        <extracomment>Label shown in the input capture dialog for querying an instrument number of the current drumkit.</extracomment>
        <translation type="unfinished"></translation>
    </message>
    <message>
        <source>Component Number</source>
        <extracomment>Label shown in the input capture dialog for querying a component number of the specified instrument.</extracomment>
        <translation type="unfinished"></translation>
    </message>
    <message>
        <source>Layer Number</source>
        <extracomment>Label shown in the input capture dialog for querying a layer number of the specified instrument component.</extracomment>
        <translation type="unfinished"></translation>
    </message>
    <message>
        <source>FX Level</source>
        <extracomment>Label shown in the input capture dialog for querying a FX level of the specified FX.</extracomment>
        <translation type="unfinished"></translation>
    </message>
    <message>
        <source>FX Number</source>
        <extracomment>Label shown in the input capture dialog for querying a FX number of the specified instrument.</extracomment>
        <translation type="unfinished"></translation>
    </message>
    <message>
        <source>Pan</source>
        <extracomment>Label shown in the input capture dialog for querying a new pan value for a specified instrument.</extracomment>
        <translation>Balance</translation>
    </message>
    <message>
        <source>Filter Cutoff</source>
        <extracomment>Label shown in the input capture dialog for querying a new filter cutoff value for a specified instrument.</extracomment>
        <translation>Filtro de Corte</translation>
    </message>
    <message>
        <source>Tag Text</source>
        <extracomment>Label shown in the input capture dialog for querying text content for a new tag.</extracomment>
        <translation type="unfinished"></translation>
    </message>
    <message>
        <source>Unable to export song</source>
        <extracomment>Shown in a dialog on export failure.</extracomment>
        <translation>No se puede exportar la canción</translation>
    </message>
    <message>
        <source>Id</source>
        <extracomment>Shown in table headers when referring to an instrument&apos;s id.</extracomment>
        <translation type="unfinished"></translation>
    </message>
    <message>
        <source>Type</source>
        <extracomment>Shown in table headers when referring to an instrument&apos;s type (as part * of a Drumkit Map .h2map).</extracomment>
        <translation type="unfinished"></translation>
    </message>
    <message>
        <source>Component</source>
        <extracomment>Shown in table headers when referring to a component&apos;s name.</extracomment>
        <translation>Componente</translation>
    </message>
    <message>
        <source>Sample</source>
        <extracomment>Shown in table headers when referring to a sample&apos;s name.</extracomment>
        <translation>Sample</translation>
    </message>
    <message>
        <source>License</source>
        <extracomment>Label of the text input in pattern/song/drumkit properties dialog to set * the license of the particular artifact.
----------
Shown in table headers when referring to a license of an object.</extracomment>
        <translation>Licencia</translation>
    </message>
    <message>
        <source>Add</source>
        <extracomment>Names an action in a drop down or pop up menu. (with no further text)</extracomment>
        <translation>Añadir</translation>
    </message>
    <message>
        <source>Delete</source>
        <extracomment>Names an action in a drop down or pop up menu. (with no further text)</extracomment>
        <translation>Eliminar</translation>
    </message>
    <message>
        <source>Rename</source>
        <extracomment>Names an action in a drop down or pop up menu. (with no further text)</extracomment>
        <translation type="unfinished"></translation>
    </message>
    <message>
        <source>Load</source>
        <extracomment>Names an action in a drop down or pop up menu. (with no further text)</extracomment>
        <translation>Cargar</translation>
    </message>
    <message>
        <source>Export</source>
        <extracomment>Names an action in a drop down or pop up menu. (with no further text)</extracomment>
        <translation>Exportar</translation>
    </message>
    <message>
        <source>Properties</source>
        <extracomment>Names an action in a drop down or pop up menu. (with no further text)</extracomment>
        <translation>Propiedades</translation>
    </message>
    <message>
        <source>Duplicate</source>
        <extracomment>Names an action in a drop down or pop up menu. (with no further text)</extracomment>
        <translation>Duplicar</translation>
    </message>
    <message>
        <source>Import</source>
        <extracomment>Names an action in a drop down or pop up menu. (with no further text)</extracomment>
        <translation>Importar</translation>
    </message>
    <message>
        <source>Online Import</source>
        <extracomment>Names an action in a drop down or pop up menu. (with no further text)</extracomment>
        <translation>Importar Online</translation>
    </message>
    <message>
        <source>Edit Drumkit Properties of Current Song</source>
        <translation type="unfinished"></translation>
    </message>
    <message>
        <source>This action can not be undone!</source>
        <translation type="unfinished"></translation>
    </message>
    <message>
        <source>File could not be found!</source>
        <translation type="unfinished"></translation>
    </message>
    <message>
        <source>Unable to export drumkit</source>
        <translation>No se puede exportar drumkit</translation>
    </message>
    <message>
        <source>Unable to save playlist</source>
        <translation type="unfinished"></translation>
    </message>
    <message>
        <source>modified</source>
        <extracomment>Shown e.g. as suffix in a window title in case an underlying file was * modified</extracomment>
        <translation>modificado</translation>
    </message>
    <message>
        <source>Do you want to save the changes?</source>
        <translation>¿Quiere guardar los cambios?</translation>
    </message>
    <message>
        <source>Use &apos;Save as&apos; to enable autosave.</source>
        <translation>Utiliza &apos;Guardar como&apos; para activar autoguardado.</translation>
    </message>
    <message>
        <source>File not found</source>
        <extracomment>Shorter version of missing file warning. E.g. used as a prefix for the * song path in the Playlist editor.</extracomment>
        <translation>Archivo no encontrado</translation>
    </message>
    <message>
        <source>&amp;Undo</source>
        <extracomment>Used both as name for the undo menu in the main and playlist menu bar as * well as for the undo action itself. Mind the &amp; symbol. The character * right after it will be used as default shortcut (Alt + character) for * this action. You can place it somewhere else or even just drop it. But * please mind possible conflicts (double assignments) with other * shortcuts.</extracomment>
        <translation>&amp;Deshacer</translation>
    </message>
    <message>
        <source>&amp;Redo</source>
        <extracomment>Used name for the redo action in undo menus. Mind the &amp; symbol. The * character right after it will be used as default shortcut (Alt + * character) for this action. You can place it somewhere else or even just * drop it. But please mind possible conflicts (double assignments) with * other shortcuts.</extracomment>
        <translation>&amp;Rehacer</translation>
    </message>
    <message>
        <source>Undo &amp;History</source>
        <extracomment>Used name for the action in undo menus opening a context menu showing * the particular undo history. Mind the &amp; symbol. The character right * after it will be used as default shortcut (Alt + character) for this * action. You can place it somewhere else or even just drop it. But please * mind possible conflicts (double assignments) with other shortcuts.</extracomment>
        <translation>Deshacer &amp;Historial</translation>
    </message>
    <message>
        <source>Undo history</source>
        <extracomment>Window title of the dialog showing the undo history.</extracomment>
        <translation>Deshacer historial</translation>
    </message>
    <message>
        <source>Unable to import drumkit</source>
        <translation type="unfinished"></translation>
    </message>
    <message>
        <source>system</source>
        <extracomment>Suffix appended to a drumkit, song, or pattern name in case it * is found on system-level and is read-only.</extracomment>
        <translation type="unfinished">sistema</translation>
    </message>
    <message>
        <source>session</source>
        <extracomment>Suffix appended to a drumkit that are loaded non-persistently * into the current Hydrogen session.</extracomment>
        <translation type="unfinished">sesión</translation>
    </message>
    <message>
        <source>The provided filename can not be handled by your current encoding</source>
        <extracomment>Displayed in a warning message in case the user tries to read * or write data to a file/path Hydrogen can not handle in the * current encoding.</extracomment>
        <translation type="unfinished"></translation>
    </message>
    <message>
        <source>&amp;Apply</source>
        <extracomment>Text displayed on an Apply button of a dialog. The character after the &apos;&amp;&apos; symbol can be used as a hotkey and the &apos;&amp;&apos; symbol itself will not be displayed.</extracomment>
        <translation type="unfinished"></translation>
    </message>
    <message>
        <source>Version</source>
        <extracomment>Label of the spin box in pattern/song/drumkit properties dialog to set * the version of the particular artifact.</extracomment>
        <translation>Versión</translation>
    </message>
    <message>
        <source>Author</source>
        <extracomment>Label of the text input in pattern/song/drumkit properties dialog to set * the author of the particular artifact.</extracomment>
        <translation>Autor</translation>
    </message>
    <message>
        <source>Name</source>
        <extracomment>Label of the text input in pattern/song/drumkit properties dialog to set * the name of the particular artifact.</extracomment>
        <translation>Nombre</translation>
    </message>
    <message>
        <source>Licenses</source>
        <extracomment>Label of the tab in pattern/song/drumkit properties dialog holding a * table of all contained licenses.</extracomment>
        <translation type="unfinished"></translation>
    </message>
    <message>
        <source>Notes</source>
        <extracomment>Label of the text input in pattern/song/drumkit properties dialog to * fill in notes about the particular artifact.</extracomment>
        <translation>Notas</translation>
    </message>
    <message>
        <source>Specified drumkit License String does not comply with the license selected in the combo box.</source>
        <extracomment>Shown in a warning dialog in case the user inserted a license string * which does not comply with her selected license (in the combo box).</extracomment>
        <translation>La Cadena de Licencia del drumkit especificado no cumple con la licencia elegida en el desplegable.</translation>
    </message>
<<<<<<< HEAD
=======
    <message>
        <source>Drumkit imported in</source>
        <extracomment>Shown in a dialog on successful drumkit import. The path imported kit * will be appended to the translated string.</extracomment>
        <translation type="unfinished"></translation>
    </message>
    <message>
        <source>
But there were encoding issues.

Please set your system&apos;s locale to UTF-8!</source>
        <translation type="unfinished"></translation>
    </message>
</context>
<context>
    <name>ComponentMixerLine</name>
>>>>>>> 3a41d87d
    <message>
        <source>Delete instrument</source>
        <translation>Eliminar instrumento</translation>
    </message>
    <message>
        <source>Drop instrument</source>
        <translation>Dejar caer instrumento</translation>
    </message>
    <message>
        <source>Switch drumkit</source>
        <translation type="unfinished"></translation>
    </message>
    <message>
        <source>Replace song drumkit with new and empty one</source>
        <translation type="unfinished"></translation>
    </message>
    <message>
        <source>Adding component</source>
        <translation type="unfinished"></translation>
    </message>
    <message>
        <source>Delete component</source>
        <translation type="unfinished"></translation>
    </message>
    <message>
        <source>Rename component</source>
        <translation type="unfinished"></translation>
    </message>
    <message>
        <source>Add instrument</source>
        <translation>Añadir instrumento</translation>
    </message>
</context>
<context>
    <name>Director</name>
    <message>
        <source>Director</source>
        <translation>Director</translation>
    </message>
</context>
<context>
    <name>Director_UI</name>
    <message>
        <source>Dialog</source>
        <translation>Diálogo</translation>
    </message>
</context>
<context>
    <name>Download</name>
    <message>
        <source>Importing item failed: %1</source>
        <translation>Error al importar elemento: %1</translation>
    </message>
</context>
<context>
    <name>DownloadWidget</name>
    <message>
        <source>(%1/%2 KiB) - ETA %3</source>
        <translation>(%1/%2 KiB) - ETA %3</translation>
    </message>
</context>
<context>
    <name>DrumPatternEditor</name>
    <message>
        <source>Cannot paste multi-pattern selection</source>
        <translation>No se puede pegar selección multi-patrón</translation>
    </message>
</context>
<context>
    <name>Drumkit</name>
    <message>
        <source>New Drumkit</source>
        <extracomment>Name assigned to a fresh Drumkit created via the Main Menu &gt; Drumkit &gt; * New.</extracomment>
        <translation type="unfinished"></translation>
    </message>
</context>
<context>
    <name>DrumkitOpenDialog</name>
    <message>
        <source>Open Sound Library</source>
        <translation>Abrir Librería de Sonidos</translation>
    </message>
</context>
<context>
    <name>DrumkitPropertiesDialog_UI</name>
    <message>
        <source>Image License</source>
        <translation>Licencia Imagen</translation>
    </message>
    <message>
        <source>Browse</source>
        <translation>Examinar</translation>
    </message>
    <message>
        <source>Drumkit License</source>
        <translation>Licencia Drumkit</translation>
    </message>
    <message>
        <source>Image</source>
        <translation>Imagen</translation>
    </message>
    <message>
        <source>Types</source>
        <translation type="unfinished"></translation>
    </message>
</context>
<context>
    <name>ExportMidiDialog</name>
    <message>
        <source>Export midi</source>
        <translation>Exportar MIDI</translation>
    </message>
    <message>
        <source>SMF1 single: export all instruments to a single track</source>
        <translation>SMF1 uno: exportar todos los instrumentos a una pista</translation>
    </message>
    <message>
        <source>SMF1 multi: export each instrument to separate track</source>
        <translation>SMF1: exportar cada instrumento a una pista separada</translation>
    </message>
    <message>
        <source>SMF0: export all events to one track</source>
        <translation>SMF0: exportar todos los eventos a una pista</translation>
    </message>
    <message>
        <source>Midi file (*%1)</source>
        <translation>Archivo midi (*%1)</translation>
    </message>
    <message>
        <source>Export MIDI file</source>
        <translation>Exportar archivo MIDI</translation>
    </message>
    <message>
        <source>Directory %1 does not exist</source>
        <translation>El directorio %1 no existe</translation>
    </message>
    <message>
        <source>The file %1 exists. 
Overwrite the existing file?</source>
        <translation>El archivo %1 existe. 
¿Sobreescribir el archivo existente?</translation>
    </message>
</context>
<context>
    <name>ExportMidiDialog_UI</name>
    <message>
        <source>Dialog</source>
        <translation>Diálogo</translation>
    </message>
    <message>
        <source>Filename</source>
        <translation>Nombre de archivo</translation>
    </message>
    <message>
        <source>&amp;Browse...</source>
        <translation>&amp;Examinar...</translation>
    </message>
    <message>
        <source>Alt+B</source>
        <translation>Alt+B</translation>
    </message>
    <message>
        <source>Modus:</source>
        <translation>Modus:</translation>
    </message>
    <message>
        <source>&amp;Export</source>
        <translation>&amp;Exportar</translation>
    </message>
    <message>
        <source>Alt+E</source>
        <translation>Alt+E</translation>
    </message>
    <message>
        <source>&amp;Close</source>
        <translation>&amp;Cerrar</translation>
    </message>
    <message>
        <source>Alt+C</source>
        <translation>Alt+C</translation>
    </message>
</context>
<context>
    <name>ExportSongDialog</name>
    <message>
        <source>Export song</source>
        <translation>Exportar canción</translation>
    </message>
    <message>
        <source>The file %1 exists. 
Overwrite the existing file?</source>
        <translation>El archivo %1 existe. 
¿Sobreescribir el archivo existente?</translation>
    </message>
    <message>
        <source>Export to a single track</source>
        <translation>Exportar a pista única</translation>
    </message>
    <message>
        <source>Both</source>
        <translation>Ambos</translation>
    </message>
    <message>
        <source>Export to separate tracks</source>
        <translation>Exportar a pistas separadas</translation>
    </message>
    <message>
        <source>Directory %1 does not exist</source>
        <translation>El directorio %1 no existe</translation>
    </message>
    <message>
        <source>No sample in the current song uses Rubberband</source>
        <translation>Ningún sample en la canción actual utiliza Rubberband</translation>
    </message>
    <message>
        <source>Your song uses samples of the following license:</source>
        <translation>Tu canción utiliza samples de la licencia siguiente:</translation>
    </message>
    <message>
        <source>Be sure you satisfy all license conditions and give the required attribution.</source>
        <translation>Asegúrate de que cumples todas las condiciones de la licencia y que realizas la atribución oportuna.</translation>
    </message>
</context>
<context>
    <name>ExportSongDialog_UI</name>
    <message>
        <source>Alt+C</source>
        <translation>Alt+C</translation>
    </message>
    <message>
        <source>&amp;Export</source>
        <translation>&amp;Exportar</translation>
    </message>
    <message>
        <source>Alt+E</source>
        <translation>Alt+E</translation>
    </message>
    <message>
        <source>&amp;Browse...</source>
        <translation>&amp;Examinar...</translation>
    </message>
    <message>
        <source>Alt+B</source>
        <translation>Alt+B</translation>
    </message>
    <message>
        <source>&amp;Close</source>
        <translation>&amp;Cerrar</translation>
    </message>
    <message>
        <source>Samplerate in Hz:</source>
        <translation>Tasa de Muestreo en Hz:</translation>
    </message>
    <message>
        <source>22050</source>
        <translation>22050</translation>
    </message>
    <message>
        <source>44100</source>
        <translation>44100</translation>
    </message>
    <message>
        <source>48000</source>
        <translation>48000</translation>
    </message>
    <message>
        <source>96000</source>
        <translation>96000</translation>
    </message>
    <message>
        <source>192000</source>
        <translation>192000</translation>
    </message>
    <message>
        <source>SampleDepth in Bit:</source>
        <translation>Profundidad de Sample en Bit:</translation>
    </message>
    <message>
        <source>8</source>
        <translation>8</translation>
    </message>
    <message>
        <source>16</source>
        <translation>16</translation>
    </message>
    <message>
        <source>24</source>
        <translation>24</translation>
    </message>
    <message>
        <source>32</source>
        <translation>32</translation>
    </message>
    <message>
        <source>Templates: </source>
        <translation>Plantillas: </translation>
    </message>
    <message>
        <source>WAV in CD quality  &quot;44,1kHz, 16 bit PCM&quot;</source>
        <translation>WAV en calidad CD  &quot;44,1kHz, 16 bit PCM&quot;</translation>
    </message>
    <message>
        <source>WAV in ADAT quality &quot;48 kHz, 16 bit PCM&quot;</source>
        <translation>WAV en calidad ADAT &quot;48 kHz, 16 bit PCM&quot;</translation>
    </message>
    <message>
        <source>WAV in better quality &quot;48 kHz, 24 bit PCM&quot;</source>
        <translation>WAV en mejor calidad &quot;48 kHz, 24 bit PCM&quot;</translation>
    </message>
    <message>
        <source>WAV LOFI &quot;22.05kHz, 8 bit PCM </source>
        <translation>WAV LOFI &quot;22.05kHz, 8 bit PCM </translation>
    </message>
    <message>
        <source>WAV best Mixdown quality &quot;96 kHz, 32 bit PCM&quot;</source>
        <translation>WAV mejor calidad Mixdown &quot;96 kHz, 32 bit PCM&quot;</translation>
    </message>
    <message>
        <source>AIFF in CD quality &quot;41 kHz, 16 bit PCM&quot;</source>
        <translation>AIFF en calidad CD &quot;41 kHz, 16 bit PCM&quot;</translation>
    </message>
    <message>
        <source>AIFF in ADAT quality &quot;48 kHz, 16 bit PCM&quot;</source>
        <translation>AIFF en calidad ADAT &quot;48 kHz, 16 bit PCM&quot;</translation>
    </message>
    <message>
        <source>AIFF in better quality &quot;48 kHz, 24 bit PCM&quot;</source>
        <translation>AIFF en mejor calidad &quot;48 kHz, 24 bit PCM&quot;</translation>
    </message>
    <message>
        <source>FLAC lossless compressor in good quality &quot;48 kHz&quot;</source>
        <translation>FLAC compresor sin pérdida en buena calidad &quot;48 kHz&quot;</translation>
    </message>
    <message>
        <source>OGG Vorbis loosely compressed in good quality &quot;VBR&quot;</source>
        <translation>OGG Vorbis comprimido holgadamente en buena calidad &quot;VBR&quot;</translation>
    </message>
    <message>
        <source>Interpolation: </source>
        <translation>Interpolación: </translation>
    </message>
    <message>
        <source>Linear</source>
        <translation>Lineal</translation>
    </message>
    <message>
        <source>Cosine</source>
        <translation>Coseno</translation>
    </message>
    <message>
        <source>Third</source>
        <translation>Tercio</translation>
    </message>
    <message>
        <source>Cubic</source>
        <translation>Cúbico</translation>
    </message>
    <message>
        <source>Hermite</source>
        <translation>Hermite</translation>
    </message>
    <message>
        <source>Enable tempo changing</source>
        <translation>Activar cambio tempo</translation>
    </message>
    <message>
        <source>TimeLine BPM</source>
        <translation>Cronograma PPM</translation>
    </message>
    <message>
        <source>88200</source>
        <translation>88200</translation>
    </message>
    <message>
        <source>Enable use of rubberband&apos;s batch processor</source>
        <translation>Activar uso del procesador en lotes de rubberband</translation>
    </message>
    <message>
        <source>Rubberband Batch</source>
        <translation>Rubberband Lote</translation>
    </message>
    <message>
        <source>Dialog</source>
        <translation>Diálogo</translation>
    </message>
    <message>
        <source>Export directory:</source>
        <translation>Exportar directorio:</translation>
    </message>
    <message>
        <source>Modus:</source>
        <translation>Modus:</translation>
    </message>
    <message>
        <source>Choose type of interpolation method</source>
        <translation>Escoge el método de interpolación</translation>
    </message>
</context>
<context>
    <name>FilesystemInfoForm</name>
    <message>
        <source>Filesystem information</source>
        <translation>Información sistema de archivos</translation>
    </message>
    <message>
        <source>Open</source>
        <translation>Abrir</translation>
    </message>
    <message>
        <source>Temporary directory</source>
        <translation>Directorio temporal</translation>
    </message>
    <message>
        <source>System data directory</source>
        <translation>Directorio datos del sistema</translation>
    </message>
    <message>
        <source>User data directory</source>
        <translation>Directorio datos de usuario</translation>
    </message>
    <message>
        <source>Filesystem is not writable!</source>
        <translation>¡No se puede escribir en el sistema de archivos!</translation>
    </message>
    <message>
        <source>User data folder is not writable!</source>
        <translation>¡No se puede escribir en el directorio de datos del usuario!</translation>
    </message>
</context>
<context>
    <name>H2Core::DrumkitPropertiesDialog</name>
    <message>
        <source>Edit Drumkit Properties</source>
        <translation type="unfinished"></translation>
    </message>
    <message>
        <source>Altering the name of a drumkit would result in the creation of a new one. To do so, use &apos;Duplicate&apos; instead.</source>
        <translation type="unfinished"></translation>
    </message>
    <message>
        <source>Create New Drumkit</source>
        <translation type="unfinished"></translation>
    </message>
    <message>
        <source>Open Image</source>
        <translation>Abrir Imagen</translation>
    </message>
    <message>
        <source>Image Files (*.png *.jpg *.jpeg)</source>
        <translation>Archivos de Imagen (*.png *.jpg *.jpeg)</translation>
    </message>
    <message>
        <source>Specified image License String does not comply with the license selected in the combo box.</source>
        <translation>La Cadena de Licencia de la imagen especificada no cumple con la licencia elegida en el desplegable.</translation>
    </message>
    <message>
        <source>The name of the drumkit must not be left empty</source>
        <translation>El nombre del drumkit no debe dejarse en blanco</translation>
    </message>
    <message>
        <source>Delete previous drumkit image</source>
        <translation type="unfinished"></translation>
    </message>
    <message>
        <source>Saving of this drumkit failed.</source>
        <translation>Error al guardar drumkit.</translation>
    </message>
    <message>
        <source>The current drumkit is read-only. Please use &apos;Duplicate&apos; to move a copy into user space.</source>
        <translation type="unfinished"></translation>
    </message>
    <message>
        <source>Save a copy of the current drumkit to the Sound Library</source>
        <translation type="unfinished"></translation>
    </message>
    <message>
        <source>Overwrite existing drumkit stored in</source>
        <translation type="unfinished"></translation>
    </message>
    <message>
        <source>Unable to load pixmap</source>
        <translation type="unfinished"></translation>
    </message>
    <message>
        <source>Save a copy of the current drumkit to NSM session folder</source>
        <translation type="unfinished"></translation>
    </message>
    <message>
        <source>Instrument types must be unique!</source>
        <translation type="unfinished"></translation>
    </message>
</context>
<context>
    <name>H2Core::SongEditorPanelBpmWidget</name>
    <message>
        <source>Please enter a number within the range of </source>
        <translation>Por favor introduce un número dentro del rango de </translation>
    </message>
    <message>
        <source>Edit Tempo Marker</source>
        <translation>Editar Marcador de Tempo</translation>
    </message>
    <message>
        <source>Create New Tempo Marker</source>
        <translation>Crear Nuevo Marcador de Tempo</translation>
    </message>
    <message>
        <source>Alter tempo of selected tempo marker</source>
        <translation>Modificar tempo del marcador de tempo seleccionado</translation>
    </message>
    <message>
        <source>Set tempo of new tempo marker</source>
        <translation>Establecer tempo del marcador de tempo nuevo</translation>
    </message>
    <message>
        <source>Move tempo marker to different column</source>
        <translation>Mover marcador de tempo a columna diferente</translation>
    </message>
    <message>
        <source>Set column of new tempo marker</source>
        <translation>Establecer columna del marcador de tempo nuevo</translation>
    </message>
    <message>
        <source>There is already a tempo marker present at this Column. Please use left-click to edit it instead.</source>
        <translation>Ya hay un marcador de tempo presente en esta Columna. Por favor haz clic izquierdo para editarlo.</translation>
    </message>
</context>
<context>
    <name>H2Core::SongEditorPanelTagWidget</name>
    <message>
        <source>Tag</source>
        <translation>Etiqueta</translation>
    </message>
    <message>
        <source>Edit tags</source>
        <translation type="unfinished"></translation>
    </message>
</context>
<context>
    <name>HydrogenApp</name>
    <message>
        <source>Song Editor</source>
        <translation>Editor de canciones</translation>
    </message>
    <message>
        <source>Instrument + Pattern</source>
        <translation>Instrumento + Patrón</translation>
    </message>
    <message>
        <source>Mixer</source>
        <translation>Mezclador</translation>
    </message>
    <message>
        <source>Error loading song.</source>
        <translation>Error al cargar la canción.</translation>
    </message>
    <message>
        <source>Preferences saved.</source>
        <translation>Preferencias guardadas.</translation>
    </message>
    <message>
        <source>Preferences loaded.</source>
        <translation>Preferencias cargadas.</translation>
    </message>
    <message>
        <source>Input Midi Note</source>
        <translation>Nota Midi de Entrada</translation>
    </message>
    <message>
        <source>There are unsaved changes.</source>
        <translation>Hay cambios sin guardar.</translation>
    </message>
    <message>
        <source>Do you want to recover them?</source>
        <translation>¿Deseas recuperarlas?</translation>
    </message>
    <message>
        <source>Drumkit [%1] loaded from [%2]</source>
        <translation>Drumkit [%1] cargado desde [%2]</translation>
    </message>
    <message>
        <source>Song saved as: </source>
        <translation>Canción guardada como: </translation>
    </message>
    <message>
        <source>Error loading playlist.</source>
        <translation type="unfinished"></translation>
    </message>
    <message>
        <source>Song is read-only.</source>
        <translation>La canción es de solo lectura.</translation>
    </message>
    <message>
        <source>Playlist is read-only.</source>
        <translation type="unfinished"></translation>
    </message>
    <message>
        <source>Some sample licenses deviate from the one assigned to the overall drumkit [%1] and will be overwritten. Are you sure?</source>
        <translation>Algunas licencias de samples difieren de la asignada al drumkit en su conjunto [%1] y serán sobreescritas. ¿Seguir?</translation>
    </message>
    <message>
        <source>The current &lt;b&gt;Song&lt;/b&gt; contains unsaved changes.</source>
        <extracomment>The symbols `&lt;b&gt;` and `&lt;/b&gt;` correspond to HTML code printing the enclosed `Song` in bold letters. Please do not alter them but translate the enclosed `Song` instead.</extracomment>
        <translation type="unfinished"></translation>
    </message>
    <message>
        <source>The current &lt;b&gt;Playlist&lt;/b&gt; contains unsaved changes.</source>
        <extracomment>The symbols `&lt;b&gt;` and `&lt;/b&gt;` correspond to HTML code printing the enclosed `Playlist` in bold letters. Please do not alter them but translate the enclosed `Playlist` instead.</extracomment>
        <translation type="unfinished"></translation>
    </message>
    <message>
        <source>Playlist: Set song No. %1</source>
        <translation>Playlist: fijar canción nº %1</translation>
    </message>
    <message>
        <source>New Song</source>
        <extracomment>Object containing unsaved changes.</extracomment>
        <translation type="unfinished"></translation>
    </message>
    <message>
        <source>New Playlist</source>
        <extracomment>Object containing unsaved changes.</extracomment>
        <translation type="unfinished"></translation>
    </message>
</context>
<context>
    <name>InputCaptureDialog</name>
    <message>
        <source>InputCaptureDialog</source>
        <translation type="unfinished"></translation>
    </message>
</context>
<context>
    <name>Instrument</name>
    <message>
        <source>New Instrument</source>
        <extracomment>Name assigned to an Instrument created either as part of a fresh kit * created via the Main Menu &gt; Drumkit &gt; New or via the &quot;Add Instrument&quot; * action.</extracomment>
        <translation type="unfinished"></translation>
    </message>
</context>
<context>
    <name>InstrumentComponent</name>
    <message>
        <source>Main</source>
        <extracomment>Name assigned to an InstrumentComponent of a fresh instrument.</extracomment>
        <translation type="unfinished"></translation>
    </message>
</context>
<context>
    <name>InstrumentEditor</name>
    <message>
        <source>Show instrument properties</source>
        <translation>Mostrar propiedades de instrumento</translation>
    </message>
    <message>
        <source>Show layers properties</source>
        <translation>Mostrar propiedades de capas</translation>
    </message>
    <message>
        <source>Random pitch factor</source>
        <translation>Factor aleatorio de tono</translation>
    </message>
    <message>
        <source>Filter Cutoff</source>
        <translation>Filtro de Corte</translation>
    </message>
    <message>
        <source>Filter resonance</source>
        <translation>Filtro de resonancia</translation>
    </message>
    <message>
        <source>Layer gain</source>
        <translation>Ganancia de capa</translation>
    </message>
    <message>
        <source>New instrument name</source>
        <translation>Nombre de instrumento nuevo</translation>
    </message>
    <message>
        <source>Instrument gain</source>
        <translation>Ganancia del instrumento</translation>
    </message>
    <message>
        <source>Layer pitch (Coarse)</source>
        <translation>Afinación de capa (gruesa)</translation>
    </message>
    <message>
        <source>Layer pitch (Fine)</source>
        <translation>Afinación de capa (fina)</translation>
    </message>
    <message>
        <source>Component name</source>
        <translation>Nombre componente</translation>
    </message>
    <message>
        <source>Midi out channel</source>
        <translation>Canal salida Midi</translation>
    </message>
    <message>
        <source>Midi out note</source>
        <translation>Nota salida Midi</translation>
    </message>
    <message>
        <source>Component volume</source>
        <translation>Volumen componente</translation>
    </message>
    <message>
        <source>Don&apos;t change the layers&apos; gain based on velocity</source>
        <translation>No cambiar ganancia de capas basado en la velocidad</translation>
    </message>
    <message>
        <source>Pitch offset (Coarse)</source>
        <translation>Compensación de tono (Grueso)</translation>
    </message>
    <message>
        <source>Pitch offset (Fine)</source>
        <translation>Compensación de tono (Fino)</translation>
    </message>
    <message>
        <source>Stop the current playing instrument-note before trigger the next note sample</source>
        <translation>Detén la nota de instrumento actualmente reproduciéndose antes de disparar el sample de la siguiente nota</translation>
    </message>
    <message>
        <source>Select selection algorithm</source>
        <translation>Seleccionar algoritmo de selección</translation>
    </message>
    <message>
        <source>Length of Attack phase.

Value</source>
        <translation>Longitud fase de Ataque.

Valor</translation>
    </message>
    <message>
        <source>Length of Decay phase.

Value</source>
        <translation>Longitud fase de Decay.

Valor</translation>
    </message>
    <message>
        <source>Sample volume in Sustain phase.

Value</source>
        <translation>Volumen de sample en phase de Sustain.

Valor</translation>
    </message>
    <message>
        <source>Length of Release phase.

Value</source>
        <translation>Longitud fase de Release.

Valor</translation>
    </message>
    <message>
        <source>First in Velocity</source>
        <extracomment>Sample selection algorithm available in the instrument editor</extracomment>
        <translation type="unfinished"></translation>
    </message>
    <message>
        <source>Round Robin</source>
        <extracomment>Sample selection algorithm available in the instrument editor</extracomment>
        <translation type="unfinished"></translation>
    </message>
    <message>
        <source>Random</source>
        <extracomment>Sample selection algorithm available in the instrument editor</extracomment>
        <translation>Azar</translation>
    </message>
    <message>
        <source>New component name</source>
        <translation>Nombre nuevo componente</translation>
    </message>
</context>
<context>
    <name>InstrumentLine</name>
    <message>
        <source>Fill notes ...</source>
        <translation>Llena notas ...</translation>
    </message>
    <message>
        <source>Fill all notes</source>
        <translation>Llena todas las notas</translation>
    </message>
    <message>
        <source>Fill 1/2 notes</source>
        <translation>Llena notas 1/2</translation>
    </message>
    <message>
        <source>Fill 1/3 notes</source>
        <translation>Llena notas 1/3</translation>
    </message>
    <message>
        <source>Fill 1/4 notes</source>
        <translation>Llena notas 1/4</translation>
    </message>
    <message>
        <source>Fill 1/6 notes</source>
        <translation>Llena notas 1/6</translation>
    </message>
    <message>
        <source>Fill 1/8 notes</source>
        <translation>Llena notas 1/8</translation>
    </message>
    <message>
        <source>Mute instrument</source>
        <extracomment>Text displayed on the button for muting an instrument. Its size is designed for a single character.</extracomment>
        <translation>Silenciar instrumento</translation>
    </message>
    <message>
        <source>Solo</source>
        <extracomment>Text displayed on the button for soloing an instrument. Its size is designed for a single character.</extracomment>
        <translation>Solo</translation>
    </message>
    <message>
        <source>Fill 1/12 notes</source>
        <translation>Llenar notas 1/12</translation>
    </message>
    <message>
        <source>Fill 1/16 notes</source>
        <translation>Llenar notas 1/16</translation>
    </message>
    <message>
        <source>Rename instrument</source>
        <translation>Renombrar instrumento</translation>
    </message>
    <message>
        <source>New instrument name</source>
        <translation>Nombre de instrumento nuevo</translation>
    </message>
    <message>
        <source>Some samples for this instrument failed to load.</source>
        <translation>Algunos samples para este instrumento no se pudieron cargar.</translation>
    </message>
    <message>
        <source>Delete notes</source>
        <translation>Borrar notas</translation>
    </message>
    <message>
        <source>Select notes</source>
        <translation>Seleccionar notas</translation>
    </message>
    <message>
        <source>Edit all patterns</source>
        <translation>Editar todos los patrones</translation>
    </message>
    <message>
        <source>Cut notes</source>
        <translation>Cortar notas</translation>
    </message>
    <message>
        <source>Copy notes</source>
        <translation>Copiar notas</translation>
    </message>
    <message>
        <source>Paste notes</source>
        <translation>Pegar notas</translation>
    </message>
    <message>
        <source>Instrument</source>
        <translation>Instrumento</translation>
    </message>
    <message>
        <source>One or more samples for this instrument failed to load. This may be because the songfile uses an older default drumkit. This might be fixed by opening a new drumkit.</source>
        <translation>Uno o más samples para este instrumento no se pudieron cargar. Esto podría ser porque el archivo de canción utiliza un drumkit predeterminado más antiguo. Podría solucionarse abriendo un drumkit nuevo.</translation>
    </message>
    <message>
        <source>Delete all notes on %1</source>
        <translation>Borrar todas las notas en %1</translation>
    </message>
    <message>
        <source>imported from</source>
        <extracomment>Shown in a tooltop and indicating the drumkit (to the right of this * string) an instrument (to the left of this string) is loaded * from.</extracomment>
        <translation type="unfinished"></translation>
    </message>
</context>
<context>
    <name>InstrumentRack</name>
    <message>
        <source>Show Instrument editor</source>
        <translation>Ver editor de instrumentos</translation>
    </message>
    <message>
        <source>Show sound library</source>
        <translation>Ver librería de sonidos</translation>
    </message>
</context>
<context>
    <name>LadspaFXMixerLine</name>
    <message>
        <source>Edit FX parameters</source>
        <translation>Editar parámetros efectos</translation>
    </message>
    <message>
        <source>FX bypass</source>
        <translation>Bypass Efectos</translation>
    </message>
    <message>
        <source>Ladspa FX name</source>
        <translation>Nombre de efecto Ladspa</translation>
    </message>
    <message>
        <source>Effect return</source>
        <translation>Retorno de efectos</translation>
    </message>
</context>
<context>
    <name>LadspaFXProperties</name>
    <message>
        <source>Select FX</source>
        <translation>Seleccionar Efecto</translation>
    </message>
    <message>
        <source>[%1] LADSPA FX Properties</source>
        <translation>[%1] Propiedades Efecto LADSPA</translation>
    </message>
    <message>
        <source>LADSPA FX %1 Properties</source>
        <translation>Propiedades Efecto LADSPA %1</translation>
    </message>
    <message>
        <source>No plugin</source>
        <translation>Sin plugin</translation>
    </message>
    <message>
        <source>Activate</source>
        <translation>Activar</translation>
    </message>
    <message>
        <source>Deactivate</source>
        <translation>Desactivar</translation>
    </message>
    <message>
        <source>Remove FX</source>
        <translation>Quitar efectos</translation>
    </message>
    <message>
        <source>Input control param. value</source>
        <translation>Valor parám control entrada</translation>
    </message>
    <message>
        <source>Output control param. value</source>
        <translation>Valor parám control salida</translation>
    </message>
</context>
<context>
    <name>LadspaFXSelector</name>
    <message>
        <source>Groups</source>
        <translation>Grupos</translation>
    </message>
    <message>
        <source>Stereo</source>
        <translation>Estéreo</translation>
    </message>
    <message>
        <source>Mono</source>
        <translation>Mono</translation>
    </message>
    <message>
        <source>Not supported</source>
        <translation>No soportado</translation>
    </message>
    <message>
        <source>Select LADSPA FX</source>
        <translation>Seleccionar Efecto LADSPA</translation>
    </message>
    <message>
        <source>Recently Used</source>
        <translation>Utilizado Recientemente</translation>
    </message>
    <message>
        <source>Alphabetic List</source>
        <translation>Lista Alfabética</translation>
    </message>
    <message>
        <source>Categorized</source>
        <translation>Categorizado</translation>
    </message>
</context>
<context>
    <name>LadspaFXSelector_UI</name>
    <message>
        <source>Form1</source>
        <translation>Forma1</translation>
    </message>
    <message>
        <source>### fx label</source>
        <translation>### Etiqueta Efecto</translation>
    </message>
    <message>
        <source>### fx type</source>
        <translation>### Tipo Efecto</translation>
    </message>
    <message>
        <source>### fx ID</source>
        <translation>### ID Efecto</translation>
    </message>
    <message>
        <source>&amp;Cancel</source>
        <translation>&amp;Cancelar</translation>
    </message>
    <message>
        <source>Alt+C</source>
        <translation>Alt+C</translation>
    </message>
    <message>
        <source>&amp;OK</source>
        <translation>&amp;Aceptar</translation>
    </message>
    <message>
        <source>Alt+O</source>
        <translation>Alt+O</translation>
    </message>
    <message>
        <source>1</source>
        <translation>1</translation>
    </message>
    <message>
        <source>&lt;!DOCTYPE HTML PUBLIC &quot;-//W3C//DTD HTML 4.0//EN&quot; &quot;http://www.w3.org/TR/REC-html40/strict.dtd&quot;&gt;
&lt;html&gt;&lt;head&gt;&lt;meta name=&quot;qrichtext&quot; content=&quot;1&quot; /&gt;&lt;style type=&quot;text/css&quot;&gt;
p, li { white-space: pre-wrap; }
&lt;/style&gt;&lt;/head&gt;&lt;body style=&quot; font-family:&apos;DejaVu Sans&apos;; font-size:12pt; font-weight:400; font-style:normal;&quot;&gt;
&lt;p style=&quot; margin-top:0px; margin-bottom:0px; margin-left:0px; margin-right:0px; -qt-block-indent:0; text-indent:0px;&quot;&gt;&lt;span style=&quot; font-weight:600;&quot;&gt;Name:&lt;/span&gt;&lt;/p&gt;&lt;/body&gt;&lt;/html&gt;</source>
        <translation>&lt;!DOCTYPE HTML PUBLIC &quot;-//W3C//DTD HTML 4.0//EN&quot; &quot;http://www.w3.org/TR/REC-html40/strict.dtd&quot;&gt;
&lt;html&gt;&lt;head&gt;&lt;meta name=&quot;qrichtext&quot; content=&quot;1&quot; /&gt;&lt;style type=&quot;text/css&quot;&gt;
p, li { white-space: pre-wrap; }
&lt;/style&gt;&lt;/head&gt;&lt;body style=&quot; font-family:&apos;DejaVu Sans&apos;; font-size:12pt; font-weight:400; font-style:normal;&quot;&gt;
&lt;p style=&quot; margin-top:0px; margin-bottom:0px; margin-left:0px; margin-right:0px; -qt-block-indent:0; text-indent:0px;&quot;&gt;&lt;span style=&quot; font-weight:600;&quot;&gt;Nombre:&lt;/span&gt;&lt;/p&gt;&lt;/body&gt;&lt;/html&gt;</translation>
    </message>
    <message>
        <source>### fx name
1</source>
        <translation>### nombre efectos
1</translation>
    </message>
    <message>
        <source>&lt;!DOCTYPE HTML PUBLIC &quot;-//W3C//DTD HTML 4.0//EN&quot; &quot;http://www.w3.org/TR/REC-html40/strict.dtd&quot;&gt;
&lt;html&gt;&lt;head&gt;&lt;meta name=&quot;qrichtext&quot; content=&quot;1&quot; /&gt;&lt;style type=&quot;text/css&quot;&gt;
p, li { white-space: pre-wrap; }
&lt;/style&gt;&lt;/head&gt;&lt;body style=&quot; font-family:&apos;DejaVu Sans&apos;; font-size:12pt; font-weight:400; font-style:normal;&quot;&gt;
&lt;p style=&quot; margin-top:0px; margin-bottom:0px; margin-left:0px; margin-right:0px; -qt-block-indent:0; text-indent:0px;&quot;&gt;&lt;span style=&quot; font-weight:600;&quot;&gt;Label:&lt;/span&gt;&lt;/p&gt;&lt;/body&gt;&lt;/html&gt;</source>
        <translation>&lt;!DOCTYPE HTML PUBLIC &quot;-//W3C//DTD HTML 4.0//EN&quot; &quot;http://www.w3.org/TR/REC-html40/strict.dtd&quot;&gt;
&lt;html&gt;&lt;head&gt;&lt;meta name=&quot;qrichtext&quot; content=&quot;1&quot; /&gt;&lt;style type=&quot;text/css&quot;&gt;
p, li { white-space: pre-wrap; }
&lt;/style&gt;&lt;/head&gt;&lt;body style=&quot; font-family:&apos;DejaVu Sans&apos;; font-size:12pt; font-weight:400; font-style:normal;&quot;&gt;
&lt;p style=&quot; margin-top:0px; margin-bottom:0px; margin-left:0px; margin-right:0px; -qt-block-indent:0; text-indent:0px;&quot;&gt;&lt;span style=&quot; font-weight:600;&quot;&gt;Etiqueta:&lt;/span&gt;&lt;/p&gt;&lt;/body&gt;&lt;/html&gt;</translation>
    </message>
    <message>
        <source>&lt;!DOCTYPE HTML PUBLIC &quot;-//W3C//DTD HTML 4.0//EN&quot; &quot;http://www.w3.org/TR/REC-html40/strict.dtd&quot;&gt;
&lt;html&gt;&lt;head&gt;&lt;meta name=&quot;qrichtext&quot; content=&quot;1&quot; /&gt;&lt;style type=&quot;text/css&quot;&gt;
p, li { white-space: pre-wrap; }
&lt;/style&gt;&lt;/head&gt;&lt;body style=&quot; font-family:&apos;DejaVu Sans&apos;; font-size:12pt; font-weight:400; font-style:normal;&quot;&gt;
&lt;p style=&quot; margin-top:0px; margin-bottom:0px; margin-left:0px; margin-right:0px; -qt-block-indent:0; text-indent:0px;&quot;&gt;&lt;span style=&quot; font-weight:600;&quot;&gt;Type:&lt;/span&gt;&lt;/p&gt;&lt;/body&gt;&lt;/html&gt;</source>
        <translation>&lt;!DOCTYPE HTML PUBLIC &quot;-//W3C//DTD HTML 4.0//EN&quot; &quot;http://www.w3.org/TR/REC-html40/strict.dtd&quot;&gt;
&lt;html&gt;&lt;head&gt;&lt;meta name=&quot;qrichtext&quot; content=&quot;1&quot; /&gt;&lt;style type=&quot;text/css&quot;&gt;
p, li { white-space: pre-wrap; }
&lt;/style&gt;&lt;/head&gt;&lt;body style=&quot; font-family:&apos;DejaVu Sans&apos;; font-size:12pt; font-weight:400; font-style:normal;&quot;&gt;
&lt;p style=&quot; margin-top:0px; margin-bottom:0px; margin-left:0px; margin-right:0px; -qt-block-indent:0; text-indent:0px;&quot;&gt;&lt;span style=&quot; font-weight:600;&quot;&gt;Tipo:&lt;/span&gt;&lt;/p&gt;&lt;/body&gt;&lt;/html&gt;</translation>
    </message>
    <message>
        <source>&lt;!DOCTYPE HTML PUBLIC &quot;-//W3C//DTD HTML 4.0//EN&quot; &quot;http://www.w3.org/TR/REC-html40/strict.dtd&quot;&gt;
&lt;html&gt;&lt;head&gt;&lt;meta name=&quot;qrichtext&quot; content=&quot;1&quot; /&gt;&lt;style type=&quot;text/css&quot;&gt;
p, li { white-space: pre-wrap; }
&lt;/style&gt;&lt;/head&gt;&lt;body style=&quot; font-family:&apos;DejaVu Sans&apos;; font-size:12pt; font-weight:400; font-style:normal;&quot;&gt;
&lt;p style=&quot; margin-top:0px; margin-bottom:0px; margin-left:0px; margin-right:0px; -qt-block-indent:0; text-indent:0px;&quot;&gt;&lt;span style=&quot; font-weight:600;&quot;&gt;ID:&lt;/span&gt;&lt;/p&gt;&lt;/body&gt;&lt;/html&gt;</source>
        <translation>&lt;!DOCTYPE HTML PUBLIC &quot;-//W3C//DTD HTML 4.0//EN&quot; &quot;http://www.w3.org/TR/REC-html40/strict.dtd&quot;&gt;
&lt;html&gt;&lt;head&gt;&lt;meta name=&quot;qrichtext&quot; content=&quot;1&quot; /&gt;&lt;style type=&quot;text/css&quot;&gt;
p, li { white-space: pre-wrap; }
&lt;/style&gt;&lt;/head&gt;&lt;body style=&quot; font-family:&apos;DejaVu Sans&apos;; font-size:12pt; font-weight:400; font-style:normal;&quot;&gt;
&lt;p style=&quot; margin-top:0px; margin-bottom:0px; margin-left:0px; margin-right:0px; -qt-block-indent:0; text-indent:0px;&quot;&gt;&lt;span style=&quot; font-weight:600;&quot;&gt;ID:&lt;/span&gt;&lt;/p&gt;&lt;/body&gt;&lt;/html&gt;</translation>
    </message>
    <message>
        <source>&lt;!DOCTYPE HTML PUBLIC &quot;-//W3C//DTD HTML 4.0//EN&quot; &quot;http://www.w3.org/TR/REC-html40/strict.dtd&quot;&gt;
&lt;html&gt;&lt;head&gt;&lt;meta name=&quot;qrichtext&quot; content=&quot;1&quot; /&gt;&lt;style type=&quot;text/css&quot;&gt;
p, li { white-space: pre-wrap; }
&lt;/style&gt;&lt;/head&gt;&lt;body style=&quot; font-family:&apos;DejaVu Sans&apos;; font-size:12pt; font-weight:400; font-style:normal;&quot;&gt;
&lt;p style=&quot; margin-top:0px; margin-bottom:0px; margin-left:0px; margin-right:0px; -qt-block-indent:0; text-indent:0px;&quot;&gt;&lt;span style=&quot; font-weight:600;&quot;&gt;Maker:&lt;/span&gt;&lt;/p&gt;&lt;/body&gt;&lt;/html&gt;</source>
        <translation>&lt;!DOCTYPE HTML PUBLIC &quot;-//W3C//DTD HTML 4.0//EN&quot; &quot;http://www.w3.org/TR/REC-html40/strict.dtd&quot;&gt;
&lt;html&gt;&lt;head&gt;&lt;meta name=&quot;qrichtext&quot; content=&quot;1&quot; /&gt;&lt;style type=&quot;text/css&quot;&gt;
p, li { white-space: pre-wrap; }
&lt;/style&gt;&lt;/head&gt;&lt;body style=&quot; font-family:&apos;DejaVu Sans&apos;; font-size:12pt; font-weight:400; font-style:normal;&quot;&gt;
&lt;p style=&quot; margin-top:0px; margin-bottom:0px; margin-left:0px; margin-right:0px; -qt-block-indent:0; text-indent:0px;&quot;&gt;&lt;span style=&quot; font-weight:600;&quot;&gt;Creador:&lt;/span&gt;&lt;/p&gt;&lt;/body&gt;&lt;/html&gt;</translation>
    </message>
    <message>
        <source>### FX maker
1
2</source>
        <translation>### Creador Efecto
1
2</translation>
    </message>
    <message>
        <source>&lt;!DOCTYPE HTML PUBLIC &quot;-//W3C//DTD HTML 4.0//EN&quot; &quot;http://www.w3.org/TR/REC-html40/strict.dtd&quot;&gt;
&lt;html&gt;&lt;head&gt;&lt;meta name=&quot;qrichtext&quot; content=&quot;1&quot; /&gt;&lt;style type=&quot;text/css&quot;&gt;
p, li { white-space: pre-wrap; }
&lt;/style&gt;&lt;/head&gt;&lt;body style=&quot; font-family:&apos;DejaVu Sans&apos;; font-size:12pt; font-weight:400; font-style:normal;&quot;&gt;
&lt;p style=&quot; margin-top:0px; margin-bottom:0px; margin-left:0px; margin-right:0px; -qt-block-indent:0; text-indent:0px;&quot;&gt;&lt;span style=&quot; font-weight:600;&quot;&gt;Copyright:&lt;/span&gt;&lt;/p&gt;&lt;/body&gt;&lt;/html&gt;</source>
        <translation>&lt;!DOCTYPE HTML PUBLIC &quot;-//W3C//DTD HTML 4.0//EN&quot; &quot;http://www.w3.org/TR/REC-html40/strict.dtd&quot;&gt;
&lt;html&gt;&lt;head&gt;&lt;meta name=&quot;qrichtext&quot; content=&quot;1&quot; /&gt;&lt;style type=&quot;text/css&quot;&gt;
p, li { white-space: pre-wrap; }
&lt;/style&gt;&lt;/head&gt;&lt;body style=&quot; font-family:&apos;DejaVu Sans&apos;; font-size:12pt; font-weight:400; font-style:normal;&quot;&gt;
&lt;p style=&quot; margin-top:0px; margin-bottom:0px; margin-left:0px; margin-right:0px; -qt-block-indent:0; text-indent:0px;&quot;&gt;&lt;span style=&quot; font-weight:600;&quot;&gt;Copyright:&lt;/span&gt;&lt;/p&gt;&lt;/body&gt;&lt;/html&gt;</translation>
    </message>
    <message>
        <source>### copyright
1
2
3</source>
        <translation>### Copyright
1
2
3</translation>
    </message>
</context>
<context>
    <name>LayerPreview</name>
    <message>
        <source>Dec. = %1
MIDI = %2</source>
        <translation>Dec. = %1
MIDI = %2</translation>
    </message>
</context>
<context>
    <name>MainForm</name>
    <message>
        <source>&amp;Save</source>
        <translation>&amp;Guardar</translation>
    </message>
    <message>
        <source>Hydrogen Ready.</source>
        <translation>Hydrogen Listo.</translation>
    </message>
    <message>
        <source>Save song</source>
        <translation>Guardar canción</translation>
    </message>
    <message>
        <source>Open song</source>
        <translation>Abrir canción</translation>
    </message>
    <message>
        <source>&amp;New</source>
        <translation>&amp;Nuevo</translation>
    </message>
    <message>
        <source>&amp;Open</source>
        <translation>&amp;Abrir</translation>
    </message>
    <message>
        <source>Open &amp;Demo</source>
        <translation>Abrir &amp;Demo</translation>
    </message>
    <message>
        <source>&amp;Preferences</source>
        <translation>&amp;Preferencias</translation>
    </message>
    <message>
        <source>&amp;Quit</source>
        <translation>&amp;Salir</translation>
    </message>
    <message>
        <source>&amp;About</source>
        <translation>&amp;Acerca de</translation>
    </message>
    <message>
        <source>Unknown audio driver</source>
        <translation>Controlador de audio desconocido</translation>
    </message>
    <message>
        <source>Error starting audio driver</source>
        <translation>Error iniciando controlador de audio</translation>
    </message>
    <message>
        <source>Jack driver: server shutdown</source>
        <translation>Controlador Jack: cierre del servidor</translation>
    </message>
    <message>
        <source>Jack driver: cannot activate client</source>
        <translation>Controlador Jack: no se puede activar el cliente</translation>
    </message>
    <message>
        <source>Jack driver: cannot connect output port</source>
        <translation>Controlador Jack: no se puede conectar al puerto de salida</translation>
    </message>
    <message>
        <source>Jack driver: error in port register</source>
        <translation>Controlador Jack: error en el registro del puerto</translation>
    </message>
    <message>
        <source>De&amp;bug</source>
        <translation>De&amp;bug</translation>
    </message>
    <message>
        <source>&amp;Mixer</source>
        <translation>&amp;Mezclador</translation>
    </message>
    <message>
        <source>&amp;Instrument Rack</source>
        <translation>Rack de &amp;instrumentos</translation>
    </message>
    <message>
        <source>&amp;Info</source>
        <translation>&amp;Info</translation>
    </message>
    <message>
        <source>Unknown error %1</source>
        <translation>Error desconocido %1</translation>
    </message>
    <message>
        <source>You&apos;re using a development version of Hydrogen, please help us reporting bugs or suggestions in the hydrogen-devel mailing list.&lt;br&gt;&lt;br&gt;Thank you!</source>
        <translation>Está usando una versión de desarrollo de Hydrogen, por favor ayúdenos a informar sobre errores o sugerencias en la lista de correo hydrogen-devel.&lt;br&gt;&lt;br&gt;¡Gracias!</translation>
    </message>
    <message>
        <source>Could not save song.</source>
        <translation>No se pudo guardar la canción.</translation>
    </message>
    <message>
        <source>Open &amp;Pattern</source>
        <translation>Abrir &amp;Patrón</translation>
    </message>
    <message>
        <source>Save Pattern as ...</source>
        <translation>Guardar Patrón como...</translation>
    </message>
    <message>
        <source>Pattern saved.</source>
        <translation>Patrón guardado.</translation>
    </message>
    <message>
        <source>Open Pattern</source>
        <translation>Abrir Patrón</translation>
    </message>
    <message>
        <source></source>
        <comment>Info|About</comment>
        <translation>Info|Acerca de</translation>
    </message>
    <message>
        <source>Playlist: Song No. %1</source>
        <translation>Playlist: Canción nº %1</translation>
    </message>
    <message>
        <source>Could not export pattern.</source>
        <translation>No se pudo exportar el patrón.</translation>
    </message>
    <message>
        <source>LilyPond file (*.ly)</source>
        <translation>Archivo LilyPond (*.ly)</translation>
    </message>
    <message>
        <source>Export LilyPond file</source>
        <translation>Exportar archivo LilyPond</translation>
    </message>
    <message>
        <source>Pro&amp;ject</source>
        <translation>Pro&amp;yecto</translation>
    </message>
    <message>
        <source>&amp;View</source>
        <translation>&amp;Ver</translation>
    </message>
    <message>
        <source>&amp;Options</source>
        <translation>&amp;Opciones</translation>
    </message>
    <message>
        <source>MIDI setup advice</source>
        <translation>Consejo configuración MIDI</translation>
    </message>
    <message>
        <source>MIDI out notes are not configured for this drumkit, so exporting this song to MIDI file may fail. Would you like Hydrogen to automatically fix this by assigning default values?</source>
        <translation>Las notas de salida MIDI no están configuradas para este drumkit, por tanto exportar esta canción a un archivo MIDI puede fallar. ¿Quiere que Hydrogen arregle esto automáticamente asignando valores por defecto?</translation>
    </message>
    <message>
        <source>Set default values</source>
        <translation>Asignar valores por defecto</translation>
    </message>
    <message>
        <source>&amp;Timeline</source>
        <translation>&amp;Línea de tiempo</translation>
    </message>
    <message>
        <source>Jack driver: cannot disconnect client</source>
        <translation>Jack driver: no se puede desconectar el cliente</translation>
    </message>
    <message>
        <source>Replace With &amp;New Song</source>
        <extracomment>When Hydrogen is under session management the path the song is stored to can not be changed by the user. This option allows to replace the current song with an empty one.</extracomment>
        <translation>Reemplazar con Canción &amp;Nueva</translation>
    </message>
    <message>
        <source>Imp&amp;ort Into Session</source>
        <extracomment>When Hydrogen is under session management the path the song is stored to can not be changed by the user. This option allows to replace the current song with one chosen by the user via a file browser widget.</extracomment>
        <translation>Imp&amp;ortar a Sesión</translation>
    </message>
    <message>
        <source>Import &amp;Recent Into Session</source>
        <extracomment>When Hydrogen is under session management the path the song is stored to can not be changed by the user. This option allows to replace the current song with one chosen recently used by the user.</extracomment>
        <translation>Importar &amp;Reciente a Sesión</translation>
    </message>
    <message>
        <source>Export From Session &amp;As...</source>
        <extracomment>When Hydrogen is under session management the path the song is stored to can not be changed by the user. This option allows the user store the current song in a .h2song anywhere on her system. The filepath of the current song won&apos;t be altered.</extracomment>
        <translation>Export&amp;ar de Sesión Como...</translation>
    </message>
    <message>
        <source>Open &amp;Recent</source>
        <translation>Abrir &amp;Reciente</translation>
    </message>
    <message>
        <source>Save &amp;As...</source>
        <translation>Guard&amp;ar Como...</translation>
    </message>
    <message>
        <source>E&amp;xport Pattern As...</source>
        <translation>E&amp;xportar Patrón Como...</translation>
    </message>
    <message>
        <source>Export &amp;MIDI File</source>
        <translation>Exportar Archivo &amp;MIDI</translation>
    </message>
    <message>
        <source>&amp;Export Song</source>
        <translation>&amp;Exportar Canción</translation>
    </message>
    <message>
        <source>Export &amp;LilyPond File</source>
        <translation>Exportar Archivo &amp;LilyPond</translation>
    </message>
    <message>
        <source>&amp;Properties</source>
        <translation>&amp;Propiedades</translation>
    </message>
    <message>
        <source>&amp;Export</source>
        <translation>&amp;Exportar</translation>
    </message>
    <message>
        <source>&amp;Import</source>
        <translation>&amp;Importar</translation>
    </message>
    <message>
        <source>On&amp;line Import</source>
        <translation>Importar On&amp;line</translation>
    </message>
    <message>
        <source>Add &amp;Instrument</source>
        <translation>Añadir &amp;Instrumento</translation>
    </message>
    <message>
        <source>Play&amp;list Editor</source>
        <translation>Editor &amp;Lista de Reproducción</translation>
    </message>
    <message>
        <source>&amp;Director</source>
        <translation>&amp;Director</translation>
    </message>
    <message>
        <source>&amp;Automation Path</source>
        <translation>Ruta &amp;Automatización</translation>
    </message>
    <message>
        <source>&amp;Playback Track</source>
        <translation>Pista Re&amp;producción</translation>
    </message>
    <message>
        <source>&amp;Full screen</source>
        <translation>Pantalla &amp;completa</translation>
    </message>
    <message>
        <source>Input &amp;Mode</source>
        <translation>&amp;Modo Entrada</translation>
    </message>
    <message>
        <source>&amp;Instrument</source>
        <translation>&amp;Instrumento</translation>
    </message>
    <message>
        <source>&amp;Drumkit</source>
        <translation>&amp;Drumkit</translation>
    </message>
    <message>
        <source>Show &amp;Audio Engine Info</source>
        <translation>Mostrar Info Motor de &amp;Audio</translation>
    </message>
    <message>
        <source>Show &amp;Filesystem Info</source>
        <translation>Mostrar In&amp;fo Sistema de Archivos</translation>
    </message>
    <message>
        <source>&amp;Log Level</source>
        <translation>Nive&amp;l Registro</translation>
    </message>
    <message>
        <source>&amp;None</source>
        <translation>&amp;Ninguno</translation>
    </message>
    <message>
        <source>&amp;Error</source>
        <translation>&amp;Error</translation>
    </message>
    <message>
        <source>&amp;Warning</source>
        <translation>Ad&amp;vertencia</translation>
    </message>
    <message>
        <source>&amp;Debug</source>
        <translation>&amp;Debug</translation>
    </message>
    <message>
        <source>&amp;Open Log File</source>
        <translation>Abrir Archivo Registr&amp;o</translation>
    </message>
    <message>
        <source>&amp;Print Objects</source>
        <translation>Im&amp;primir Objetos</translation>
    </message>
    <message>
        <source>I&amp;nfo</source>
        <translation>I&amp;nfo</translation>
    </message>
    <message>
        <source>User &amp;Manual</source>
        <translation>&amp;Manual del Usuario</translation>
    </message>
    <message>
        <source>&amp;Report Bug</source>
        <translation>&amp;Reportar Bug</translation>
    </message>
    <message>
        <source>&amp;Donate</source>
        <translation>&amp;Donar</translation>
    </message>
    <message>
        <source>Hydrogen is an open source project which is developed by multiple people in their spare time. By making a donation you can say &apos;thank you&apos; to the involved persons.</source>
        <translation>Hydrogen es un proyecto de código abierto desarrollado por múltiples personas en su tiempo libre. Al hacer un donativo puedes mostrar tu agradecimiento a las personas involucradas.</translation>
    </message>
    <message>
        <source>&amp;Donate!</source>
        <translation>¡&amp;Dona!</translation>
    </message>
    <message>
        <source>Export song from Session</source>
        <translation>Exportar canción de Sesión</translation>
    </message>
    <message>
        <source>Song exported as: </source>
        <translation>Canción exportada como: </translation>
    </message>
    <message>
        <source>Song saved as: </source>
        <translation>Canción guardada como: </translation>
    </message>
    <message>
        <source>Some samples used by this song failed to load. If you save the song now these missing samples will be removed from the song entirely.
Are you sure you want to save?</source>
        <translation>Algunos samples utilizados por esta canción no se pudieron cargar. Si guardas la canción ahora estos samples que faltan serán retiradas completamente de la canción.
De verdad deseas continuar?</translation>
    </message>
    <message>
        <source>Import song into Session</source>
        <translation>Importar canción a Sesión</translation>
    </message>
    <message>
        <source>Song drumkit samples</source>
        <translation>Samples del drumkit de la canción</translation>
    </message>
    <message>
        <source>Some samples used in this song could not be loaded. This may be because it uses an older default drumkit. This might be fixed by opening a new drumkit.</source>
        <translation>Algunos samples utilizados en esta canción no se pudieron cargar. Esto podría ser porque utiliza un drumkit predeterminado más antiguo. Podría solucionarse abriendo un drumkit nuevo.</translation>
    </message>
    <message>
        <source>Open drumkit</source>
        <translation>Abrir drumkit</translation>
    </message>
    <message>
        <source>Could not write to temporary directory %1.</source>
        <translation>No se pudo escribir en el directorio temporal %1.</translation>
    </message>
    <message>
        <source>
The LilyPond export is an experimental feature.
It should work like a charm provided that you use the GMRockKit, and that you do not use triplet.
</source>
        <translation>
La exportación LilyPond es una herramienta experimental.
Debería funcionar correctamente mientras utilices el GMRockKit, y no uses tresillos.
</translation>
    </message>
    <message>
        <source>OSC Server: Cannot connect to given port, using port %1 instead</source>
        <translation>Servidor OSC: No se puede conectar al puerto dado, utilizando el puerto %1 en su lugar</translation>
    </message>
    <message>
        <source>Song Properties</source>
        <translation>Propiedades Canción</translation>
    </message>
    <message>
        <source>Replace current song with empty one?</source>
        <translation>¿Reemplazar canción actual con una vacía?</translation>
    </message>
    <message>
        <source>You won&apos;t be able to undo this action after saving the new song! Please export the current song from the session first in order to keep it.</source>
        <translation>¡No podrás deshacer esta acción tras guardar la canción nueva! Por favor primero exporta la canción actual de la sesión para guardarla.</translation>
    </message>
    <message>
        <source>Song saved into</source>
        <translation>Canción guardada en</translation>
    </message>
    <message>
        <source>No pattern selected.</source>
        <translation>Ningún patrón seleccionado.</translation>
    </message>
    <message>
        <source>Open Demo Song</source>
        <translation>Abrir Canción Demo</translation>
    </message>
    <message>
        <source>Import Demo Song into Session</source>
        <translation>Importar Canción Demo a la Sesión</translation>
    </message>
    <message>
        <source>Playback track couldn&apos;t be read</source>
        <translation>No se pudo leer la pista de Reprducción</translation>
    </message>
    <message>
        <source>Import &amp;Demo Into Session</source>
        <translation type="unfinished"></translation>
    </message>
    <message>
        <source>Drum&amp;kit</source>
        <translation type="unfinished"></translation>
    </message>
    <message>
        <source>Import drumkit</source>
        <translation>Importar drumkit</translation>
    </message>
    <message>
        <source>Replace the drumkit of the current song with an empty one?</source>
        <translation type="unfinished"></translation>
    </message>
    <message>
        <source>&amp;Save To Sound Library</source>
        <translation type="unfinished"></translation>
    </message>
    <message>
        <source>Save &amp;To Session</source>
        <translation type="unfinished"></translation>
    </message>
    <message>
        <source>Export Drumkit</source>
        <translation>Exportar Drumkit</translation>
    </message>
    <message>
        <source>invalid drumkit</source>
        <translation>Drumkit no válido</translation>
    </message>
    <message>
        <source>The file [%1] does already exist and will be overwritten.</source>
        <translation>El archivo [%1] ya existe y será sobreescrito.</translation>
    </message>
    <message>
        <source>Drumkit exported to</source>
        <translation>Drumkit exportado a</translation>
    </message>
</context>
<context>
    <name>MasterMixerLine</name>
    <message>
        <source>Set master volume [%1]</source>
        <translation>Volumen principal [%1]</translation>
    </message>
    <message>
        <source>Humanize time</source>
        <translation>Humanizar tiempo</translation>
    </message>
    <message>
        <source>Humanize velocity</source>
        <translation>Humanizar velocidad</translation>
    </message>
    <message>
        <source>Set swing factor [%1]</source>
        <translation>Factor de swing [%1]</translation>
    </message>
    <message>
        <source>Master volume</source>
        <translation>Volumen principal</translation>
    </message>
    <message>
        <source>Peak</source>
        <translation>Pico</translation>
    </message>
    <message>
        <source>16th-note Swing</source>
        <translation>Swing semicorchea</translation>
    </message>
    <message>
        <source>Set humanize time param [%1]</source>
        <translation>Establecer parám. humanización de tiempo [%1]</translation>
    </message>
    <message>
        <source>Set humanize vel. param [%1]</source>
        <translation>Establecer parám. int. humanización [%1]</translation>
    </message>
</context>
<context>
    <name>MidiTable</name>
    <message>
        <source>Action</source>
        <translation>Acción</translation>
    </message>
    <message>
        <source>press button to record midi event</source>
        <translation>Pulse el botón para grabar evento midi</translation>
    </message>
    <message>
        <source>Incoming Event</source>
        <translation>Evento Entrante</translation>
    </message>
    <message>
        <source>Para. 1</source>
        <translation>Parám. 1</translation>
    </message>
    <message>
        <source>Para. 2</source>
        <translation>Parám. 2</translation>
    </message>
    <message>
        <source>Para. 3</source>
        <translation>Parám. 3</translation>
    </message>
    <message>
        <source>E. Para.</source>
        <translation>Parám. Evento</translation>
    </message>
</context>
<context>
    <name>Mixer</name>
    <message>
        <source>Show FX panel</source>
        <translation>Ver panel de efectos</translation>
    </message>
    <message>
        <source>Show instrument peaks</source>
        <translation>Mostrar picos de instrumento</translation>
    </message>
    <message>
        <source>Show instrument peaks = On</source>
        <translation>Mostrar picos de instrumento = Sí</translation>
    </message>
    <message>
        <source>Show instrument peaks = Off</source>
        <translation>Mostrar picos de instrumento = No</translation>
    </message>
    <message>
        <source>LADSPA effects are not available in this version of Hydrogen.</source>
        <translation>Los efectos LADSPA no están disponibles en esta versión de Hydrogen.</translation>
    </message>
    <message>
        <source>Mixer</source>
        <translation>Mezclador</translation>
    </message>
    <message>
        <source>Mixer Settings</source>
        <translation>Configuración Mezclador</translation>
    </message>
    <message>
        <source>Set FX %1 level [%2] of instrument</source>
        <translation>Establecer nivel %1 FX [%2] del instrumento</translation>
    </message>
    <message>
        <source>Set volume [%1] of FX</source>
        <translation>Establecer volumen [%1] del FX</translation>
    </message>
</context>
<context>
    <name>MixerLine</name>
    <message>
        <source>Play sample</source>
        <translation>Reproducir sample</translation>
    </message>
    <message>
        <source>Mute</source>
        <translation>Silencio</translation>
    </message>
    <message>
        <source>Solo</source>
        <translation>Solo</translation>
    </message>
    <message>
        <source>Pan</source>
        <translation>Balance</translation>
    </message>
    <message>
        <source>FX %1 send</source>
        <translation>FX %1 envío</translation>
    </message>
    <message>
        <source>Volume</source>
        <translation>Volumen</translation>
    </message>
    <message>
        <source>Peak</source>
        <translation>Pico</translation>
    </message>
    <message>
        <source>Set volume [%1] of instrument</source>
        <translation>Establecer volumen [%1] del instrumento</translation>
    </message>
</context>
<context>
    <name>MixerSettingsDialog</name>
    <message>
        <source>Mixer Settings</source>
        <translation>Configuración Mezclador</translation>
    </message>
    <message>
        <source>------ Linear pan parameter ------</source>
        <translation>------ Parámetro de paneo lineal ------</translation>
    </message>
    <message>
        <source>Balance Law (0dB)</source>
        <translation>Lew de Balance (0dB)</translation>
    </message>
    <message>
        <source>Constant Power (-3dB)</source>
        <translation>Potencia Constante (-3dB)</translation>
    </message>
    <message>
        <source>Constant Sum (-6dB)</source>
        <translation>Suma Constante (-6dB)</translation>
    </message>
    <message>
        <source>Constant k-Norm (Custom dB compensation)</source>
        <translation>k-Norm constante (Compensación dB personalizado)</translation>
    </message>
    <message>
        <source>------ Polar pan parameter ------</source>
        <translation>------ Parámetro paneo polar ------</translation>
    </message>
    <message>
        <source>------ Ratio pan parameter ------</source>
        <translation>------ Parámetro paneo ratiométrico ------</translation>
    </message>
    <message>
        <source>------ Quadratic pan parameter ------</source>
        <translation>------ Parámetro paneo cuadrático ------</translation>
    </message>
    <message>
        <source>Relationship between the sound&apos;s apparent image position and the pan knob control</source>
        <translation>Relación entre la posición de imagen auditiva aparente y la posición del control de paneo</translation>
    </message>
    <message>
        <source>dB Center Compensation rejected</source>
        <translation>Compensación Central dB rehazada</translation>
    </message>
    <message>
        <source>dB Center Compensation must be less than -0.01</source>
        <translation>La Compensación Central dB debe ser de menos de -0,01</translation>
    </message>
</context>
<context>
    <name>MixerSettingsDialog_UI</name>
    <message>
        <source>Select Pan Law:</source>
        <translation>Seleccionar Ley de paneo:</translation>
    </message>
    <message>
        <source>&amp;Cancel</source>
        <translation>&amp;Cancelar</translation>
    </message>
    <message>
        <source>Alt+C</source>
        <translation>Alt+C</translation>
    </message>
    <message>
        <source>&amp;OK</source>
        <translation>&amp;Aceptar</translation>
    </message>
    <message>
        <source>Alt+O</source>
        <translation>Alt+O</translation>
    </message>
    <message>
        <source>dB SPL Center Compensation</source>
        <translation>dB SPL Compensación Central</translation>
    </message>
</context>
<context>
    <name>NotePropertiesRuler</name>
    <message>
        <source>Select &amp;all</source>
        <translation>Seleccion&amp;ar todo</translation>
    </message>
    <message>
        <source>Clear selection</source>
        <translation>Limpiar selección</translation>
    </message>
    <message>
        <source>B</source>
        <translation>B</translation>
    </message>
    <message>
        <source>A#</source>
        <translation>A#</translation>
    </message>
    <message>
        <source>A</source>
        <translation>A</translation>
    </message>
    <message>
        <source>G#</source>
        <translation>G#</translation>
    </message>
    <message>
        <source>G</source>
        <translation>G</translation>
    </message>
    <message>
        <source>F#</source>
        <translation>F#</translation>
    </message>
    <message>
        <source>F</source>
        <translation>F</translation>
    </message>
    <message>
        <source>E</source>
        <translation>E</translation>
    </message>
    <message>
        <source>D#</source>
        <translation>D#</translation>
    </message>
    <message>
        <source>D</source>
        <translation>D</translation>
    </message>
    <message>
        <source>C#</source>
        <translation>C#</translation>
    </message>
    <message>
        <source>C</source>
        <translation>C</translation>
    </message>
    <message>
        <source>Edit [%1] property of [%2] notes</source>
        <translation>Editar [%1] propiedad de notas [%2]</translation>
    </message>
</context>
<context>
    <name>PatternEditor</name>
    <message>
        <source>&amp;Cut</source>
        <translation>&amp;Cortar</translation>
    </message>
    <message>
        <source>&amp;Copy</source>
        <translation>&amp;Copiar</translation>
    </message>
    <message>
        <source>&amp;Paste</source>
        <translation>&amp;Pegar</translation>
    </message>
    <message>
        <source>&amp;Delete</source>
        <translation>&amp;Borrar</translation>
    </message>
    <message>
        <source>Select &amp;all</source>
        <translation>Seleccion&amp;ar todo</translation>
    </message>
    <message>
        <source>Clear selection</source>
        <translation>Limpiar selección</translation>
    </message>
    <message>
        <source>Placing these notes here will overwrite %1 duplicate notes.</source>
        <translation>Colocar estas notas aquí sobreescribirá %1 notas duplicadas.</translation>
    </message>
    <message>
        <source>ticks</source>
        <translation>ticks</translation>
    </message>
    <message>
        <source>Set note velocity</source>
        <translation>Establecer intensidad nota</translation>
    </message>
    <message>
        <source>Note panned to the right by</source>
        <translation>Nota paneada a la dcha en</translation>
    </message>
    <message>
        <source>Note panned to the left by</source>
        <translation>Nota paneada a la izq en</translation>
    </message>
    <message>
        <source>Note centered</source>
        <translation>Nota centrada</translation>
    </message>
    <message>
        <source>Leading beat by</source>
        <translation>Delante del compás</translation>
    </message>
    <message>
        <source>Lagging beat by</source>
        <translation>Detrás del compás</translation>
    </message>
    <message>
        <source>Note on beat</source>
        <translation>Nota en el compás</translation>
    </message>
    <message>
        <source>Set pitch</source>
        <translation>Establecer tono</translation>
    </message>
    <message>
        <source>key</source>
        <translation>clave</translation>
    </message>
    <message>
        <source>octave</source>
        <translation>octava</translation>
    </message>
    <message>
        <source>Set note probability to</source>
        <translation>Establecer probabilidad de nota en</translation>
    </message>
    <message>
        <source>A&amp;lign to grid</source>
        <translation type="unfinished"></translation>
    </message>
    <message>
        <source>Randomize velocity</source>
        <translation>Intensidad aleatoria</translation>
    </message>
    <message>
        <source>Align notes to grid</source>
        <translation type="unfinished"></translation>
    </message>
    <message>
        <source>Random velocity</source>
        <translation>Velocidad al azar</translation>
    </message>
</context>
<context>
    <name>PatternEditorInstrumentList</name>
    <message>
        <source>Unable to insert further instruments. Maximum possible number</source>
        <translation>No se pueden insrtar más instrumentos. Número máximo posible</translation>
    </message>
</context>
<context>
    <name>PatternEditorPanel</name>
    <message>
        <source>Hear new notes</source>
        <translation>Escuchar notas nuevas</translation>
    </message>
    <message>
        <source>Hear new notes = On</source>
        <translation>Escuchar notas nuevas = Si</translation>
    </message>
    <message>
        <source>Hear new notes = Off</source>
        <translation>Escuchar notas nuevas = No</translation>
    </message>
    <message>
        <source>Pattern editor - %1</source>
        <translation>Editor de patrones - %1</translation>
    </message>
    <message>
        <source>Quantize keyboard/midi events to grid</source>
        <translation>Cuantizar eventos de teclado/midi a la rejilla</translation>
    </message>
    <message>
        <source>Quantize incoming keyboard/midi events = On</source>
        <translation>Cuantizar eventos teclado/midi entrantes = On</translation>
    </message>
    <message>
        <source>Quantize incoming keyboard/midi events = Off</source>
        <translation>Cuantizar eventos de teclado/midi entrantes = Off</translation>
    </message>
    <message>
        <source>Zoom in</source>
        <translation>Acercar</translation>
    </message>
    <message>
        <source>Zoom out</source>
        <translation>Alejar</translation>
    </message>
    <message>
        <source>Select note properties</source>
        <translation>Seleccionar propiedades de nota</translation>
    </message>
    <message>
        <source>Velocity</source>
        <translation>Intensidad</translation>
    </message>
    <message>
        <source>Pan</source>
        <translation>Balance</translation>
    </message>
    <message>
        <source>No pattern selected</source>
        <translation>No se ha seleccionado un patrón</translation>
    </message>
    <message>
        <source>Lead and Lag</source>
        <translation>Desfase Negativo y Positivo</translation>
    </message>
    <message>
        <source>NoteKey</source>
        <translation>Clave de Nota</translation>
    </message>
    <message>
        <source>Show piano roll editor</source>
        <translation>Mostrar editor del piano roll</translation>
    </message>
    <message>
        <source>Show drum editor</source>
        <translation>Mostrar drum editor</translation>
    </message>
    <message>
        <source>Probability</source>
        <translation>Probabilidad</translation>
    </message>
    <message>
        <source>quarter</source>
        <translation>negra</translation>
    </message>
    <message>
        <source>eighth</source>
        <translation>corchea</translation>
    </message>
    <message>
        <source>sixteenth</source>
        <translation>semicorchea</translation>
    </message>
    <message>
        <source>thirty-second</source>
        <translation>fusa</translation>
    </message>
    <message>
        <source>sixty-fourth</source>
        <translation>semifusa</translation>
    </message>
    <message>
        <source>quarter triplet</source>
        <translation>tresillo de negra</translation>
    </message>
    <message>
        <source>eighth triplet</source>
        <translation>tresillo de corchea</translation>
    </message>
    <message>
        <source>sixteenth triplet</source>
        <translation>tresillo de semicorchea</translation>
    </message>
    <message>
        <source>thirty-second triplet</source>
        <translation>tresillo de fusa</translation>
    </message>
    <message>
        <source>off</source>
        <translation>apagado</translation>
    </message>
    <message>
        <source>You can use the &apos;/&apos; inside the pattern size spin boxes to switch back and forth.</source>
        <translation>Puedes utilizar &apos;/&apos; dentro de los campos de tamaño de patrón para alternar.</translation>
    </message>
    <message>
        <source>Pattern editor - No pattern selected</source>
        <translation>Editor de patrones - Ningún patrón seleccionado</translation>
    </message>
    <message>
        <source>Drumkit used in the current song</source>
        <translation type="unfinished"></translation>
    </message>
    <message>
        <source>Show PatchBay</source>
        <translation type="unfinished"></translation>
    </message>
</context>
<context>
    <name>PatternFillDialog</name>
    <message>
        <source>Fill with selected pattern</source>
        <translation>Rellenar con el patrón seleccionado</translation>
    </message>
</context>
<context>
    <name>PatternFillDialog_UI</name>
    <message>
        <source>Form 1</source>
        <translation>Forma 1</translation>
    </message>
    <message>
        <source>&amp;Fill</source>
        <translation>&amp;Llenar</translation>
    </message>
    <message>
        <source>Alt+F</source>
        <translation>Alt+F</translation>
    </message>
    <message>
        <source>&amp;Clear</source>
        <translation>&amp;Limpiar</translation>
    </message>
    <message>
        <source>Alt+C</source>
        <translation>Alt+C</translation>
    </message>
    <message>
        <source>To:</source>
        <translation>A:</translation>
    </message>
    <message>
        <source>From:</source>
        <translation>De:</translation>
    </message>
    <message>
        <source>Cancel</source>
        <translation>Cancelar</translation>
    </message>
    <message>
        <source>OK</source>
        <translation>Aceptar</translation>
    </message>
</context>
<context>
    <name>PatternPropertiesDialog</name>
    <message>
        <source>Pattern properties</source>
        <translation>Propiedades del patrón</translation>
    </message>
</context>
<context>
    <name>PatternPropertiesDialog_UI</name>
    <message>
        <source>Alt+C</source>
        <translation>Alt+C</translation>
    </message>
    <message>
        <source>Alt+O</source>
        <translation>Alt+O</translation>
    </message>
    <message>
        <source>Pattern category</source>
        <translation>Categoría de patrón</translation>
    </message>
</context>
<context>
    <name>PianoRollEditor</name>
    <message>
        <source>Cannot paste multi-pattern selection</source>
        <translation>No se puede pegar selección multi-patrón</translation>
    </message>
</context>
<context>
    <name>PlaybackTrackWaveDisplay</name>
    <message>
        <source>No playback track selected</source>
        <translation>Ninguna pista de reproducción seleccionada</translation>
    </message>
</context>
<context>
    <name>PlayerControl</name>
    <message>
        <source>Song Mode</source>
        <translation>Modo canción</translation>
    </message>
    <message>
        <source>Playing.</source>
        <translation>Reproduciendo.</translation>
    </message>
    <message>
        <source>Stopped.</source>
        <translation>Parado.</translation>
    </message>
    <message>
        <source>Song mode selected.</source>
        <translation>Modo canción seleccionado.</translation>
    </message>
    <message>
        <source>Stop</source>
        <translation>Parar</translation>
    </message>
    <message>
        <source>Pattern Mode</source>
        <translation>Modo de patrón</translation>
    </message>
    <message>
        <source>Pattern mode selected.</source>
        <translation>Modo de patrón seleccionado.</translation>
    </message>
    <message>
        <source>Rewind</source>
        <translation>Regresar</translation>
    </message>
    <message>
        <source>Play/ Pause</source>
        <translation>Reproducir/ Pausa</translation>
    </message>
    <message>
        <source>Fast Forward</source>
        <translation>Adelantar</translation>
    </message>
    <message>
        <source>Pause.</source>
        <translation>Pausa.</translation>
    </message>
    <message>
        <source>Loop song</source>
        <translation>Repetir canción</translation>
    </message>
    <message>
        <source>Loop song = On</source>
        <translation>Repetir canción = Si</translation>
    </message>
    <message>
        <source>Loop song = Off</source>
        <translation>Repetir canción = No</translation>
    </message>
    <message>
        <source>Show mixer</source>
        <translation>Ver mezclador</translation>
    </message>
    <message>
        <source>Show Instrument Rack</source>
        <translation>Ver rack de instrumentos</translation>
    </message>
    <message>
        <source>Set BPM / Set BPM and play</source>
        <translation>Fijar PPM / Fijar PPM y reproducir</translation>
    </message>
    <message>
        <source> BC Panel on</source>
        <translation> Panel CP sí</translation>
    </message>
    <message>
        <source> BC Panel off</source>
        <translation> Panel CP no</translation>
    </message>
    <message>
        <source> Count BPM and start PLAY</source>
        <translation> Contar PPM y REPRODUCIR</translation>
    </message>
    <message>
        <source> Count and set BPM</source>
        <translation> Contar y fijar PPM</translation>
    </message>
    <message>
        <source>Record</source>
        <translation>Grabar</translation>
    </message>
    <message>
        <source>Record midi events = On</source>
        <translation>Grabar eventos midi = Sí</translation>
    </message>
    <message>
        <source>Record midi events = Off</source>
        <translation>Grabar eventos midi = No</translation>
    </message>
    <message>
        <source>Recalculate Rubberband modified samples if bpm will change</source>
        <translation>Recalcular samples modificados con Rubberband si cambian las PPM</translation>
    </message>
    <message>
        <source>Recalculate all samples using Rubberband ON</source>
        <translation>Recalcular todos los samples usando Rubberband ON</translation>
    </message>
    <message>
        <source>Recalculate all samples using Rubberband OFF</source>
        <translation>Recalcular todos los samples usando Rubberband OFF</translation>
    </message>
    <message>
        <source>Switch metronome on/off</source>
        <translation>Encender/apagar metrónomo</translation>
    </message>
    <message>
        <source>JACK transport on/off</source>
        <extracomment>Using the JACK the audio/midi input and output ports of any number of application can be connected.</extracomment>
        <translation>Transporte JACK encendido/apagado</translation>
    </message>
    <message>
        <source>JACK transport will work only with JACK driver.</source>
        <translation>El transporte JACK solo funcionará con el driver JACK.</translation>
    </message>
    <message>
        <source>JACK transport mode = On</source>
        <translation>Modo transporte JACK: = Encendido</translation>
    </message>
    <message>
        <source>JACK transport mode = Off</source>
        <translation>Modo transporte JACK: = Apagado</translation>
    </message>
    <message>
        <source>Toggle the BeatCounter Panel</source>
        <translation>Conmutar el Panel del BeatCounter</translation>
    </message>
    <message>
        <source>Please deactivate the Timeline first in order to use the BeatCounter</source>
        <translation>Por favor desactiva la Línea de Tiempo primero para usar el BeatCounter</translation>
    </message>
    <message>
        <source>In the presence of an external JACK Timebase master the BeatCounter can not be used</source>
        <translation>En la presencia de un master de JACK Timebase, el BeatCounter no puede utilizarse</translation>
    </message>
    <message>
        <source>Alter the Playback Speed</source>
        <translation>Alterar Velocidad de Reproducción</translation>
    </message>
    <message>
        <source>While the Timeline is active this widget is in read-only mode and just displays the tempo set using the current Timeline position</source>
        <translation>Mientras está activa la Línea de Tiempo, este widget está en modo solo lectura y únicamente muestra el tempo establecido utilizando la posición actual de la Línea de Tiempo</translation>
    </message>
    <message>
        <source>In the presence of an external JACK Timebase master this widget just displays the tempo broadcasted by JACK</source>
        <translation>En la presencia de un master de JACK Timebase este widget únicamente muestra el tempo emitido por JACK</translation>
    </message>
    <message>
        <source>JACK-transport will work only with JACK driver.</source>
        <translation>JACK-transport operará sólo con el controlador JACK.</translation>
    </message>
    <message>
        <source>A tempo change via MIDI, OSC, BeatCounter, or TapTempo was detected. It will only be used after deactivating the Timeline and left of the first Tempo Marker when activating it again.</source>
        <translation>Se ha detectado un cambio de tempo vía MIDI, OSC, BeatCounter, o TapTempo. Solo se utilizará tras desactivar la Línea de Tiempo y a la izquierda del primer Marcador de Tempo al activarlo de nuevo.</translation>
    </message>
    <message>
        <source>A tempo change via MIDI, OSC, BeatCounter, or TapTempo was detected. It will only take effect when deactivating JACK BBT transport or making Hydrogen the Timebase master.</source>
        <translation>Se ha detectado un cambio de tempo vía MIDI, OSC, BeatCounter, o TapTempo. Solo tomará efecto al activar transporte JACK BBT o al establecer Hydrogen como el Timebase master.</translation>
    </message>
    <message>
        <source>JACK Timebase mode</source>
        <translation>Modo JACK Timebase</translation>
    </message>
</context>
<context>
    <name>PlaylistEditor</name>
    <message>
        <source>Load Playlist</source>
        <translation>Cargar Playlist</translation>
    </message>
    <message>
        <source>Save Playlist</source>
        <translation>Guardar Playlist</translation>
    </message>
    <message>
        <source>Hydrogen Playlist (*.sh)</source>
        <translation>Playlist Hydrogen (*.sh)</translation>
    </message>
    <message>
        <source>Add Script to selected Song</source>
        <translation>Añadir Script a la Canción seleccionada</translation>
    </message>
    <message>
        <source>No Default Editor Set. Please set your Default Editor
Do not use a console based Editor
Sorry, but this will not work for the moment.</source>
        <translation>No se ha Fijado un Editor por Defecto. For favor fije su Editor por Defecto
No utilice un Editor de consola
Lo sentimos, pero por ahora no funciona.</translation>
    </message>
    <message>
        <source>Set your Default Editor</source>
        <translation>Fije el Editor por Defecto</translation>
    </message>
    <message>
        <source>No Script selected!</source>
        <translation>¡No se seleccionó ningún Script!</translation>
    </message>
    <message>
        <source>sort</source>
        <translation>ordena</translation>
    </message>
    <message>
        <source>New Script</source>
        <translation>Script Nuevo</translation>
    </message>
    <message>
        <source>Script name or path to the script contains whitespaces.
IMPORTANT
The path to the script and the scriptname must without whitespaces.</source>
        <translation>El nombre o la ruta del script contiene espacios en blanco.
IMPORTANTE
La ruta al script y el nombre no pueden contener espacios en blanco.</translation>
    </message>
    <message>
        <source>&amp;Playlist</source>
        <translation>&amp;Playlist</translation>
    </message>
    <message>
        <source>Add song to Play&amp;list</source>
        <translation>Añadir canción al Play&amp;list</translation>
    </message>
    <message>
        <source>Add &amp;current song to Playlist</source>
        <translation>Añadir canción &amp;actual al Playlist</translation>
    </message>
    <message>
        <source>&amp;Remove selected song from Playlist</source>
        <translation>&amp;Quitar canción seleccionada del Playlist</translation>
    </message>
    <message>
        <source>&amp;Open Playlist</source>
        <translation>&amp;Abrir Playlist</translation>
    </message>
    <message>
        <source>&amp;Save Playlist</source>
        <translation>&amp;Guardar Playlist</translation>
    </message>
    <message>
        <source>Save Playlist &amp;as</source>
        <translation>Guardar Playlist &amp;como</translation>
    </message>
    <message>
        <source>&amp;Scripts</source>
        <translation>&amp;Scripts</translation>
    </message>
    <message>
        <source>&amp;Add Script to selected song</source>
        <translation>&amp;Añadir script a canción seleccionada</translation>
    </message>
    <message>
        <source>&amp;Edit selected Script</source>
        <translation>&amp;Editar Script seleccionado</translation>
    </message>
    <message>
        <source>&amp;Remove selected Script</source>
        <translation>&amp;Quitar Script seleccionado</translation>
    </message>
    <message>
        <source>&amp;Create a new Script</source>
        <translation>&amp;Crear nuevo Script</translation>
    </message>
    <message>
        <source>Rewind</source>
        <translation>Regresar</translation>
    </message>
    <message>
        <source>Play/ Pause/ Load selected song</source>
        <translation>Reproducir/ Pausar/ Cargar canción seleccionada</translation>
    </message>
    <message>
        <source>Stop</source>
        <translation>Parar</translation>
    </message>
    <message>
        <source>Fast Forward</source>
        <translation>Adelantar</translation>
    </message>
    <message>
        <source>Please save your song first</source>
        <translation>Por favor guarde primero la canción</translation>
    </message>
    <message>
        <source>Pause.</source>
        <translation>Pausa.</translation>
    </message>
    <message>
        <source>Playlist Browser</source>
        <translation>Navegador playlist</translation>
    </message>
    <message>
        <source>&amp;New Playlist</source>
        <translation>&amp;Nuevo playlist</translation>
    </message>
    <message>
        <source>No valid song selected!</source>
        <translation>No se ha seleccionado una canción válida!</translation>
    </message>
    <message>
        <source>Script name or path to the script contains whitespaces.
IMPORTANT
The path to the script and the scriptname must be without whitespaces.</source>
        <translation>El nombre o la ruta del script contiene espacios en blanco.
IMPORTANTE
La ruta al script y al nombre del script no pueden contener espacios en blanco.</translation>
    </message>
    <message>
        <source>Add Songs to PlayList</source>
        <translation type="unfinished"></translation>
    </message>
    <message>
        <source>Unable to open playlist</source>
        <translation type="unfinished"></translation>
    </message>
    <message>
        <source>Unable to open selected file with write access</source>
        <translation type="unfinished"></translation>
    </message>
    <message>
        <source>The new file is executable by the owner of the file!</source>
        <translation type="unfinished"></translation>
    </message>
    <message>
        <source>Edit playlist scripts</source>
        <translation type="unfinished"></translation>
    </message>
    <message>
        <source>Edit playlist</source>
        <translation type="unfinished"></translation>
    </message>
</context>
<context>
    <name>PlaylistEditor_UI</name>
    <message>
        <source>PlayList Browser</source>
        <translation>Navegador Playlist</translation>
    </message>
</context>
<context>
    <name>PlaylistTableWidget</name>
    <message>
        <source>Song list</source>
        <translation>Lista de canciones</translation>
    </message>
    <message>
        <source>Script</source>
        <translation>Script</translation>
    </message>
    <message>
        <source>exec Script</source>
        <translation>Ejecutar Script</translation>
    </message>
    <message>
        <source>no Script</source>
        <translation>No hay Script</translation>
    </message>
</context>
<context>
    <name>PreferencesDialog</name>
    <message>
        <source>Preferences</source>
        <translation>Preferencias</translation>
    </message>
    <message>
        <source>Please restart hydrogen to enable/disable LASH support</source>
        <translation>Por favor reinicie hydrogen para activar/desactivar LASH</translation>
    </message>
    <message>
        <source>Driver restart required.
 Restart driver?</source>
        <translation>Debe reiniciarse el controlador
 ¿Reiniciar controlador?</translation>
    </message>
    <message>
        <source>Automatic</source>
        <translation>Automático</translation>
    </message>
    <message>
        <source>Automatic driver selection</source>
        <translation>Selección automática de driver</translation>
    </message>
    <message>
        <source>Select your Audio Driver</source>
        <translation>Selecciona tu Driver de Audio</translation>
    </message>
    <message>
        <source>Select your MIDI Driver</source>
        <translation>Selecciona tu Driver de MIDI</translation>
    </message>
    <message>
        <source>The select port is unavailable. This instance uses the following temporary port instead:</source>
        <translation>El puerto seleccionado no está disponible. Esta instancia utiliza en su lugar el siguiente puerto temporal:</translation>
    </message>
    <message>
        <source>Hydrogen must be restarted for language change to take effect</source>
        <translation>Hydrogen debe reiniciarse para que el cambio de idioma surta efecto</translation>
    </message>
    <message>
        <source>Open Sound System</source>
        <translation>Open Sound System</translation>
    </message>
    <message>
        <source>Simple audio driver [/dev/dsp]</source>
        <translation>Simple audio driver [/dev/dsp]</translation>
    </message>
    <message>
        <source>JACK Audio Connection Kit Driver</source>
        <translation>Driver JACK Audio Connection Kit</translation>
    </message>
    <message>
        <source>Low latency audio driver</source>
        <translation>Driver de audio de baja latencia</translation>
    </message>
    <message>
        <source>ALSA Driver</source>
        <translation>Driver ALSA</translation>
    </message>
    <message>
        <source>PortAudio Driver</source>
        <translation>Driver PortAudio</translation>
    </message>
    <message>
        <source>CoreAudio Driver</source>
        <translation>Driver CoreAudio</translation>
    </message>
    <message>
        <source>PulseAudio Driver</source>
        <translation>Driver PulseAudio</translation>
    </message>
    <message>
        <source>For changes of the interface layout to take effect Hydrogen must be restarted.</source>
        <translation>Para que surtan efecto los cambios en la interfaz Hydrogen debe ser reiniciado.</translation>
    </message>
    <message>
        <source>Custom</source>
        <translation>Personalizado</translation>
    </message>
    <message>
        <source>General</source>
        <translation>General</translation>
    </message>
    <message>
        <source>Window</source>
        <translation>Ventana</translation>
    </message>
    <message>
        <source>Window Text</source>
        <translation>Texto Ventana</translation>
    </message>
    <message>
        <source>Base</source>
        <translation>Base</translation>
    </message>
    <message>
        <source>Alternate Base</source>
        <translation>Base Alterna</translation>
    </message>
    <message>
        <source>Text</source>
        <translation>Texto</translation>
    </message>
    <message>
        <source>Button</source>
        <translation>Botón</translation>
    </message>
    <message>
        <source>Button Text</source>
        <translation>Texto Botón</translation>
    </message>
    <message>
        <source>Light</source>
        <translation>Claro</translation>
    </message>
    <message>
        <source>Mid Light</source>
        <translation>Medio Claro</translation>
    </message>
    <message>
        <source>Mid</source>
        <translation>Medio</translation>
    </message>
    <message>
        <source>Dark</source>
        <translation>Oscuro</translation>
    </message>
    <message>
        <source>Shadow Text</source>
        <translation>Texto Sombreado</translation>
    </message>
    <message>
        <source>Highlight</source>
        <translation>Resaltado</translation>
    </message>
    <message>
        <source>Highlight Text</source>
        <translation>Resaltar Texto</translation>
    </message>
    <message>
        <source>Selection Highlight</source>
        <translation>Selección Resaltada</translation>
    </message>
    <message>
        <source>Selection Inactive</source>
        <translation>Selección Inactiva</translation>
    </message>
    <message>
        <source>Tool Tip Base</source>
        <translation>Base Tool Tip</translation>
    </message>
    <message>
        <source>Tool Tip Text</source>
        <translation>Texto Tool Tip</translation>
    </message>
    <message>
        <source>Widgets</source>
        <translation>Widgets</translation>
    </message>
    <message>
        <source>Widget</source>
        <translation>Widget</translation>
    </message>
    <message>
        <source>Widget Text</source>
        <translation>Texto Widget</translation>
    </message>
    <message>
        <source>Accent</source>
        <translation>Acento</translation>
    </message>
    <message>
        <source>Accent Text</source>
        <translation>Texto Acento</translation>
    </message>
    <message>
        <source>Button Red</source>
        <translation>Botón Rojo</translation>
    </message>
    <message>
        <source>Button Red Text</source>
        <translation>Texto Botón Rojo</translation>
    </message>
    <message>
        <source>Spin Box</source>
        <translation>Casilla</translation>
    </message>
    <message>
        <source>Spin Box Text</source>
        <translation>Texto Casilla</translation>
    </message>
    <message>
        <source>Playhead</source>
        <translation>Cabezal</translation>
    </message>
    <message>
        <source>Cursor</source>
        <translation>Cursor</translation>
    </message>
    <message>
        <source>Song Editor</source>
        <translation>Editor de canciones</translation>
    </message>
    <message>
        <source>Background</source>
        <translation>Fondo</translation>
    </message>
    <message>
        <source>Alternate Row</source>
        <translation>Fila Alterna</translation>
    </message>
    <message>
        <source>Selected Row</source>
        <translation>Fila Seleccionada</translation>
    </message>
    <message>
        <source>Selected Row Text</source>
        <translation>Texto Fila Seleccionada</translation>
    </message>
    <message>
        <source>Line</source>
        <translation>Línea</translation>
    </message>
    <message>
        <source>Automation Background</source>
        <translation>Fondo Automatización</translation>
    </message>
    <message>
        <source>Automation Line</source>
        <translation>Línea Automatización</translation>
    </message>
    <message>
        <source>Automation Node</source>
        <translation>Nodo Automatización</translation>
    </message>
    <message>
        <source>Stacked Mode On</source>
        <translation>Modo Apilado Activo</translation>
    </message>
    <message>
        <source>Stacked Mode On Next</source>
        <translation>Modo Apilado Activo Siguiente</translation>
    </message>
    <message>
        <source>Stacked Mode Off Next</source>
        <translation>Modo Apilado Inactivo Siguiente</translation>
    </message>
    <message>
        <source>Pattern Editor</source>
        <translation>Editor de Patrones</translation>
    </message>
    <message>
        <source>Octave Row</source>
        <translation>Fila Octava</translation>
    </message>
    <message>
        <source>Note (Full Velocity)</source>
        <translation>Nota (Intensidad Plena)</translation>
    </message>
    <message>
        <source>Note (Default Velocity)</source>
        <translation>Nota (Intensidad Predeterminada)</translation>
    </message>
    <message>
        <source>Note (Half Velocity)</source>
        <translation>Nota (Intensidad Media)</translation>
    </message>
    <message>
        <source>Note (Zero Velocity)</source>
        <translation>Nota (Intensidad Cero)</translation>
    </message>
    <message>
        <source>Note Off</source>
        <translation>Note Off</translation>
    </message>
    <message>
        <source>Grid Line 1</source>
        <translation>Rejilla Línea 1</translation>
    </message>
    <message>
        <source>Grid Line 2</source>
        <translation>Rejilla Línea 2</translation>
    </message>
    <message>
        <source>Grid Line 3</source>
        <translation>Rejilla Línea 3</translation>
    </message>
    <message>
        <source>Grid Line 4</source>
        <translation>Rejilla Línea 4</translation>
    </message>
    <message>
        <source>Grid Line 5</source>
        <translation>Rejilla Línea 5</translation>
    </message>
    <message>
        <source>Grid Line 6</source>
        <translation>Rejilla Línea 6</translation>
    </message>
    <message>
        <source>Are you sure you want to proceed?</source>
        <translation>¿De verdad deseas continuar?</translation>
    </message>
    <message>
        <source>Currently connected to device: </source>
        <translation>Actualmente conectado al dispositivo: </translation>
    </message>
    <message>
        <source>Error starting audio driver</source>
        <translation>Error iniciando controlador de audio</translation>
    </message>
    <message>
        <source>Unable to start audio driver</source>
        <translation>No se pudo iniciar el controlador de audio</translation>
    </message>
    <message>
        <source>Import Theme</source>
        <translation>Importar Tema</translation>
    </message>
    <message>
        <source>Theme couldn&apos;t be found.</source>
        <translation>No se pudo encontrar el Tema</translation>
    </message>
    <message>
        <source>Theme imported from </source>
        <translation>Tema importado de </translation>
    </message>
    <message>
        <source>Export Theme</source>
        <translation>Exportar Tema</translation>
    </message>
    <message>
        <source>Theme can not be exported.</source>
        <translation>No se puede exportar Tema</translation>
    </message>
    <message>
        <source>Theme exported to </source>
        <translation>Tema exportado a </translation>
    </message>
    <message>
        <source>Theme reset</source>
        <translation>Resetear Tema</translation>
    </message>
    <message>
        <source>Virtual Row</source>
        <translation>Fila Virtual</translation>
    </message>
    <message>
        <source>Theme couldn&apos;t be imported</source>
        <translation type="unfinished"></translation>
    </message>
</context>
<context>
    <name>PreferencesDialog_UI</name>
    <message>
        <source>Buffer size</source>
        <translation>Tamaño del buffer</translation>
    </message>
    <message>
        <source>Device</source>
        <translation>Dispositivo</translation>
    </message>
    <message>
        <source>Input</source>
        <translation>Entrada</translation>
    </message>
    <message>
        <source>Channel</source>
        <translation>Canal</translation>
    </message>
    <message>
        <source>All</source>
        <translation>Todo</translation>
    </message>
    <message>
        <source>Meters falloff speed</source>
        <extracomment>In case of a rapid sound lasting for just a milli second the meters in the Mixer would raise to peak value and fall of immediately without the user being able to see them. The falloff speed introduces a delay. The smaller the value, the longer the meter requires to reach 0dB again.</extracomment>
        <translation>Velocidad de caída de vúmetros</translation>
    </message>
    <message>
        <source>Slow</source>
        <translation>Lento</translation>
    </message>
    <message>
        <source>Normal</source>
        <translation>Normal</translation>
    </message>
    <message>
        <source>Fast</source>
        <translation>Rápido</translation>
    </message>
    <message>
        <source>Application font</source>
        <translation>Fuente para la aplicación</translation>
    </message>
    <message>
        <source>Sample rate</source>
        <translation>Tasa de muestreo</translation>
    </message>
    <message>
        <source>44100</source>
        <translation>44100</translation>
    </message>
    <message>
        <source>48000</source>
        <translation>48000</translation>
    </message>
    <message>
        <source>###</source>
        <translation>###</translation>
    </message>
    <message>
        <source>1</source>
        <translation>1</translation>
    </message>
    <message>
        <source>2</source>
        <translation>2</translation>
    </message>
    <message>
        <source>3</source>
        <translation>3</translation>
    </message>
    <message>
        <source>4</source>
        <translation>4</translation>
    </message>
    <message>
        <source>5</source>
        <translation>5</translation>
    </message>
    <message>
        <source>6</source>
        <translation>6</translation>
    </message>
    <message>
        <source>7</source>
        <translation>7</translation>
    </message>
    <message>
        <source>8</source>
        <translation>8</translation>
    </message>
    <message>
        <source>9</source>
        <translation>8</translation>
    </message>
    <message>
        <source>10</source>
        <translation>10</translation>
    </message>
    <message>
        <source>11</source>
        <translation>11</translation>
    </message>
    <message>
        <source>12</source>
        <translation>12</translation>
    </message>
    <message>
        <source>13</source>
        <translation>13</translation>
    </message>
    <message>
        <source>14</source>
        <translation>14</translation>
    </message>
    <message>
        <source>15</source>
        <translation>15</translation>
    </message>
    <message>
        <source>16</source>
        <translation>16</translation>
    </message>
    <message>
        <source>Polyphony</source>
        <translation>Polifonía</translation>
    </message>
    <message>
        <source>Style</source>
        <translation>Estilo</translation>
    </message>
    <message>
        <source>&amp;Cancel</source>
        <translation>&amp;Cancelar</translation>
    </message>
    <message>
        <source>Alt+C</source>
        <translation>Alt+C</translation>
    </message>
    <message>
        <source>&amp;OK</source>
        <translation>&amp;Aceptar</translation>
    </message>
    <message>
        <source>Alt+O</source>
        <translation>Alt+O</translation>
    </message>
    <message>
        <source>&amp;General</source>
        <translation>&amp;General</translation>
    </message>
    <message>
        <source>Audio &amp;System</source>
        <translation>&amp;Sistema de Audio</translation>
    </message>
    <message>
        <source>Metronome volume</source>
        <translation>Volumen de metrónomo</translation>
    </message>
    <message>
        <source>Alt+D</source>
        <translation>Alt+D</translation>
    </message>
    <message>
        <source>88200</source>
        <translation>88200</translation>
    </message>
    <message>
        <source>96000</source>
        <translation>96000</translation>
    </message>
    <message>
        <source>&amp;Appearance</source>
        <translation>&amp;Apariencia</translation>
    </message>
    <message>
        <source>Audio output details</source>
        <translation>Detalles salida de audio</translation>
    </message>
    <message>
        <source>Post-Fader</source>
        <translation>Post-Fader</translation>
    </message>
    <message>
        <source>Pre-Fader</source>
        <translation>Pre-Fader</translation>
    </message>
    <message>
        <source>Track output</source>
        <translation>Salida de pista</translation>
    </message>
    <message>
        <source>first step, adjust timing mismatch between controller/keyboard trigger latency and computed bpm</source>
        <translation>primer paso, ajustar el desajuste de tiempo entre la latencia de disparo del controlador/teclado y las ppm computadas</translation>
    </message>
    <message>
        <source>Beat counter drift compensation in 1/10 ms   </source>
        <translation>Compensación del desajuste del contador de pulsaciones en 1/10 ms   </translation>
    </message>
    <message>
        <source>Beat counter start offset in ms    </source>
        <translation>Compensación del arranque del contador de pulsaciones en ms    </translation>
    </message>
    <message>
        <source>Path to the Rubberband command-line utility</source>
        <translation>Ruta a la utilidad de línea de comandos Rubberband</translation>
    </message>
    <message>
        <source>Maximum number of bars</source>
        <translation>Número máximo de compases</translation>
    </message>
    <message>
        <source>Interpolate resampling</source>
        <translation>Interpolar resampleo</translation>
    </message>
    <message>
        <source>Linear</source>
        <translation>Lineal</translation>
    </message>
    <message>
        <source>Cosine</source>
        <translation>Coseno</translation>
    </message>
    <message>
        <source>Third</source>
        <translation>Tercio</translation>
    </message>
    <message>
        <source>Cubic</source>
        <translation>Cúbico</translation>
    </message>
    <message>
        <source>Hermite</source>
        <translation>Hermite</translation>
    </message>
    <message>
        <source>Default interface layout</source>
        <translation>Formato interfaz por defecto</translation>
    </message>
    <message>
        <source>Single pane</source>
        <translation>Ventana única</translation>
    </message>
    <message>
        <source>Tabbed</source>
        <translation>Pestañas</translation>
    </message>
    <message>
        <source>Coloring method for Song Editor elements</source>
        <translation>Método coloreo para elementos Editor Canciones</translation>
    </message>
    <message>
        <source>&amp;OSC</source>
        <translation>&amp;OSC</translation>
    </message>
    <message>
        <source>Incoming port</source>
        <translation>Puerto de entrada</translation>
    </message>
    <message>
        <source>&lt;html&gt;&lt;head/&gt;&lt;body&gt;&lt;p&gt;Port which will be used to receive incoming OSC messages&lt;/p&gt;&lt;/body&gt;&lt;/html&gt;</source>
        <translation>&lt;html&gt;&lt;head/&gt;&lt;body&gt;&lt;p&gt;Puerto que se utilizará para recibir mensajes OSC entrantes&lt;/p&gt;&lt;/body&gt;&lt;/html&gt;</translation>
    </message>
    <message>
        <source>Enable OSC &amp;feedback</source>
        <translation>Activar OSC &amp;feedback</translation>
    </message>
    <message>
        <source>&amp;Enable OSC support</source>
        <translation>&amp;Activar soporte OSC</translation>
    </message>
    <message>
        <source>second step, adjust offset between last controller/keyboard trigger and the deferred sequencer startup </source>
        <translation>segundo paso, ajusta el offset entre el último disparo del controlador/teclado y el arranque diferido del secuenciador </translation>
    </message>
    <message>
        <source>Maximum number of instrument layers</source>
        <translation>Número máximo de capas de instrumento</translation>
    </message>
    <message>
        <source>Maximum number of layers (requires restart of Hydrogen)</source>
        <translation>Número máximo de capas (require reinicio de Hydrogen)</translation>
    </message>
    <message>
        <source>Output</source>
        <translation>Salida</translation>
    </message>
    <message>
        <source>Language / Γλώσσα / Язык / 言語</source>
        <translation>Idioma / Γλώσσα / Язык / 言語</translation>
    </message>
    <message>
        <source>Use &amp;relative paths for playlist</source>
        <translation>Utilizar rutas &amp;relativas para la lista de reproducción</translation>
    </message>
    <message>
        <source>&amp;Hide keyboard input cursor</source>
        <translation>&amp;Ocultar cursor de entrada del teclado</translation>
    </message>
    <message>
        <source>Use &amp;LASH</source>
        <extracomment>LASH (acronym for LASH Audio Session Handler) is a protocol allowing for session management in Linux (recalling songs, preferences, and JACK port connections).</extracomment>
        <translation>Utilizar &amp;LASH</translation>
    </message>
    <message>
        <source>Audio System</source>
        <translation>Sistema de Audio</translation>
    </message>
    <message>
        <source>Connect to &amp;default JACK output ports</source>
        <translation>Conectar a los puertos de salida pre&amp;determinados en JACK</translation>
    </message>
    <message>
        <source>Create &amp;per-instrument JACK output ports</source>
        <translation>Crear &amp;puertos de salida en JACK para cada instrumento</translation>
    </message>
    <message>
        <source>Enable JACK &amp;timebase master support</source>
        <translation>Habilitar soporte para &amp;Timebase maestro JACK</translation>
    </message>
    <message>
        <source>Apply and restart output</source>
        <translation>Aplicar y reiniciar salida</translation>
    </message>
    <message>
        <source>&amp;MIDI System</source>
        <translation>Sistema &amp;MIDI</translation>
    </message>
    <message>
        <source>MIDI driver</source>
        <translation>Driver MIDI</translation>
    </message>
    <message>
        <source>&amp;Ignore note-off</source>
        <translation>&amp;Ignorar note-off</translation>
    </message>
    <message>
        <source>&amp;Enable MIDI feedback</source>
        <translation>Habilitar f&amp;eedback MIDI</translation>
    </message>
    <message>
        <source>&amp;Discard MIDI messages after action has been triggered</source>
        <translation>&amp;Descartar mensajes MIDI tras dispararse una acción</translation>
    </message>
    <message>
        <source>&amp;Use output note as input note</source>
        <translation>&amp;Utilizar nota de salida como nota de entrada</translation>
    </message>
    <message>
        <source>High-resolution display scaling</source>
        <translation>Resolución de pantalla alta</translation>
    </message>
    <message>
        <source>Prefer smaller</source>
        <translation>Preferir más pequeña</translation>
    </message>
    <message>
        <source>Scale to system setting</source>
        <translation>Escalar a la configuración del sistema</translation>
    </message>
    <message>
        <source>Prefer larger</source>
        <translation>Preferir más grande</translation>
    </message>
    <message>
        <source>Numbers of autosaves per hour (set 0 to deactivated)</source>
        <translation>Número de autoguardados por hora (poner a 0 para desactivar)</translation>
    </message>
    <message>
        <source>Host API</source>
        <translation>API Host</translation>
    </message>
    <message>
        <source>Latency target</source>
        <translation>Objetivo de latencia</translation>
    </message>
    <message>
        <source>Interface</source>
        <translation>Interfaz</translation>
    </message>
    <message>
        <source>Selected colors</source>
        <translation>Colores seleccionados</translation>
    </message>
    <message>
        <source>Icon color</source>
        <translation>Color icono</translation>
    </message>
    <message>
        <source>Number of colors in Song Editor</source>
        <translation>Número de colores en Editor de Canciones</translation>
    </message>
    <message>
        <source>Black</source>
        <translation>Negro</translation>
    </message>
    <message>
        <source>White</source>
        <translation>Blanco</translation>
    </message>
    <message>
        <source>&lt;html&gt;&lt;head/&gt;&lt;body&gt;&lt;p&gt;&lt;br/&gt;&lt;/p&gt;&lt;p&gt;&lt;br/&gt;&lt;/p&gt;&lt;/body&gt;&lt;/html&gt;</source>
        <translation>&lt;html&gt;&lt;head/&gt;&lt;body&gt;&lt;p&gt;&lt;br/&gt;&lt;/p&gt;&lt;p&gt;&lt;br/&gt;&lt;/p&gt;&lt;/body&gt;&lt;/html&gt;</translation>
    </message>
    <message>
        <source>Colors</source>
        <translation>Colores</translation>
    </message>
    <message>
        <source>Items</source>
        <translation>Ítems</translation>
    </message>
    <message>
        <source>B</source>
        <translation>B</translation>
    </message>
    <message>
        <source>S</source>
        <translation>S</translation>
    </message>
    <message>
        <source>H</source>
        <translation>H</translation>
    </message>
    <message>
        <source>V</source>
        <translation>V</translation>
    </message>
    <message>
        <source>G</source>
        <translation>G</translation>
    </message>
    <message>
        <source>R</source>
        <translation>R</translation>
    </message>
    <message>
        <source>Font</source>
        <translation>Fuente</translation>
    </message>
    <message>
        <source>Font size</source>
        <translation>Tamaño Fuente</translation>
    </message>
    <message>
        <source>Font used within listings, like for the names of the available Pattern and Instruments.</source>
        <translation>Fuente usada en listas, como nombres de los Patrones e Instrumentos disponibles.</translation>
    </message>
    <message>
        <source>Item font</source>
        <translation>Fuente ítems</translation>
    </message>
    <message>
        <source>Font used for larger buttons.</source>
        <translation>Fuente utilizada para botones más grandes</translation>
    </message>
    <message>
        <source>Widget font</source>
        <translation>Fuente widgets</translation>
    </message>
    <message>
        <source>Small</source>
        <translation>Pequeño</translation>
    </message>
    <message>
        <source>Medium</source>
        <translation>Mediano</translation>
    </message>
    <message>
        <source>Large</source>
        <translation>Grande</translation>
    </message>
    <message>
        <source>Font used for most of the GUI including menus, headings, and the grids of the Song and Pattern Editor.</source>
        <translation>Fuente utilizada para la mayor parte de la interfaz, incluyendo menús, encabezamientos y las rejillas del Editor de Canciones y Patrones.</translation>
    </message>
    <message>
        <source>Export Theme</source>
        <translation>Exportar Tema</translation>
    </message>
    <message>
        <source>Import Theme</source>
        <translation>Importar Tema</translation>
    </message>
    <message>
        <source>Reset Appearance Tab</source>
        <translation>Resetear Pestaña de Apariencia</translation>
    </message>
    <message>
        <source>Short&amp;cuts</source>
        <translation type="unfinished"></translation>
    </message>
    <message>
        <source>Shortcut Category</source>
        <translation type="unfinished"></translation>
    </message>
    <message>
        <source>Shortcut</source>
        <translation type="unfinished"></translation>
    </message>
    <message>
        <source>Description</source>
        <translation type="unfinished"></translation>
    </message>
    <message>
        <source>Category</source>
        <translation type="unfinished"></translation>
    </message>
    <message>
        <source>Filter</source>
        <translation type="unfinished"></translation>
    </message>
    <message>
        <source>Restores the default values for all shortcuts</source>
        <translation type="unfinished"></translation>
    </message>
    <message>
        <source>&amp;Reset all</source>
        <translation type="unfinished"></translation>
    </message>
    <message>
        <source>Removes keybinding of selected shortcut</source>
        <translation type="unfinished"></translation>
    </message>
    <message>
        <source>&amp;Clear</source>
        <translation>&amp;Limpiar</translation>
    </message>
    <message>
        <source>&amp;Define</source>
        <translation type="unfinished"></translation>
    </message>
    <message>
        <source>Add additional rows for the select actions to allow them to be bound to further shortcuts</source>
        <translation type="unfinished"></translation>
    </message>
    <message>
        <source>Duplicate</source>
        <translation>Duplicar</translation>
    </message>
</context>
<context>
    <name>QObject</name>
    <message>
        <source>Move pattern list item ( %1, %2 )</source>
        <translation>Mover ítem de la lista de patrones ( %1, %2 )</translation>
    </message>
    <message>
        <source>Delete complete pattern-sequence</source>
        <translation>Borrar secuencia entera de patrones</translation>
    </message>
    <message>
        <source>Delete pattern from list</source>
        <translation>Borrar patrón de la lista</translation>
    </message>
    <message>
        <source>Modify pattern properties</source>
        <translation>Modificar propiedades del patrón</translation>
    </message>
    <message>
        <source>Duplicate pattern</source>
        <translation>Duplicar patrón</translation>
    </message>
    <message>
        <source>Add pattern</source>
        <translation>Añadir patrón</translation>
    </message>
    <message>
        <source>Load/drag pattern</source>
        <translation>Cargar/arrastrar patrón</translation>
    </message>
    <message>
        <source>Fill/remove range of pattern</source>
        <translation>Rellenar/quitar rango de patrón</translation>
    </message>
    <message>
        <source>Edit timeline tag</source>
        <translation>Editar etiqueta línea de tiempo</translation>
    </message>
    <message>
        <source>Delete note ( %1, %2)</source>
        <translation>Borrar nota ( %1, %2 )</translation>
    </message>
    <message>
        <source>Add note ( %1, %2)</source>
        <translation>Añadir nota ( %1, %2 )</translation>
    </message>
    <message>
        <source>Overwrite %1 notes</source>
        <translation>Sobreescribir %1 notas</translation>
    </message>
    <message>
        <source>Change note length</source>
        <translation>Cambiar longitud de nota</translation>
    </message>
    <message>
        <source>Clear notes</source>
        <translation>Borrar notas</translation>
    </message>
    <message>
        <source>Paste instrument notes</source>
        <translation>Pegar notas de instrumento</translation>
    </message>
    <message>
        <source>Fill notes</source>
        <translation>Rellenar notas</translation>
    </message>
    <message>
        <source>Move instrument</source>
        <translation>Mover instrumento</translation>
    </message>
    <message>
        <source>Add piano roll note ( %1, %2 )</source>
        <translation>Añadir nota piano roll ( %1, %2 )</translation>
    </message>
    <message>
        <source>Add  piano roll NOTE_OFF note ( %1, %2 )</source>
        <translation>Añadir nota NOTE_OFF de piano roll ( %1, %2 )</translation>
    </message>
    <message>
        <source>Change note properties piano roll</source>
        <translation>Cambiar propiedades de notas en piano roll</translation>
    </message>
    <message>
        <source>Edit note property %1</source>
        <translation>Editar propiedad de nota %1</translation>
    </message>
    <message>
        <source>Add point</source>
        <translation>Añadir punto</translation>
    </message>
    <message>
        <source>Remove point</source>
        <translation>Quitar punto</translation>
    </message>
    <message>
        <source>Move point</source>
        <translation>Mover punto</translation>
    </message>
    <message>
        <source>Toggle Pattern ( %1, %2 )</source>
        <translation>Conmutar Patrón ( %1, %2 )</translation>
    </message>
    <message>
        <source>Edit tempo marker</source>
        <translation>Editar marcador de tempo</translation>
    </message>
    <message>
        <source>Delete tempo marker</source>
        <translation>Borrar marcador de tempo</translation>
    </message>
    <message>
        <source>Altering the length of the current pattern</source>
        <translation>Alterando la longitud del patrón actual</translation>
    </message>
    <message>
        <source>Add song to playlist</source>
        <translation>Añadir canción al Playlist</translation>
    </message>
    <message>
        <source>Remove song to playlist</source>
        <translation type="unfinished"></translation>
    </message>
    <message>
        <source>Replace playlist</source>
        <translation type="unfinished"></translation>
    </message>
</context>
<context>
    <name>Reporter</name>
    <message>
        <source>Hydrogen exited abnormally</source>
        <translation>Hydrogen se cerró anormalmente</translation>
    </message>
    <message>
        <source>You can check the Hydrogen issue tracker on Github to see if this issue is already known about. If not, you can report it there to help the development team get you back on track and improve Hydrogen for the future.</source>
        <translation>Puedes consultar el issue tracker de Hydrogen en GitHub para ver si el problema es conocido. Si no, puedes reportarlo allí para ayudar al equipo de desarrollo a solucionarlo y mejorar Hydrogen para el futuro.</translation>
    </message>
    <message>
        <source>Open log file...</source>
        <translation>Abrir archivo registro…</translation>
    </message>
    <message>
        <source>Github Issue tracker...</source>
        <translation>Github Issue tracker...</translation>
    </message>
</context>
<context>
    <name>SampleEditor</name>
    <message>
        <source>SampleEditor </source>
        <translation>Editor de samples </translation>
    </message>
    <message>
        <source>new sample length</source>
        <translation>nueva longitud de sample</translation>
    </message>
    <message>
        <source>frames</source>
        <translation>cuadros</translation>
    </message>
    <message>
        <source> RB-Ratio</source>
        <translation> RB-Ratio</translation>
    </message>
</context>
<context>
    <name>SampleEditor_UI</name>
    <message>
        <source>Dialog</source>
        <translation>Diálogo</translation>
    </message>
    <message>
        <source>P&amp;lay original sample</source>
        <translation>R&amp;eproducir sample original</translation>
    </message>
    <message>
        <source>&amp;Apply Changes</source>
        <translation>&amp;Aplicar Cambios</translation>
    </message>
    <message>
        <source>&amp;Close</source>
        <translation>&amp;Cerrar</translation>
    </message>
    <message>
        <source>Adjust sample start frame</source>
        <translation>Ajustar marco de comienzo del sample</translation>
    </message>
    <message>
        <source>Adjust sample loop begin frame</source>
        <translation>Ajustar marco de comienzo del sample loop</translation>
    </message>
    <message>
        <source>set processing</source>
        <translation>ajustar procesamiento</translation>
    </message>
    <message>
        <source>forward</source>
        <translation>adelante</translation>
    </message>
    <message>
        <source>reverse</source>
        <translation>atrás</translation>
    </message>
    <message>
        <source>pingpong</source>
        <translation>pingpong</translation>
    </message>
    <message>
        <source>loops</source>
        <translation>loops</translation>
    </message>
    <message>
        <source>Adjust sample end &amp; loop end frame</source>
        <translation>Ajustar marco de fin de sample &amp; fin de loop</translation>
    </message>
    <message>
        <source>&amp;Play</source>
        <translation>&amp;Reproducir</translation>
    </message>
    <message>
        <source>new sample length:</source>
        <translation>nueva longitud de sample:</translation>
    </message>
    <message>
        <source>fade-out type</source>
        <translation>tipo de fundido</translation>
    </message>
    <message>
        <source>volume</source>
        <translation>volumen</translation>
    </message>
    <message>
        <source>panorama</source>
        <translation>panorama</translation>
    </message>
    <message>
        <source>Sample length to beat:</source>
        <translation>Longitud de sample a pulso:</translation>
    </message>
    <message>
        <source>off</source>
        <translation>apagado</translation>
    </message>
    <message>
        <source>1/64</source>
        <translation>1/64</translation>
    </message>
    <message>
        <source>1/32</source>
        <translation>1/32</translation>
    </message>
    <message>
        <source>1/16</source>
        <translation>1/16</translation>
    </message>
    <message>
        <source>1/8</source>
        <translation>1/8</translation>
    </message>
    <message>
        <source>1/4</source>
        <translation>1/4</translation>
    </message>
    <message>
        <source>1/2</source>
        <translation>1/2</translation>
    </message>
    <message>
        <source>1</source>
        <translation>1</translation>
    </message>
    <message>
        <source>2</source>
        <translation>2</translation>
    </message>
    <message>
        <source>3</source>
        <translation>3</translation>
    </message>
    <message>
        <source>4</source>
        <translation>4</translation>
    </message>
    <message>
        <source>5</source>
        <translation>5</translation>
    </message>
    <message>
        <source>6</source>
        <translation>6</translation>
    </message>
    <message>
        <source>7</source>
        <translation>7</translation>
    </message>
    <message>
        <source>8</source>
        <translation>8</translation>
    </message>
    <message>
        <source>9</source>
        <translation>8</translation>
    </message>
    <message>
        <source>10</source>
        <translation>10</translation>
    </message>
    <message>
        <source>11</source>
        <translation>11</translation>
    </message>
    <message>
        <source>12</source>
        <translation>12</translation>
    </message>
    <message>
        <source>13</source>
        <translation>13</translation>
    </message>
    <message>
        <source>14</source>
        <translation>14</translation>
    </message>
    <message>
        <source>15</source>
        <translation>15</translation>
    </message>
    <message>
        <source>16</source>
        <translation>16</translation>
    </message>
    <message>
        <source>17</source>
        <translation>17</translation>
    </message>
    <message>
        <source>18</source>
        <translation>18</translation>
    </message>
    <message>
        <source>19</source>
        <translation>19</translation>
    </message>
    <message>
        <source>20</source>
        <translation>20</translation>
    </message>
    <message>
        <source>21</source>
        <translation>21</translation>
    </message>
    <message>
        <source>22</source>
        <translation>22</translation>
    </message>
    <message>
        <source>23</source>
        <translation>23</translation>
    </message>
    <message>
        <source>24</source>
        <translation>24</translation>
    </message>
    <message>
        <source>25</source>
        <translation>25</translation>
    </message>
    <message>
        <source>26</source>
        <translation>26</translation>
    </message>
    <message>
        <source>27</source>
        <translation>27</translation>
    </message>
    <message>
        <source>28</source>
        <translation>28</translation>
    </message>
    <message>
        <source>29</source>
        <translation>29</translation>
    </message>
    <message>
        <source>30</source>
        <translation>30</translation>
    </message>
    <message>
        <source>31</source>
        <translation>31</translation>
    </message>
    <message>
        <source>32</source>
        <translation>32</translation>
    </message>
    <message>
        <source>Pitch the sample in semitones, cents</source>
        <translation>Afina el sample en semitonos, cents</translation>
    </message>
    <message>
        <source>Crispness: </source>
        <translation>Nitidez: </translation>
    </message>
    <message>
        <source>0</source>
        <translation>0</translation>
    </message>
    <message>
        <source>Start</source>
        <translation>Empezar</translation>
    </message>
    <message>
        <source>Loop</source>
        <translation>Loop</translation>
    </message>
    <message>
        <source>&lt;!DOCTYPE HTML PUBLIC &quot;-//W3C//DTD HTML 4.0//EN&quot; &quot;http://www.w3.org/TR/REC-html40/strict.dtd&quot;&gt;
&lt;html&gt;&lt;head&gt;&lt;meta name=&quot;qrichtext&quot; content=&quot;1&quot; /&gt;&lt;style type=&quot;text/css&quot;&gt;
p, li { white-space: pre-wrap; }
&lt;/style&gt;&lt;/head&gt;&lt;body style=&quot; font-family:&apos;Sans&apos;; font-size:8pt; font-weight:400; font-style:normal;&quot;&gt;
&lt;p style=&quot; margin-top:0px; margin-bottom:0px; margin-left:0px; margin-right:0px; -qt-block-indent:0; text-indent:0px;&quot;&gt;&lt;span style=&quot; font-size:7pt;&quot;&gt;Loop&lt;/span&gt;&lt;/p&gt;
&lt;p style=&quot; margin-top:0px; margin-bottom:0px; margin-left:0px; margin-right:0px; -qt-block-indent:0; text-indent:0px;&quot;&gt;&lt;span style=&quot; font-size:7pt;&quot;&gt;mode&lt;/span&gt;&lt;/p&gt;&lt;/body&gt;&lt;/html&gt;</source>
        <translation>&lt;!DOCTYPE HTML PUBLIC &quot;-//W3C//DTD HTML 4.0//EN&quot; &quot;http://www.w3.org/TR/REC-html40/strict.dtd&quot;&gt;
&lt;html&gt;&lt;head&gt;&lt;meta name=&quot;qrichtext&quot; content=&quot;1&quot; /&gt;&lt;style type=&quot;text/css&quot;&gt;
p, li { white-space: pre-wrap; }
&lt;/style&gt;&lt;/head&gt;&lt;body style=&quot; font-family:&apos;Sans&apos;; font-size:8pt; font-weight:400; font-style:normal;&quot;&gt;
&lt;p style=&quot; margin-top:0px; margin-bottom:0px; margin-left:0px; margin-right:0px; -qt-block-indent:0; text-indent:0px;&quot;&gt;&lt;span style=&quot; font-size:7pt;&quot;&gt;Loop&lt;/span&gt;&lt;/p&gt;
&lt;p style=&quot; margin-top:0px; margin-bottom:0px; margin-left:0px; margin-right:0px; -qt-block-indent:0; text-indent:0px;&quot;&gt;&lt;span style=&quot; font-size:7pt;&quot;&gt;modo&lt;/span&gt;&lt;/p&gt;&lt;/body&gt;&lt;/html&gt;</translation>
    </message>
    <message>
        <source>&lt;!DOCTYPE HTML PUBLIC &quot;-//W3C//DTD HTML 4.0//EN&quot; &quot;http://www.w3.org/TR/REC-html40/strict.dtd&quot;&gt;
&lt;html&gt;&lt;head&gt;&lt;meta name=&quot;qrichtext&quot; content=&quot;1&quot; /&gt;&lt;style type=&quot;text/css&quot;&gt;
p, li { white-space: pre-wrap; }
&lt;/style&gt;&lt;/head&gt;&lt;body style=&quot; font-family:&apos;Sans&apos;; font-size:8pt; font-weight:400; font-style:normal;&quot;&gt;
&lt;p style=&quot; margin-top:0px; margin-bottom:0px; margin-left:0px; margin-right:0px; -qt-block-indent:0; text-indent:0px;&quot;&gt;&lt;span style=&quot; font-size:7pt;&quot;&gt;Loop&lt;/span&gt;&lt;/p&gt;
&lt;p style=&quot; margin-top:0px; margin-bottom:0px; margin-left:0px; margin-right:0px; -qt-block-indent:0; text-indent:0px;&quot;&gt;&lt;span style=&quot; font-size:7pt;&quot;&gt;Count&lt;/span&gt;&lt;/p&gt;&lt;/body&gt;&lt;/html&gt;</source>
        <translation>&lt;!DOCTYPE HTML PUBLIC &quot;-//W3C//DTD HTML 4.0//EN&quot; &quot;http://www.w3.org/TR/REC-html40/strict.dtd&quot;&gt;
&lt;html&gt;&lt;head&gt;&lt;meta name=&quot;qrichtext&quot; content=&quot;1&quot; /&gt;&lt;style type=&quot;text/css&quot;&gt;
p, li { white-space: pre-wrap; }
&lt;/style&gt;&lt;/head&gt;&lt;body style=&quot; font-family:&apos;Sans&apos;; font-size:8pt; font-weight:400; font-style:normal;&quot;&gt;
&lt;p style=&quot; margin-top:0px; margin-bottom:0px; margin-left:0px; margin-right:0px; -qt-block-indent:0; text-indent:0px;&quot;&gt;&lt;span style=&quot; font-size:7pt;&quot;&gt;Loop&lt;/span&gt;&lt;/p&gt;
&lt;p style=&quot; margin-top:0px; margin-bottom:0px; margin-left:0px; margin-right:0px; -qt-block-indent:0; text-indent:0px;&quot;&gt;&lt;span style=&quot; font-size:7pt;&quot;&gt;Recuento&lt;/span&gt;&lt;/p&gt;&lt;/body&gt;&lt;/html&gt;</translation>
    </message>
    <message>
        <source>End</source>
        <translation>Fin</translation>
    </message>
    <message>
        <source>&quot;Rubberband Audio Processor&quot; : Change the tempo (sample length) and pitch of audio.</source>
        <translation>&quot;Procesador Audio Rubberband&quot; : Cambiar el tempo (longitud sample) y tono de audio.</translation>
    </message>
    <message>
        <source> Pitch (Semitone,Cent)</source>
        <translation> Tono (Semitono,Cent)</translation>
    </message>
    <message>
        <source>&lt;!DOCTYPE HTML PUBLIC &quot;-//W3C//DTD HTML 4.0//EN&quot; &quot;http://www.w3.org/TR/REC-html40/strict.dtd&quot;&gt;
&lt;html&gt;&lt;head&gt;&lt;meta name=&quot;qrichtext&quot; content=&quot;1&quot; /&gt;&lt;style type=&quot;text/css&quot;&gt;
p, li { white-space: pre-wrap; }
&lt;/style&gt;&lt;/head&gt;&lt;body style=&quot; font-family:&apos;DejaVu Sans&apos;; font-size:9pt; font-weight:400; font-style:normal;&quot;&gt;
&lt;p style=&quot; margin-top:0px; margin-bottom:0px; margin-left:0px; margin-right:0px; -qt-block-indent:0; text-indent:0px;&quot;&gt;&quot;Crispness&quot; levels:&lt;/p&gt;
&lt;p style=&quot; margin-top:0px; margin-bottom:0px; margin-left:0px; margin-right:0px; -qt-block-indent:0; text-indent:0px;&quot;&gt;  0   equivalent to --no-transients --no-lamination --window-long&lt;/p&gt;
&lt;p style=&quot; margin-top:0px; margin-bottom:0px; margin-left:0px; margin-right:0px; -qt-block-indent:0; text-indent:0px;&quot;&gt;  1   equivalent to --no-transients --no-lamination&lt;/p&gt;
&lt;p style=&quot; margin-top:0px; margin-bottom:0px; margin-left:0px; margin-right:0px; -qt-block-indent:0; text-indent:0px;&quot;&gt;  2   equivalent to --no-transients&lt;/p&gt;
&lt;p style=&quot; margin-top:0px; margin-bottom:0px; margin-left:0px; margin-right:0px; -qt-block-indent:0; text-indent:0px;&quot;&gt;  3   equivalent to --bl-transients&lt;/p&gt;
&lt;p style=&quot; margin-top:0px; margin-bottom:0px; margin-left:0px; margin-right:0px; -qt-block-indent:0; text-indent:0px;&quot;&gt;  4   default processing options&lt;/p&gt;
&lt;p style=&quot; margin-top:0px; margin-bottom:0px; margin-left:0px; margin-right:0px; -qt-block-indent:0; text-indent:0px;&quot;&gt;  5   equivalent to --no-lamination --window-short (may be good for drums)&lt;/p&gt;
&lt;p style=&quot;-qt-paragraph-type:empty; margin-top:0px; margin-bottom:0px; margin-left:0px; margin-right:0px; -qt-block-indent:0; text-indent:0px;&quot;&gt;&lt;/p&gt;
&lt;p style=&quot; margin-top:0px; margin-bottom:0px; margin-left:0px; margin-right:0px; -qt-block-indent:0; text-indent:0px;&quot;&gt;you can find more information here:&lt;/p&gt;
&lt;p style=&quot; margin-top:0px; margin-bottom:0px; margin-left:0px; margin-right:0px; -qt-block-indent:0; text-indent:0px;&quot;&gt;&lt;a href=&quot;http://www.breakfastquay.com/rubberband/ &quot;&gt;&lt;span style=&quot; text-decoration: underline; color:#0000ff;&quot;&gt;http://www.breakfastquay.com/rubberband/ &lt;/span&gt;&lt;/a&gt;&lt;/p&gt;&lt;/body&gt;&lt;/html&gt;</source>
        <translation>&lt;!DOCTYPE HTML PUBLIC &quot;-//W3C//DTD HTML 4.0//EN&quot; &quot;http://www.w3.org/TR/REC-html40/strict.dtd&quot;&gt;
&lt;html&gt;&lt;head&gt;&lt;meta name=&quot;qrichtext&quot; content=&quot;1&quot; /&gt;&lt;style type=&quot;text/css&quot;&gt;
p, li { white-space: pre-wrap; }
&lt;/style&gt;&lt;/head&gt;&lt;body style=&quot; font-family:&apos;DejaVu Sans&apos;; font-size:9pt; font-weight:400; font-style:normal;&quot;&gt;
&lt;p style=&quot; margin-top:0px; margin-bottom:0px; margin-left:0px; margin-right:0px; -qt-block-indent:0; text-indent:0px;&quot;&gt;&quot;Nitidez&quot; levels:&lt;/p&gt;
&lt;p style=&quot; margin-top:0px; margin-bottom:0px; margin-left:0px; margin-right:0px; -qt-block-indent:0; text-indent:0px;&quot;&gt;  0   equivalente a --no-transitorios --no-laminación --ventana-larga&lt;/p&gt;
&lt;p style=&quot; margin-top:0px; margin-bottom:0px; margin-left:0px; margin-right:0px; -qt-block-indent:0; text-indent:0px;&quot;&gt;  1   equivalente a --no-transitorios --no-laminación&lt;/p&gt;
&lt;p style=&quot; margin-top:0px; margin-bottom:0px; margin-left:0px; margin-right:0px; -qt-block-indent:0; text-indent:0px;&quot;&gt;  2   equivalente a --no-transitorios&lt;/p&gt;
&lt;p style=&quot; margin-top:0px; margin-bottom:0px; margin-left:0px; margin-right:0px; -qt-block-indent:0; text-indent:0px;&quot;&gt;  3   equivalente a --bl-transitorios&lt;/p&gt;
&lt;p style=&quot; margin-top:0px; margin-bottom:0px; margin-left:0px; margin-right:0px; -qt-block-indent:0; text-indent:0px;&quot;&gt;  4   opciones de procesamiento por defecto&lt;/p&gt;
&lt;p style=&quot; margin-top:0px; margin-bottom:0px; margin-left:0px; margin-right:0px; -qt-block-indent:0; text-indent:0px;&quot;&gt;  5   equivalente a --no-laminación --ventana-corta (puede estar bien para baterías)&lt;/p&gt;
&lt;p style=&quot;-qt-paragraph-type:empty; margin-top:0px; margin-bottom:0px; margin-left:0px; margin-right:0px; -qt-block-indent:0; text-indent:0px;&quot;&gt;&lt;/p&gt;
&lt;p style=&quot; margin-top:0px; margin-bottom:0px; margin-left:0px; margin-right:0px; -qt-block-indent:0; text-indent:0px;&quot;&gt;puede encontrar más información aquí:&lt;/p&gt;
&lt;p style=&quot; margin-top:0px; margin-bottom:0px; margin-left:0px; margin-right:0px; -qt-block-indent:0; text-indent:0px;&quot;&gt;&lt;a href=&quot;http://www.breakfastquay.com/rubberband/ &quot;&gt;&lt;span style=&quot; text-decoration: underline; color:#0000ff;&quot;&gt;http://www.breakfastquay.com/rubberband/ &lt;/span&gt;&lt;/a&gt;&lt;/p&gt;&lt;/body&gt;&lt;/html&gt;</translation>
    </message>
</context>
<context>
    <name>ShortcutCaptureDialog</name>
    <message>
        <source>Waiting for keyboard input</source>
        <extracomment>Text displayed in the shortcut capture dialog</extracomment>
        <translation type="unfinished"></translation>
    </message>
</context>
<context>
    <name>Shortcuts</name>
    <message>
        <source>Pause transport and stop all playing notes</source>
        <translation type="unfinished"></translation>
    </message>
    <message>
        <source>Start playback</source>
        <translation type="unfinished"></translation>
    </message>
    <message>
        <source>Pause playback</source>
        <translation type="unfinished"></translation>
    </message>
    <message>
        <source>Stop playback</source>
        <translation type="unfinished"></translation>
    </message>
    <message>
        <source>Start/Pause playback</source>
        <translation type="unfinished"></translation>
    </message>
    <message>
        <source>Start/Stop playback</source>
        <translation type="unfinished"></translation>
    </message>
    <message>
        <source>Start playback at keyboard cursor</source>
        <translation type="unfinished"></translation>
    </message>
    <message>
        <source>Record toggling (if playback isn&apos;t running)</source>
        <translation type="unfinished"></translation>
    </message>
    <message>
        <source>Record activation</source>
        <translation type="unfinished"></translation>
    </message>
    <message>
        <source>Record toggling</source>
        <translation type="unfinished"></translation>
    </message>
    <message>
        <source>Record deactivation</source>
        <translation type="unfinished"></translation>
    </message>
    <message>
        <source>Mute master output</source>
        <translation type="unfinished"></translation>
    </message>
    <message>
        <source>Unmute master output</source>
        <translation type="unfinished"></translation>
    </message>
    <message>
        <source>Mute toggling of master output</source>
        <translation type="unfinished"></translation>
    </message>
    <message>
        <source>Increase volume of master output</source>
        <translation type="unfinished"></translation>
    </message>
    <message>
        <source>Decrease volume of master output</source>
        <translation type="unfinished"></translation>
    </message>
    <message>
        <source>Move playhead to the beginnning of the song</source>
        <translation type="unfinished"></translation>
    </message>
    <message>
        <source>Move playhead one bar forward</source>
        <translation type="unfinished"></translation>
    </message>
    <message>
        <source>Move playhead one bar backward</source>
        <translation type="unfinished"></translation>
    </message>
    <message>
        <source>BPM increase (coarse)</source>
        <translation type="unfinished"></translation>
    </message>
    <message>
        <source>BPM decrease (coarse)</source>
        <translation type="unfinished"></translation>
    </message>
    <message>
        <source>BPM increase (fine)</source>
        <translation type="unfinished"></translation>
    </message>
    <message>
        <source>BPM decrease (fine)</source>
        <translation type="unfinished"></translation>
    </message>
    <message>
        <source>BeatCounter trigger</source>
        <translation type="unfinished"></translation>
    </message>
    <message>
        <source>Tap Tempo trigger</source>
        <translation type="unfinished"></translation>
    </message>
    <message>
        <source>Playlist: select next song</source>
        <translation type="unfinished"></translation>
    </message>
    <message>
        <source>Playlist: select previous song</source>
        <translation type="unfinished"></translation>
    </message>
    <message>
        <source>Toggle Timeline</source>
        <translation type="unfinished"></translation>
    </message>
    <message>
        <source>Toggle Metronome</source>
        <translation type="unfinished"></translation>
    </message>
    <message>
        <source>Toggle JACK Transport</source>
        <translation type="unfinished"></translation>
    </message>
    <message>
        <source>Toggle JACK Timebase support</source>
        <translation type="unfinished"></translation>
    </message>
    <message>
        <source>Toggle song/pattern mode</source>
        <translation type="unfinished"></translation>
    </message>
    <message>
        <source>Toggle loop mode</source>
        <translation type="unfinished"></translation>
    </message>
    <message>
        <source>Set BPM</source>
        <translation type="unfinished"></translation>
    </message>
    <message>
        <source>Set volume of master output</source>
        <translation type="unfinished"></translation>
    </message>
    <message>
        <source>Set playhead position</source>
        <translation type="unfinished"></translation>
    </message>
    <message>
        <source>Select next pattern</source>
        <translation type="unfinished"></translation>
    </message>
    <message>
        <source>Select only next pattern</source>
        <translation type="unfinished"></translation>
    </message>
    <message>
        <source>Select next pattern and start playback</source>
        <translation type="unfinished"></translation>
    </message>
    <message>
        <source>Select Playlist song</source>
        <translation type="unfinished"></translation>
    </message>
    <message>
        <source>Timeline: delete tempo marker</source>
        <translation type="unfinished"></translation>
    </message>
    <message>
        <source>Timeline: delete tag</source>
        <translation type="unfinished"></translation>
    </message>
    <message>
        <source>Set current instrument</source>
        <translation type="unfinished"></translation>
    </message>
    <message>
        <source>Increase volume of instrument</source>
        <translation type="unfinished"></translation>
    </message>
    <message>
        <source>Decrease volume of instrument</source>
        <translation type="unfinished"></translation>
    </message>
    <message>
        <source>Toggle instrument mute</source>
        <translation type="unfinished"></translation>
    </message>
    <message>
        <source>Toggle instrument solo</source>
        <translation type="unfinished"></translation>
    </message>
    <message>
        <source>Set instrument volume</source>
        <translation type="unfinished"></translation>
    </message>
    <message>
        <source>Set instrument pan</source>
        <translation type="unfinished"></translation>
    </message>
    <message>
        <source>Set instrument filter cutoff</source>
        <translation type="unfinished"></translation>
    </message>
    <message>
        <source>Timeline: add tempo marker</source>
        <translation type="unfinished"></translation>
    </message>
    <message>
        <source>Timeline: add tag</source>
        <translation type="unfinished"></translation>
    </message>
    <message>
        <source>Toggle cell in song editor grid</source>
        <translation type="unfinished"></translation>
    </message>
    <message>
        <source>Set instrument layer pitch</source>
        <translation type="unfinished"></translation>
    </message>
    <message>
        <source>Set instrument layer gain</source>
        <translation type="unfinished"></translation>
    </message>
    <message>
        <source>Set instrument FX aux level</source>
        <translation type="unfinished"></translation>
    </message>
    <message>
        <source>Create empty song</source>
        <translation type="unfinished"></translation>
    </message>
    <message>
        <source>Open song from disk</source>
        <translation type="unfinished"></translation>
    </message>
    <message>
        <source>Edit song properties</source>
        <translation type="unfinished"></translation>
    </message>
    <message>
        <source>Open demo song</source>
        <translation type="unfinished"></translation>
    </message>
    <message>
        <source>Save all modifications to the current song</source>
        <translation type="unfinished"></translation>
    </message>
    <message>
        <source>Save all modifications to a new song</source>
        <translation type="unfinished"></translation>
    </message>
    <message>
        <source>Open pattern from disk</source>
        <translation type="unfinished"></translation>
    </message>
    <message>
        <source>Write pattern to disk</source>
        <translation type="unfinished"></translation>
    </message>
    <message>
        <source>Export song to audio file</source>
        <translation type="unfinished"></translation>
    </message>
    <message>
        <source>Export song to MIDI file</source>
        <translation type="unfinished"></translation>
    </message>
    <message>
        <source>Export song to LilyPond file</source>
        <translation type="unfinished"></translation>
    </message>
    <message>
        <source>Quit Hydrogen</source>
        <translation type="unfinished"></translation>
    </message>
    <message>
        <source>Undo the last modification</source>
        <translation type="unfinished"></translation>
    </message>
    <message>
        <source>Redo the last modification</source>
        <translation type="unfinished"></translation>
    </message>
    <message>
        <source>Show modification history</source>
        <translation type="unfinished"></translation>
    </message>
    <message>
        <source>Create empty drumkit</source>
        <translation type="unfinished"></translation>
    </message>
    <message>
        <source>Open drumkit from soundlibrary</source>
        <translation type="unfinished"></translation>
    </message>
    <message>
        <source>Edit drumkit properties</source>
        <translation type="unfinished"></translation>
    </message>
    <message>
        <source>Export drumkit to disk</source>
        <translation type="unfinished"></translation>
    </message>
    <message>
        <source>Import drumkit from disk</source>
        <translation type="unfinished"></translation>
    </message>
    <message>
        <source>Import drumkit from server</source>
        <translation type="unfinished"></translation>
    </message>
    <message>
        <source>Add instrument to current drumkit</source>
        <translation type="unfinished"></translation>
    </message>
    <message>
        <source>Clear all instruments in current drumkit</source>
        <translation type="unfinished"></translation>
    </message>
    <message>
        <source>Show playlist editor</source>
        <translation type="unfinished"></translation>
    </message>
    <message>
        <source>Show director</source>
        <translation type="unfinished"></translation>
    </message>
    <message>
        <source>Show mixer</source>
        <translation>Ver mezclador</translation>
    </message>
    <message>
        <source>Show instrument rack</source>
        <translation type="unfinished"></translation>
    </message>
    <message>
        <source>Show automation path</source>
        <translation type="unfinished"></translation>
    </message>
    <message>
        <source>Show timeline</source>
        <translation type="unfinished"></translation>
    </message>
    <message>
        <source>Show playback track</source>
        <translation type="unfinished"></translation>
    </message>
    <message>
        <source>Toggle fullscreen mode</source>
        <translation type="unfinished"></translation>
    </message>
    <message>
        <source>Use instrument mode for MIDI input</source>
        <translation type="unfinished"></translation>
    </message>
    <message>
        <source>Use drumkit mode for MIDI input</source>
        <translation type="unfinished"></translation>
    </message>
    <message>
        <source>Show preferences dialog</source>
        <translation type="unfinished"></translation>
    </message>
    <message>
        <source>Show audio engine info dialog</source>
        <translation type="unfinished"></translation>
    </message>
    <message>
        <source>Show filesystem info dialog</source>
        <translation type="unfinished"></translation>
    </message>
    <message>
        <source>Log Level = None</source>
        <translation type="unfinished"></translation>
    </message>
    <message>
        <source>Log Level = Error</source>
        <translation type="unfinished"></translation>
    </message>
    <message>
        <source>Log Level = Warning</source>
        <translation type="unfinished"></translation>
    </message>
    <message>
        <source>Log Level = Info</source>
        <translation type="unfinished"></translation>
    </message>
    <message>
        <source>Log Level = Debug</source>
        <translation type="unfinished"></translation>
    </message>
    <message>
        <source>Open log file</source>
        <translation type="unfinished"></translation>
    </message>
    <message>
        <source>Print object debug count to log</source>
        <translation type="unfinished"></translation>
    </message>
    <message>
        <source>Open user manual</source>
        <translation type="unfinished"></translation>
    </message>
    <message>
        <source>Show about dialog</source>
        <translation type="unfinished"></translation>
    </message>
    <message>
        <source>Report bug in web browser</source>
        <translation type="unfinished"></translation>
    </message>
    <message>
        <source>Show donate dialog</source>
        <translation type="unfinished"></translation>
    </message>
    <message>
        <source>VK Note-on Pitch 36 (C2)</source>
        <translation type="unfinished"></translation>
    </message>
    <message>
        <source>VK Note-on Pitch 37 (C#2)</source>
        <translation type="unfinished"></translation>
    </message>
    <message>
        <source>VK Note-on Pitch 38 (D2)</source>
        <translation type="unfinished"></translation>
    </message>
    <message>
        <source>VK Note-on Pitch 39 (D#2)</source>
        <translation type="unfinished"></translation>
    </message>
    <message>
        <source>VK Note-on Pitch 40 (E2)</source>
        <translation type="unfinished"></translation>
    </message>
    <message>
        <source>VK Note-on Pitch 41 (F2)</source>
        <translation type="unfinished"></translation>
    </message>
    <message>
        <source>VK Note-on Pitch 42 (F#2)</source>
        <translation type="unfinished"></translation>
    </message>
    <message>
        <source>VK Note-on Pitch 43 (G2)</source>
        <translation type="unfinished"></translation>
    </message>
    <message>
        <source>VK Note-on Pitch 44 (G#2)</source>
        <translation type="unfinished"></translation>
    </message>
    <message>
        <source>VK Note-on Pitch 45 (A2)</source>
        <translation type="unfinished"></translation>
    </message>
    <message>
        <source>VK Note-on Pitch 46 (A#2)</source>
        <translation type="unfinished"></translation>
    </message>
    <message>
        <source>VK Note-on Pitch 47 (B2)</source>
        <translation type="unfinished"></translation>
    </message>
    <message>
        <source>VK Note-on Pitch 48 (C3)</source>
        <translation type="unfinished"></translation>
    </message>
    <message>
        <source>VK Note-on Pitch 49 (C#3)</source>
        <translation type="unfinished"></translation>
    </message>
    <message>
        <source>VK Note-on Pitch 50 (D3)</source>
        <translation type="unfinished"></translation>
    </message>
    <message>
        <source>VK Note-on Pitch 51 (D#3)</source>
        <translation type="unfinished"></translation>
    </message>
    <message>
        <source>VK Note-on Pitch 52 (E3)</source>
        <translation type="unfinished"></translation>
    </message>
    <message>
        <source>VK Note-on Pitch 53 (F3)</source>
        <translation type="unfinished"></translation>
    </message>
    <message>
        <source>VK Note-on Pitch 54 (F#3)</source>
        <translation type="unfinished"></translation>
    </message>
    <message>
        <source>VK Note-on Pitch 55 (G3)</source>
        <translation type="unfinished"></translation>
    </message>
    <message>
        <source>VK Note-on Pitch 56 (G#3)</source>
        <translation type="unfinished"></translation>
    </message>
    <message>
        <source>VK Note-on Pitch 57 (A3)</source>
        <translation type="unfinished"></translation>
    </message>
    <message>
        <source>VK Note-on Pitch 58 (A#3)</source>
        <translation type="unfinished"></translation>
    </message>
    <message>
        <source>VK Note-on Pitch 59 (B3)</source>
        <translation type="unfinished"></translation>
    </message>
    <message>
        <source>Add song to Playlist</source>
        <translation>Añadir canción al Playlist</translation>
    </message>
    <message>
        <source>Add current song to Playlist</source>
        <translation type="unfinished"></translation>
    </message>
    <message>
        <source>Remove song from Playlist</source>
        <translation type="unfinished"></translation>
    </message>
    <message>
        <source>Create new Playlist</source>
        <translation type="unfinished"></translation>
    </message>
    <message>
        <source>Open Playlist from disk</source>
        <translation type="unfinished"></translation>
    </message>
    <message>
        <source>Save modifications to Playlist</source>
        <translation type="unfinished"></translation>
    </message>
    <message>
        <source>Save modifications to new Playlist</source>
        <translation type="unfinished"></translation>
    </message>
    <message>
        <source>Add script to Playlist</source>
        <translation type="unfinished"></translation>
    </message>
    <message>
        <source>Edit script</source>
        <translation type="unfinished"></translation>
    </message>
    <message>
        <source>Remove script from Playlist</source>
        <translation type="unfinished"></translation>
    </message>
    <message>
        <source>Create script for Playlist</source>
        <translation type="unfinished"></translation>
    </message>
    <message>
        <source>Commands (0 args)</source>
        <translation type="unfinished"></translation>
    </message>
    <message>
        <source>Commands (1 arg)</source>
        <translation type="unfinished"></translation>
    </message>
    <message>
        <source>Commands (2 args)</source>
        <translation type="unfinished"></translation>
    </message>
    <message>
        <source>Commands (many args)</source>
        <translation type="unfinished"></translation>
    </message>
    <message>
        <source>Main Window</source>
        <translation type="unfinished"></translation>
    </message>
    <message>
        <source>Virtual Keyboard</source>
        <translation type="unfinished"></translation>
    </message>
    <message>
        <source>PlaylistEditor</source>
        <translation type="unfinished"></translation>
    </message>
    <message>
        <source>All Categories</source>
        <translation type="unfinished"></translation>
    </message>
    <message>
        <source>Save current drumkit to Sound Library</source>
        <translation type="unfinished"></translation>
    </message>
    <message>
        <source>Save current drumkit to NSM session folder</source>
        <translation type="unfinished"></translation>
    </message>
    <message>
        <source>Switch to next drumkit of soundlibrary</source>
        <translation type="unfinished"></translation>
    </message>
    <message>
        <source>Switch to previous drumkit of soundlibrary</source>
        <translation type="unfinished"></translation>
    </message>
    <message>
        <source>Add component to current instrument</source>
        <translation type="unfinished"></translation>
    </message>
</context>
<context>
    <name>SongEditor</name>
    <message>
        <source>&amp;Cut</source>
        <translation>&amp;Cortar</translation>
    </message>
    <message>
        <source>&amp;Copy</source>
        <translation>&amp;Copiar</translation>
    </message>
    <message>
        <source>&amp;Paste</source>
        <translation>&amp;Pegar</translation>
    </message>
    <message>
        <source>&amp;Delete</source>
        <translation>&amp;Borrar</translation>
    </message>
    <message>
        <source>Select &amp;all</source>
        <translation>Seleccion&amp;ar todo</translation>
    </message>
    <message>
        <source>Clear selection</source>
        <translation>Limpiar selección</translation>
    </message>
    <message>
        <source>Delete selected cells</source>
        <translation>Borrar celdas seleccionadas</translation>
    </message>
    <message>
        <source>Paste cells</source>
        <translation>Pegar celdas</translation>
    </message>
    <message>
        <source>Copy selected cells</source>
        <translation>Copiar celdas seleccionadas</translation>
    </message>
    <message>
        <source>Move selected cells</source>
        <translation>Mover celdas seleccionadas</translation>
    </message>
</context>
<context>
    <name>SongEditorPanel</name>
    <message>
        <source>Create new pattern</source>
        <translation>Crear nuevo patrón</translation>
    </message>
    <message>
        <source>Move the selected pattern down</source>
        <translation>Mover el patrón seleccionado hacia abajo</translation>
    </message>
    <message>
        <source>Move the selected pattern up</source>
        <translation>Mover el patrón seleccionado hacia arriba</translation>
    </message>
    <message>
        <source>Clear pattern sequence</source>
        <translation>Eliminar la secuencia del patrón</translation>
    </message>
    <message>
        <source>Song Editor</source>
        <translation>Editor de canciones</translation>
    </message>
    <message>
        <source>Select mode</source>
        <translation>Seleccionar modo</translation>
    </message>
    <message>
        <source>Draw mode</source>
        <translation>Modo dibujo</translation>
    </message>
    <message>
        <source>Warning, this will erase your pattern sequence.
Are you sure?</source>
        <translation>Atención, esto borrará tu secuencia de patrones.
¿Seguir?</translation>
    </message>
    <message>
        <source>stacked pattern mode</source>
        <translation>modo patrones apilados</translation>
    </message>
    <message>
        <source>Pattern %1</source>
        <translation>Patrón %1</translation>
    </message>
    <message>
        <source>View playback track</source>
        <translation>Ver pista reproducción</translation>
    </message>
    <message>
        <source>Mute playback track</source>
        <translation>Silenciar pista reproducción</translation>
    </message>
    <message>
        <source>Choose playback track</source>
        <translation>Seleccionar pista reproducción</translation>
    </message>
    <message>
        <source>View timeline</source>
        <translation>Ver timeline</translation>
    </message>
    <message>
        <source>Adjust parameter values in time</source>
        <translation>Ajustar valores de parámetros en tiempo</translation>
    </message>
    <message>
        <source>Velocity</source>
        <translation>Intensidad</translation>
    </message>
    <message>
        <source>selected pattern mode</source>
        <translation>modo patrón seleccionado</translation>
    </message>
    <message>
        <source>Playback track volume</source>
        <translation>Volumen pista reproducción</translation>
    </message>
    <message>
        <source>Playback volume set to</source>
        <translation>Volumen reproducción establecido en</translation>
    </message>
</context>
<context>
    <name>SongEditorPanelBpmWidget_UI</name>
    <message>
        <source>Form</source>
        <translation>Forma</translation>
    </message>
    <message>
        <source>Bar</source>
        <translation>Compás</translation>
    </message>
    <message>
        <source>BPM</source>
        <translation>PPM</translation>
    </message>
    <message>
        <source>Delete this BPM Marker</source>
        <translation>Borrar este marcador de PPM</translation>
    </message>
    <message>
        <source>Delete BPM Marker</source>
        <translation>Borrar marcador de PPM</translation>
    </message>
    <message>
        <source>Cancel</source>
        <translation>Cancelar</translation>
    </message>
    <message>
        <source>Ok</source>
        <translation>Aceptar</translation>
    </message>
</context>
<context>
    <name>SongEditorPanelTagWidget_UI</name>
    <message>
        <source>Form</source>
        <translation>Forma</translation>
    </message>
    <message>
        <source>Tag</source>
        <translation>Etiqueta</translation>
    </message>
    <message>
        <source>Cancel</source>
        <translation>Cancelar</translation>
    </message>
    <message>
        <source>Ok</source>
        <translation>Aceptar</translation>
    </message>
</context>
<context>
    <name>SongEditorPatternList</name>
    <message>
        <source>Save Pattern</source>
        <translation>Guardar Patrón</translation>
    </message>
    <message>
        <source>Load Pattern</source>
        <translation>Cargar Patrón</translation>
    </message>
    <message>
        <source>Virtual Pattern</source>
        <translation>Patrón Virtual</translation>
    </message>
    <message>
        <source>The pattern-file exists. 
Overwrite the existing pattern?</source>
        <translation>El archivo de patrones existe. 
¿Sobreescribir el patron actual?</translation>
    </message>
    <message>
        <source>Export Pattern</source>
        <translation>Exportar Patrón</translation>
    </message>
    <message>
        <source>Could not export pattern.</source>
        <translation>No se pudo exportar el patrón.</translation>
    </message>
    <message>
        <source>Could not export sequence.</source>
        <translation>No se pudo exportar la secuencia.</translation>
    </message>
    <message>
        <source>Pattern saved.</source>
        <translation>Patrón guardado.</translation>
    </message>
    <message>
        <source>Fill/Clear...</source>
        <translation>Rellenar/Limpiar...</translation>
    </message>
    <message>
        <source>Could not save pattern to temporary directory.</source>
        <translation>No se pudo guardar el patrón en un directorio temporal.</translation>
    </message>
    <message>
        <source>Open Pattern to Replace </source>
        <translation>Abrir Patrón para Reemplazar </translation>
    </message>
</context>
<context>
    <name>SongEditorPositionRuler</name>
    <message>
        <source>The tempo set in the BPM widget will be used as a default for the beginning of the song. Left-click to overwrite it.</source>
        <translation>El tempo establecido en el widget BPM se utilizará como predeterminado para el comienzo de la canción. Haz clic izquierdo para sobreescribirlo.</translation>
    </message>
</context>
<context>
    <name>SongPropertiesDialog</name>
    <message>
        <source>Song properties</source>
        <translation>Propiedades de la canción</translation>
    </message>
</context>
<context>
    <name>SongPropertiesDialog_UI</name>
    <message>
        <source>Alt+C</source>
        <translation>Alt+C</translation>
    </message>
    <message>
        <source>Alt+O</source>
        <translation>Alt+O</translation>
    </message>
</context>
<context>
    <name>SoundLibraryDatabase</name>
    <message>
        <source>system</source>
        <extracomment>suffix appended to a drumkit name in order to make in unique.</extracomment>
        <translation>sistema</translation>
    </message>
    <message>
        <source>session</source>
        <extracomment>suffix appended to a drumkit name in order to make in unique.</extracomment>
        <translation>sesión</translation>
    </message>
</context>
<context>
    <name>SoundLibraryOnlineImportDialog</name>
    <message>
        <source>Sound Library import</source>
        <translation>Importar de Librería de Sonidos</translation>
    </message>
    <message>
        <source>Sound library</source>
        <translation>Librería de sonidos</translation>
    </message>
    <message>
        <source>Status</source>
        <translation>Estado</translation>
    </message>
    <message>
        <source>Updating SoundLibrary list...</source>
        <translation>Actualizando lista de Librería de Sonidos...</translation>
    </message>
    <message>
        <source>Drumkits</source>
        <translation>Drumkits</translation>
    </message>
    <message>
        <source>Songs</source>
        <translation>Canciones</translation>
    </message>
    <message>
        <source>Patterns</source>
        <translation>Patrones</translation>
    </message>
    <message>
        <source>Installed</source>
        <translation>Instalación completada</translation>
    </message>
    <message>
        <source>New</source>
        <translation>Nuevo</translation>
    </message>
    <message>
        <source>Author: %1</source>
        <translation>Autor: %1</translation>
    </message>
    <message>
        <source>Drumkit License: %1</source>
        <translation>Licencia Drumkit: %1</translation>
    </message>
    <message>
        <source>Image License: %1</source>
        <translation>Licencia Imagen: %1</translation>
    </message>
    <message>
        <source>Downloading SoundLibrary...</source>
        <translation>Descargando Librería de Sonidos...</translation>
    </message>
    <message>
        <source>Drumkits

- %1

imported into %2</source>
        <translation type="unfinished"></translation>
    </message>
</context>
<context>
    <name>SoundLibraryOnlineImportDialog_UI</name>
    <message>
        <source>Dialog</source>
        <translation>Diálogo</translation>
    </message>
    <message>
        <source>Update list</source>
        <translation>Actualizar lista</translation>
    </message>
    <message>
        <source>Edit server list</source>
        <translation>Editar lista de servidores</translation>
    </message>
    <message>
        <source>1</source>
        <translation>1</translation>
    </message>
    <message>
        <source>Sound Library Name</source>
        <translation>Nombre de Librería de Sonidos</translation>
    </message>
    <message>
        <source>TextLabel</source>
        <translation>Etiqueta Texto</translation>
    </message>
    <message>
        <source>Author...</source>
        <translation>Autor...</translation>
    </message>
    <message>
        <source>Drumkit License...</source>
        <translation>Licencia Drumkit...</translation>
    </message>
    <message>
        <source>Image License...</source>
        <translation>Licencia Imagen...</translation>
    </message>
    <message>
        <source>Download and install</source>
        <translation>Descargar e instalar</translation>
    </message>
    <message>
        <source>Close</source>
        <translation>Cerrar</translation>
    </message>
</context>
<context>
    <name>SoundLibraryPanel</name>
    <message>
        <source>System drumkits</source>
        <translation>Drumkits del sistema</translation>
    </message>
    <message>
        <source>User drumkits</source>
        <translation>Drumkits del usuario</translation>
    </message>
    <message>
        <source>Songs</source>
        <translation>Canciones</translation>
    </message>
    <message>
        <source>Patterns</source>
        <translation>Patrones</translation>
    </message>
    <message>
        <source>Warning, the selected pattern will be deleted from disk.
Are you sure?</source>
        <translation>Atención, el patrón seleccionado se borrará del disco.
¿Seguir?</translation>
    </message>
    <message>
        <source>Warning, the &quot;%1&quot; drumkit will be deleted from disk.
Are you sure?</source>
        <translation>Atención, el drumkit &quot;%1&quot; será borrado del disco.
¿Seguir?</translation>
    </message>
    <message>
        <source>Drumkit deletion failed.</source>
        <translation>Error al borrar drumkit.</translation>
    </message>
    <message>
        <source>Double click to expand the list</source>
        <translation>Hacer doble clic para expandir la lista</translation>
    </message>
    <message>
        <source>Session drumkits</source>
        <translation>Drumkits de sesión</translation>
    </message>
    <message>
        <source>Created for drumkit</source>
        <extracomment>Base tooltip displayed when hovering over a pattern in the Sound Library. It indicates which drumkit the pattern was created with</extracomment>
        <translation>Creado para drumkit</translation>
    </message>
    <message>
        <source>is a read-only drumkit and can&apos;t be deleted.</source>
        <translation>es un drumkit solo de lectura y no puede ser borrado.</translation>
    </message>
    <message>
        <source>It is not possible to delete drumkit: 
  [%1]
It contains samples used and loaded in the current song kit.</source>
        <translation type="unfinished"></translation>
    </message>
</context>
<context>
    <name>SoundLibraryRepositoryDialog</name>
    <message>
        <source>Edit repository settings</source>
        <translation>Editar configuración repositorios</translation>
    </message>
    <message>
        <source>Edit server list</source>
        <translation>Editar lista de servidores</translation>
    </message>
    <message>
        <source>URL</source>
        <translation>URL</translation>
    </message>
</context>
<context>
    <name>SoundLibraryRepositoryDialog_UI</name>
    <message>
        <source>Dialog</source>
        <translation>Diálogo</translation>
    </message>
    <message>
        <source>Add</source>
        <translation>Añadir</translation>
    </message>
    <message>
        <source>Delete</source>
        <translation>Eliminar</translation>
    </message>
    <message>
        <source>Close</source>
        <translation>Cerrar</translation>
    </message>
</context>
<context>
    <name>SoundLibraryTree</name>
    <message>
        <source>Sound library</source>
        <translation>Librería de sonidos</translation>
    </message>
</context>
<context>
    <name>Startup</name>
    <message>
        <source>No [hydrogen.conf] file found. Hydrogen was not installed properly. Aborting...</source>
        <translation type="unfinished"></translation>
    </message>
</context>
<context>
    <name>VirtualPatternDialog</name>
    <message>
        <source>Select virtual pattern</source>
        <translation>Seleccionar patrón virtual</translation>
    </message>
</context>
<context>
    <name>VirtualPatternDialog_UI</name>
    <message>
        <source>Dialog</source>
        <translation>Diálogo</translation>
    </message>
    <message>
        <source>OK</source>
        <translation>Aceptar</translation>
    </message>
    <message>
        <source>Cancel</source>
        <translation>Cancelar</translation>
    </message>
</context>
<context>
    <name>WidgetWithLicenseProperty</name>
    <message>
        <source>Other</source>
        <extracomment>Label used for all license not directly supported in Hydrogen&apos;s license combo box.</extracomment>
        <translation>Otros</translation>
    </message>
    <message>
        <source>Unspecified</source>
        <extracomment>Label used if no license was specified.</extracomment>
        <translation>Sin especificar</translation>
    </message>
</context>
</TS><|MERGE_RESOLUTION|>--- conflicted
+++ resolved
@@ -1122,8 +1122,6 @@
         <extracomment>Shown in a warning dialog in case the user inserted a license string * which does not comply with her selected license (in the combo box).</extracomment>
         <translation>La Cadena de Licencia del drumkit especificado no cumple con la licencia elegida en el desplegable.</translation>
     </message>
-<<<<<<< HEAD
-=======
     <message>
         <source>Drumkit imported in</source>
         <extracomment>Shown in a dialog on successful drumkit import. The path imported kit * will be appended to the translated string.</extracomment>
@@ -1136,10 +1134,6 @@
 Please set your system&apos;s locale to UTF-8!</source>
         <translation type="unfinished"></translation>
     </message>
-</context>
-<context>
-    <name>ComponentMixerLine</name>
->>>>>>> 3a41d87d
     <message>
         <source>Delete instrument</source>
         <translation>Eliminar instrumento</translation>
