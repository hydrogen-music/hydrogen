--- conflicted
+++ resolved
@@ -74,7 +74,6 @@
             <xsd:element name="pan_R"            type="h2:psfloat"      default="1.0"/>
             <xsd:element name="randomPitchFactor" type="h2:psfloat"     default="0.0"/>
             <xsd:element name="gain"             type="xsd:float"       default="1.0"/>
-            <xsd:element name="ignoreVelocity"   type="h2:bool"         default="false"/>
             <xsd:element name="filterActive"     type="h2:bool"         default="false"/>
             <xsd:element name="filterCutoff"     type="h2:psfloat"      default="1.0"/>
             <xsd:element name="filterResonance"  type="h2:psfloat"      default="0.0"/>
@@ -86,12 +85,8 @@
             <xsd:element name="midiOutChannel"   type="xsd:integer"     default="-1" minOccurs="0"/>
             <xsd:element name="midiOutNote"      type="xsd:integer"     minOccurs="0"/>
             <xsd:element name="isStopNote"       type="h2:bool"         default="false" minOccurs="0"/>
-<<<<<<< HEAD
             <xsd:element name="sampleSelectionAlgo" type="xsd:string"   default="VELOCITY"/>
-            <xsd:element name="isHihat"          type="h2:bool"         default="false"/>
-=======
             <xsd:element name="isHihat"          type="xsd:integer"     default="-1"/>
->>>>>>> 956fd114
             <xsd:element name="lower_cc"         type="xsd:integer"     default="0"/>
             <xsd:element name="higher_cc"        type="xsd:integer"     default="0"/>
             <xsd:element name="FX1Level"         type="xsd:decimal"     default="0.0" minOccurs="0"/>
