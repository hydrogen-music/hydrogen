*.kdev4
*~
\#*\#
.\#*
*.o
*.cbp
*.layout
ui_*.h
moc_*.cc
moc_*.cpp_parameters
/.tags
/build
/build-appimage
/cmake_opts
/hydrogen
/libs/hydrogen/include/hydrogen/config.h
hydrogen.*
*.cmake
*.so
*.make
*.swp

# Ignore `gtags` artifacts
GPATH
GRTAGS
GTAGS

# Ignore compiled (binary) Qt messages files generated from translated
# .ts files. They are part of the releases but not included in git as
# diffing binaries is a bad idea.
*.qm

# Ignore compiled (binary) translation artifacts of `msgfmt`.
*.mo

<<<<<<< HEAD
# Test artifacts
tests/jackTearDown/jackTearDown
tests/jackTimebase/jackTimebase
tests/jackTimebase/hydrogen.log
tests/jackTimebase/test*.log
=======
# Ignore cache folder of clangd used in LSP editor support.
.cache/
>>>>>>> 5a2a9bc8
<|MERGE_RESOLUTION|>--- conflicted
+++ resolved
@@ -33,13 +33,11 @@
 # Ignore compiled (binary) translation artifacts of `msgfmt`.
 *.mo
 
-<<<<<<< HEAD
 # Test artifacts
 tests/jackTearDown/jackTearDown
 tests/jackTimebase/jackTimebase
 tests/jackTimebase/hydrogen.log
 tests/jackTimebase/test*.log
-=======
+
 # Ignore cache folder of clangd used in LSP editor support.
-.cache/
->>>>>>> 5a2a9bc8
+.cache/