20xx-xx-xx the hydrogen team <hydrogen-devel@lists.sourceforge.net>
	* Release 1.2
	* General behavior
		- Remembering paths in all export/import/save/open dialogs.
		- Introducing keyboard shortcut for the Open Pattern dialog.
		- Allow for opening more than one Pattern at once.
<<<<<<< HEAD
		- All available audio drivers can now be chosen via CLI.
=======
		- Implement missing EFFECT_LEVEL_RELATIVE MIDI action
>>>>>>> 6a599c60
	* Interface
		- Improved scalability (most PNG images were replaced by SVGs,
		  hardcoded PNG labels are now directly drawn by Qt, and spin boxes,
		  buttons, and combo boxes are now based on native Qt widgets)
		- Improved internationalization (all labels are translatable now
		  and support UTF-8)
		- Improved accessibility (widgets were increased to fill available
		  space, preference option to (de- and) increase font size)
		- All colors can be altered via the preferences
		- Input widgets (rotary, fader, combo box, spin box, button) do
		  support both mouse and keyboard input (e.g. setting numerical values)
		- Input widgets are faintly highlighted when hovered and more
		  strongly highlighted when clicked (focuses). Only the focused
		  widget can receive keyboard input
		- MIDI-learnable widgets now show their corresponding MIDI action
		  and it's binding in the tooltip
	* PreferencesDialog > Appearance tab overhaul
	  	- Drop previous font options in favor for three different
		  levels of font (without exposing their point sizes)
		- Ability to decrease or increase the overall font size
		- All settings in the Appearance tab - except the overall layout
		  and the scaling policy - take effect immediately (no restart
		  required anymore)
		- Drop the "fixed" coloring methods and rename "steps" to
		  "Custom".
		- Via a colored button the particular line color can now be
		  adjusted using a QColorDialog
		- Custom color tab to alter all colors in the GUI (big thanks to
		  the Muse4 team for the original code).
		- All options set in the Appearance tab can be imported and
		  exported into and shared via dedicated .h2theme files.
		- Overhauled MIDI Table
		  - Per effect or layer setting are now done in dedicated spin
		    boxes instead of providing individual actions for each.
		  - Only spin boxes for parameters required for a particular
		    action are shown.
		  - Rows can be removed by unsetting both the Event and Action
		    combo box.
	* InstrumentEditor UX improvements:
		- rework start/end/loop frame slider selection and motion.
		- rework velocity/pan envelope editing
	* Bugfixes
		- fix dithering of SongEditor when viewing the playback track
		  and resizing the application or for very small size (#1379).
		- fix rewinding to beginning of pattern in pattern mode with no
		  pattern inserted in SongEditor (#932)
		- fix display of tags and tempo marker while loading a song
		  (introduced in 1.1.0) (#1393)
		- default MIDI driver is now picked with the system's capabilities
		  in mind

2021-09-04 the hydrogen team <hydrogen-devel@lists.sourceforge.net>
	* Release 1.1
	* Keyboard cursor-driven pattern, song and note properties editing
	* Note selection and movement in pattern editors
	* New OSC commands (new song, open song, save song (as), quit,
		toggle looped playback, toggle timeline, toggle Jack transport,
		toggle Jack timebase master, add/delete timeline marker,
		toggle song/pattern playback mode)
	* NSM support reworked
	* Deprecating JACK-session
	* Instrument main pitch shift offset
	* Custom pattern size support with representation in note values
	* Custom pan law support in mixer
	* Allow audio device selection for CoreAudio and PortAudio
	* Attempt to find fallback Audio drivers if user preferred
	  driver fails, as if the "Auto" driver option were selected
	* Many bug fixes including application crashes and audio glitches

2021-04-11 the hydrogen team <hydrogen-devel@lists.sourceforge.net>
	* Release 1.0.2
	* User-selectable translation language
	* Bug fixes including critical startup bug on macOS Big Sur

2020-08-29 the hydrogen team <hydrogen-devel@lists.sourceforge.net>
	* Release 1.0.1
	* Fixed compilation with libtar
	* Fixed jack transport tempo drift when using non-integer bpm values
	* Disabled "development mode" warning
	* Fix crash on saving ladspa settings

2020-08-03 the hydrogen team <hydrogen-devel@lists.sourceforge.net>
	* Release 1.0
	* QT 5 support
	* New default drumkit: GMRockKit
	* Probability note property
	* Velocity automation
	* OSC support
	* Midi feedback
	* Menu redesign
	* Fullscreen mode

2016-11-01 the hydrogen team <hydrogen-devel@lists.sourceforge.net>
	* Release 0.9.7
	* The color of the SongEditors squares is now configurable
	* Added support for midi cymbal choking
	* Added support for midi hihat pressure control
	* Added hihat pressure groups
	* Added basic non session manager support
	* Added instrument components
	* Basic lilypond export
	* New windows cross compilation script
	* Support for soundlibrary images
	* Configurable sample selection algorithm
	* Support for soundlibraries with images
	* Donation dialog
*	 New midi action:
		* SELECT_PREV_PATTERN_RELATIVE

2014-08-03 the hydrogen team <hydrogen-devel@lists.sourceforge.net>
	* Release 0.9.6
	* new build system (cmake)
	* add undo for song/pattern editor
	* jack-session support
	* jack-midi support
	* several bug fixes
	* tabbed interface
	* several small changes to the GUI
	* improve ExportSong add use of TimeLineBPM,
	RubberbandBatch processor and different types of resample interpolation

2011-03-15 the hydrogen team <hydrogen-devel@lists.sourceforge.net>

	* Release 0.9.5
	* load playlists at startup
	* midi-learn works now with shift-click on some gui elements
	* multi-track export
	* LADI support
	* maximum number of bars is now configurable
	* added czech translation
	* fixed serveral export song failures
	* added ogg, flac, aiff export support
	* added some new commandline parameter for no_gui version
	* added rubberband-cli support
	* several improvements on sample editor
	* added NO_GUI_SUPPORT to build a version of hydrogen without a gui
	* added support for app bundles on OSX
	* non destructive sample editor
	* piano roll editor
	* instrument midi out
	* destructive midi recording
	* support for midi "note off" messages
	* virtual patterns
	* time line to change song tempo and add tags
	* director
	* and at least several small changes
	* Xml handling is now done by QtXml instead of TinyXML
	* improved support for non-ascii filenames / strings
	* remove direct dependencies to libflac

2009-09-12 the hydrogen team <hydrogen-devel@lists.sourceforge.net>

	* Release 0.9.4
	* QT4 port
	* Autosave
	* Jack port follows instrument names
	* Mute groups for instruments
	* New drumkit manager (with downloadable drumkits)
	* Save and load patterns
	* Jack transport master
	* Beatcounter
	* Playlist editor
	* MMC
	* Lead / lag (pattern editor)
	* Audiofilebrowser
	* midiAutosense
	* change post masterfader fx_return to pre masterfader fx_return
	* several new translations
	* new manual
	* switched buildsystem from autotools to scons
	* tons of bugfixes
	* soundlibrary browser

2008-02-05 Alessandro Cominu <comix@users.sourceforge.net>
	* Release 0.9.3.1
	* Patch from Lubomir Kundrak - Compilation with gcc-4.3
	* Compilation fix for new libFLAC++
	* Added LASH support (Jaakko Sipari)

2005-07-23 Alessandro Cominu <comix@users.sourceforge.net>
	* Release 0.9.2
	* New graphics
	* Bug fix in export song (using JACK driver)
	* Bug fix in export song (wrong samplerate)
	* Follow playhead in song editor
	* Automatic audio driver selection
	* New PortAudio and PortMidi drivers
	* Mac Os X port
	* Pattern size increased up to 4 bars
	* Random pitch variations
	* New instrument editor
	* Low pass filter
	* Insert/delete a range of patterns in song editor

2004-11-28 Alessandro Cominu  <comix@users.sourceforge.net>
	* Release 0.9.1
	* New ALSA driver
	* New french tutorial and manual page (thanks to Pierre 'AlSim'	Chapuis)
	* Various bug fixes

2004-09-08 Alessandro Cominu  <comix@users.sourceforge.net>

	* Release 0.9.0
	* Multi layer support for instruments (up to 16 samples).
	* Multiple patterns playing at once.
	* Added FLAC files support for songs and drumkits.
	* Added pitch and gain properties per instrument.
	* Improved song and pattern editor (selections, copy/move, etc..).
	* Added a new selectable user interface (single panel).
	* Better jack-transport support.
	* Ability to set the note length in pattern editor
	* Export song to standard midi file

2004-03-15 Alessandro Cominu  <comix@users.sourceforge.net>

	* Release 0.8.2
	* Audio file preview in load instrument dialog
	* Jack transport improvements
	* 4 Ladspa FX send per instrument
	* Show recent used songs
	* QT Style selection option in Preferences Dialog
	* New keybindings
	* Bug fix in load/save song
	* LRDF support (optional)
	* Several GUI improvements
	* Better Midi-in support
	* virtual keyboard (using qwertyuiop...)
	* Ability to record midi-in or virtual keyboard notes in a pattern

2003-12-18  Alessandro Cominu  <comix@users.sourceforge.net>

	* Release 0.8.1
	* Midi and CPU activity widgets
	* Jack transport slave mode
	* Multiple jack outputs
	* Resizable song editor
	* Seek in song clicking in the song editor
	* New mixer
	* 32 instruments
	* Custom pattern size
	* Per instrument output (jack driver)
	* MMC/MTC support (experimental)
	* i18n support

2003-05-25  Alessandro Cominu  <comix@users.sourceforge.net>

	* Release 0.8.0
	* Delay FX
	* Bug fix in Alsa Midi Driver
	* Assignable Jack ports in preferences file
	* Assignable midi-in channel (1..16, ALL)
	* Drumkit support (load, save, import, export)
	* Acoustic drumkit included
	* various GUI improvements

2003-03-24  Alessandro Cominu  <comix@users.sourceforge.net>

	* Release 0.7.6
	* Bug fix in note velocity editor
	* Improved pattern editor
	* Humanize function
	* Swing function
	* New child frame interface
	* Stereo peak visualization in mixer
	* New song editor

2003-02-23  Alessandro Cominu  <comix@users.sourceforge.net>

	* Release 0.7.5
	* thread safe audio engine
	* Song loop button
	* Velocity bar in pattern editor
	* Instrument pan in mixer
	* Better graphical user interface
	* Demo songs

<|MERGE_RESOLUTION|>--- conflicted
+++ resolved
@@ -4,11 +4,8 @@
 		- Remembering paths in all export/import/save/open dialogs.
 		- Introducing keyboard shortcut for the Open Pattern dialog.
 		- Allow for opening more than one Pattern at once.
-<<<<<<< HEAD
 		- All available audio drivers can now be chosen via CLI.
-=======
 		- Implement missing EFFECT_LEVEL_RELATIVE MIDI action
->>>>>>> 6a599c60
 	* Interface
 		- Improved scalability (most PNG images were replaced by SVGs,
 		  hardcoded PNG labels are now directly drawn by Qt, and spin boxes,
