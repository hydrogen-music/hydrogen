20xx-xx-xx the hydrogen team <hydrogen-devel@lists.sourceforge.net>
	* Release 1.2
	* General behavior
		- Remembering paths in all export/import/save/open dialogs.
		- Introducing keyboard shortcut for the Open Pattern dialog.
		- Allow for opening more than one Pattern at once.
		- All available audio drivers can now be chosen via CLI.
		- Implement missing EFFECT_LEVEL_RELATIVE MIDI action
		- If the Timeline is activated, the tempo set using the BPM
		  widget, BeatCounter, Tap Tempo, or MIDI/OSC commands is used left
		  of the first tempo marker.
		- The tempo provided by an external JACK timebase master
		  overwrites all internal tempo settings.
		- The BPM widget switches to read-only mode and displays the
		  current playback speed when the Timeline is activated.
		- Activation of the Timeline is now stored in each individual
		  .h2song file.
		- Autosave files will be hidden. The interval they are stored with
		  as well whether there is an autosave at all can be set via the
		  Preferences. Hydrogen will inform the user whether there are
		  unsaved changes to recover taken from the autosave file.
		- Hydrogen is now able to recover changes applied to a new and
		  empty song in case they are discarded or the session end
		  untimely (using autosave files)
<<<<<<< HEAD
		- Multiple actions can be assigned to a single MIDI event.
=======
		- The virtual keyboard is now decoupled from the "Hear New Notes"
		  button in the Pattern Editor and can be used to play back notes in
		  song mode with playback rolling too.
>>>>>>> 2c7672b9
	* Interface
		- Improved scalability (most PNG images were replaced by SVGs,
		  hardcoded PNG labels are now directly drawn by Qt, and spin boxes,
		  buttons, and combo boxes are now based on native Qt widgets)
		- Improved internationalization (all labels are translatable now
		  and support UTF-8)
		- Improved accessibility (widgets were increased to fill available
		  space, preference option to (de- and) increase font size)
		- All colors can be altered via the preferences
		- Input widgets (rotary, fader, combo box, spin box, button) do
		  support both mouse and keyboard input (e.g. setting numerical values)
		- Input widgets are faintly highlighted when hovered and more
		  strongly highlighted when clicked (focuses). Only the focused
		  widget can receive keyboard input
		- MIDI-learnable widgets now show their corresponding MIDI action
		  and it's binding in the tooltip
		- It's now possible to jump to the beginning of the currently
		  playing pattern by clicking its position on the ruler in the
		  pattern editor.
		- The length of patterns can now be changed while transport is
		  rolling.
	* PreferencesDialog > Appearance tab overhaul
	  	- Drop previous font options in favor for three different
		  levels of font (without exposing their point sizes)
		- Ability to decrease or increase the overall font size
		- All settings in the Appearance tab - except the overall layout
		  and the scaling policy - take effect immediately (no restart
		  required anymore)
		- Drop the "fixed" coloring methods and rename "steps" to
		  "Custom".
		- Via a colored button the particular line color can now be
		  adjusted using a QColorDialog
		- Custom color tab to alter all colors in the GUI (big thanks to
		  the Muse4 team for the original code).
		- All options set in the Appearance tab can be imported and
		  exported into and shared via dedicated .h2theme files.
		- Overhauled MIDI Table
		  - Per effect or layer setting are now done in dedicated spin
		    boxes instead of providing individual actions for each.
		  - Only spin boxes for parameters required for a particular
		    action are shown.
		  - Rows can be removed by unsetting both the Event and Action
		    combo box.
	* Audio processing
		- Set CoreAudio (macOS) buffer size to control latency
		- New fast exponential ADSR envelope processing
	* InstrumentEditor UX improvements:
		- rework start/end/loop frame slider selection and motion.
		- rework velocity/pan envelope editing
	* SongEditor UX improvements:
		- Tags can now be inserted at all possible columns
		- Hovering a Tag displays its content
		- Changed behavior of the Tempo Marker dialog: When clicking an
		  existing Tempo Marker it can be moved, edited, or
		  deleted. Clicking a column with no Tempo Marker present allows
		  to create a new one at an arbitrary location.
		- Timeline is deactivated automatically when switching to Pattern
		  Mode or a JACK timebase master is present
		- The tempo used left of the first tempo marker is painted in a
		  darker color.
		- The currently used Tempo Marker gets highlighted.
		- Tags have been moved into Timeline (next to the Tempo Markers)
		  in order to make room to accommodate the cursor in the ruler to
		  highlight the current position
		- Tags can be inserted by left-clicking the bottom area of the
		  Timeline (above the ruler).
		- Clicking the ruler is now always enabled and automatically
		  switches transport into Song Mode.
		- Full-size playhead
		- The icons in the pattern list indicating whether a pattern is
		  playing in stacked pattern mode are now colored and can have four
		  different states: on, off, off next (pattern is played till the
		  end and then turned off), and on next (pattern is played as soon
		  as transport is looped again)
	* PatternEditor UX tweaks:
		- Relocating transport by clicking the ruler is now supported
		  (like in the SongEditor) and automatically switches transport
		  into Pattern Mode.
		- Full-size playhead
		- The ruler was decoupled from the currently selected pattern. It
		  always has the size of the largest playing pattern and always
		  shows the transport position using a playhead. Whether or not the
		  current pattern is played back is indicated by a full-height
		  cursor.
		- All note properties except of the note key can now be altered in
		  both the drum pattern editor and the piano roll editor by
		  right-clicking and dragging a note.
		- All notes of the currently playing patterns will be hinted in
		  stacked pattern mode. Even those exceeding the length of the
		  current pattern.
	* OSC API
		- Add command /Hydrogen/LOAD_DRUMKIT
		- Add command /Hydrogen/UPGRADE_DRUMKIT
		- Add command /Hydrogen/VALIDATE_DRUMKIT
		- Add command /Hydrogen/EXTRACT_DRUMKIT
		- Add command /Hydrogen/BPM
	* H2CLI
		- Add `--upgrade` option to upgrade a drumkit
		- Add `--check` option to validate a drumkit
		- Add `--extract` option to extract the content of a drumkit
	* Bugfixes
		- fix dithering of SongEditor when viewing the playback track
		  and resizing the application or for very small size (#1379).
		- fix rewinding to beginning of pattern in pattern mode with no
		  pattern inserted in SongEditor (#932)
		- fix display of tags and tempo marker while loading a song
		  (introduced in 1.1.0) (#1393)
		- default MIDI driver is now picked with the system's capabilities
		  in mind
		- remove unwanted samples at the end of the exported song (to
		  .wav) (#946)
		- fix undefined tempo before first tempo marker (#416)
		- fix Song export to keep writing till all notes and FX have faded
		  out
		- notes at first ticks in pattern were missed when relocation
		  transport using the position ruler
		- fix playhead glitches when adding toggling patterns at the end
		  of the song after transport was loop at least once
		- deactivating loop mode result stopping transport at the end of
		  the song even if transport was already looped at least once

2021-12-05 the hydrogen team <hydrogen-devel@lists.sourceforge.net>
	* Release 1.1.1
	* Bugfixes
		- fix preferences dialog "OK" button behaviour (#1375)
		- fix rewinding to beginning of pattern in pattern mode with no
		  pattern inserted in SongEditor (#932)
		- fix display of tempo marker while loading a song
		  (introduced in 1.1.0) (#1393)
		- fix LADSPA issues, most audible on PulseAudio (#1403)
		- fix window placement when screen sizes change (#1369)
	* Explicitly set latency target for PortAudio (Windows) audio
	  driver, enabling much lower audio latency on Windows

2021-09-04 the hydrogen team <hydrogen-devel@lists.sourceforge.net>
	* Release 1.1
	* Keyboard cursor-driven pattern, song and note properties editing
	* Note selection and movement in pattern editors
	* New OSC commands (new song, open song, save song (as), quit,
		toggle looped playback, toggle timeline, toggle Jack transport,
		toggle Jack timebase master, add/delete timeline marker,
		toggle song/pattern playback mode)
	* NSM support reworked
	* Deprecating JACK-session
	* Instrument main pitch shift offset
	* Custom pattern size support with representation in note values
	* Custom pan law support in mixer
	* Allow audio device selection for CoreAudio and PortAudio
	* Attempt to find fallback Audio drivers if user preferred
	  driver fails, as if the "Auto" driver option were selected
	* Many bug fixes including application crashes and audio glitches

2021-04-11 the hydrogen team <hydrogen-devel@lists.sourceforge.net>
	* Release 1.0.2
	* User-selectable translation language
	* Bug fixes including critical startup bug on macOS Big Sur

2020-08-29 the hydrogen team <hydrogen-devel@lists.sourceforge.net>
	* Release 1.0.1
	* Fixed compilation with libtar
	* Fixed jack transport tempo drift when using non-integer bpm values
	* Disabled "development mode" warning
	* Fix crash on saving ladspa settings

2020-08-03 the hydrogen team <hydrogen-devel@lists.sourceforge.net>
	* Release 1.0
	* QT 5 support
	* New default drumkit: GMRockKit
	* Probability note property
	* Velocity automation
	* OSC support
	* Midi feedback
	* Menu redesign
	* Fullscreen mode

2016-11-01 the hydrogen team <hydrogen-devel@lists.sourceforge.net>
	* Release 0.9.7
	* The color of the SongEditors squares is now configurable
	* Added support for midi cymbal choking
	* Added support for midi hihat pressure control
	* Added hihat pressure groups
	* Added basic non session manager support
	* Added instrument components
	* Basic lilypond export
	* New windows cross compilation script
	* Support for soundlibrary images
	* Configurable sample selection algorithm
	* Support for soundlibraries with images
	* Donation dialog
*	 New midi action:
		* SELECT_PREV_PATTERN_RELATIVE

2014-08-03 the hydrogen team <hydrogen-devel@lists.sourceforge.net>
	* Release 0.9.6
	* new build system (cmake)
	* add undo for song/pattern editor
	* jack-session support
	* jack-midi support
	* several bug fixes
	* tabbed interface
	* several small changes to the GUI
	* improve ExportSong add use of TimeLineBPM,
	RubberbandBatch processor and different types of resample interpolation

2011-03-15 the hydrogen team <hydrogen-devel@lists.sourceforge.net>

	* Release 0.9.5
	* load playlists at startup
	* midi-learn works now with shift-click on some gui elements
	* multi-track export
	* LADI support
	* maximum number of bars is now configurable
	* added czech translation
	* fixed serveral export song failures
	* added ogg, flac, aiff export support
	* added some new commandline parameter for no_gui version
	* added rubberband-cli support
	* several improvements on sample editor
	* added NO_GUI_SUPPORT to build a version of hydrogen without a gui
	* added support for app bundles on OSX
	* non destructive sample editor
	* piano roll editor
	* instrument midi out
	* destructive midi recording
	* support for midi "note off" messages
	* virtual patterns
	* time line to change song tempo and add tags
	* director
	* and at least several small changes
	* Xml handling is now done by QtXml instead of TinyXML
	* improved support for non-ascii filenames / strings
	* remove direct dependencies to libflac

2009-09-12 the hydrogen team <hydrogen-devel@lists.sourceforge.net>

	* Release 0.9.4
	* QT4 port
	* Autosave
	* Jack port follows instrument names
	* Mute groups for instruments
	* New drumkit manager (with downloadable drumkits)
	* Save and load patterns
	* Jack transport master
	* Beatcounter
	* Playlist editor
	* MMC
	* Lead / lag (pattern editor)
	* Audiofilebrowser
	* midiAutosense
	* change post masterfader fx_return to pre masterfader fx_return
	* several new translations
	* new manual
	* switched buildsystem from autotools to scons
	* tons of bugfixes
	* soundlibrary browser

2008-02-05 Alessandro Cominu <comix@users.sourceforge.net>
	* Release 0.9.3.1
	* Patch from Lubomir Kundrak - Compilation with gcc-4.3
	* Compilation fix for new libFLAC++
	* Added LASH support (Jaakko Sipari)

2005-07-23 Alessandro Cominu <comix@users.sourceforge.net>
	* Release 0.9.2
	* New graphics
	* Bug fix in export song (using JACK driver)
	* Bug fix in export song (wrong samplerate)
	* Follow playhead in song editor
	* Automatic audio driver selection
	* New PortAudio and PortMidi drivers
	* Mac Os X port
	* Pattern size increased up to 4 bars
	* Random pitch variations
	* New instrument editor
	* Low pass filter
	* Insert/delete a range of patterns in song editor

2004-11-28 Alessandro Cominu  <comix@users.sourceforge.net>
	* Release 0.9.1
	* New ALSA driver
	* New french tutorial and manual page (thanks to Pierre 'AlSim'	Chapuis)
	* Various bug fixes

2004-09-08 Alessandro Cominu  <comix@users.sourceforge.net>

	* Release 0.9.0
	* Multi layer support for instruments (up to 16 samples).
	* Multiple patterns playing at once.
	* Added FLAC files support for songs and drumkits.
	* Added pitch and gain properties per instrument.
	* Improved song and pattern editor (selections, copy/move, etc..).
	* Added a new selectable user interface (single panel).
	* Better jack-transport support.
	* Ability to set the note length in pattern editor
	* Export song to standard midi file

2004-03-15 Alessandro Cominu  <comix@users.sourceforge.net>

	* Release 0.8.2
	* Audio file preview in load instrument dialog
	* Jack transport improvements
	* 4 Ladspa FX send per instrument
	* Show recent used songs
	* QT Style selection option in Preferences Dialog
	* New keybindings
	* Bug fix in load/save song
	* LRDF support (optional)
	* Several GUI improvements
	* Better Midi-in support
	* virtual keyboard (using qwertyuiop...)
	* Ability to record midi-in or virtual keyboard notes in a pattern

2003-12-18  Alessandro Cominu  <comix@users.sourceforge.net>

	* Release 0.8.1
	* Midi and CPU activity widgets
	* Jack transport slave mode
	* Multiple jack outputs
	* Resizable song editor
	* Seek in song clicking in the song editor
	* New mixer
	* 32 instruments
	* Custom pattern size
	* Per instrument output (jack driver)
	* MMC/MTC support (experimental)
	* i18n support

2003-05-25  Alessandro Cominu  <comix@users.sourceforge.net>

	* Release 0.8.0
	* Delay FX
	* Bug fix in Alsa Midi Driver
	* Assignable Jack ports in preferences file
	* Assignable midi-in channel (1..16, ALL)
	* Drumkit support (load, save, import, export)
	* Acoustic drumkit included
	* various GUI improvements

2003-03-24  Alessandro Cominu  <comix@users.sourceforge.net>

	* Release 0.7.6
	* Bug fix in note velocity editor
	* Improved pattern editor
	* Humanize function
	* Swing function
	* New child frame interface
	* Stereo peak visualization in mixer
	* New song editor

2003-02-23  Alessandro Cominu  <comix@users.sourceforge.net>

	* Release 0.7.5
	* thread safe audio engine
	* Song loop button
	* Velocity bar in pattern editor
	* Instrument pan in mixer
	* Better graphical user interface
	* Demo songs

<|MERGE_RESOLUTION|>--- conflicted
+++ resolved
@@ -22,13 +22,10 @@
 		- Hydrogen is now able to recover changes applied to a new and
 		  empty song in case they are discarded or the session end
 		  untimely (using autosave files)
-<<<<<<< HEAD
 		- Multiple actions can be assigned to a single MIDI event.
-=======
 		- The virtual keyboard is now decoupled from the "Hear New Notes"
 		  button in the Pattern Editor and can be used to play back notes in
 		  song mode with playback rolling too.
->>>>>>> 2c7672b9
 	* Interface
 		- Improved scalability (most PNG images were replaced by SVGs,
 		  hardcoded PNG labels are now directly drawn by Qt, and spin boxes,
