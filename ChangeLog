<<<<<<< HEAD
20xx-xx-xx the hydrogen team <hydrogen-devel@lists.sourceforge.net>
	* Release 1.2
	* General behavior
		- Remembering paths in all export/import/save/open dialogs.
		- Introducing keyboard shortcut for the Open Pattern dialog.
		- Allow for opening more than one Pattern at once.
		- All available audio drivers can now be chosen via CLI.
		- Implement missing EFFECT_LEVEL_RELATIVE MIDI action
	* Interface
		- Improved scalability (most PNG images were replaced by SVGs,
		  hardcoded PNG labels are now directly drawn by Qt, and spin boxes,
		  buttons, and combo boxes are now based on native Qt widgets)
		- Improved internationalization (all labels are translatable now
		  and support UTF-8)
		- Improved accessibility (widgets were increased to fill available
		  space, preference option to (de- and) increase font size)
		- All colors can be altered via the preferences
		- Input widgets (rotary, fader, combo box, spin box, button) do
		  support both mouse and keyboard input (e.g. setting numerical values)
		- Input widgets are faintly highlighted when hovered and more
		  strongly highlighted when clicked (focuses). Only the focused
		  widget can receive keyboard input
		- MIDI-learnable widgets now show their corresponding MIDI action
		  and it's binding in the tooltip
		- It's now possible to jump to the beginning of the currently
		  playing pattern by clicking its position on the ruler.
	* PreferencesDialog > Appearance tab overhaul
	  	- Drop previous font options in favor for three different
		  levels of font (without exposing their point sizes)
		- Ability to decrease or increase the overall font size
		- All settings in the Appearance tab - except the overall layout
		  and the scaling policy - take effect immediately (no restart
		  required anymore)
		- Drop the "fixed" coloring methods and rename "steps" to
		  "Custom".
		- Via a colored button the particular line color can now be
		  adjusted using a QColorDialog
		- Custom color tab to alter all colors in the GUI (big thanks to
		  the Muse4 team for the original code).
		- All options set in the Appearance tab can be imported and
		  exported into and shared via dedicated .h2theme files.
		- Overhauled MIDI Table
		  - Per effect or layer setting are now done in dedicated spin
		    boxes instead of providing individual actions for each.
		  - Only spin boxes for parameters required for a particular
		    action are shown.
		  - Rows can be removed by unsetting both the Event and Action
		    combo box.
	* InstrumentEditor UX improvements:
		- rework start/end/loop frame slider selection and motion.
		- rework velocity/pan envelope editing
	* Bugfixes
		- fix dithering of SongEditor when viewing the playback track
		  and resizing the application or for very small size (#1379).
		- fix rewinding to beginning of pattern in pattern mode with no
		  pattern inserted in SongEditor (#932)
		- fix display of tags and tempo marker while loading a song
		  (introduced in 1.1.0) (#1393)
		- default MIDI driver is now picked with the system's capabilities
		  in mind
=======
2021-12-05 the hydrogen team <hydrogen-devel@lists.sourceforge.net>
	* Release 1.1.1
	* Bugfixes
		- fix preferences dialog "OK" button behaviour (#1375)
		- fix rewinding to beginning of pattern in pattern mode with no
		  pattern inserted in SongEditor (#932)
		- fix display of tempo marker while loading a song
		  (introduced in 1.1.0) (#1393)
		- fix LADSPA issues, most audible on PulseAudio (#1403)
		- fix window placement when screen sizes change (#1369)
	* Explicitly set latency target for PortAudio (Windows) audio
	  driver, enabling much lower audio latency on Windows
>>>>>>> c845af2f

2021-09-04 the hydrogen team <hydrogen-devel@lists.sourceforge.net>
	* Release 1.1
	* Keyboard cursor-driven pattern, song and note properties editing
	* Note selection and movement in pattern editors
	* New OSC commands (new song, open song, save song (as), quit,
		toggle looped playback, toggle timeline, toggle Jack transport,
		toggle Jack timebase master, add/delete timeline marker,
		toggle song/pattern playback mode)
	* NSM support reworked
	* Deprecating JACK-session
	* Instrument main pitch shift offset
	* Custom pattern size support with representation in note values
	* Custom pan law support in mixer
	* Allow audio device selection for CoreAudio and PortAudio
	* Attempt to find fallback Audio drivers if user preferred
	  driver fails, as if the "Auto" driver option were selected
	* Many bug fixes including application crashes and audio glitches

2021-04-11 the hydrogen team <hydrogen-devel@lists.sourceforge.net>
	* Release 1.0.2
	* User-selectable translation language
	* Bug fixes including critical startup bug on macOS Big Sur

2020-08-29 the hydrogen team <hydrogen-devel@lists.sourceforge.net>
	* Release 1.0.1
	* Fixed compilation with libtar
	* Fixed jack transport tempo drift when using non-integer bpm values
	* Disabled "development mode" warning
	* Fix crash on saving ladspa settings

2020-08-03 the hydrogen team <hydrogen-devel@lists.sourceforge.net>
	* Release 1.0
	* QT 5 support
	* New default drumkit: GMRockKit
	* Probability note property
	* Velocity automation
	* OSC support
	* Midi feedback
	* Menu redesign
	* Fullscreen mode

2016-11-01 the hydrogen team <hydrogen-devel@lists.sourceforge.net>
	* Release 0.9.7
	* The color of the SongEditors squares is now configurable
	* Added support for midi cymbal choking
	* Added support for midi hihat pressure control
	* Added hihat pressure groups
	* Added basic non session manager support
	* Added instrument components
	* Basic lilypond export
	* New windows cross compilation script
	* Support for soundlibrary images
	* Configurable sample selection algorithm
	* Support for soundlibraries with images
	* Donation dialog
*	 New midi action:
		* SELECT_PREV_PATTERN_RELATIVE

2014-08-03 the hydrogen team <hydrogen-devel@lists.sourceforge.net>
	* Release 0.9.6
	* new build system (cmake)
	* add undo for song/pattern editor
	* jack-session support
	* jack-midi support
	* several bug fixes
	* tabbed interface
	* several small changes to the GUI
	* improve ExportSong add use of TimeLineBPM,
	RubberbandBatch processor and different types of resample interpolation

2011-03-15 the hydrogen team <hydrogen-devel@lists.sourceforge.net>

	* Release 0.9.5
	* load playlists at startup
	* midi-learn works now with shift-click on some gui elements
	* multi-track export
	* LADI support
	* maximum number of bars is now configurable
	* added czech translation
	* fixed serveral export song failures
	* added ogg, flac, aiff export support
	* added some new commandline parameter for no_gui version
	* added rubberband-cli support
	* several improvements on sample editor
	* added NO_GUI_SUPPORT to build a version of hydrogen without a gui
	* added support for app bundles on OSX
	* non destructive sample editor
	* piano roll editor
	* instrument midi out
	* destructive midi recording
	* support for midi "note off" messages
	* virtual patterns
	* time line to change song tempo and add tags
	* director
	* and at least several small changes
	* Xml handling is now done by QtXml instead of TinyXML
	* improved support for non-ascii filenames / strings
	* remove direct dependencies to libflac

2009-09-12 the hydrogen team <hydrogen-devel@lists.sourceforge.net>

	* Release 0.9.4
	* QT4 port
	* Autosave
	* Jack port follows instrument names
	* Mute groups for instruments
	* New drumkit manager (with downloadable drumkits)
	* Save and load patterns
	* Jack transport master
	* Beatcounter
	* Playlist editor
	* MMC
	* Lead / lag (pattern editor)
	* Audiofilebrowser
	* midiAutosense
	* change post masterfader fx_return to pre masterfader fx_return
	* several new translations
	* new manual
	* switched buildsystem from autotools to scons
	* tons of bugfixes
	* soundlibrary browser

2008-02-05 Alessandro Cominu <comix@users.sourceforge.net>
	* Release 0.9.3.1
	* Patch from Lubomir Kundrak - Compilation with gcc-4.3
	* Compilation fix for new libFLAC++
	* Added LASH support (Jaakko Sipari)

2005-07-23 Alessandro Cominu <comix@users.sourceforge.net>
	* Release 0.9.2
	* New graphics
	* Bug fix in export song (using JACK driver)
	* Bug fix in export song (wrong samplerate)
	* Follow playhead in song editor
	* Automatic audio driver selection
	* New PortAudio and PortMidi drivers
	* Mac Os X port
	* Pattern size increased up to 4 bars
	* Random pitch variations
	* New instrument editor
	* Low pass filter
	* Insert/delete a range of patterns in song editor

2004-11-28 Alessandro Cominu  <comix@users.sourceforge.net>
	* Release 0.9.1
	* New ALSA driver
	* New french tutorial and manual page (thanks to Pierre 'AlSim'	Chapuis)
	* Various bug fixes

2004-09-08 Alessandro Cominu  <comix@users.sourceforge.net>

	* Release 0.9.0
	* Multi layer support for instruments (up to 16 samples).
	* Multiple patterns playing at once.
	* Added FLAC files support for songs and drumkits.
	* Added pitch and gain properties per instrument.
	* Improved song and pattern editor (selections, copy/move, etc..).
	* Added a new selectable user interface (single panel).
	* Better jack-transport support.
	* Ability to set the note length in pattern editor
	* Export song to standard midi file

2004-03-15 Alessandro Cominu  <comix@users.sourceforge.net>

	* Release 0.8.2
	* Audio file preview in load instrument dialog
	* Jack transport improvements
	* 4 Ladspa FX send per instrument
	* Show recent used songs
	* QT Style selection option in Preferences Dialog
	* New keybindings
	* Bug fix in load/save song
	* LRDF support (optional)
	* Several GUI improvements
	* Better Midi-in support
	* virtual keyboard (using qwertyuiop...)
	* Ability to record midi-in or virtual keyboard notes in a pattern

2003-12-18  Alessandro Cominu  <comix@users.sourceforge.net>

	* Release 0.8.1
	* Midi and CPU activity widgets
	* Jack transport slave mode
	* Multiple jack outputs
	* Resizable song editor
	* Seek in song clicking in the song editor
	* New mixer
	* 32 instruments
	* Custom pattern size
	* Per instrument output (jack driver)
	* MMC/MTC support (experimental)
	* i18n support

2003-05-25  Alessandro Cominu  <comix@users.sourceforge.net>

	* Release 0.8.0
	* Delay FX
	* Bug fix in Alsa Midi Driver
	* Assignable Jack ports in preferences file
	* Assignable midi-in channel (1..16, ALL)
	* Drumkit support (load, save, import, export)
	* Acoustic drumkit included
	* various GUI improvements

2003-03-24  Alessandro Cominu  <comix@users.sourceforge.net>

	* Release 0.7.6
	* Bug fix in note velocity editor
	* Improved pattern editor
	* Humanize function
	* Swing function
	* New child frame interface
	* Stereo peak visualization in mixer
	* New song editor

2003-02-23  Alessandro Cominu  <comix@users.sourceforge.net>

	* Release 0.7.5
	* thread safe audio engine
	* Song loop button
	* Velocity bar in pattern editor
	* Instrument pan in mixer
	* Better graphical user interface
	* Demo songs

<|MERGE_RESOLUTION|>--- conflicted
+++ resolved
@@ -1,4 +1,3 @@
-<<<<<<< HEAD
 20xx-xx-xx the hydrogen team <hydrogen-devel@lists.sourceforge.net>
 	* Release 1.2
 	* General behavior
@@ -59,7 +58,7 @@
 		  (introduced in 1.1.0) (#1393)
 		- default MIDI driver is now picked with the system's capabilities
 		  in mind
-=======
+
 2021-12-05 the hydrogen team <hydrogen-devel@lists.sourceforge.net>
 	* Release 1.1.1
 	* Bugfixes
@@ -72,7 +71,6 @@
 		- fix window placement when screen sizes change (#1369)
 	* Explicitly set latency target for PortAudio (Windows) audio
 	  driver, enabling much lower audio latency on Windows
->>>>>>> c845af2f
 
 2021-09-04 the hydrogen team <hydrogen-devel@lists.sourceforge.net>
 	* Release 1.1
