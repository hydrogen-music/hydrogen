--- conflicted
+++ resolved
@@ -1,4 +1,3 @@
-<<<<<<< HEAD
 20xx-xx-xx the hydrogen team <hydrogen-devel@lists.sourceforge.net>
 	* Release 1.2
 	* PreferencesDialog > Appearance tab overhaul
@@ -15,10 +14,7 @@
 		- rework start/end/loop frame slider selection and motion.
 		- rework velocity/pan envelope editing
 
-20xx-xx-xx the hydrogen team <hydrogen-devel@lists.sourceforge.net>
-=======
 2021-09-04 the hydrogen team <hydrogen-devel@lists.sourceforge.net>
->>>>>>> bb898cce
 	* Release 1.1
 	* Keyboard cursor-driven pattern, song and note properties editing
 	* Note selection and movement in pattern editors
