XXXX-XX-XX the hydrogen team <hydrogen-devel@lists.sourceforge.net>
	* Release 1.2.4
	* Added
		- MIDI and OSC commands
				- `CLEAR_SELECTED_INSTRUMENT` - to remove all notes of the selected
				  pattern associated with the currently selected instrument.
				- `CLEAR_PATTERN` - to remove all notes of the selected pattern.
		- OSC commands
				- `NOTE_ON` and `NOTE_OFF` which are handled like incoming MIDI events
				  without triggering their associated actions.
				- `CLEAR_INSTRUMENT` - to remove all notes of the selected pattern
 				  associated with the provided instrument number.
		- CLI option:
			- `-O`/`--osc-port` to use a custom OSC port in both `hydrogen`
			  and `h2cli`.
			- `-L`/`--log-file` to provide a path to an alternative log file.
			- `-T`/`--log-timestamps` to add timestamps to all log messages.
	* Changed
		- Brazilian translation updated.
		- Grid lines in the Song Editor are now rendered dotted to emphasize that
			this is the space the patterns in rather than objects in their own right.
		- Virtual keyboard strokes are now mapped exactly as incoming MIDI `NOTE_ON`
			events (respecting both "Use output note as input note" and hihat pressure
			groups). But do not trigger associated actions (#1770).
		- CLI option `-d` understand driver names regardless of capitalization.
		- `h2cli` option `-V` is now able to handle whitespaces between flag and
			argument.
		- `h2cli` long option for `-k` is renamed `--drumkit` -> `kit` in order to
			align the naming with the one used in `hydrogen` CLI options.
	* Fixed
		- Fix potential segfault on ill-formated notes in .h2song files.
		- Fix buzzing sound during startup when using Port Audio (#1932).
		- Fix build failure without precompiled headers (e.g. on Gentoo) (#1944)
		- Fix persistent of hihat pressure group settings while changing/restarting
			MIDI drivers.
		- Fix mapping of `NOTE_OFF` MIDI messages in hihat pressure groups.
		- Fix segfault when using MIDI sense button in table of Preferences > MIDI
			after removing rows above it from the table.
<<<<<<< HEAD
		- Fix synchronization problems while using JACK Timebase support (#1953).
=======
	* Removed
		- Dropped `JACK` support in provided Windows 32 binaries (as the upstream
			jack2 MSYS package was dropped)
>>>>>>> 5a2a9bc8

2024-01-12 the hydrogen team <hydrogen-devel@lists.sourceforge.net>
	* Release 1.2.3
	* Added
		- Forward compatibility for .h2song and drumkit changes introduced in
			version 1.3.0
	* Fixed
		- Restore mute button state of master mixer strip on song load.
		- Recorded MIDI notes were inserted ahead of the beat (#1851).
		- Drumkit Property Dialog:
				- Images were written regardless whether one hits the ok or
				  cancel button.
				- When using Save As to create a new drumkit, the added image
				  was put in the old drumkit folder instead and not properly
				  copied into the new one.
		- Allow to Save As drumkits derived from kits not found on the
			current system.
		- Audio Engine: In Song Mode with Loop Mode deactivated Hydrogen
			missed notes very close to the end of the song.
		- Fix crash on playing back notes with custom length (#1852).
		- macOS: fix naming of CoreMIDI header (#1865).
		- Fix various rendering issues with custom length notes.
		- Fix potential crash/failing startup on Windows in case PortAudio
			or PortMidi device is already occupied (#1893)
		- Fix crash on shutdown, song export, or driver changes in the
			Preferences while using JACK on Linux (#1902, #1867, #1907)
		- Pattern Editor:
				- Only delete stop notes clicked by the user. (#1859)
				- Proper undo of moving notes out of DrumPatternEditor. (#1859)
				- Custom note lengths are now only drawn till the next stop
				  note. (#1859)
				- Highlight selected stop notes too. (#1859)
				- Update selected notes visually on left and right keyboard
				  movement. (#1859)
				- Fixed stop note color which was no different than
					the default note color (#1854).
				- Fixed grid line rendering on rational pattern size nominator.
				- Fixed grid line colors on very fine resolution.
		- Fix broken file browser dialogs on Linux when using translations (#1908).
		- Fix drumkit export on Windows (#1927).
		- Timing drift (and artifacts) in playback track rendering on some hosts is
			fixed (#1920).

2023-09-09 the hydrogen team <hydrogen-devel@lists.sourceforge.net>
	* Release 1.2.2
	* Added
		- Hydrogen is now released as AppImage for Linux as well.
		- Playlist dialog can now be resized and remembers geometry,
		  position, as well as visibility.
		- Save and restore Director position, geometry, and visibility.
		- New and properly licensed AppStream metainfo files
		  `org.hydrogenmusic.Hydrogen.metainfo.xml` replace old
		  `org.hydrogenmusic.Hydrogen.appdata.xml`.
		- Hydrogen shows an error dialog and exits on the first invocation
		  with no hydrogen.conf file present on user and system level
		  (application was not properly installed).
		- A new `cmake` option `WANT_DYNAMIC_JACK_CHECK` was
		  introduced. When set Hydrogen does check on startup whether
		  `jackd`, `jackdbus`, or `pw-jack` is installed and disables JACK
		  support in case none of them was found. This is intended for
		  bundled builds, like AppImage and Flatpak, and can be overridden
		  by setting the audio driver manually to "Jack" in the
		  hydrogen.conf or by passing the "-d jack" CLI option.
	* Changed
		- Spanish translation updated.
		- Minor tweaks in French and German translation.
		- On Linux the order of audio drivers tried when selecting `Auto`
		  changed from "JACK > ALSA > OSS > PulseAudio" to
		  "JACK > PulseAudio > ALSA > OSS".
	* Fixed
		- Style combo box in Preferences > Appearance > Interface is
		  working again.
		- Fix segfault on hitting "Panic" button while transport was
		  rolling.
		- Instrument/strip-specific actions, like MIDI action
		  `STRIP_MUTE_TOGGLE`, did void the instrument selection of the
		  Instrument Editor if the specified instrument was not the
		  currently selected one.
		- Do not start playback at cursor when cursor in Song Editor is
		  beyond the current song length.
		- Fixed compatibility with PortMidi version 217 (Hydrogen v1.2.1
		  was incompatible) (#1795). All versions of Hydrogen >=1.3 will,
		  however, require on a more recent PortMidi version (at least
		  v2.0.1).
		- Fixed allowed range of MIDI output notes to be [0,127] again
		  (#1828) (introduced in v1.2.0).
		- Hydrogen does now successfully startup even if no data folder is
		  present on user and system level.
		- Allow an arbitrary number of notes in a pattern (#1827).
		- Fix playback track volume fader (#1449)

2023-06-08 the hydrogen team <hydrogen-devel@lists.sourceforge.net>
	* Release 1.2.1
	* Update French translation
	* Bugfixes
		- Fix reopening of last used Playlist. In addition, in case the
		  PlaylistDialog was opened at the end of the last session - when
		  "Reopen last used playlist" is checked in the Preferences - the
		  dialog will be reopened too at the same position.
		- Fix spurious marking of opened songs as modified.
		- Fix MIDI (output) feedback for metronome toggling and pan
		  setting.
		- Fix superfluous MIDI event - Action bindings. An incoming MIDI
		  event can be mapped to an Action only once.
		- Fix tool tips of MIDI-learnable widgets. All bounded MIDI events
		  will be shown.
		- Fix MIDI note output for channel 16 (previously only channel
		  1-15 were accessible in the InstrumentEditor).
		- Fix spurious tempo changes to 120bpm when switching songs or
		  between pattern and song mode (#1779 and #1785)
		- Support "START", "CONTINUE", and "STOP" type System Realtime
		  MIDI messages in PortMidi and CoreMidi.
		- Fix MIDI action binding to incoming MMC_DEFERRED_PLAY event.
		- Fix missing MIDI driver restart when adjusting corresponding
		  parameters in Preferences.
		- Fix MIDI Machine Control (MMC) event type handling on Windows
		  (#1773)
		- Fix loading of legacy drumkits. All layers but the first one
		  were dropped during drumkit upgrade (#1759)
		- Fix MIDI input handling with "Discard MIDI messages after action
		  has been triggered" checked. Incoming NOTEON message were
		  dropped without triggering a sound (#1751)
		- Fix beat and bar calculation in pattern mode (#1741)
		- Fix compilation in GCC with -Werror=format-security (#1739)
		- Explicit usage of Python3 in stats.py script
		- Fix build against Musl (nekopsykose)
		- Omit git commit hash in displayed version of release builds

2023-04-07 the hydrogen team <hydrogen-devel@lists.sourceforge.net>
	* Release 1.2
	* General behavior
		- Remembering paths in all export/import/save/open dialogs.
		- Introducing keyboard shortcut for the Open Pattern dialog.
		- Allow for opening more than one Pattern at once.
		- All available audio drivers can now be chosen via CLI.
		- Implement missing EFFECT_LEVEL_RELATIVE MIDI action
		- If the Timeline is activated, the tempo set using the BPM
		  widget, BeatCounter, Tap Tempo, or MIDI/OSC commands is used left
		  of the first tempo marker.
		- The tempo provided by an external JACK timebase master
		  overwrites all internal tempo settings.
		- The BPM widget switches to read-only mode and displays the
		  current playback speed when the Timeline is activated.
		- Activation of the Timeline is now stored in each individual
		  .h2song file.
		- Autosave files will be hidden. The interval they are stored with
		  as well whether there is an autosave at all can be set via the
		  Preferences. Hydrogen will inform the user whether there are
		  unsaved changes to recover taken from the autosave file.
		- Hydrogen is now able to recover changes applied to a new and
		  empty song in case they are discarded or the session end
		  untimely (using autosave files)
		- Multiple actions can be assigned to a single MIDI event.
		- The virtual keyboard is now decoupled from the "Hear New Notes"
		  button in the Pattern Editor and can be used to play back notes in
		  song mode with playback rolling too.
		- Mutable warning dialogs are shown when saving/exporting a
		  drumkit containing samples of mismatching license and when
		  saving/exporting a drumkit or song containing a copyleft license
		  or one requiring an attribution.
		- Drumkit properties dialog does now feature a table listing all
		  contained samples and associated licenses.
		- All actions accessible via right-clicking in the SoundLibrary do
		  affect the stack drumkits and not the instrument list of the
		  current song.
		- All actions accessible via the Drumkits tab of the main menu do
		  affect the loaded drumkit using the current song's custom
		  instrument and component list.
	* Interface
		- Improved scalability (most PNG images were replaced by SVGs,
		  hardcoded PNG labels are now directly drawn by Qt, and spin boxes,
		  buttons, and combo boxes are now based on native Qt widgets)
		- Improved internationalization (all labels are translatable now
		  and support UTF-8)
		- Improved accessibility (widgets were increased to fill available
		  space, preference option to (de- and) increase font size)
		- All colors can be altered via the preferences
		- Input widgets (rotary, fader, combo box, spin box, button) do
		  support both mouse and keyboard input (e.g. setting numerical values)
		- Input widgets are faintly highlighted when hovered and more
		  strongly highlighted when clicked (focuses). Only the focused
		  widget can receive keyboard input
		- MIDI-learnable widgets now show their corresponding MIDI action
		  and it's binding in the tooltip
		- It's now possible to jump to the beginning of the currently
		  playing pattern by clicking its position on the ruler in the
		  pattern editor.
		- The length of patterns can now be changed while transport is
		  rolling.
	* PreferencesDialog > Appearance tab overhaul
	  	- Drop previous font options in favor for three different
		  levels of font (without exposing their point sizes)
		- Ability to decrease or increase the overall font size
		- All settings in the Appearance tab - except the overall layout
		  and the scaling policy - take effect immediately (no restart
		  required anymore)
		- Drop the "fixed" coloring methods and rename "steps" to
		  "Custom".
		- Via a colored button the particular line color can now be
		  adjusted using a QColorDialog
		- Custom color tab to alter all colors in the GUI (big thanks to
		  the Muse4 team for the original code).
		- All options set in the Appearance tab can be imported and
		  exported into and shared via dedicated .h2theme files.
		- Overhauled MIDI Table
		  - Per effect or layer setting are now done in dedicated spin
		    boxes instead of providing individual actions for each.
		  - Only spin boxes for parameters required for a particular
		    action are shown.
		  - Rows can be removed by unsetting both the Event and Action
		    combo box.
		- Clicking the widget showing the status messages does now open a
		  dropdown menu displaying the last 100 messages.
	* Audio processing
		- Set CoreAudio (macOS) buffer size to control latency
		- New fast exponential ADSR envelope processing
	* InstrumentEditor UX improvements:
		- rework start/end/loop frame slider selection and motion.
		- rework velocity/pan envelope editing
	* SongEditor UX improvements:
		- Tags can now be inserted at all possible columns
		- Hovering a Tag displays its content
		- Changed behavior of the Tempo Marker dialog: When clicking an
		  existing Tempo Marker it can be moved, edited, or
		  deleted. Clicking a column with no Tempo Marker present allows
		  to create a new one at an arbitrary location.
		- Timeline is deactivated automatically when switching to Pattern
		  Mode or a JACK timebase master is present
		- The tempo used left of the first tempo marker is painted in a
		  darker color.
		- The currently used Tempo Marker gets highlighted.
		- Tags have been moved into Timeline (next to the Tempo Markers)
		  in order to make room to accommodate the cursor in the ruler to
		  highlight the current position
		- Tags can be inserted by left-clicking the bottom area of the
		  Timeline (above the ruler).
		- Clicking the ruler is now always enabled and automatically
		  switches transport into Song Mode.
		- Full-size playhead
		- The icons in the pattern list indicating whether a pattern is
		  playing in stacked pattern mode are now colored and can have four
		  different states: on, off, off next (pattern is played till the
		  end and then turned off), and on next (pattern is played as soon
		  as transport is looped again)
		- In song mode the pattern editor can be locked meaning that
		  always the bottom-most pattern of the current column the
		  playhead resides in as well as all other playing notes are
		  shown. Pattern selection is done automatically when moving into
		  a different column.
	* PatternEditor UX tweaks:
		- Relocating transport by clicking the ruler is now supported
		  (like in the SongEditor) and automatically switches transport
		  into Pattern Mode.
		- Full-size playhead
		- The ruler was decoupled from the currently selected pattern. It
		  always has the size of the largest playing pattern and always
		  shows the transport position using a playhead. Whether or not the
		  current pattern is played back is indicated by a full-height
		  cursor.
		- All note properties except of the note key can now be altered in
		  both the drum pattern editor and the piano roll editor by
		  right-clicking and dragging a note.
		- All notes of the currently playing patterns will be hinted in
		  stacked pattern mode, when selecting a virtual pattern, or in
		  case the pattern editor is locked in song mode. Even those notes
		  exceeding the length of the current pattern are shown.
	* OSC API
		- Add command /Hydrogen/LOAD_DRUMKIT
		- Add command /Hydrogen/UPGRADE_DRUMKIT
		- Add command /Hydrogen/VALIDATE_DRUMKIT
		- Add command /Hydrogen/EXTRACT_DRUMKIT
		- Add command /Hydrogen/BPM
		- /Hydrogen/STRIP_SOLO_TOGGLE/X and /Hydrogen/STRIP_MUTE_TOGGLE/X
		  can now be called without any argument too
	* H2CLI
		- Add `--upgrade` option to upgrade a drumkit
		- Add `--check` option to validate a drumkit
		- Add `--extract` option to extract the content of a drumkit
		- Drumkit supplied using `-k` option can now be either the name of
		  an install kit or an absolute path to a kit (does not have to be
		  located in the Hydrogen's drumkit folder).
	* Bugfixes
		- fix dithering of SongEditor when viewing the playback track
		  and resizing the application or for very small size (#1379).
		- fix rewinding to beginning of pattern in pattern mode with no
		  pattern inserted in SongEditor (#932)
		- fix display of tags and tempo marker while loading a song
		  (introduced in 1.1.0) (#1393)
		- default MIDI driver is now picked with the system's capabilities
		  in mind
		- remove unwanted samples at the end of the exported song (to
		  .wav) (#946)
		- fix undefined tempo before first tempo marker (#416)
		- fix Song export to keep writing till all notes and FX have faded
		  out
		- notes at first ticks in pattern were missed when relocation
		  transport using the position ruler
		- fix playhead glitches when adding toggling patterns at the end
		  of the song after transport was loop at least once
		- deactivating loop mode result stopping transport at the end of
		  the song even if transport was already looped at least once
		- relocation of the playhead use JACK is now also support in case
		  transport is not rolling
		- Hydrogen is now able to handle multiple drumkits featuring the
		  same name in the SoundLibrary. The drumkit's absolute path will be
		  used as unique handler from now on.
		- Mixing instruments from different drumkit in one Song works
		  again
		- Hydrogen shows a now a warning dialog when exporting/saving date
		  to read-only folders
		- fix text overflow in Director
	* Crash reporting
		- Fatal errors will now show a GUI report including details to report
		  and potential hints about the cause

2021-12-05 the hydrogen team <hydrogen-devel@lists.sourceforge.net>
	* Release 1.1.1
	* Bugfixes
		- fix preferences dialog "OK" button behaviour (#1375)
		- fix rewinding to beginning of pattern in pattern mode with no
		  pattern inserted in SongEditor (#932)
		- fix display of tempo marker while loading a song
		  (introduced in 1.1.0) (#1393)
		- fix LADSPA issues, most audible on PulseAudio (#1403)
		- fix window placement when screen sizes change (#1369)
	* Explicitly set latency target for PortAudio (Windows) audio
	  driver, enabling much lower audio latency on Windows

2021-09-04 the hydrogen team <hydrogen-devel@lists.sourceforge.net>
	* Release 1.1
	* Keyboard cursor-driven pattern, song and note properties editing
	* Note selection and movement in pattern editors
	* New OSC commands (new song, open song, save song (as), quit,
		toggle looped playback, toggle timeline, toggle Jack transport,
		toggle Jack timebase master, add/delete timeline marker,
		toggle song/pattern playback mode)
	* NSM support reworked
	* Deprecating JACK-session
	* Instrument main pitch shift offset
	* Custom pattern size support with representation in note values
	* Custom pan law support in mixer
	* Allow audio device selection for CoreAudio and PortAudio
	* Attempt to find fallback Audio drivers if user preferred
	  driver fails, as if the "Auto" driver option were selected
	* Many bug fixes including application crashes and audio glitches

2021-04-11 the hydrogen team <hydrogen-devel@lists.sourceforge.net>
	* Release 1.0.2
	* User-selectable translation language
	* Bug fixes including critical startup bug on macOS Big Sur

2020-08-29 the hydrogen team <hydrogen-devel@lists.sourceforge.net>
	* Release 1.0.1
	* Fixed compilation with libtar
	* Fixed jack transport tempo drift when using non-integer bpm values
	* Disabled "development mode" warning
	* Fix crash on saving ladspa settings

2020-08-03 the hydrogen team <hydrogen-devel@lists.sourceforge.net>
	* Release 1.0
	* QT 5 support
	* New default drumkit: GMRockKit
	* Probability note property
	* Velocity automation
	* OSC support
	* Midi feedback
	* Menu redesign
	* Fullscreen mode

2016-11-01 the hydrogen team <hydrogen-devel@lists.sourceforge.net>
	* Release 0.9.7
	* The color of the SongEditors squares is now configurable
	* Added support for midi cymbal choking
	* Added support for midi hihat pressure control
	* Added hihat pressure groups
	* Added basic non session manager support
	* Added instrument components
	* Basic lilypond export
	* New windows cross compilation script
	* Support for soundlibrary images
	* Configurable sample selection algorithm
	* Support for soundlibraries with images
	* Donation dialog
*	 New midi action:
		* SELECT_PREV_PATTERN_RELATIVE

2014-08-03 the hydrogen team <hydrogen-devel@lists.sourceforge.net>
	* Release 0.9.6
	* new build system (cmake)
	* add undo for song/pattern editor
	* jack-session support
	* jack-midi support
	* several bug fixes
	* tabbed interface
	* several small changes to the GUI
	* improve ExportSong add use of TimeLineBPM,
	RubberbandBatch processor and different types of resample interpolation

2011-03-15 the hydrogen team <hydrogen-devel@lists.sourceforge.net>

	* Release 0.9.5
	* load playlists at startup
	* midi-learn works now with shift-click on some gui elements
	* multi-track export
	* LADI support
	* maximum number of bars is now configurable
	* added czech translation
	* fixed several export song failures
	* added ogg, flac, aiff export support
	* added some new commandline parameter for no_gui version
	* added rubberband-cli support
	* several improvements on sample editor
	* added NO_GUI_SUPPORT to build a version of hydrogen without a gui
	* added support for app bundles on OSX
	* non destructive sample editor
	* piano roll editor
	* instrument midi out
	* destructive midi recording
	* support for midi "note off" messages
	* virtual patterns
	* time line to change song tempo and add tags
	* director
	* and at least several small changes
	* Xml handling is now done by QtXml instead of TinyXML
	* improved support for non-ascii filenames / strings
	* remove direct dependencies to libflac

2009-09-12 the hydrogen team <hydrogen-devel@lists.sourceforge.net>

	* Release 0.9.4
	* QT4 port
	* Autosave
	* Jack port follows instrument names
	* Mute groups for instruments
	* New drumkit manager (with downloadable drumkits)
	* Save and load patterns
	* Jack transport master
	* Beatcounter
	* Playlist editor
	* MMC
	* Lead / lag (pattern editor)
	* Audiofilebrowser
	* midiAutosense
	* change post masterfader fx_return to pre masterfader fx_return
	* several new translations
	* new manual
	* switched buildsystem from autotools to scons
	* tons of bugfixes
	* soundlibrary browser

2008-02-05 Alessandro Cominu <comix@users.sourceforge.net>
	* Release 0.9.3.1
	* Patch from Lubomir Kundrak - Compilation with gcc-4.3
	* Compilation fix for new libFLAC++
	* Added LASH support (Jaakko Sipari)

2005-07-23 Alessandro Cominu <comix@users.sourceforge.net>
	* Release 0.9.2
	* New graphics
	* Bug fix in export song (using JACK driver)
	* Bug fix in export song (wrong samplerate)
	* Follow playhead in song editor
	* Automatic audio driver selection
	* New PortAudio and PortMidi drivers
	* Mac Os X port
	* Pattern size increased up to 4 bars
	* Random pitch variations
	* New instrument editor
	* Low pass filter
	* Insert/delete a range of patterns in song editor

2004-11-28 Alessandro Cominu  <comix@users.sourceforge.net>
	* Release 0.9.1
	* New ALSA driver
	* New french tutorial and manual page (thanks to Pierre 'AlSim'	Chapuis)
	* Various bug fixes

2004-09-08 Alessandro Cominu  <comix@users.sourceforge.net>

	* Release 0.9.0
	* Multi layer support for instruments (up to 16 samples).
	* Multiple patterns playing at once.
	* Added FLAC files support for songs and drumkits.
	* Added pitch and gain properties per instrument.
	* Improved song and pattern editor (selections, copy/move, etc..).
	* Added a new selectable user interface (single panel).
	* Better jack-transport support.
	* Ability to set the note length in pattern editor
	* Export song to standard midi file

2004-03-15 Alessandro Cominu  <comix@users.sourceforge.net>

	* Release 0.8.2
	* Audio file preview in load instrument dialog
	* Jack transport improvements
	* 4 Ladspa FX send per instrument
	* Show recent used songs
	* QT Style selection option in Preferences Dialog
	* New keybindings
	* Bug fix in load/save song
	* LRDF support (optional)
	* Several GUI improvements
	* Better Midi-in support
	* virtual keyboard (using qwertyuiop...)
	* Ability to record midi-in or virtual keyboard notes in a pattern

2003-12-18  Alessandro Cominu  <comix@users.sourceforge.net>

	* Release 0.8.1
	* Midi and CPU activity widgets
	* Jack transport slave mode
	* Multiple jack outputs
	* Resizable song editor
	* Seek in song clicking in the song editor
	* New mixer
	* 32 instruments
	* Custom pattern size
	* Per instrument output (jack driver)
	* MMC/MTC support (experimental)
	* i18n support

2003-05-25  Alessandro Cominu  <comix@users.sourceforge.net>

	* Release 0.8.0
	* Delay FX
	* Bug fix in Alsa Midi Driver
	* Assignable Jack ports in preferences file
	* Assignable midi-in channel (1..16, ALL)
	* Drumkit support (load, save, import, export)
	* Acoustic drumkit included
	* various GUI improvements

2003-03-24  Alessandro Cominu  <comix@users.sourceforge.net>

	* Release 0.7.6
	* Bug fix in note velocity editor
	* Improved pattern editor
	* Humanize function
	* Swing function
	* New child frame interface
	* Stereo peak visualization in mixer
	* New song editor

2003-02-23  Alessandro Cominu  <comix@users.sourceforge.net>

	* Release 0.7.5
	* thread safe audio engine
	* Song loop button
	* Velocity bar in pattern editor
	* Instrument pan in mixer
	* Better graphical user interface
	* Demo songs

<|MERGE_RESOLUTION|>--- conflicted
+++ resolved
@@ -36,13 +36,10 @@
 		- Fix mapping of `NOTE_OFF` MIDI messages in hihat pressure groups.
 		- Fix segfault when using MIDI sense button in table of Preferences > MIDI
 			after removing rows above it from the table.
-<<<<<<< HEAD
 		- Fix synchronization problems while using JACK Timebase support (#1953).
-=======
 	* Removed
 		- Dropped `JACK` support in provided Windows 32 binaries (as the upstream
 			jack2 MSYS package was dropped)
->>>>>>> 5a2a9bc8
 
 2024-01-12 the hydrogen team <hydrogen-devel@lists.sourceforge.net>
 	* Release 1.2.3
