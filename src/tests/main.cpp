--- conflicted
+++ resolved
@@ -57,12 +57,7 @@
 		pLogger = H2Core::Logger::bootstrap( log_level, "", true, true );
 	}
 	/* Test helper */
-<<<<<<< HEAD
-	TestHelper* test_helper = TestHelper::get_instance();
-=======
-	TestHelper::createInstance();
 	auto pTestHelper = TestHelper::get_instance();
->>>>>>> 90976b46
 	/* Base */
 	H2Core::Base::bootstrap( pLogger, true );
 	/* Filesystem */
