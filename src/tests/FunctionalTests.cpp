--- conflicted
+++ resolved
@@ -50,76 +50,6 @@
 
 using namespace H2Core;
 
-<<<<<<< HEAD
-/**
- * \brief Export Hydrogon song to audio file
- * \param songFile Path to Hydrogen file
- * \param fileName Output file name
- **/
-void exportSong( const QString &songFile, const QString &fileName )
-{
-	auto t0 = std::chrono::high_resolution_clock::now();
-
-	Hydrogen *pHydrogen = Hydrogen::get_instance();
-	EventQueue *pQueue = EventQueue::get_instance();
-
-	std::shared_ptr<Song> pSong = Song::load( songFile );
-	CPPUNIT_ASSERT( pSong != nullptr );
-	
-	if( !pSong ) {
-		return;
-	}
-	
-	pHydrogen->setSong( pSong );
-
-	InstrumentList *pInstrumentList = pSong->getInstrumentList();
-	for (auto i = 0; i < pInstrumentList->size(); i++) {
-		pInstrumentList->get(i)->set_currently_exported( true );
-	}
-
-	pHydrogen->startExportSession( 44100, 16 );
-	pHydrogen->startExportSong( fileName );
-
-	bool done = false;
-	while ( ! done ) {
-		Event event = pQueue->pop_event();
-
-		if (event.type == EVENT_PROGRESS && event.value == 100) {
-			done = true;
-		}
-		else if ( event.type == EVENT_NONE ) {
-			usleep(100 * 1000);
-		}
-	}
-	pHydrogen->stopExportSession();
-
-	auto t1 = std::chrono::high_resolution_clock::now();
-	double t = std::chrono::duration<double>( t1 - t0 ).count();
-	___INFOLOG( QString("Audio export took %1 seconds").arg(t) );
-}
-
-/**
- * \brief Export Hydrogon song to MIDI file
- * \param songFile Path to Hydrogen file
- * \param fileName Output file name
- **/
-void exportMIDI( const QString &songFile, const QString &fileName, SMFWriter& writer )
-{
-	auto t0 = std::chrono::high_resolution_clock::now();
-
-	std::shared_ptr<Song> pSong = Song::load( songFile );
-	CPPUNIT_ASSERT( pSong != nullptr );
-
-	writer.save( fileName, pSong );
-
-	auto t1 = std::chrono::high_resolution_clock::now();
-	double t = std::chrono::duration<double>( t1 - t0 ).count();
-	___INFOLOG( QString("MIDI track export took %1 seconds").arg(t) );
-}
-
-
-=======
->>>>>>> 81c1ffaa
 class FunctionalTest : public CppUnit::TestCase {
 	CPPUNIT_TEST_SUITE( FunctionalTest );
 	CPPUNIT_TEST( testExportAudio );
@@ -351,7 +281,7 @@
 			if (event.type == EVENT_PROGRESS && event.value == 100) {
 				done = true;
 			}
-			else {
+			else if ( event.type == EVENT_NONE ) {
 				usleep(100 * 1000);
 			}
 		}
