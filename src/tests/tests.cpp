
#include "hydrogen/logger.h"
#include "hydrogen/object.h"
#include "hydrogen/helpers/filesystem.h"

void rubberband_test( const QString& sample_path );
int xml_drumkit( int log_level );
int xml_pattern( int log_level );
void pattern_run_tests();

int main( int argc, char* argv[] )
{
	int log_level = H2Core::Logger::Debug | H2Core::Logger::Info | H2Core::Logger::Warning | H2Core::Logger::Error;
	/* Logger */
	H2Core::Logger* logger = H2Core::Logger::bootstrap( log_level );
	/* Object */
	H2Core::Object::bootstrap( logger, logger->should_log( H2Core::Logger::Debug ) );
	/* Filesystem */
	H2Core::Filesystem::bootstrap( logger, "./data" );
	H2Core::Filesystem::info();
	H2Core::Filesystem::rm( H2Core::Filesystem::tmp_dir(), true );

<<<<<<< HEAD
	rubberband_test( H2Core::Filesystem::drumkit_path_search( "GMkit" )+"/cym_Jazz.flac" );
	xml_drumkit( log_level );
	xml_pattern( log_level );
=======
	pattern_run_tests();

    rubberband_test( H2Core::Filesystem::drumkit_path_search( "GMkit" )+"/cym_Jazz.flac" );
    xml_drumkit( log_level );
    xml_pattern( log_level );
>>>>>>> 5ef14828

	delete logger;

	return EXIT_SUCCESS;
}<|MERGE_RESOLUTION|>--- conflicted
+++ resolved
@@ -20,17 +20,11 @@
 	H2Core::Filesystem::info();
 	H2Core::Filesystem::rm( H2Core::Filesystem::tmp_dir(), true );
 
-<<<<<<< HEAD
 	rubberband_test( H2Core::Filesystem::drumkit_path_search( "GMkit" )+"/cym_Jazz.flac" );
 	xml_drumkit( log_level );
 	xml_pattern( log_level );
-=======
+	
 	pattern_run_tests();
-
-    rubberband_test( H2Core::Filesystem::drumkit_path_search( "GMkit" )+"/cym_Jazz.flac" );
-    xml_drumkit( log_level );
-    xml_pattern( log_level );
->>>>>>> 5ef14828
 
 	delete logger;
 
