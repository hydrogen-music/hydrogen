--- conflicted
+++ resolved
@@ -123,7 +123,8 @@
 	Note* pNote;
 	while ( i < __playing_notes_queue.size() ) {
 		pNote = __playing_notes_queue[ i ];		// recupero una nuova nota
-		if ( __render_note( pNote, nFrames, pSong ) ) {	// la nota e' finita
+		unsigned res = __render_note( pNote, nFrames, pSong );
+		if ( res == 1 ) {	// la nota e' finita
 			__playing_notes_queue.erase( __playing_notes_queue.begin() + i );
 			pNote->get_instrument()->dequeue();
 			__queuedNoteOffs.push_back( pNote );
@@ -223,9 +224,9 @@
 
 
 /// Render a note
-/// Return false: the note is not ended
-/// Return true : the note is ended
-bool Sampler::__render_note( Note* pNote, unsigned nBufferSize, Song* pSong )
+/// Return 0: the note is not ended
+/// Return 1: the note is ended
+unsigned Sampler::__render_note( Note* pNote, unsigned nBufferSize, Song* pSong )
 {
 	//infoLog( "[renderNote] instr: " + pNote->getInstrument()->m_sName );
 	assert( pSong );
@@ -246,21 +247,29 @@
 		return 1;
 	}
 
-<<<<<<< HEAD
-	bool p_returnValues [pInstr->get_components()->size()];
+	int p_returnValues [pInstr->get_components()->size()];
 	int p_returnValueIndex = 0;
 	int p_alreadySelectedLayer = -1;
+
 	for (std::vector<InstrumentComponent*>::iterator it = pInstr->get_components()->begin() ; it !=pInstr->get_components()->end(); ++it) {
-		p_returnValues[p_returnValueIndex] = false;
+		p_returnValues[p_returnValueIndex] = 0;
         InstrumentComponent *pCompo = *it;
-
         DrumkitComponent* pMainCompo = pEngine->getSong()->get_component( pCompo->get_drumkit_componentID() );
 
-        float fLayerGain = 1.0;
-        float fLayerPitch = 0.0;
-
-        // scelgo il sample da usare in base alla velocity
-        Sample *pSample = NULL;
+		if(		pInstr->is_preview_instrument()
+			||	pInstr->is_metronome_instrument()){
+			pMainCompo = pEngine->getSong()->get_components()->front();
+		} else {
+			pMainCompo = pEngine->getSong()->get_component( pCompo->get_drumkit_componentID() );
+		}
+
+		assert(pMainCompo);
+
+		float fLayerGain = 1.0;
+		float fLayerPitch = 0.0;
+
+		// scelgo il sample da usare in base alla velocity
+		Sample *pSample = NULL;
 		SelectedLayerInfo *pSelectedLayer = pNote->get_layer_selected( pCompo->get_drumkit_componentID() );
 
 		if ( !pSelectedLayer ) {
@@ -378,16 +387,16 @@
 					break;
 			}
 		}
-        if ( !pSample ) {
-            QString dummy = QString( "NULL sample for instrument %1. Note velocity: %2" ).arg( pInstr->get_name() ).arg( pNote->get_velocity() );
-            WARNINGLOG( dummy );
-			p_returnValues[p_returnValueIndex] = true;
-            continue;
-        }
+		if ( !pSample ) {
+			QString dummy = QString( "NULL sample for instrument %1. Note velocity: %2" ).arg( pInstr->get_name() ).arg( pNote->get_velocity() );
+			WARNINGLOG( dummy );
+			p_returnValues[p_returnValueIndex] = 1;
+			continue;
+		}
 
 		if ( pSelectedLayer->SamplePosition >= pSample->get_frames() ) {
             WARNINGLOG( "sample position out of bounds. The layer has been resized during note play?" );
-			p_returnValues[p_returnValueIndex] = true;
+			p_returnValues[p_returnValueIndex] = 1;
             continue;
         }
 
@@ -403,35 +412,37 @@
                     // this note is not valid. it's in the future...let's skip it....
                     ERRORLOG( QString( "Note pos in the future?? Current frames: %1, note frame pos: %2" ).arg( nFramepos ).arg(noteStartInFramesNoHumanize ) );
 					//pNote->dumpInfo();
-					p_returnValues[p_returnValueIndex] = true;
+					p_returnValues[p_returnValueIndex] = 1;
                     continue;
                 }
                 // delay note execution
-                //INFOLOG( "Delaying note execution. noteStartInFrames: " + to_string( noteStartInFrames ) + ", nFramePos: " + to_string( nFramepos ) );
-                //return 0;
-                continue;
-            }
-        }
-
-        float cost_L = 1.0f;
-        float cost_R = 1.0f;
-        float cost_track_L = 1.0f;
-        float cost_track_R = 1.0f;
-
-        if ( pInstr->is_muted() || pSong->__is_muted || pMainCompo->is_muted() ) {	// is instrument muted?
-            cost_L = 0.0;
-            cost_R = 0.0;
-            if ( Preferences::get_instance()->m_nJackTrackOutputMode == 0 ) {
-                // Post-Fader
-                cost_track_L = 0.0;
-                cost_track_R = 0.0;
-            }
-
-        } else {	// Precompute some values...
+				//INFOLOG( "Delaying note execution. noteStartInFrames: " + to_string( noteStartInFrames ) + ", nFramePos: " + to_string( nFramepos ) );
+				//return 0;
+				continue;
+			}
+		}
+
+		float cost_L = 1.0f;
+		float cost_R = 1.0f;
+		float cost_track_L = 1.0f;
+		float cost_track_R = 1.0f;
+
+		assert(pMainCompo);
+
+		if ( pInstr->is_muted() || pSong->__is_muted || pMainCompo->is_muted() ) {	// is instrument muted?
+			cost_L = 0.0;
+			cost_R = 0.0;
+			if ( Preferences::get_instance()->m_nJackTrackOutputMode == 0 ) {
+				// Post-Fader
+				cost_track_L = 0.0;
+				cost_track_R = 0.0;
+			}
+
+		} else {	// Precompute some values...
 			if ( !pInstr->get_ignore_velocity() ) {
 				cost_L = cost_L * pNote->get_velocity();		// note velocity
 				cost_R = cost_R * pNote->get_velocity();		// note velocity
-			}
+			}            
             cost_L = cost_L * pNote->get_pan_l();		// note pan
             cost_L = cost_L * fLayerGain;				// layer gain
             cost_L = cost_L * pInstr->get_pan_l();		// instrument pan
@@ -496,164 +507,11 @@
 		p_returnValueIndex++;
     }
 	for ( unsigned i = 0 ; i < pInstr->get_components()->size() ; i++ )
-		if ( !p_returnValues[i] ) return false;
-	return true;
-=======
-	int nReturnValue = 0;
-
-	for (std::vector<InstrumentComponent*>::iterator it = pInstr->get_components()->begin() ; it !=pInstr->get_components()->end(); ++it) {
-		InstrumentComponent *pCompo = *it;
-		DrumkitComponent* pMainCompo = 0;
-
-		if(		pInstr->is_preview_instrument()
-			||	pInstr->is_metronome_instrument()){
-			pMainCompo = pEngine->getSong()->get_components()->front();
-		} else {
-			pMainCompo = pEngine->getSong()->get_component( pCompo->get_drumkit_componentID() );
-		}
-
-		assert(pMainCompo);
-
-		float fLayerGain = 1.0;
-		float fLayerPitch = 0.0;
-
-		// scelgo il sample da usare in base alla velocity
-		Sample *pSample = NULL;
-		for ( unsigned nLayer = 0; nLayer < MAX_LAYERS; ++nLayer ) {
-			InstrumentLayer *pLayer = pCompo->get_layer( nLayer );
-			if ( pLayer == NULL ) continue;
-
-			if ( ( pNote->get_velocity() >= pLayer->get_start_velocity() ) && ( pNote->get_velocity() <= pLayer->get_end_velocity() ) ) {
-				pSample = pLayer->get_sample();
-				fLayerGain = pLayer->get_gain();
-				fLayerPitch = pLayer->get_pitch();
-				break;
-			}
-		}
-		if ( !pSample ) {
-			QString dummy = QString( "NULL sample for instrument %1. Note velocity: %2" ).arg( pInstr->get_name() ).arg( pNote->get_velocity() );
-			WARNINGLOG( dummy );
-			nReturnValue = 1;
-			continue;
-		}
-
-		if ( pNote->get_sample_position( pCompo->get_drumkit_componentID() ) >= pSample->get_frames() ) {
-			WARNINGLOG( "sample position out of bounds. The layer has been resized during note play?" );
-			nReturnValue = 1;
-			continue;
-		}
-
-		int noteStartInFrames = ( int ) ( pNote->get_position() * audio_output->m_transport.m_nTickSize ) + pNote->get_humanize_delay();
-
-		int nInitialSilence = 0;
-		if ( noteStartInFrames > ( int ) nFramepos ) {	// scrivo silenzio prima dell'inizio della nota
-			nInitialSilence = noteStartInFrames - nFramepos;
-			int nFrames = nBufferSize - nInitialSilence;
-			if ( nFrames < 0 ) {
-				int noteStartInFramesNoHumanize = ( int )pNote->get_position() * audio_output->m_transport.m_nTickSize;
-				if ( noteStartInFramesNoHumanize > ( int )( nFramepos + nBufferSize ) ) {
-					// this note is not valid. it's in the future...let's skip it....
-					ERRORLOG( QString( "Note pos in the future?? Current frames: %1, note frame pos: %2" ).arg( nFramepos ).arg(noteStartInFramesNoHumanize ) );
-					//pNote->dumpInfo();
-					nReturnValue = 1;
-					continue;
-				}
-				// delay note execution
-				//INFOLOG( "Delaying note execution. noteStartInFrames: " + to_string( noteStartInFrames ) + ", nFramePos: " + to_string( nFramepos ) );
-				//return 0;
-				continue;
-			}
-		}
-
-		float cost_L = 1.0f;
-		float cost_R = 1.0f;
-		float cost_track_L = 1.0f;
-		float cost_track_R = 1.0f;
-
-		assert(pMainCompo);
-
-		if ( pInstr->is_muted() || pSong->__is_muted || pMainCompo->is_muted() ) {	// is instrument muted?
-			cost_L = 0.0;
-			cost_R = 0.0;
-			if ( Preferences::get_instance()->m_nJackTrackOutputMode == 0 ) {
-				// Post-Fader
-				cost_track_L = 0.0;
-				cost_track_R = 0.0;
-			}
-
-		} else {	// Precompute some values...
-			cost_L = cost_L * pNote->get_velocity();		// note velocity
-			cost_L = cost_L * pNote->get_pan_l();		// note pan
-			cost_L = cost_L * fLayerGain;				// layer gain
-			cost_L = cost_L * pInstr->get_pan_l();		// instrument pan
-			cost_L = cost_L * pInstr->get_gain();		// instrument gain
-
-			cost_L = cost_L * pCompo->get_gain();       // Component gain
-			cost_L = cost_L * pMainCompo->get_volume(); // Component volument
-
-			cost_L = cost_L * pInstr->get_volume();		// instrument volume
-			if ( Preferences::get_instance()->m_nJackTrackOutputMode == 0 ) {
-				// Post-Fader
-				cost_track_L = cost_L * 2;
-			}
-			cost_L = cost_L * pSong->get_volume();	// song volume
-			cost_L = cost_L * 2; // max pan is 0.5
-
-
-			cost_R = cost_R * pNote->get_velocity();		// note velocity
-			cost_R = cost_R * pNote->get_pan_r();		// note pan
-			cost_R = cost_R * fLayerGain;				// layer gain
-			cost_R = cost_R * pInstr->get_pan_r();		// instrument pan
-			cost_R = cost_R * pInstr->get_gain();		// instrument gain
-
-			cost_R = cost_R * pCompo->get_gain();       // Component gain
-			cost_R = cost_R * pMainCompo->get_volume(); // Component volument
-
-			cost_R = cost_R * pInstr->get_volume();		// instrument volume
-			if ( Preferences::get_instance()->m_nJackTrackOutputMode == 0 ) {
-				// Post-Fader
-				cost_track_R = cost_R * 2;
-			}
-			cost_R = cost_R * pSong->get_volume();	// song pan
-			cost_R = cost_R * 2; // max pan is 0.5
-		}
-
-		// direct track outputs only use velocity
-		if ( Preferences::get_instance()->m_nJackTrackOutputMode == 1 ) {
-			cost_track_L = cost_track_L * pNote->get_velocity();
-			cost_track_L = cost_track_L * fLayerGain;
-			cost_track_R = cost_track_L;
-		}
-
-		// Se non devo fare resample (drumkit) posso evitare di utilizzare i float e gestire il tutto in
-		// maniera ottimizzata
-		//	constant^12 = 2, so constant = 2^(1/12) = 1.059463.
-		//	float nStep = 1.0;1.0594630943593
-
-		float fTotalPitch = pNote->get_total_pitch() + fLayerPitch;
-
-		//_INFOLOG( "total pitch: " + to_string( fTotalPitch ) );
-		if( ( int )pNote->get_sample_position(pCompo->get_drumkit_componentID()) == 0 )
-		{
-			if( Hydrogen::get_instance()->getMidiOutput() != NULL ){
-				Hydrogen::get_instance()->getMidiOutput()->handleQueueNote( pNote );
-			}
-		}
-
-		if ( fTotalPitch == 0.0 && pSample->get_sample_rate() == audio_output->getSampleRate() ) {	// NO RESAMPLE
-			if ( __render_note_no_resample( pSample, pNote, pCompo, pMainCompo, nBufferSize, nInitialSilence, cost_L, cost_R, cost_track_L, cost_track_R, pSong ) == 1 )
-				nReturnValue = 1;
-		} else {	// RESAMPLE
-			if ( __render_note_resample( pSample, pNote, pCompo, pMainCompo, nBufferSize, nInitialSilence, cost_L, cost_R, cost_track_L, cost_track_R, fLayerPitch, pSong ) == 1 )
-				nReturnValue = 1;
-		}
-	}
-
-	return nReturnValue;
->>>>>>> 458275aa
-}
-
-bool Sampler::__render_note_no_resample(
+		if ( !p_returnValues[i] ) return 0;
+	return 1;
+}
+
+int Sampler::__render_note_no_resample(
 	Sample *pSample,
 	Note *pNote,
 	SelectedLayerInfo *pSelectedLayerInfo,
@@ -669,7 +527,7 @@
 )
 {
 	AudioOutput* pAudioOutput = Hydrogen::get_instance()->getAudioOutput();
-	bool retValue = true; // the note is ended
+	int retValue = 1; // the note is ended
 
 	int nNoteLength = -1;
 	if ( pNote->get_length() != -1 ) {
@@ -681,7 +539,7 @@
 	if ( nAvail_bytes > nBufferSize - nInitialSilence ) {	// il sample e' piu' grande del buffersize
 		// imposto il numero dei bytes disponibili uguale al buffersize
 		nAvail_bytes = nBufferSize - nInitialSilence;
-		retValue = false; // the note is not ended yet
+		retValue = 0; // the note is not ended yet
 	}
 
 
@@ -809,7 +667,7 @@
 
 
 
-bool Sampler::__render_note_resample(
+int Sampler::__render_note_resample(
 	Sample *pSample,
 	Note *pNote,
 	SelectedLayerInfo *pSelectedLayerInfo,
@@ -891,7 +749,7 @@
 	for ( int nBufferPos = nInitialBufferPos; nBufferPos < nTimes; ++nBufferPos ) {
 		if ( ( nNoteLength != -1 ) && ( nNoteLength <= pSelectedLayerInfo->SamplePosition ) ) {
 						if ( pNote->get_adsr()->release() == 0 ) {
-				retValue = true;	// the note is ended
+				retValue = 1;	// the note is ended
 			}
 		}
 
@@ -980,7 +838,7 @@
 
 		fSamplePos += fStep;
 	}
-	pSelectedLayerInfo->SamplePosition += nAvail_bytes * fStep;
+	pSelectedLayerInfo->SamplePosition += nAvail_bytes;
 	pNote->get_instrument()->set_peak_l( fInstrPeak_L );
 	pNote->get_instrument()->set_peak_r( fInstrPeak_R );
 
