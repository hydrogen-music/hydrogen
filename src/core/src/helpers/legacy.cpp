
#include <hydrogen/helpers/legacy.h>

#include <hydrogen/version.h>
#include <hydrogen/helpers/xml.h>
#include <hydrogen/basics/song.h>
#include <hydrogen/basics/drumkit.h>
#include <hydrogen/basics/drumkit_component.h>
#include <hydrogen/basics/pattern.h>
#include <hydrogen/basics/pattern_list.h>
#include <hydrogen/basics/instrument.h>
#include <hydrogen/basics/instrument_list.h>
#include <hydrogen/basics/instrument_component.h>
#include <hydrogen/basics/instrument_layer.h>
#include <hydrogen/basics/sample.h>
#include <hydrogen/basics/note.h>
#include <hydrogen/basics/adsr.h>

namespace H2Core {

const char* Legacy::__class_name = "Legacy";

Drumkit* Legacy::load_drumkit( const QString& dk_path ) {
	if ( version_older_than( 0, 9, 8 ) ) {
		ERRORLOG( QString( "this code should not be used anymore, it belongs to 0.9.6" ) );
	} else {
		ERRORLOG( QString( "loading drumkit with legacy code" ) );
	}
	XMLDoc doc;
	if( !doc.read( dk_path ) ) {
		return 0;
	}
	XMLNode root = doc.firstChildElement( "drumkit_info" );
	if ( root.isNull() ) {
		ERRORLOG( "drumkit_info node not found" );
		return 0;
	}
	QString drumkit_name = root.read_string( "name", "", false, false );
	if ( drumkit_name.isEmpty() ) {
		ERRORLOG( "Drumkit has no name, abort" );
		return 0;
	}
	Drumkit* drumkit = new Drumkit();
	drumkit->set_path( dk_path.left( dk_path.lastIndexOf( "/" ) ) );
	drumkit->set_name( drumkit_name );
	drumkit->set_author( root.read_string( "author", "undefined author" ) );
	drumkit->set_info( root.read_string( "info", "defaultInfo" ) );
	drumkit->set_license( root.read_string( "license", "undefined license" ) );
	XMLNode instruments_node = root.firstChildElement( "instrumentList" );
	if ( instruments_node.isNull() ) {
		WARNINGLOG( "instrumentList node not found" );
		drumkit->set_instruments( new InstrumentList() );
	} else {
		InstrumentList* instruments = new InstrumentList();
		XMLNode instrument_node = instruments_node.firstChildElement( "instrument" );
		int count = 0;
		while ( !instrument_node.isNull() ) {
			count++;
			if ( count > MAX_INSTRUMENTS ) {
				ERRORLOG( QString( "instrument count >= %2, stop reading instruments" ).arg( MAX_INSTRUMENTS ) );
				break;
			}
			Instrument* instrument = 0;
			int id = instrument_node.read_int( "id", EMPTY_INSTR_ID, false, false );
			if ( id!=EMPTY_INSTR_ID ) {
				instrument = new Instrument( id, instrument_node.read_string( "name", "" ), 0 );
				instrument->set_drumkit_name( drumkit_name );
				instrument->set_volume( instrument_node.read_float( "volume", 1.0f ) );
				instrument->set_muted( instrument_node.read_bool( "isMuted", false ) );
				instrument->set_pan_l( instrument_node.read_float( "pan_L", 1.0f ) );
				instrument->set_pan_r( instrument_node.read_float( "pan_R", 1.0f ) );
				// may not exist, but can't be empty
				instrument->set_ignore_velocity( instrument_node.read_bool( "ignoreVelocity", true, false ) );
				instrument->set_filter_active( instrument_node.read_bool( "filterActive", true, false ) );
				instrument->set_filter_cutoff( instrument_node.read_float( "filterCutoff", 1.0f, true, false ) );
				instrument->set_filter_resonance( instrument_node.read_float( "filterResonance", 0.0f, true, false ) );
				instrument->set_random_pitch_factor( instrument_node.read_float( "randomPitchFactor", 0.0f, true, false ) );
				float attack = instrument_node.read_float( "Attack", 0.0f, true, false );
				float decay = instrument_node.read_float( "Decay", 0.0f, true, false  );
				float sustain = instrument_node.read_float( "Sustain", 1.0f, true, false );
				float release = instrument_node.read_float( "Release", 1000.0f, true, false );
				instrument->set_adsr( new ADSR( attack, decay, sustain, release ) );
				instrument->set_gain( instrument_node.read_float( "gain", 1.0f, true, false ) );
				instrument->set_mute_group( instrument_node.read_int( "muteGroup", -1, true, false ) );
				instrument->set_midi_out_channel( instrument_node.read_int( "midiOutChannel", -1, true, false ) );
				instrument->set_midi_out_note( instrument_node.read_int( "midiOutNote", MIDI_MIDDLE_C, true, false ) );
				instrument->set_stop_notes( instrument_node.read_bool( "isStopNote", true ,false ) );
<<<<<<< HEAD
				QString read_sample_select_algo = instrument_node.read_string( "sampleSelectionAlgo", "VELOCITY" );
				if ( read_sample_select_algo.compare("VELOCITY") == 0)
					instrument->set_sample_selection_alg( Instrument::VELOCITY );
				else if ( read_sample_select_algo.compare("ROUND_ROBIN") == 0 )
					instrument->set_sample_selection_alg( Instrument::ROUND_ROBIN );
				else if ( read_sample_select_algo.compare("RANDOM") == 0 )
					instrument->set_sample_selection_alg( Instrument::RANDOM );
				instrument->set_hihat( instrument_node.read_bool( "isHihat", false, true ) );
                instrument->set_lower_cc( instrument_node.read_int( "lower_cc", 0, true ) );
                instrument->set_higher_cc( instrument_node.read_int( "higher_cc", 127, true ) );
=======
				instrument->set_hihat_grp( instrument_node.read_int( "isHihat", -1, true ) );
				instrument->set_lower_cc( instrument_node.read_int( "lower_cc", 0, true ) );
				instrument->set_higher_cc( instrument_node.read_int( "higher_cc", 127, true ) );
>>>>>>> 956fd114
				for ( int i=0; i<MAX_FX; i++ ) {
					instrument->set_fx_level( instrument_node.read_float( QString( "FX%1Level" ).arg( i+1 ), 0.0 ), i );
				}
				QDomNode filename_node = instrument_node.firstChildElement( "filename" );
				if ( !filename_node.isNull() ) {
					DEBUGLOG( "Using back compatibility code. filename node found" );
					QString sFilename = instrument_node.read_string( "filename", "" );
					if( sFilename.isEmpty() ) {
						ERRORLOG( "filename back compability node is empty" );
					} else {

						Sample* sample = new Sample( dk_path+"/"+sFilename );

						bool p_foundMainCompo = false;
						for (std::vector<DrumkitComponent*>::iterator it = drumkit->get_components()->begin() ; it != drumkit->get_components()->end(); ++it) {
                            DrumkitComponent* existing_compo = *it;
                            if( existing_compo->get_name().compare("Main") == 0) {
                                p_foundMainCompo = true;
                                break;
                            }
                        }

						if ( !p_foundMainCompo ) {
                            DrumkitComponent* dmCompo = new DrumkitComponent( 0, "Main" );
                            drumkit->get_components()->push_back(dmCompo);
                        }

                        InstrumentComponent* component = new InstrumentComponent( 0 );
                        InstrumentLayer* layer = new InstrumentLayer( sample );
						component->set_layer( layer, 0 );
						instrument->get_components()->push_back( component );

					}
				} else {
					int n = 0;
					bool p_foundMainCompo = false;
                    for (std::vector<DrumkitComponent*>::iterator it = drumkit->get_components()->begin() ; it != drumkit->get_components()->end(); ++it) {
                        DrumkitComponent* existing_compo = *it;
                        if( existing_compo->get_name().compare("Main") == 0) {
                            p_foundMainCompo = true;
                            break;
                        }
                    }

                    if ( !p_foundMainCompo ) {
                        DrumkitComponent* dmCompo = new DrumkitComponent( 0, "Main" );
                        drumkit->get_components()->push_back(dmCompo);
                    }
					InstrumentComponent* component = new InstrumentComponent( 0 );

					XMLNode layer_node = instrument_node.firstChildElement( "layer" );
					while ( !layer_node.isNull() ) {
						if ( n >= MAX_LAYERS ) {
							ERRORLOG( QString( "n >= MAX_LAYERS (%1)" ).arg( MAX_LAYERS ) );
							break;
						}
						Sample* sample = new Sample( dk_path+"/"+layer_node.read_string( "filename", "" ) );
						InstrumentLayer* layer = new InstrumentLayer( sample );
						layer->set_start_velocity( layer_node.read_float( "min", 0.0 ) );
						layer->set_end_velocity( layer_node.read_float( "max", 1.0 ) );
						layer->set_gain( layer_node.read_float( "gain", 1.0, true, false ) );
						layer->set_pitch( layer_node.read_float( "pitch", 0.0, true, false ) );
						component->set_layer( layer, n );
						n++;
						layer_node = layer_node.nextSiblingElement( "layer" );
					}
					instrument->get_components()->push_back( component );
				}
			}
			if( instrument ) {
				( *instruments ) << instrument;
			} else {
				ERRORLOG( QString( "Empty ID for instrument %1. The drumkit is corrupted. Skipping instrument" ).arg( count ) );
				count--;
			}
			instrument_node = instrument_node.nextSiblingElement( "instrument" );
		}
		drumkit->set_instruments( instruments );
	}
	return drumkit;
}

Pattern* Legacy::load_drumkit_pattern( const QString& pattern_path ) {
	ERRORLOG( "NOT IMPLEMENTED YET !!!" );
	return 0;
}

};

/* vim: set softtabstop=4 expandtab: */<|MERGE_RESOLUTION|>--- conflicted
+++ resolved
@@ -70,7 +70,6 @@
 				instrument->set_pan_l( instrument_node.read_float( "pan_L", 1.0f ) );
 				instrument->set_pan_r( instrument_node.read_float( "pan_R", 1.0f ) );
 				// may not exist, but can't be empty
-				instrument->set_ignore_velocity( instrument_node.read_bool( "ignoreVelocity", true, false ) );
 				instrument->set_filter_active( instrument_node.read_bool( "filterActive", true, false ) );
 				instrument->set_filter_cutoff( instrument_node.read_float( "filterCutoff", 1.0f, true, false ) );
 				instrument->set_filter_resonance( instrument_node.read_float( "filterResonance", 0.0f, true, false ) );
@@ -85,7 +84,6 @@
 				instrument->set_midi_out_channel( instrument_node.read_int( "midiOutChannel", -1, true, false ) );
 				instrument->set_midi_out_note( instrument_node.read_int( "midiOutNote", MIDI_MIDDLE_C, true, false ) );
 				instrument->set_stop_notes( instrument_node.read_bool( "isStopNote", true ,false ) );
-<<<<<<< HEAD
 				QString read_sample_select_algo = instrument_node.read_string( "sampleSelectionAlgo", "VELOCITY" );
 				if ( read_sample_select_algo.compare("VELOCITY") == 0)
 					instrument->set_sample_selection_alg( Instrument::VELOCITY );
@@ -93,14 +91,9 @@
 					instrument->set_sample_selection_alg( Instrument::ROUND_ROBIN );
 				else if ( read_sample_select_algo.compare("RANDOM") == 0 )
 					instrument->set_sample_selection_alg( Instrument::RANDOM );
-				instrument->set_hihat( instrument_node.read_bool( "isHihat", false, true ) );
-                instrument->set_lower_cc( instrument_node.read_int( "lower_cc", 0, true ) );
-                instrument->set_higher_cc( instrument_node.read_int( "higher_cc", 127, true ) );
-=======
 				instrument->set_hihat_grp( instrument_node.read_int( "isHihat", -1, true ) );
 				instrument->set_lower_cc( instrument_node.read_int( "lower_cc", 0, true ) );
 				instrument->set_higher_cc( instrument_node.read_int( "higher_cc", 127, true ) );
->>>>>>> 956fd114
 				for ( int i=0; i<MAX_FX; i++ ) {
 					instrument->set_fx_level( instrument_node.read_float( QString( "FX%1Level" ).arg( i+1 ), 0.0 ), i );
 				}
