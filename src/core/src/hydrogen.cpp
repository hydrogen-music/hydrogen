/*
 * Hydrogen
 * Copyright(c) 2002-2008 by Alex >Comix< Cominu [comix@users.sourceforge.net]
 *
 * http://www.hydrogen-music.org
 *
 * This program is free software; you can redistribute it and/or modify
 * it under the terms of the GNU General Public License as published by
 * the Free Software Foundation; either version 2 of the License, or
 * (at your option) any later version.
 *
 * This program is distributed in the hope that it will be useful,
 * but WITHOUT ANY WARRANTY, without even the implied warranty of
 * MERCHANTABILITY or FITNESS FOR A PARTICULAR PURPOSE. See the
 * GNU General Public License for more details.
 *
 * You should have received a copy of the GNU General Public License
 * along with this program; if not, write to the Free Software
 * Foundation, Inc., 59 Temple Place, Suite 330, Boston, MA  02111-1307  USA
 *
 */
#include "hydrogen/config.h"

#ifdef WIN32
#    include "hydrogen/timehelper.h"
#else
#    include <unistd.h>
#    include <sys/time.h>
#endif


#include <pthread.h>
#include <cassert>
#include <cstdio>
#include <deque>
#include <queue>
#include <iostream>
#include <ctime>
#include <cmath>
#include <algorithm>
#include <thread>
#include <chrono>

#include <QtCore/QMutex>
#include <QtCore/QMutexLocker>

#include <hydrogen/event_queue.h>
#include <hydrogen/basics/adsr.h>
#include <hydrogen/basics/drumkit.h>
#include <hydrogen/basics/drumkit_component.h>
#include <hydrogen/h2_exception.h>
#include <hydrogen/audio_engine.h>
#include <hydrogen/basics/instrument.h>
#include <hydrogen/basics/instrument_component.h>
#include <hydrogen/basics/instrument_list.h>
#include <hydrogen/basics/instrument_layer.h>
#include <hydrogen/basics/playlist.h>
#include <hydrogen/basics/sample.h>
#include <hydrogen/basics/automation_path.h>
#include <hydrogen/hydrogen.h>
#include <hydrogen/basics/pattern.h>
#include <hydrogen/basics/pattern_list.h>
#include <hydrogen/basics/note.h>
#include <hydrogen/helpers/filesystem.h>
#include <hydrogen/fx/LadspaFX.h>
#include <hydrogen/fx/Effects.h>

#include <hydrogen/Preferences.h>
#include <hydrogen/sampler/Sampler.h>
#include <hydrogen/midi_map.h>
#include <hydrogen/timeline.h>

#ifdef H2CORE_HAVE_OSC
#include <hydrogen/nsm_client.h>
#include <hydrogen/osc_server.h>
#endif

#include <hydrogen/IO/AudioOutput.h>
#include <hydrogen/IO/jack_audio_driver.h>
#include <hydrogen/IO/NullDriver.h>
#include <hydrogen/IO/MidiInput.h>
#include <hydrogen/IO/MidiOutput.h>
#include <hydrogen/IO/CoreMidiDriver.h>
#include <hydrogen/IO/TransportInfo.h>
#include <hydrogen/IO/OssDriver.h>
#include <hydrogen/IO/FakeDriver.h>
#include <hydrogen/IO/AlsaAudioDriver.h>
#include <hydrogen/IO/PortAudioDriver.h>
#include <hydrogen/IO/DiskWriterDriver.h>
#include <hydrogen/IO/AlsaMidiDriver.h>
#include <hydrogen/IO/JackMidiDriver.h>
#include <hydrogen/IO/PortMidiDriver.h>
#include <hydrogen/IO/CoreAudioDriver.h>
#include <hydrogen/IO/PulseAudioDriver.h>

namespace H2Core
{

// GLOBALS

// info
float				m_fMasterPeak_L = 0.0f;		///< Master peak (left channel)
float				m_fMasterPeak_R = 0.0f;		///< Master peak (right channel)
float				m_fProcessTime = 0.0f;		///< time used in process function
float				m_fMaxProcessTime = 0.0f;	///< max ms usable in process with no xrun
//~ info

/**
 * Fallback speed in beats per minute.
 *
 * It is set by Hydrogen::setNewBpmJTM() and accessed via
 * Hydrogen::getNewBpmJTM().
 */
float				m_fNewBpmJTM = 120;

/**
 * Pointer to the current instance of the audio driver.
 *
 * Initialized with NULL inside audioEngine_init(). Inside
 * audioEngine_startAudioDrivers() either the audio driver specified
 * in Preferences::m_sAudioDriver and created via createDriver() or
 * the NullDriver, in case the former failed, will be assigned.
 */	
AudioOutput *			m_pAudioDriver = nullptr;
/**
 * Mutex for locking the pointer to the audio output buffer, allowing
 * multiple readers.
 *
 * When locking this __and__ the AudioEngine, always lock the
 * AudioEngine first using AudioEngine::lock() or
 * AudioEngine::try_lock(). Always use a QMutexLocker to lock this
 * mutex.
 */
QMutex				mutex_OutputPointer;
/**
 * MIDI input
 *
 * In audioEngine_startAudioDrivers() it is assigned the midi driver
 * specified in Preferences::m_sMidiDriver.
 */
MidiInput *			m_pMidiDriver = nullptr;
/**
 * MIDI output
 *
 * In audioEngine_startAudioDrivers() it is assigned the midi driver
 * specified in Preferences::m_sMidiDriver.
 */
MidiOutput *			m_pMidiDriverOut = nullptr;

// overload the > operator of Note objects for priority_queue
struct compare_pNotes {
	bool operator() (Note* pNote1, Note* pNote2) {
		return (pNote1->get_humanize_delay()
				+ pNote1->get_position() * m_pAudioDriver->m_transport.m_fTickSize)
			    >
			    (pNote2->get_humanize_delay()
			    + pNote2->get_position() * m_pAudioDriver->m_transport.m_fTickSize);
	}
};

/// Song Note FIFO
std::priority_queue<Note*, std::deque<Note*>, compare_pNotes > m_songNoteQueue;
std::deque<Note*>		m_midiNoteQueue;	///< Midi Note FIFO

/**
 * Patterns to be played next in Song::PATTERN_MODE.
 *
 * In audioEngine_updateNoteQueue() whenever the end of the current
 * pattern is reached the content of #m_pNextPatterns will be added to
 * #m_pPlayingPatterns.
 *
 * Queried with Hydrogen::getNextPatterns(), set by
 * Hydrogen::sequencer_setNextPattern() and
 * Hydrogen::sequencer_setOnlyNextPattern(), initialized with an empty
 * PatternList in audioEngine_init(), destroyed and set to NULL in
 * audioEngine_destroy(), cleared in audioEngine_remove_Song(), and
 * updated in audioEngine_updateNoteQueue(). Please note that ALL of
 * these functions do access the variable directly!
 */
PatternList*		m_pNextPatterns;
bool				m_bAppendNextPattern;		///< Add the next pattern to the list instead of replace.
bool				m_bDeleteNextPattern;		///< Delete the next pattern from the list.
/**
 * PatternList containing all Patterns currently played back.
 *
 * Queried using Hydrogen::getCurrentPatternList(), set using
 * Hydrogen::setCurrentPatternList(), initialized with an empty
 * PatternList in audioEngine_init(), destroyed and set to NULL in
 * audioEngine_destroy(), set to the first pattern list of the new
 * song in audioEngine_setSong(), cleared in
 * audioEngine_removeSong(), reset in Hydrogen::togglePlaysSelected()
 * and processed in audioEngine_updateNoteQueue(). Please note that
 * ALL of these functions do access the variable directly!
 */
PatternList*			m_pPlayingPatterns;
/**
 * Index of the current PatternList in the
 * Song::__pattern_group_sequence.
 *
 * A value of -1 corresponds to "pattern list could not be found".
 *
 * Assigned using findPatternInTick() in
 * audioEngine_updateNoteQueue(), queried using
 * Hydrogen::getPatternPos() and set using Hydrogen::setPatternPos()
 * if it AudioEngine is playing.
 *
 * It is initialized with -1 value in audioEngine_init(), and reset to
 * the same value in audioEngine_start(), and
 * Hydrogen::stopExportSong(). In Hydrogen::startExportSong() it will
 * be set to 0. Please note that ALL of these functions do access the
 * variable directly!
 */
int				m_nSongPos; // TODO: rename it to something more
							// accurate, like m_nPatternListNumber

/**
 * Index of the pattern selected in the GUI or by a MIDI event.
 *
 * If Preferences::m_bPatternModePlaysSelected is set to true and the
 * playback is in Song::PATTERN_MODE, the corresponding pattern will
 * be assigned to #m_pPlayingPatterns in
 * audioEngine_updateNoteQueue(). This way the user can specify to
 * play back the pattern she is currently viewing/editing.
 *
 * Queried using Hydrogen::getSelectedPatternNumber() and set by
 * Hydrogen::setSelectedPatternNumber().
 *
 * Initialized to 0 in audioEngine_init().
 */
int				m_nSelectedPatternNumber;
/**
 * Instrument currently focused/selected in the GUI. 
 *
 * Within the core it is relevant for the MIDI input. Using
 * Preferences::__playselectedinstrument incoming MIDI signals can be
 * used to play back only the selected instrument or the whole
 * drumkit.
 *
 * Queried using Hydrogen::getSelectedInstrumentNumber() and set by
 * Hydrogen::setSelectedInstrumentNumber().
 */
int				m_nSelectedInstrumentNumber;
/**
 * Pointer to the metronome.
 *
 * Initialized in audioEngine_init().
 */
Instrument *			m_pMetronomeInstrument = nullptr;

// Buffers used in the process function
unsigned			m_nBufferSize = 0;
/**
 * Pointer to the audio buffer of the left stereo output returned by
 * AudioOutput::getOut_L().
 *
 * Initialized to NULL in audioEngine_init(), assigned in
 * audioEngine_startAudioDrivers(), reset in
 * audioEngine_process_clearAudioBuffers(), and populated with the
 * actual audio in audioEngine_process().
 */
float *				m_pMainBuffer_L = nullptr;
/**
 * Pointer to the audio buffer of the right stereo output returned by
 * AudioOutput::getOut_R().
 *
 * Initialized to NULL in audioEngine_init(), assigned in
 * audioEngine_startAudioDrivers(), reset in
 * audioEngine_process_clearAudioBuffers(), and populated with the
 * actual audio in audioEngine_process().
 */
float *				m_pMainBuffer_R = nullptr;
/**
 * Current state of the H2Core::AudioEngine. 
 *
 * It is supposed to take five different states:
 *
 * - #STATE_UNINITIALIZED:	1      Not even the constructors have been called.
 * - #STATE_INITIALIZED:	2      Not ready, but most pointers are now valid or NULL
 * - #STATE_PREPARED:		3      Drivers are set up, but not ready to process audio.
 * - #STATE_READY:		4      Ready to process audio
 * - #STATE_PLAYING:		5      Currently playing a sequence.
 * 
 * It gets initialized with #STATE_UNINITIALIZED.
 */	
int				m_audioEngineState = STATE_UNINITIALIZED;	

#if defined(H2CORE_HAVE_LADSPA) || _DOXYGEN_
float				m_fFXPeak_L[MAX_FX];
float				m_fFXPeak_R[MAX_FX];
#endif

/**
 * Beginning of the current pattern in ticks.
 *
 * It is set using finPatternInTick() and reset to -1 in
 * audioEngine_start(), audioEngine_stop(),
 * Hydrogen::startExportSong(), and
 * Hydrogen::triggerRelocateDuringPlay() (if the playback it in
 * Song::PATTERN_MODE).
 */
int				m_nPatternStartTick = -1;
/**
 * Ticks passed since the beginning of the current pattern.
 *
 * Queried using Hydrogen::getTickPosition().
 *
 * Initialized to 0 in audioEngine_init() and reset to 0 in
 * Hydrogen::setPatternPos(), if the AudioEngine is not playing, in
 * audioEngine_start(), Hydrogen::startExportSong() and
 * Hydrogen::stopExportSong(), which marks the beginning of a Song.
 */
unsigned int	m_nPatternTickPosition = 0;

/** Set to the total number of ticks in a Song in findPatternInTick()
    if Song::SONG_MODE is chosen and playback is at least in the
    second loop.*/
int				m_nSongSizeInTicks = 0;

/** Updated in audioEngine_updateNoteQueue().*/
struct timeval			m_currentTickTime;

/**
 * Variable keeping track of the transport position in realtime.
 *
 * Even if the audio engine is stopped, the variable will be
 * incremented by #m_nBufferSize (as audioEngine_process() would do at
 * the end of each cycle) to support realtime keyboard and MIDI event
 * timing. It is set using Hydrogen::setRealtimeFrames(), accessed via
 * Hydrogen::getRealtimeFrames(), and updated in
 * audioEngine_process_transport() using the current transport
 * position TransportInfo::m_nFrames.
 */
unsigned long			m_nRealtimeFrames = 0;
unsigned int			m_naddrealtimenotetickposition = 0;

// PROTOTYPES
/**
 * Initialization of the H2Core::AudioEngine called in Hydrogen::Hydrogen().
 *
 * -# It creates two new instances of the H2Core::PatternList and stores them
      in #m_pPlayingPatterns and #m_pNextPatterns.
 * -# It sets #m_nSongPos = -1.
 * -# It sets #m_nSelectedPatternNumber, #m_nSelectedInstrumentNumber,
      and #m_nPatternTickPosition to 0.
 * -# It sets #m_pMetronomeInstrument, #m_pAudioDriver,
      #m_pMainBuffer_L, #m_pMainBuffer_R to NULL.
 * -# It uses the current time to a random seed via std::srand(). This
      way the states of the pseudo-random number generator are not
      cross-correlated between different runs of Hydrogen.
 * -# It initializes the metronome with the sound stored in
      H2Core::Filesystem::click_file_path() by creating a new
      Instrument with #METRONOME_INSTR_ID as first argument.
 * -# It sets the H2Core::AudioEngine state #m_audioEngineState to
      #STATE_INITIALIZED.
 * -# It calls H2Core::Effects::create_instance() (if the
      #H2CORE_HAVE_LADSPA is set),
      H2Core::AudioEngine::create_instance(), and
      H2Core::Playlist::create_instance().
 * -# Finally, it pushes the H2Core::EVENT_STATE, #STATE_INITIALIZED
      on the H2Core::EventQueue using
      H2Core::EventQueue::push_event().
 *
 * If the current state of the H2Core::AudioEngine #m_audioEngineState is not
 * ::STATE_UNINITIALIZED, it will thrown an error and
 * H2Core::AudioEngine::unlock() it.
 */
void				audioEngine_init();
void				audioEngine_destroy();
/**
 * If the audio engine is in state #m_audioEngineState #STATE_READY,
 * this function will
 * - sets #m_fMasterPeak_L and #m_fMasterPeak_R to 0.0f
 * - sets TransportInfo::m_nFrames to @a nTotalFrames
 * - sets m_nSongPos and m_nPatternStartTick to -1
 * - m_nPatternTickPosition to 0
 * - sets #m_audioEngineState to #STATE_PLAYING
 * - pushes the #EVENT_STATE #STATE_PLAYING using EventQueue::push_event()
 *
 * \param bLockEngine Whether or not to lock the audio engine before
 *   performing any actions. The audio engine __must__ be locked! This
 *   option should only be used, if the process calling this function
 *   did already locked it.
 * \param nTotalFrames New value of the transport position.
 * \return 0 regardless what happens inside the function.
 */
int				audioEngine_start( bool bLockEngine = false, unsigned nTotalFrames = 0 );
/**
 * If the audio engine is in state #m_audioEngineState #STATE_PLAYING,
 * this function will
 * - sets #m_fMasterPeak_L and #m_fMasterPeak_R to 0.0f
 * - sets #m_audioEngineState to #STATE_READY
 * - sets #m_nPatternStartTick to -1
 * - deletes all copied Note in song notes queue #m_songNoteQueue and
 *   MIDI notes queue #m_midiNoteQueue
 * - calls the _clear()_ member of #m_midiNoteQueue
 *
 * \param bLockEngine Whether or not to lock the audio engine before
 *   performing any actions. The audio engine __must__ be locked! This
 *   option should only be used, if the process calling this function
 *   did already locked it.
 */
void				audioEngine_stop( bool bLockEngine = false );
/**
<<<<<<< HEAD
 * Updates the global objects of the audioEngine according to new Song.
 *
 * Calls audioEngine_setupLadspaFX() on
 * m_pAudioDriver->getBufferSize(),
 * audioEngine_process_checkBPMChanged(),
 * audioEngine_renameJackPorts(), adds its first pattern to
 * #m_pPlayingPatterns, relocates the audio driver to the beginning of
 * the Song, and updates the BPM.
=======
 * Updates the global objects of the audioEngine according to new
 * Song.
 *
 * It also updates all member variables of the audio driver specific
 * to the particular song (BPM and tick size).
>>>>>>> 5068c87e
 *
 * \param pNewSong Song to load.
 */
void				audioEngine_setSong(Song *pNewSong );
/**
 * Does the necessary cleanup of the global objects in the audioEngine.
 *
 * Class the clear() member of #m_pPlayingPatterns and
 * #m_pNextPatterns as well as audioEngine_clearNoteQueue();
 */
void				audioEngine_removeSong();
static void			audioEngine_noteOn( Note *note );

/**
 * Main audio processing function called by the audio drivers whenever
 * there is work to do.
 *
 * In short, it resets the audio buffers, checks the current transport
 * position and configuration, updates the queue of notes, which are
 * about to be played, plays those notes and writes their output to
 * the audio buffers, and, finally, increment the transport position
 * in order to move forward in time.
 *
 * In detail the function
 * - calls audioEngine_process_clearAudioBuffers() to reset all audio
 * buffers with zeros.
 * - calls audioEngine_process_transport() to verify the current
 * TransportInfo stored in AudioOutput::m_transport. If e.g. the
 * JACK server is used, an external JACK client might have changed the
 * speed of the transport (as JACK timebase master) or the transport
 * position. In such cases, Hydrogen has to sync its internal transport
 * state AudioOutput::m_transport to reflect these changes. Else our
 * playback would be off.
 * - calls audioEngine_process_checkBPMChanged() to check whether the
 * tick size, the number of frames per bar (size of a pattern), has
 * changed (see TransportInfo::m_nFrames in case you are unfamiliar
 * with the term _frames_). This is necessary because the transport
 * position is often given in ticks within Hydrogen and changing the
 * speed of the Song, e.g. via Hydrogen::setBPM(), would thus result
 * in a(n unintended) relocation of the transport location.
 * - calls audioEngine_updateNoteQueue() and
 * audioEngine_process_playNotes(), two functions which handle the
 * selection and playback of notes and will documented at a later
 * point in time
 * - If audioEngine_updateNoteQueue() returns with 2, the
 * EVENT_PATTERN_CHANGED event will be pushed to the EventQueue.
 * - writes the audio output of the Sampler, Synth, and the LadspaFX
 * (if #H2CORE_HAVE_LADSPA is defined) to #m_pMainBuffer_L and
 * #m_pMainBuffer_R and sets we peak values for #m_fFXPeak_L,
 * #m_fFXPeak_R, #m_fMasterPeak_L, and #m_fMasterPeak_R.
 * - finally increments the transport position
 * TransportInfo::m_nFrames with the buffersize @a nframes. So, if
 * this function is called during the next cycle, the transport is
 * already in the correct position.
 *
 * If the H2Core::m_audioEngineState is neither in #STATE_READY nor
 * #STATE_PLAYING or the locking of the AudioEngine failed, the
 * function will return 0 without performing any actions.
 *
 * \param nframes Buffersize. If it doesn't match #m_nBufferSize, the
   latter will be set to @a nframes.
 * \param arg Unused.
 * \return
 * - __2__ : Failed to aquire the audio engine lock, no processing took place.
 * - __1__ : kill the audio driver thread. This will be used if either
 * the DiskWriterDriver or FakeDriver are used and the end of the Song
 * is reached (audioEngine_updateNoteQueue() returned -1 ). 
 * - __0__ : else
 */
int				audioEngine_process( uint32_t nframes, void *arg );
inline void			audioEngine_clearNoteQueue();
/**
 * Update the tick size based on the current tempo without affecting
 * the current transport position.
 *
 * To access a change in the tick size, the value stored in
 * TransportInfo::m_fTickSize will be compared to the one calculated
 * from the AudioOutput::getSampleRate(), Song::__bpm, and
 * Song::__resolution. Thus, if any of those quantities did change,
 * the transport position will be recalculated.
 *
 * The new transport position gets calculated by 
 * \code{.cpp}
 * ceil( m_pAudioDriver->m_transport.m_nFrames/
 *       m_pAudioDriver->m_transport.m_fTickSize ) *
 * m_pAudioDriver->getSampleRate() * 60.0 / Song::__bpm / Song::__resolution 
 * \endcode
 *
 * If the JackAudioDriver is used and the audio engine is playing, a
 * potential mismatch in the transport position is determined by
 * JackAudioDriver::calculateFrameOffset() and covered by
 * JackAudioDriver::updateTransportInfo() in the next cycle.
 *
 * Finally, EventQueue::push_event() is called with
 * #EVENT_RECALCULATERUBBERBAND and -1 as arguments.
 *
 * Called in audioEngine_process() and audioEngine_setSong(). The
 * function will only perform actions if #m_audioEngineState is in
 * either #STATE_READY or #STATE_PLAYING.
 */
inline void			audioEngine_process_checkBPMChanged(Song *pSong);
inline void			audioEngine_process_playNotes( unsigned long nframes );
/**
 * Updating the TransportInfo of the audio driver.
 *
 * Firstly, it calls AudioOutput::updateTransportInfo() and then
 * updates the state of the audio engine #m_audioEngineState depending
 * on the status of the audio driver.  E.g. if the JACK transport was
 * started by another client, the audio engine has to be started as
 * well. If TransportInfo::m_status is TransportInfo::ROLLING,
 * audioEngine_start() is called with
 * TransportInfo::m_nFrames as argument if the engine is in
 * #STATE_READY. If #m_audioEngineState is then still not in
 * #STATE_PLAYING, the function will return. Otherwise, the current
 * speed is getting updated by calling Hydrogen::setBPM using
 * TransportInfo::m_fBPM and #m_nRealtimeFrames is set to
 * TransportInfo::m_nFrames.
 *
 * If the status is TransportInfo::STOPPED but the engine is still
 * running, audioEngine_stop() will be called. In any case,
 * #m_nRealtimeFrames will be incremented by #m_nBufferSize to support
 * realtime keyboard and MIDI event timing.
 *
 * If the H2Core::m_audioEngineState is neither in #STATE_READY nor
 * #STATE_PLAYING the function will immediately return.
 */
inline void			audioEngine_process_transport();

inline unsigned		audioEngine_renderNote( Note* pNote, const unsigned& nBufferSize );
// TODO: Add documentation of doErase, inPunchArea, and
// m_addMidiNoteVector
/**
 * Takes all notes from the current patterns, from the MIDI queue
 * #m_midiNoteQueue, and those triggered by the metronome and pushes
 * them onto #m_songNoteQueue for playback.
 *
 * Apart from the MIDI queue, the extraction of all notes will be
 * based on their position measured in ticks. Since Hydrogen does
 * support humanization, which also involves triggering a Note
 * earlier or later than its actual position, the loop over all ticks
 * won't be done starting from the current position but at some
 * position in the future. This value, also called @e lookahead, is
 * set to the sum of the maximum offsets introduced by both the random
 * humanization (2000 frames) and the deterministic lead-lag offset (5
 * times TransportInfo::m_nFrames) plus 1 (note that it's not given in
 * ticks but in frames!). Hydrogen thus loops over @a nFrames frames
 * starting at the current position + the lookahead (or at 0 when at
 * the beginning of the Song).
 *
 * Within this loop all MIDI notes in #m_midiNoteQueue with a
 * Note::__position smaller or equal the current tick will be popped
 * and added to #m_songNoteQueue and the #EVENT_METRONOME Event is
 * pushed to the EventQueue at a periodic rate. If in addition
 * Preferences::m_bUseMetronome is set to true,
 * #m_pMetronomeInstrument will be used to push a 'click' to the
 * #m_songNoteQueue too. All patterns enclosing the current tick will
 * be added to #m_pPlayingPatterns and all their containing notes,
 * which position enclose the current tick too, will be added to the
 * #m_songNoteQueue. If the Song is in Song::PATTERN_MODE, the
 * patterns used are not chosen by the actual position but by
 * #m_nSelectedPatternNumber and #m_pNextPatterns. 
 *
 * All notes obtained by the current patterns (and only those) are
 * also subject to humanization in the onset position of the created
 * Note. For now Hydrogen does support three options of altering
 * these:
 * - @b Swing - A deterministic offset determined by Song::__swing_factor
 * will be added for some notes in a periodic way.
 * - @b Humanize - A random offset drawn from Gaussian white noise
 * with a variance proportional to Song::__humanize_time_value will be
 * added to every Note.
 * - @b Lead/Lag - A deterministic offset determined by
 * Note::__lead_lag will be added for every note.
 *
 * If the AudioEngine it not in #STATE_PLAYING, the loop jumps right
 * to the next tick.
 *
 * \return
 * - -1 if in Song::SONG_MODE and no patterns left.
 * - 2 if the current pattern changed with respect to the last
 * cycle.
 */
inline int			audioEngine_updateNoteQueue( unsigned nFrames );
inline void			audioEngine_prepNoteQueue();

/**
 * Find a PatternList corresponding to the supplied tick position @a
 * nTick.
 *
 * Adds up the lengths of all pattern columns until @a nTick lies in
 * between the bounds of a Pattern.
 *
 * \param nTick Position in ticks.
 * \param bLoopMode Whether looping is enabled in the Song, see
 *   Song::is_loop_enabled(). If true, @a nTick is allowed to be
 *   larger than the total length of the Song.
 * \param pPatternStartTick Pointer to an integer the beginning of the
 *   found pattern list will be stored in (in ticks).
 * \return
 *   - -1 : pattern list couldn't be found.
 *   - >=0 : PatternList index in Song::__pattern_group_sequence.
 */
inline int			findPatternInTick( int nTick, bool bLoopMode, int* pPatternStartTick );

void				audioEngine_seek( long long nFrames, bool bLoopMode = false );

void				audioEngine_restartAudioDrivers();
/** 
 * Creation and initialization of all audio and MIDI drivers called in
 * Hydrogen::Hydrogen().
 *
 * Which audio driver to use is specified in
 * Preferences::m_sAudioDriver. If "Auto" is selected, it will try to
 * initialize drivers using createDriver() in the following order: 
 * - Windows:  "PortAudio", "Alsa", "CoreAudio", "Jack", "Oss",
 *   and "PulseAudio" 
 * - all other systems: "Jack", "Alsa", "CoreAudio", "PortAudio",
 *   "Oss", and "PulseAudio".
 * If all of them return NULL, #m_pAudioDriver will be initialized
 * with the NullDriver instead. If a specific choice is contained in
 * Preferences::m_sAudioDriver and createDriver() returns NULL, the
 * NullDriver will be initialized too.
 *
 * It probes Preferences::m_sMidiDriver to create a midi driver using
 * either AlsaMidiDriver::AlsaMidiDriver(),
 * PortMidiDriver::PortMidiDriver(), CoreMidiDriver::CoreMidiDriver(),
 * or JackMidiDriver::JackMidiDriver(). Afterwards, it sets
 * #m_pMidiDriverOut and #m_pMidiDriver to the freshly created midi
 * driver and calls their open() and setActive( true ) functions.
 *
 * If a Song is already present, the state of the AudioEngine
 * #m_audioEngineState will be set to #STATE_READY, the bpm of the
 * #m_pAudioDriver will be set to the tempo of the Song Song::__bpm
 * using AudioOutput::setBpm(), and #STATE_READY is pushed on the
 * EventQueue. If no Song is present, the state will be
 * #STATE_PREPARED and no bpm will be set.
 *
 * All the actions mentioned so far will be performed after locking
 * both the AudioEngine using AudioEngine::lock() and the mutex of the
 * audio output buffer #mutex_OutputPointer. When they are completed
 * both mutex are unlocked and the audio driver is connected via
 * AudioOutput::connect(). If this is not successful, the audio driver
 * will be overwritten with the NullDriver and this one is connected
 * instead.
 *
 * Finally, audioEngine_renameJackPorts() (if #H2CORE_HAVE_JACK is set)
 * and audioEngine_setupLadspaFX() are called.
 *
 * The state of the AudioEngine #m_audioEngineState must not be in
 * #STATE_INITIALIZED or the function will just unlock both mutex and
 * returns.
 */
void				audioEngine_startAudioDrivers();
/**
 * Stops all audio and MIDI drivers.
 *
 * Uses audioEngine_stop() if the AudioEngine is still in state
 * #m_audioEngineState #STATE_PLAYING, sets its state to
 * #STATE_INITIALIZED, locks the AudioEngine using
 * AudioEngine::lock(), deletes #m_pMidiDriver and #m_pAudioDriver and
 * reinitializes them to NULL. 
 *
 * If #m_audioEngineState is neither in #STATE_PREPARED or
 * #STATE_READY, the function returns before deleting anything.
 */
void				audioEngine_stopAudioDrivers();

/** Gets the current time.
 * \return Current time obtained by gettimeofday()*/
inline timeval currentTime2()
{
	struct timeval now;
	gettimeofday( &now, nullptr );
	return now;
}

inline int randomValue( int max )
{
	return rand() % max;
}

inline float getGaussian( float z )
{
	// gaussian distribution -- dimss
	float x1, x2, w;
	do {
		x1 = 2.0 * ( ( ( float ) rand() ) / RAND_MAX ) - 1.0;
		x2 = 2.0 * ( ( ( float ) rand() ) / RAND_MAX ) - 1.0;
		w = x1 * x1 + x2 * x2;
	} while ( w >= 1.0 );

	w = sqrtf( ( -2.0 * logf( w ) ) / w );
	return x1 * w * z + 0.0; // tunable
}

void audioEngine_raiseError( unsigned nErrorCode )
{
	EventQueue::get_instance()->push_event( EVENT_ERROR, nErrorCode );
}

void audioEngine_init()
{
	___INFOLOG( "*** Hydrogen audio engine init ***" );

	// check current state
	if ( m_audioEngineState != STATE_UNINITIALIZED ) {
		___ERRORLOG( "Error the audio engine is not in UNINITIALIZED state" );
		AudioEngine::get_instance()->unlock();
		return;
	}

	m_pPlayingPatterns = new PatternList();
	m_pNextPatterns = new PatternList();
	m_nSongPos = -1;
	m_nSelectedPatternNumber = 0;
	m_nSelectedInstrumentNumber = 0;
	m_nPatternTickPosition = 0;
	m_pMetronomeInstrument = nullptr;
	m_pAudioDriver = nullptr;

	m_pMainBuffer_L = nullptr;
	m_pMainBuffer_R = nullptr;

	srand( time( nullptr ) );

	// Create metronome instrument
	// Get the path to the file of the metronome sound.
	QString sMetronomeFilename = Filesystem::click_file_path();
	m_pMetronomeInstrument =
			new Instrument( METRONOME_INSTR_ID, "metronome" );
	
	InstrumentLayer* pLayer = 
		new InstrumentLayer( Sample::load( sMetronomeFilename ) );
	InstrumentComponent* pCompo = new InstrumentComponent( 0 );
	pCompo->set_layer(pLayer, 0);
	m_pMetronomeInstrument->get_components()->push_back( pCompo );
	m_pMetronomeInstrument->set_is_metronome_instrument(true);

	// Change the current audio engine state
	m_audioEngineState = STATE_INITIALIZED;
	
#ifdef H2CORE_HAVE_LADSPA
	Effects::create_instance();
#endif
	AudioEngine::create_instance();
	Playlist::create_instance();

	EventQueue::get_instance()->push_event( EVENT_STATE, STATE_INITIALIZED );

}

void audioEngine_destroy()
{
	// check current state
	if ( m_audioEngineState != STATE_INITIALIZED ) {
		___ERRORLOG( "Error the audio engine is not in INITIALIZED state" );
		return;
	}
	AudioEngine::get_instance()->get_sampler()->stop_playing_notes();

	AudioEngine::get_instance()->lock( RIGHT_HERE );
	___INFOLOG( "*** Hydrogen audio engine shutdown ***" );

	// delete all copied notes in the song notes queue
	while ( !m_songNoteQueue.empty() ) {
		m_songNoteQueue.top()->get_instrument()->dequeue();
		delete m_songNoteQueue.top();
		m_songNoteQueue.pop();
	}
	// delete all copied notes in the midi notes queue
	for ( unsigned i = 0; i < m_midiNoteQueue.size(); ++i ) {
		delete m_midiNoteQueue[i];
	}
	m_midiNoteQueue.clear();

	// change the current audio engine state
	m_audioEngineState = STATE_UNINITIALIZED;

	EventQueue::get_instance()->push_event( EVENT_STATE, STATE_UNINITIALIZED );

	delete m_pPlayingPatterns;
	m_pPlayingPatterns = nullptr;

	delete m_pNextPatterns;
	m_pNextPatterns = nullptr;

	delete m_pMetronomeInstrument;
	m_pMetronomeInstrument = nullptr;

	AudioEngine::get_instance()->unlock();
}

int audioEngine_start( bool bLockEngine, unsigned nTotalFrames )
{
	if ( bLockEngine ) {
		AudioEngine::get_instance()->lock( RIGHT_HERE );
	}

	___INFOLOG( "[audioEngine_start]" );

	// check current state
	if ( m_audioEngineState != STATE_READY ) {
		___ERRORLOG( "Error the audio engine is not in READY state" );
		if ( bLockEngine ) {
			AudioEngine::get_instance()->unlock();
		}
		return 0;	// FIXME!!
	}

	m_fMasterPeak_L = 0.0f;
	m_fMasterPeak_R = 0.0f;
	// Reset the current transport position.
	m_pAudioDriver->m_transport.m_nFrames = nTotalFrames;
	m_nSongPos = -1;
	m_nPatternStartTick = -1;
	m_nPatternTickPosition = 0;

	// prepare the tick size for this song
	Song* pSong = Hydrogen::get_instance()->getSong();
	m_pAudioDriver->m_transport.m_fTickSize =
		AudioEngine::compute_tick_size( static_cast<float>(m_pAudioDriver->getSampleRate()), pSong->__bpm, pSong->__resolution );

	// change the current audio engine state
	m_audioEngineState = STATE_PLAYING;
	EventQueue::get_instance()->push_event( EVENT_STATE, STATE_PLAYING );

	if ( bLockEngine ) {
		AudioEngine::get_instance()->unlock();
	}
	return 0;
}

void audioEngine_stop( bool bLockEngine )
{
	if ( bLockEngine ) {
		AudioEngine::get_instance()->lock( RIGHT_HERE );
	}
	___INFOLOG( "[audioEngine_stop]" );

	// check current state
	if ( m_audioEngineState != STATE_PLAYING ) {
		___ERRORLOG( "Error the audio engine is not in PLAYING state" );
		if ( bLockEngine ) {
			AudioEngine::get_instance()->unlock();
		}
		return;
	}

	// change the current audio engine state
	m_audioEngineState = STATE_READY;
	EventQueue::get_instance()->push_event( EVENT_STATE, STATE_READY );

	m_fMasterPeak_L = 0.0f;
	m_fMasterPeak_R = 0.0f;
	//	m_nPatternTickPosition = 0;
	m_nPatternStartTick = -1;

	// delete all copied notes in the song notes queue
	while(!m_songNoteQueue.empty()){
		m_songNoteQueue.top()->get_instrument()->dequeue();
		delete m_songNoteQueue.top();
		m_songNoteQueue.pop();
	}

	// delete all copied notes in the midi notes queue
	for ( unsigned i = 0; i < m_midiNoteQueue.size(); ++i ) {
		delete m_midiNoteQueue[i];
	}
	m_midiNoteQueue.clear();

	if ( bLockEngine ) {
		AudioEngine::get_instance()->unlock();
	}
}

inline void audioEngine_process_checkBPMChanged(Song* pSong)
{
	if ( m_audioEngineState != STATE_READY
		 && m_audioEngineState != STATE_PLAYING ) {
		return;
	}

	long long oldFrame;
#ifdef H2CORE_HAVE_JACK
	if ( Hydrogen::get_instance()->haveJackTransport() && 
		 m_audioEngineState != STATE_PLAYING ) {
		oldFrame = static_cast< JackAudioDriver* >( m_pAudioDriver )->m_currentPos;
			
	} else {
		oldFrame = m_pAudioDriver->m_transport.m_nFrames;
	}
#else
	oldFrame = m_pAudioDriver->m_transport.m_nFrames;
#endif
	float fOldTickSize = m_pAudioDriver->m_transport.m_fTickSize;
	float fNewTickSize = AudioEngine::compute_tick_size( m_pAudioDriver->getSampleRate(), pSong->__bpm, pSong->__resolution );

	// Nothing changed - avoid recomputing
	if ( fNewTickSize == fOldTickSize ) {
		return;
	}
	m_pAudioDriver->m_transport.m_fTickSize = fNewTickSize;

	if ( fNewTickSize == 0 || fOldTickSize == 0 ) {
		return;
	}

	float fTickNumber = (float)oldFrame / fOldTickSize;

	// update frame position in transport class
	m_pAudioDriver->m_transport.m_nFrames = ceil(fTickNumber) * fNewTickSize;
	
	___WARNINGLOG( QString( "Tempo change: Recomputing ticksize and frame position. Old TS: %1, new TS: %2, new pos: %3" )
		.arg( fOldTickSize ).arg( fNewTickSize )
		.arg( m_pAudioDriver->m_transport.m_nFrames ) );
	
#ifdef H2CORE_HAVE_JACK
	if ( Hydrogen::get_instance()->haveJackTransport() ) {
		static_cast< JackAudioDriver* >( m_pAudioDriver )->calculateFrameOffset(oldFrame);
	}
#endif
	EventQueue::get_instance()->push_event( EVENT_RECALCULATERUBBERBAND, -1);
}

inline void audioEngine_process_playNotes( unsigned long nframes )
{
	Hydrogen* pHydrogen = Hydrogen::get_instance();
	Song* pSong = pHydrogen->getSong();

	unsigned int framepos;

	if (  m_audioEngineState == STATE_PLAYING ) {
		framepos = m_pAudioDriver->m_transport.m_nFrames;
	} else {
		// use this to support realtime events when not playing
		framepos = pHydrogen->getRealtimeFrames();
	}

	AutomationPath *vp = pSong->get_velocity_automation_path();
	

	// reading from m_songNoteQueue
	while ( !m_songNoteQueue.empty() ) {
		Note *pNote = m_songNoteQueue.top();

		float velocity_adjustment = 1.0f;
		if ( pSong->get_mode() == Song::SONG_MODE ) {
			float fPos = m_nSongPos + (pNote->get_position()%192) / 192.f;
			velocity_adjustment = vp->get_value(fPos);
		}

		// verifico se la nota rientra in questo ciclo
		unsigned int noteStartInFrames =
				(int)( pNote->get_position() * m_pAudioDriver->m_transport.m_fTickSize );

		// if there is a negative Humanize delay, take into account so
		// we don't miss the time slice.  ignore positive delay, or we
		// might end the queue processing prematurely based on NoteQueue
		// placement.  the sampler handles positive delay.
		if (pNote->get_humanize_delay() < 0) {
			noteStartInFrames += pNote->get_humanize_delay();
		}

		// m_nTotalFrames <= NotePos < m_nTotalFrames + bufferSize
		bool isNoteStart = ( ( noteStartInFrames >= framepos )
							 && ( noteStartInFrames < ( framepos + nframes ) ) );
		bool isOldNote = noteStartInFrames < framepos;

		if ( isNoteStart || isOldNote ) {
			// Humanize - Velocity parameter
			pNote->set_velocity( pNote->get_velocity() * velocity_adjustment );

			float rnd = (float)rand()/(float)RAND_MAX;
			if (pNote->get_probability() < rnd) {
				m_songNoteQueue.pop();
				pNote->get_instrument()->dequeue();
				continue;
			}

			if ( pSong->get_humanize_velocity_value() != 0 ) {
				float random = pSong->get_humanize_velocity_value() * getGaussian( 0.2 );
				pNote->set_velocity(
							pNote->get_velocity()
							+ ( random
								- ( pSong->get_humanize_velocity_value() / 2.0 ) )
							);
				if ( pNote->get_velocity() > 1.0 ) {
					pNote->set_velocity( 1.0 );
				} else if ( pNote->get_velocity() < 0.0 ) {
					pNote->set_velocity( 0.0 );
				}
			}

			// Random Pitch ;)
			const float fMaxPitchDeviation = 2.0;
			pNote->set_pitch( pNote->get_pitch()
							  + ( fMaxPitchDeviation * getGaussian( 0.2 )
								  - fMaxPitchDeviation / 2.0 )
							  * pNote->get_instrument()->get_random_pitch_factor() );


			/*
			 * Check if the current instrument has the property "Stop-Note" set.
			 * If yes, a NoteOff note is generated automatically after each note.
			 */
			Instrument * noteInstrument = pNote->get_instrument();
			if ( noteInstrument->is_stop_notes() ){
				Note *pOffNote = new Note( noteInstrument,
										   0.0,
										   0.0,
										   0.0,
										   0.0,
										   -1,
										   0 );
				pOffNote->set_note_off( true );
				AudioEngine::get_instance()->get_sampler()->note_on( pOffNote );
				delete pOffNote;
			}

			AudioEngine::get_instance()->get_sampler()->note_on( pNote );
			m_songNoteQueue.pop(); // rimuovo la nota dalla lista di note
			pNote->get_instrument()->dequeue();
			// raise noteOn event
			int nInstrument = pSong->get_instrument_list()->index( pNote->get_instrument() );
			if( pNote->get_note_off() ){
				delete pNote;
			}

			EventQueue::get_instance()->push_event( EVENT_NOTEON, nInstrument );
			continue;
		} else {
			// this note will not be played
			break;
		}
	}
}


void audioEngine_seek( long long nFrames, bool bLoopMode )
{
	Hydrogen* pHydrogen = Hydrogen::get_instance();
	Song* pSong = pHydrogen->getSong();

	if ( m_pAudioDriver->m_transport.m_nFrames == nFrames ) {
		return;
	}

	if ( nFrames < 0 ) {
		___ERRORLOG( "nFrames < 0" );
	}

	char tmp[200];
	sprintf( tmp, "seek in %lld (old pos = %d)",
			 nFrames,
			 ( int )m_pAudioDriver->m_transport.m_nFrames );
	___INFOLOG( tmp );

	m_pAudioDriver->m_transport.m_nFrames = nFrames;

	int tickNumber_start = ( unsigned )(
				m_pAudioDriver->m_transport.m_nFrames
				/ m_pAudioDriver->m_transport.m_fTickSize );
	//	sprintf(tmp, "[audioEngine_seek()] tickNumber_start = %d", tickNumber_start);
	//	__instance->infoLog(tmp);

	bool loop = pSong->is_loop_enabled();

	if ( bLoopMode ) {
		loop = true;
	}

	m_nSongPos = findPatternInTick( tickNumber_start, loop, &m_nPatternStartTick );
	//	sprintf(tmp, "[audioEngine_seek()] m_nSongPos = %d", m_nSongPos);
	//	__instance->infoLog(tmp);
	
	audioEngine_clearNoteQueue();
}

inline void audioEngine_process_transport()
{
	if ( m_audioEngineState != STATE_READY
	  && m_audioEngineState != STATE_PLAYING
	) return;

	// Considering JackAudioDriver:
	// Compares the current transport state, speed in bpm, and
	// transport position with a query request to the JACK
	// server. It will only overwrite m_transport.m_nFrames, if
	// the transport position was changed by the user by
	// e.g. clicking on the timeline.
	m_pAudioDriver->updateTransportInfo();

	Hydrogen* pHydrogen = Hydrogen::get_instance();
	Song* pSong = pHydrogen->getSong();

	// Update the state of the audio engine depending on the
	// status of the audio driver. E.g. if the JACK transport was
	// started by another client, the audio engine has to be
	// started as well.
	switch ( m_pAudioDriver->m_transport.m_status ) {
	case TransportInfo::ROLLING:
		if ( m_audioEngineState == STATE_READY ) {
			// false == no engine lock. Already locked
			// this should set STATE_PLAYING
			audioEngine_start( false, m_pAudioDriver->m_transport.m_nFrames );
		}
		// So, we are not playing even after attempt to start engine
		if ( m_audioEngineState != STATE_PLAYING ) {
			return;
		}

		/* Now we're playing | Update BPM */
		if ( pSong->__bpm != m_pAudioDriver->m_transport.m_fBPM ) {
			___INFOLOG( QString( "song bpm: (%1) gets transport bpm: (%2)" )
				.arg( pSong->__bpm )
				.arg( m_pAudioDriver->m_transport.m_fBPM )
			);

			pHydrogen->setBPM( m_pAudioDriver->m_transport.m_fBPM );
		}

		// Update the variable m_nRealtimeFrames keeping track
		// of the current transport position.
		pHydrogen->setRealtimeFrames( m_pAudioDriver->m_transport.m_nFrames );
		break;
	case TransportInfo::STOPPED:
		// So, we are not playing even after attempt to start engine
		if ( m_audioEngineState == STATE_PLAYING ) {
			// false == no engine lock. Already locked
			audioEngine_stop( false );
		}

		// go ahead and increment the realtimeframes by buffersize
		// to support our realtime keyboard and midi event timing
		// TODO: use method like setRealtimeFrames
		m_nRealtimeFrames += m_nBufferSize;
		break;
	}
}

void audioEngine_clearNoteQueue()
{
	//___INFOLOG( "clear notes...");

	// delete all copied notes in the song notes queue
	while (!m_songNoteQueue.empty()) {
		m_songNoteQueue.top()->get_instrument()->dequeue();
		delete m_songNoteQueue.top();
		m_songNoteQueue.pop();
	}

	AudioEngine::get_instance()->get_sampler()->stop_playing_notes();

	// delete all copied notes in the midi notes queue
	for ( unsigned i = 0; i < m_midiNoteQueue.size(); ++i ) {
		delete m_midiNoteQueue[i];
	}
	m_midiNoteQueue.clear();

}

/** Clear all audio buffers.
 *
 * It locks the audio output buffer using #mutex_OutputPointer, gets
 * fresh pointers to the output buffers #m_pMainBuffer_L and
 * #m_pMainBuffer_R using AudioOutput::getOut_L() and
 * AudioOutput::getOut_R() of the current instance of the audio driver
 * #m_pAudioDriver, and overwrites their memory with
 * \code{.cpp}
 * nFrames * sizeof( float ) 
 * \endcode
 * zeros.
 *
 * If the JACK driver is used and Preferences::m_bJackTrackOuts is set
 * to true, the stereo buffers for all tracks of the components of
 * each instrument will be reset as well.  If LadspaFX are used, the
 * output buffers of all effects LadspaFX::m_pBuffer_L and
 * LadspaFX::m_pBuffer_L have to be reset as well.
 *
 * If the audio driver #m_pAudioDriver isn't set yet, it will just
 * unlock and return.
 */
inline void audioEngine_process_clearAudioBuffers( uint32_t nFrames )
{
	QMutexLocker mx( &mutex_OutputPointer );

	// clear main out Left and Right
	if ( m_pAudioDriver ) {
		m_pMainBuffer_L = m_pAudioDriver->getOut_L();
		m_pMainBuffer_R = m_pAudioDriver->getOut_R();
	} else {
		m_pMainBuffer_L = m_pMainBuffer_R = nullptr;
	}
	if ( m_pMainBuffer_L ) {
		memset( m_pMainBuffer_L, 0, nFrames * sizeof( float ) );
	}
	if ( m_pMainBuffer_R ) {
		memset( m_pMainBuffer_R, 0, nFrames * sizeof( float ) );
	}

#ifdef H2CORE_HAVE_JACK
	JackAudioDriver * pJackAudioDriver = dynamic_cast<JackAudioDriver*>(m_pAudioDriver);
	
	if( pJackAudioDriver ) {
		pJackAudioDriver->clearPerTrackAudioBuffers( nFrames );
	}
#endif

	mx.unlock();

#ifdef H2CORE_HAVE_LADSPA
	if ( m_audioEngineState >= STATE_READY ) {
		Effects* pEffects = Effects::get_instance();
		for ( unsigned i = 0; i < MAX_FX; ++i ) {	// clear FX buffers
			LadspaFX* pFX = pEffects->getLadspaFX( i );
			if ( pFX ) {
				assert( pFX->m_pBuffer_L );
				assert( pFX->m_pBuffer_R );
				memset( pFX->m_pBuffer_L, 0, nFrames * sizeof( float ) );
				memset( pFX->m_pBuffer_R, 0, nFrames * sizeof( float ) );
			}
		}
	}
#endif
}


int audioEngine_process( uint32_t nframes, void* /*arg*/ )
{
	// ___INFOLOG( QString( "[begin] status: %1, frame: %2, ticksize: %3, bpm: %4" )
	// 	    .arg( m_pAudioDriver->m_transport.m_status )
	// 	    .arg( m_pAudioDriver->m_transport.m_nFrames )
	// 	    .arg( m_pAudioDriver->m_transport.m_fTickSize )
	// 	    .arg( m_pAudioDriver->m_transport.m_fBPM ) );
	timeval startTimeval = currentTime2();

	// Resetting all audio output buffers with zeros.
	audioEngine_process_clearAudioBuffers( nframes );

	// Calculate maximum time to wait for audio engine lock. Using the
	// last calculated processing time as an estimate of the expected
	// processing time for this frame, the amount of slack time that
	// we can afford to wait is: m_fMaxProcessTime - m_fProcessTime.

	float sampleRate = static_cast<float>(m_pAudioDriver->getSampleRate());
	m_fMaxProcessTime = 1000.0 / ( sampleRate / nframes );
	float fSlackTime = m_fMaxProcessTime - m_fProcessTime;

	// If we expect to take longer than the available time to process,
	// require immediate locking or not at all: we're bound to drop a
	// buffer anyway.
	if ( fSlackTime < 0.0 ) {
		fSlackTime = 0.0;
	}

	/*
	 * The "try_lock" was introduced for Bug #164 (Deadlock after during
	 * alsa driver shutdown). The try_lock *should* only fail in rare circumstances
	 * (like shutting down drivers). In such cases, it seems to be ok to interrupt
	 * audio processing. Returning the special return value "2" enables the disk 
	 * writer driver to repeat the processing of the current data.
	 */
				
	if ( !AudioEngine::get_instance()->try_lock_for( std::chrono::microseconds( (int)(1000.0*fSlackTime) ),
													 RIGHT_HERE ) ) {
		___ERRORLOG( QString( "Failed to lock audioEngine in allowed %1 ms, missed buffer" ).arg( fSlackTime ) );

		if ( m_pAudioDriver->class_name() == DiskWriterDriver::class_name() ) {
			return 2;	// inform the caller that we could not aquire the lock
		}

		return 0;
	}

	if ( m_audioEngineState < STATE_READY) {
		AudioEngine::get_instance()->unlock();
		return 0;
	}

	if ( m_nBufferSize != nframes ) {
		___INFOLOG(
			   QString( "Buffer size changed. Old size = %1, new size = %2" )
			   .arg( m_nBufferSize )
			   .arg( nframes ) );
		m_nBufferSize = nframes;
	}

	Hydrogen* pHydrogen = Hydrogen::get_instance();
	Song* pSong = pHydrogen->getSong();

	// In case of the JackAudioDriver:
	// Query the JACK server for the current status of the
	// transport, start or stop the audio engine depending the
	// results, update the speed of the current song according to
	// the one used by the JACK server, and adjust the current
	// transport position if it was changed by an user interaction
	// (e.g. clicking on the timeline).
	audioEngine_process_transport();
	

	// ___INFOLOG( QString( "[after process] status: %1, frame: %2, ticksize: %3, bpm: %4" )
	// 	    .arg( m_pAudioDriver->m_transport.m_status )
	// 	    .arg( m_pAudioDriver->m_transport.m_nFrames )
	// 	    .arg( m_pAudioDriver->m_transport.m_fTickSize )
	// 	    .arg( m_pAudioDriver->m_transport.m_fBPM ) );
	// Check whether the tick size has changed.
	audioEngine_process_checkBPMChanged(pSong);

	bool bSendPatternChange = false;
	// always update note queue.. could come from pattern or realtime input
	// (midi, keyboard)
	int nResNoteQueue = audioEngine_updateNoteQueue( nframes );
	if ( nResNoteQueue == -1 ) {	// end of song
		___INFOLOG( "End of song received, calling engine_stop()" );
		AudioEngine::get_instance()->unlock();
		m_pAudioDriver->stop();
		AudioEngine::get_instance()->locate( 0 ); // locate 0, reposition from start of the song

		if ( ( m_pAudioDriver->class_name() == DiskWriterDriver::class_name() )
			 || ( m_pAudioDriver->class_name() == FakeDriver::class_name() )
			 ) {
			___INFOLOG( "End of song." );
			
			return 1;	// kill the audio AudioDriver thread
		}

		return 0;
	} else if ( nResNoteQueue == 2 ) { // send pattern change
		bSendPatternChange = true;
	}

	// play all notes
	audioEngine_process_playNotes( nframes );

	// SAMPLER
	AudioEngine::get_instance()->get_sampler()->process( nframes, pSong );
	float* out_L = AudioEngine::get_instance()->get_sampler()->__main_out_L;
	float* out_R = AudioEngine::get_instance()->get_sampler()->__main_out_R;
	for ( unsigned i = 0; i < nframes; ++i ) {
		m_pMainBuffer_L[ i ] += out_L[ i ];
		m_pMainBuffer_R[ i ] += out_R[ i ];
	}

	// SYNTH
	AudioEngine::get_instance()->get_synth()->process( nframes );
	out_L = AudioEngine::get_instance()->get_synth()->m_pOut_L;
	out_R = AudioEngine::get_instance()->get_synth()->m_pOut_R;
	for ( unsigned i = 0; i < nframes; ++i ) {
		m_pMainBuffer_L[ i ] += out_L[ i ];
		m_pMainBuffer_R[ i ] += out_R[ i ];
	}

	timeval renderTime_end = currentTime2();
	timeval ladspaTime_start = renderTime_end;

#ifdef H2CORE_HAVE_LADSPA
	// Process LADSPA FX
	if ( m_audioEngineState >= STATE_READY ) {
		for ( unsigned nFX = 0; nFX < MAX_FX; ++nFX ) {
			LadspaFX *pFX = Effects::get_instance()->getLadspaFX( nFX );
			if ( ( pFX ) && ( pFX->isEnabled() ) ) {
				pFX->processFX( nframes );

				float *buf_L, *buf_R;
				if ( pFX->getPluginType() == LadspaFX::STEREO_FX ) {
					buf_L = pFX->m_pBuffer_L;
					buf_R = pFX->m_pBuffer_R;
				} else { // MONO FX
					buf_L = pFX->m_pBuffer_L;
					buf_R = buf_L;
				}

				for ( unsigned i = 0; i < nframes; ++i ) {
					m_pMainBuffer_L[ i ] += buf_L[ i ];
					m_pMainBuffer_R[ i ] += buf_R[ i ];
					if ( buf_L[ i ] > m_fFXPeak_L[nFX] ) {
						m_fFXPeak_L[nFX] = buf_L[ i ];
					}

					if ( buf_R[ i ] > m_fFXPeak_R[nFX] ) {
						m_fFXPeak_R[nFX] = buf_R[ i ];
					}
				}
			}
		}
	}
#endif
	timeval ladspaTime_end = currentTime2();


	// update master peaks
	float val_L, val_R;
	if ( m_audioEngineState >= STATE_READY ) {
		for ( unsigned i = 0; i < nframes; ++i ) {
			val_L = m_pMainBuffer_L[i];
			val_R = m_pMainBuffer_R[i];

			if ( val_L > m_fMasterPeak_L ) {
				m_fMasterPeak_L = val_L;
			}

			if ( val_R > m_fMasterPeak_R ) {
				m_fMasterPeak_R = val_R;
			}

			for (std::vector<DrumkitComponent*>::iterator it = pSong->get_components()->begin() ; it != pSong->get_components()->end(); ++it) {
				DrumkitComponent* drumkit_component = *it;

				float compo_val_L = drumkit_component->get_out_L(i);
				float compo_val_R = drumkit_component->get_out_R(i);

				if( compo_val_L > drumkit_component->get_peak_l() ) {
					drumkit_component->set_peak_l( compo_val_L );
				}
				if( compo_val_R > drumkit_component->get_peak_r() ) {
					drumkit_component->set_peak_r( compo_val_R );
				}
			}
		}
	}

	// update total frames number
	if ( m_audioEngineState == STATE_PLAYING ) {
		m_pAudioDriver->m_transport.m_nFrames += nframes;
	}

	timeval finishTimeval = currentTime2();
	m_fProcessTime =
			( finishTimeval.tv_sec - startTimeval.tv_sec ) * 1000.0
			+ ( finishTimeval.tv_usec - startTimeval.tv_usec ) / 1000.0;

	if ( m_audioEngineState == STATE_PLAYING ) {
		AudioEngine::get_instance()->updateElapsedTime( m_pAudioDriver->getBufferSize(),
														m_pAudioDriver->getSampleRate() );
	}

#ifdef CONFIG_DEBUG
	if ( m_fProcessTime > m_fMaxProcessTime ) {
		___WARNINGLOG( "" );
		___WARNINGLOG( "----XRUN----" );
		___WARNINGLOG( QString( "XRUN of %1 msec (%2 > %3)" )
					   .arg( ( m_fProcessTime - m_fMaxProcessTime ) )
					   .arg( m_fProcessTime ).arg( m_fMaxProcessTime ) );
		___WARNINGLOG( QString( "Ladspa process time = %1" ).arg( fLadspaTime ) );
		___WARNINGLOG( "------------" );
		___WARNINGLOG( "" );
		// raise xRun event
		EventQueue::get_instance()->push_event( EVENT_XRUN, -1 );
	}
#endif
	// ___INFOLOG( QString( "[end] status: %1, frame: %2, ticksize: %3, bpm: %4" )
	// 	    .arg( m_pAudioDriver->m_transport.m_status )
	// 	    .arg( m_pAudioDriver->m_transport.m_nFrames )
	// 	    .arg( m_pAudioDriver->m_transport.m_fTickSize )
	// 	    .arg( m_pAudioDriver->m_transport.m_fBPM ) );

	AudioEngine::get_instance()->unlock();

	if ( bSendPatternChange ) {
		EventQueue::get_instance()->push_event( EVENT_PATTERN_CHANGED, -1 );
	}
	return 0;
}

void audioEngine_setupLadspaFX( unsigned nBufferSize )
{
	//___INFOLOG( "buffersize=" + to_string(nBufferSize) );

	Hydrogen* pHydrogen = Hydrogen::get_instance();
	Song* pSong = pHydrogen->getSong();
	if ( ! pSong ) {
		return;
	}

	if ( nBufferSize == 0 ) {
		___ERRORLOG( "nBufferSize=0" );
		return;
	}

#ifdef H2CORE_HAVE_LADSPA
	for ( unsigned nFX = 0; nFX < MAX_FX; ++nFX ) {
		LadspaFX *pFX = Effects::get_instance()->getLadspaFX( nFX );
		if ( pFX == nullptr ) {
			return;
		}

		pFX->deactivate();

		Effects::get_instance()->getLadspaFX( nFX )->connectAudioPorts(
					pFX->m_pBuffer_L,
					pFX->m_pBuffer_R,
					pFX->m_pBuffer_L,
					pFX->m_pBuffer_R
					);
		pFX->activate();
	}
#endif
}

/**
 * Hands the provided Song to JackAudioDriver::makeTrackOutputs() if
 * @a pSong is not a null pointer and the audio driver #m_pAudioDriver
 * is an instance of the JackAudioDriver.
 * \param pSong Song for which per-track output ports should be generated.
 */
void audioEngine_renameJackPorts(Song * pSong)
{
#ifdef H2CORE_HAVE_JACK
	// renames jack ports
	if ( ! pSong ) return;

	if ( Hydrogen::get_instance()->haveJackAudioDriver() ) {
	
#ifdef H2CORE_HAVE_OSC
		// When restarting the audio driver after loading a new song under
		// Non session management all ports have to be registered _prior_
		// to the activation of the client.
		if ( NsmClient::get_instance() != nullptr ) {
			// The NSM client was already initialized.
			if ( NsmClient::get_instance()->m_bUnderSessionManagement ){
				return;
			}
		}
		
#endif
		static_cast< JackAudioDriver* >( m_pAudioDriver )->makeTrackOutputs( pSong );
	}
#endif
}

void audioEngine_setSong( Song* pNewSong )
{
	___WARNINGLOG( QString( "Set song: %1" ).arg( pNewSong->__name ) );

	AudioEngine::get_instance()->lock( RIGHT_HERE );

	// check current state
	// should be set by removeSong called earlier
	if ( m_audioEngineState != STATE_PREPARED ) {
		___ERRORLOG( "Error the audio engine is not in PREPARED state" );
	}

	// setup LADSPA FX
	audioEngine_setupLadspaFX( m_pAudioDriver->getBufferSize() );

	// update tick size
	audioEngine_process_checkBPMChanged( pNewSong );

	// find the first pattern and set as current
	if ( pNewSong->get_pattern_list()->size() > 0 ) {
		m_pPlayingPatterns->add( pNewSong->get_pattern_list()->get( 0 ) );
	}

	audioEngine_renameJackPorts( pNewSong );

	m_pAudioDriver->setBpm( pNewSong->__bpm );
	m_pAudioDriver->m_transport.m_fTickSize = 
		AudioEngine::compute_tick_size( static_cast<int>(m_pAudioDriver->getSampleRate()),
										pNewSong->__bpm,
										static_cast<int>(pNewSong->__resolution) );

	// change the current audio engine state
	m_audioEngineState = STATE_READY;

	AudioEngine::get_instance()->locate( 0 );

	AudioEngine::get_instance()->unlock();

	EventQueue::get_instance()->push_event( EVENT_STATE, STATE_READY );
}

void audioEngine_removeSong()
{
	AudioEngine::get_instance()->lock( RIGHT_HERE );

	if ( m_audioEngineState == STATE_PLAYING ) {
		m_pAudioDriver->stop();
		audioEngine_stop( false );
	}

	// check current state
	if ( m_audioEngineState != STATE_READY ) {
		___ERRORLOG( "Error the audio engine is not in READY state" );
		AudioEngine::get_instance()->unlock();
		return;
	}

	m_pPlayingPatterns->clear();
	m_pNextPatterns->clear();
	audioEngine_clearNoteQueue();

	// change the current audio engine state
	m_audioEngineState = STATE_PREPARED;
	AudioEngine::get_instance()->unlock();

	EventQueue::get_instance()->push_event( EVENT_STATE, STATE_PREPARED );
}

inline int audioEngine_updateNoteQueue( unsigned nFrames )
{
	Hydrogen* pHydrogen = Hydrogen::get_instance();
	Song* pSong = pHydrogen->getSong();

	// Indicates whether the current pattern list changed with respect
	// to the last cycle.
	bool bSendPatternChange = false;
	float fTickSize = m_pAudioDriver->m_transport.m_fTickSize;
	int nLeadLagFactor = pHydrogen->calculateLeadLagFactor( fTickSize );

	unsigned int framepos;
	if (  m_audioEngineState == STATE_PLAYING ) {
		// Current transport position.
		framepos = m_pAudioDriver->m_transport.m_nFrames;
	} else {
		// Use this to support realtime events, like MIDI, when not
		// playing.
		framepos = pHydrogen->getRealtimeFrames();
	}

	int lookahead = pHydrogen->calculateLookahead( fTickSize );
	int tickNumber_start = 0;
	if ( framepos == 0
		 || ( m_audioEngineState == STATE_PLAYING
			  && pSong->get_mode() == Song::SONG_MODE
			  && m_nSongPos == -1 )
	) {
		tickNumber_start = framepos / fTickSize;
	} else {
		tickNumber_start = ( framepos + lookahead) / fTickSize;
	}
	int tickNumber_end = ( framepos + nFrames + lookahead ) /fTickSize;

	// Get initial timestamp for first tick
	gettimeofday( &m_currentTickTime, nullptr );

	// A tick is the most fine-grained time scale within Hydrogen.
	for ( int tick = tickNumber_start; tick < tickNumber_end; tick++ ) {
		
		// MIDI events now get put into the `m_songNoteQueue` as well,
		// based on their timestamp (which is given in terms of its
		// transport position and not in terms of the date-time as
		// above).
		while ( m_midiNoteQueue.size() > 0 ) {
			Note *pNote = m_midiNoteQueue[0];
			if ( pNote->get_position() > tick ) break;

			m_midiNoteQueue.pop_front();
			pNote->get_instrument()->enqueue();
			m_songNoteQueue.push( pNote );
		}

		if (  m_audioEngineState != STATE_PLAYING ) {
			// only keep going if we're playing
			continue;
		}

		bool doErase = m_audioEngineState == STATE_PLAYING
				&& Preferences::get_instance()->getRecordEvents()
				&& Preferences::get_instance()->getDestructiveRecord()
				&& Preferences::get_instance()->m_nRecPreDelete == 0;
		
		//////////////////////////////////////////////////////////////
		// SONG MODE
		if ( pSong->get_mode() == Song::SONG_MODE ) {
			if ( pSong->get_pattern_group_vector()->size() == 0 ) {
				// there's no song!!
				___ERRORLOG( "no patterns in song." );
				m_pAudioDriver->stop();
				return -1;
			}
	
			m_nSongPos = findPatternInTick( tick, pSong->is_loop_enabled(), &m_nPatternStartTick );

			// The `m_nSongSizeInTicks` variable is only set to some
			// value other than zero in `findPatternInTick()` if
			// either the pattern list was not found of loop mode was
			// enabled and will contain the total size of the song in
			// ticks.
			if ( m_nSongSizeInTicks != 0 ) {
				// When using the JACK audio driver the overall
				// transport position will be managed by an external
				// server. Since it is agnostic of all the looping in
				// its clients, it will only increment time and
				// Hydrogen has to take care of the looping itself. 
				m_nPatternTickPosition = ( tick - m_nPatternStartTick )
						% m_nSongSizeInTicks;
			} else {
				m_nPatternTickPosition = tick - m_nPatternStartTick;
			}

			// Since we are located at the very beginning of the
			// pattern list, it had to change with respect to the last
			// cycle.
			if ( m_nPatternTickPosition == 0 ) {
				bSendPatternChange = true;
			}

			// If no pattern list could not be found, either choose
			// the first one if loop mode is activate or the
			// function returns indicating that the end of the song is
			// reached.
			if ( m_nSongPos == -1 ) {
				___INFOLOG( "song pos = -1" );
				if ( pSong->is_loop_enabled() == true ) {
					// TODO: This function call should be redundant
					// since `findPatternInTick()` is deterministic
					// and was already invoked with
					// `pSong->is_loop_enabled()` as second argument.
					m_nSongPos = findPatternInTick( 0, true, &m_nPatternStartTick );
				} else {

					___INFOLOG( "End of Song" );

					if( Hydrogen::get_instance()->getMidiOutput() != nullptr ){
						Hydrogen::get_instance()->getMidiOutput()->handleQueueAllNoteOff();
					}

					return -1;
				}
			}
			
			// Obtain the current PatternList and use it to overwrite
			// the on in `m_pPlayingPatterns.
			// TODO: Why overwriting it for each and every tick
			//       without check if it did changed? This is highly
			//       inefficient.
			PatternList *pPatternList = ( *( pSong->get_pattern_group_vector() ) )[m_nSongPos];
			m_pPlayingPatterns->clear();
			for ( int i=0; i< pPatternList->size(); ++i ) {
				Pattern* pPattern = pPatternList->get(i);
				m_pPlayingPatterns->add( pPattern );
				pPattern->extand_with_flattened_virtual_patterns( m_pPlayingPatterns );
			}
			// Set destructive record depending on punch area
			doErase = doErase && Preferences::get_instance()->inPunchArea(m_nSongPos);
		}
		
		//////////////////////////////////////////////////////////////
		// PATTERN MODE
		else if ( pSong->get_mode() == Song::PATTERN_MODE )	{

			int nPatternSize = MAX_NOTES;

			// If the user chose to playback the pattern she focuses,
			// use it to overwrite `m_pPlayingPatterns`.
			if ( Preferences::get_instance()->patternModePlaysSelected() )
			{
				// TODO: Again, a check whether the pattern did change
				// would be more efficient.
				m_pPlayingPatterns->clear();
				Pattern * pattern = pSong->get_pattern_list()->get(m_nSelectedPatternNumber);
				m_pPlayingPatterns->add( pattern );
				pattern->extand_with_flattened_virtual_patterns( m_pPlayingPatterns );
			}

			if ( m_pPlayingPatterns->size() != 0 ) {
				const Pattern *pFirstPattern = m_pPlayingPatterns->get( 0 );
				nPatternSize = pFirstPattern->get_length();
			}

			if ( nPatternSize == 0 ) {
				___ERRORLOG( "nPatternSize == 0" );
			}

			// If either the beginning of the current pattern was not
			// specified yet or if its end is reached, write the
			// content of `m_pNextPatterns` to `m_pPlayingPatterns`
			// and clear the former one.
			if ( ( tick == m_nPatternStartTick + nPatternSize )
				 || ( m_nPatternStartTick == -1 ) ) {
				if ( m_pNextPatterns->size() > 0 ) {
					Pattern* pPattern;
					for ( uint i = 0; i < m_pNextPatterns->size(); i++ ) {
						pPattern = m_pNextPatterns->get( i );
						// If `pPattern is already present in
						// `m_pPlayingPatterns`, it will be removed
						// from the latter and its `del()` method will
						// return a pointer to the very pattern. The
						// if clause is therefore only entered if the
						// `pPattern` was not already present.
						if ( ( m_pPlayingPatterns->del( pPattern ) ) == nullptr ) {
							m_pPlayingPatterns->add( pPattern );
						}
					}
					m_pNextPatterns->clear();
					bSendPatternChange = true;
				}
				if ( m_nPatternStartTick == -1 && nPatternSize > 0 ) {
					m_nPatternStartTick = tick - (tick % nPatternSize);
				} else {
					m_nPatternStartTick = tick;
				}
			}

			// Since the starting position of the Pattern may have
			// been updated, update the number of ticks passed since
			// the beginning of the pattern too.
			m_nPatternTickPosition = tick - m_nPatternStartTick;
			if ( m_nPatternTickPosition > nPatternSize && nPatternSize > 0 ) {
				m_nPatternTickPosition = tick % nPatternSize;
			}
		}

		//////////////////////////////////////////////////////////////
		// Metronome
		// Only trigger the metronome at a predefined rate.
		if ( m_nPatternTickPosition % 48 == 0 ) {
			float fPitch;
			float fVelocity;
			
			// Depending on whether the metronome beat will be issued
			// at the beginning or in the remainder of the pattern,
			// two different sounds and events will be used.
			if ( m_nPatternTickPosition == 0 ) {
				fPitch = 3;
				fVelocity = 1.0;
				EventQueue::get_instance()->push_event( EVENT_METRONOME, 1 );
			} else {
				fPitch = 0;
				fVelocity = 0.8;
				EventQueue::get_instance()->push_event( EVENT_METRONOME, 0 );
			}
			
			// Only trigger the sounds if the user enabled the
			// metronome. 
			if ( Preferences::get_instance()->m_bUseMetronome ) {
				m_pMetronomeInstrument->set_volume(
							Preferences::get_instance()->m_fMetronomeVolume
							);
				Note *pMetronomeNote = new Note( m_pMetronomeInstrument,
												 tick,
												 fVelocity,
												 0.5,
												 0.5,
												 -1,
												 fPitch
												 );
				m_pMetronomeInstrument->enqueue();
				m_songNoteQueue.push( pMetronomeNote );
			}
		}

		//////////////////////////////////////////////////////////////
		// Update the notes queue.
		// 
		if ( m_pPlayingPatterns->size() != 0 ) {
			for ( unsigned nPat = 0 ;
				  nPat < m_pPlayingPatterns->size() ;
				  ++nPat ) {
				Pattern *pPattern = m_pPlayingPatterns->get( nPat );
				assert( pPattern != nullptr );
				Pattern::notes_t* notes = (Pattern::notes_t*)pPattern->get_notes();
				// Delete notes before attempting to play them
				if ( doErase ) {
					FOREACH_NOTE_IT_BOUND(notes,it,m_nPatternTickPosition) {
						Note* pNote = it->second;
						assert( pNote != nullptr );
						if ( pNote->get_just_recorded() == false ) {
							EventQueue::AddMidiNoteVector noteAction;
							noteAction.m_column = pNote->get_position();
							noteAction.m_row = pNote->get_instrument_id();
							noteAction.m_pattern = nPat;
							noteAction.f_velocity = pNote->get_velocity();
							noteAction.f_pan_L = pNote->get_pan_l();
							noteAction.f_pan_R = pNote->get_pan_r();
							noteAction.m_length = -1;
							noteAction.no_octaveKeyVal = pNote->get_octave();
							noteAction.nk_noteKeyVal = pNote->get_key();
							noteAction.b_isInstrumentMode = false;
							noteAction.b_isMidi = false;
							noteAction.b_noteExist = false;
							EventQueue::get_instance()->m_addMidiNoteVector.push_back(noteAction);
						}
					}
				}

				// Perform a loop over all notes, which are enclose
				// the position of the current tick, using a constant
				// iterator (notes won't be altered!). After some
				// humanization was applied to onset of each note, it
				// will be added to `m_songNoteQueue` for playback.
				FOREACH_NOTE_CST_IT_BOUND(notes,it,m_nPatternTickPosition) {
					Note *pNote = it->second;
					if ( pNote ) {
						pNote->set_just_recorded( false );
						int nOffset = 0;

						// Swing //
						// Add a constant and periodic offset at
						// predefined positions to the note position.
						// TODO: incorporate the factor of 6.0 either
						// in Song::__swing_factor or make it a member
						// variable.
						float fSwingFactor = pSong->get_swing_factor();
						if ( ( ( m_nPatternTickPosition % 12 ) == 0 )
							 && ( ( m_nPatternTickPosition % 24 ) != 0 ) ) {
							// da l'accento al tick 4, 12, 20, 36...
							nOffset += (int)( 6.0 * fTickSize * fSwingFactor );
						}

						// Humanize - Time parameter //
						// Add a random offset to each note. Due to
						// the nature of the Gaussian distribution,
						// the factor Song::__humanize_time_value will
						// also scale the variance of the generated
						// random variable.
						if ( pSong->get_humanize_time_value() != 0 ) {
							nOffset += ( int )(
										getGaussian( 0.3 )
										* pSong->get_humanize_time_value()
										* pHydrogen->m_nMaxTimeHumanize
										);
						}

						// Lead or Lag - timing parameter //
						// Add a constant offset to all notes.
						nOffset += (int) ( pNote->get_lead_lag()
										   * nLeadLagFactor );

						// No note is allowed to start prior to the
						// beginning of the song.
						if((tick == 0) && (nOffset < 0)) {
							nOffset = 0;
						}
						
						// Generate a copy of the current note, assign
						// it the new offset, and push it to the list
						// of all notes, which are about to be played
						// back.
						// TODO: Why a copy?
						Note *pCopiedNote = new Note( pNote );
						pCopiedNote->set_position( tick );
						pCopiedNote->set_humanize_delay( nOffset );
						pNote->get_instrument()->enqueue();
						m_songNoteQueue.push( pCopiedNote );
					}
				}
			}
		}
	}

	// audioEngine_process() must send the pattern change event after
	// mutex unlock
	if ( bSendPatternChange ) {
		return 2;
	}
	return 0;
}

inline int findPatternInTick( int nTick, bool bLoopMode, int* pPatternStartTick )
{
	Hydrogen* pHydrogen = Hydrogen::get_instance();
	Song* pSong = pHydrogen->getSong();
	assert( pSong );

	int nTotalTick = 0;
	m_nSongSizeInTicks = 0;

	std::vector<PatternList*> *pPatternColumns = pSong->get_pattern_group_vector();
	int nColumns = pPatternColumns->size();

	// Sum the lengths of all pattern columns and use the macro
	// MAX_NOTES in case some of them are of size zero. If the
	// supplied value nTick is bigger than this and doesn't belong to
	// the next pattern column, we just found the pattern list we were
	// searching for.
	int nPatternSize;
	for ( int i = 0; i < nColumns; ++i ) {
		PatternList *pColumn = ( *pPatternColumns )[ i ];
		if ( pColumn->size() != 0 ) {
			nPatternSize = pColumn->get( 0 )->get_length();
		} else {
			nPatternSize = MAX_NOTES;
		}

		if ( ( nTick >= nTotalTick ) && ( nTick < nTotalTick + nPatternSize ) ) {
			( *pPatternStartTick ) = nTotalTick;
			return i;
		}
		nTotalTick += nPatternSize;
	}

	// If the song is played in loop mode, the tick numbers of the
	// second turn are added on top of maximum tick number of the
	// song. Therefore, we will introduced periodic boundary
	// conditions and start the search again.
	if ( bLoopMode ) {
		m_nSongSizeInTicks = nTotalTick;
		int nLoopTick = 0;
		if ( m_nSongSizeInTicks != 0 ) {
			nLoopTick = nTick % m_nSongSizeInTicks;
		}
		nTotalTick = 0;
		for ( int i = 0; i < nColumns; ++i ) {
			PatternList *pColumn = ( *pPatternColumns )[ i ];
			if ( pColumn->size() != 0 ) {
				nPatternSize = pColumn->get( 0 )->get_length();
			} else {
				nPatternSize = MAX_NOTES;
			}

			if ( ( nLoopTick >= nTotalTick )
				 && ( nLoopTick < nTotalTick + nPatternSize ) ) {
				( *pPatternStartTick ) = nTotalTick;
				return i;
			}
			nTotalTick += nPatternSize;
		}
	}

	QString err = QString( "[findPatternInTick] tick = %1. No pattern list found" ).arg( QString::number(nTick) );
	___ERRORLOG( err );
	return -1;
}

void audioEngine_noteOn( Note *note )
{
	// check current state
	if ( ( m_audioEngineState != STATE_READY )
		 && ( m_audioEngineState != STATE_PLAYING ) ) {
		___ERRORLOG( "Error the audio engine is not in READY state" );
		delete note;
		return;
	}

	m_midiNoteQueue.push_back( note );
}

/**
 * Create an audio driver using audioEngine_process() as its argument
 * based on the provided choice and calling their _init()_ function to
 * trigger their initialization.
 *
 * For a listing of all possible choices, please see
 * Preferences::m_sAudioDriver.
 *
 * \param sDriver String specifying which audio driver should be
 * created.
 * \return Pointer to the freshly created audio driver. If the
 * creation resulted in a NullDriver, the corresponding object will be
 * deleted and a null pointer returned instead.
 */
AudioOutput* createDriver( const QString& sDriver )
{
	___INFOLOG( QString( "Driver: '%1'" ).arg( sDriver ) );
	Preferences *pPref = Preferences::get_instance();
	AudioOutput *pDriver = nullptr;

	if ( sDriver == "Oss" ) {
		pDriver = new OssDriver( audioEngine_process );
		if ( pDriver->class_name() == NullDriver::class_name() ) {
			delete pDriver;
			pDriver = nullptr;
		}
	} else if ( sDriver == "Jack" ) {
		pDriver = new JackAudioDriver( audioEngine_process );
		if ( pDriver->class_name() == NullDriver::class_name() ) {
			delete pDriver;
			pDriver = nullptr;
		} else {
#ifdef H2CORE_HAVE_JACK
			static_cast<JackAudioDriver*>(pDriver)->setConnectDefaults(
						Preferences::get_instance()->m_bJackConnectDefaults
						);
#endif
		}
	} else if ( sDriver == "Alsa" ) {
		pDriver = new AlsaAudioDriver( audioEngine_process );
		if ( pDriver->class_name() == NullDriver::class_name() ) {
			delete pDriver;
			pDriver = nullptr;
		}
	} else if ( sDriver == "PortAudio" ) {
		pDriver = new PortAudioDriver( audioEngine_process );
		if ( pDriver->class_name() == NullDriver::class_name() ) {
			delete pDriver;
			pDriver = nullptr;
		}
	}
	//#ifdef Q_OS_MACX
	else if ( sDriver == "CoreAudio" ) {
		___INFOLOG( "Creating CoreAudioDriver" );
		pDriver = new CoreAudioDriver( audioEngine_process );
		if ( pDriver->class_name() == NullDriver::class_name() ) {
			delete pDriver;
			pDriver = nullptr;
		}
	}
	//#endif
	else if ( sDriver == "PulseAudio" ) {
		pDriver = new PulseAudioDriver( audioEngine_process );
		if ( pDriver->class_name() == NullDriver::class_name() ) {
			delete pDriver;
			pDriver = nullptr;
		}
	}
	else if ( sDriver == "Fake" ) {
		___WARNINGLOG( "*** Using FAKE audio driver ***" );
		pDriver = new FakeDriver( audioEngine_process );
	} else {
		___ERRORLOG( "Unknown driver " + sDriver );
		audioEngine_raiseError( Hydrogen::UNKNOWN_DRIVER );
	}

	if ( pDriver  ) {
		// initialize the audio driver
		int res = pDriver->init( pPref->m_nBufferSize );
		if ( res != 0 ) {
			___ERRORLOG( "Error starting audio driver [audioDriver::init()]" );
			delete pDriver;
			pDriver = nullptr;
		}
	}

	return pDriver;
}

void audioEngine_startAudioDrivers()
{
	Preferences *preferencesMng = Preferences::get_instance();

	// Lock both the AudioEngine and the audio output buffers.
	AudioEngine::get_instance()->lock( RIGHT_HERE );
	QMutexLocker mx(&mutex_OutputPointer);

	___INFOLOG( "[audioEngine_startAudioDrivers]" );
	
	// check current state
	if ( m_audioEngineState != STATE_INITIALIZED ) {
		___ERRORLOG( QString( "Error the audio engine is not in INITIALIZED"
							  " state. state=%1" )
					 .arg( m_audioEngineState ) );
		AudioEngine::get_instance()->unlock();
		return;
	}

	if ( m_pAudioDriver ) {	// check if the audio m_pAudioDriver is still alive
		___ERRORLOG( "The audio driver is still alive" );
	}
	if ( m_pMidiDriver ) {	// check if midi driver is still alive
		___ERRORLOG( "The MIDI driver is still active" );
	}


	QString sAudioDriver = preferencesMng->m_sAudioDriver;
	if ( sAudioDriver == "Auto" ) {
	#ifndef WIN32
		if ( ( m_pAudioDriver = createDriver( "Jack" ) ) == nullptr ) {
			if ( ( m_pAudioDriver = createDriver( "Alsa" ) ) == nullptr ) {
				if ( ( m_pAudioDriver = createDriver( "CoreAudio" ) ) == nullptr ) {
					if ( ( m_pAudioDriver = createDriver( "PortAudio" ) ) == nullptr ) {
						if ( ( m_pAudioDriver = createDriver( "Oss" ) ) == nullptr ) {
							if ( ( m_pAudioDriver = createDriver( "PulseAudio" ) ) == nullptr ) {
								audioEngine_raiseError( Hydrogen::ERROR_STARTING_DRIVER );
								___ERRORLOG( "Error starting audio driver" );
								___ERRORLOG( "Using the NULL output audio driver" );

								// use the NULL output driver
								m_pAudioDriver = new NullDriver( audioEngine_process );
								m_pAudioDriver->init( 0 );
							}
						}
					}
				}
			}
		}
	#else
		//On Windows systems, use PortAudio is the prioritized backend
		if ( ( m_pAudioDriver = createDriver( "PortAudio" ) ) == nullptr ) {
			if ( ( m_pAudioDriver = createDriver( "Alsa" ) ) == nullptr ) {
				if ( ( m_pAudioDriver = createDriver( "CoreAudio" ) ) == nullptr ) {
					if ( ( m_pAudioDriver = createDriver( "Jack" ) ) == nullptr ) {
						if ( ( m_pAudioDriver = createDriver( "Oss" ) ) == nullptr ) {
							if ( ( m_pAudioDriver = createDriver( "PulseAudio" ) ) == nullptr ) {
								audioEngine_raiseError( Hydrogen::ERROR_STARTING_DRIVER );
								___ERRORLOG( "Error starting audio driver" );
								___ERRORLOG( "Using the NULL output audio driver" );

								// use the NULL output driver
								m_pAudioDriver = new NullDriver( audioEngine_process );
								m_pAudioDriver->init( 0 );
							}
						}
					}
				}
			}
		}
	#endif
	} else {
		m_pAudioDriver = createDriver( sAudioDriver );
		if ( m_pAudioDriver == nullptr ) {
			audioEngine_raiseError( Hydrogen::ERROR_STARTING_DRIVER );
			___ERRORLOG( "Error starting audio driver" );
			___ERRORLOG( "Using the NULL output audio driver" );

			// use the NULL output driver
			m_pAudioDriver = new NullDriver( audioEngine_process );
			m_pAudioDriver->init( 0 );
		}
	}

	if ( preferencesMng->m_sMidiDriver == "ALSA" ) {
#ifdef H2CORE_HAVE_ALSA
		// Create MIDI driver
		AlsaMidiDriver *alsaMidiDriver = new AlsaMidiDriver();
		m_pMidiDriverOut = alsaMidiDriver;
		m_pMidiDriver = alsaMidiDriver;
		m_pMidiDriver->open();
		m_pMidiDriver->setActive( true );
#endif
	} else if ( preferencesMng->m_sMidiDriver == "PortMidi" ) {
#ifdef H2CORE_HAVE_PORTMIDI
		PortMidiDriver* pPortMidiDriver = new PortMidiDriver();
		m_pMidiDriver = pPortMidiDriver;
		m_pMidiDriverOut = pPortMidiDriver;
		m_pMidiDriver->open();
		m_pMidiDriver->setActive( true );
#endif
	} else if ( preferencesMng->m_sMidiDriver == "CoreMidi" ) {
#ifdef H2CORE_HAVE_COREMIDI
		CoreMidiDriver *coreMidiDriver = new CoreMidiDriver();
		m_pMidiDriver = coreMidiDriver;
		m_pMidiDriverOut = coreMidiDriver;
		m_pMidiDriver->open();
		m_pMidiDriver->setActive( true );
#endif
	} else if ( preferencesMng->m_sMidiDriver == "JackMidi" ) {
#ifdef H2CORE_HAVE_JACK
		JackMidiDriver *jackMidiDriver = new JackMidiDriver();
		m_pMidiDriverOut = jackMidiDriver;
		m_pMidiDriver = jackMidiDriver;
		m_pMidiDriver->open();
		m_pMidiDriver->setActive( true );
#endif
	}

	// change the current audio engine state
	Hydrogen* pHydrogen = Hydrogen::get_instance();
	Song* pSong = pHydrogen->getSong();
	if ( pSong ) {
		m_audioEngineState = STATE_READY;
		m_pAudioDriver->setBpm( pSong->__bpm );
	} else {
		m_audioEngineState = STATE_PREPARED;
	}

	if ( m_audioEngineState == STATE_PREPARED ) {
		EventQueue::get_instance()->push_event( EVENT_STATE, STATE_PREPARED );
	} else if ( m_audioEngineState == STATE_READY ) {
		EventQueue::get_instance()->push_event( EVENT_STATE, STATE_READY );
	}

	// Unlocking earlier might execute the jack process() callback before we
	// are fully initialized.
	mx.unlock();
	AudioEngine::get_instance()->unlock();

	if ( m_pAudioDriver ) {
		int res = m_pAudioDriver->connect();
		if ( res != 0 ) {
			audioEngine_raiseError( Hydrogen::ERROR_STARTING_DRIVER );
			___ERRORLOG( "Error starting audio driver [audioDriver::connect()]" );
			___ERRORLOG( "Using the NULL output audio driver" );

			mx.relock();
			delete m_pAudioDriver;
			m_pAudioDriver = new NullDriver( audioEngine_process );
			mx.unlock();
			m_pAudioDriver->init( 0 );
			m_pAudioDriver->connect();
		}

		if ( ( m_pMainBuffer_L = m_pAudioDriver->getOut_L() ) == nullptr ) {
			___ERRORLOG( "m_pMainBuffer_L == NULL" );
		}
		if ( ( m_pMainBuffer_R = m_pAudioDriver->getOut_R() ) == nullptr ) {
			___ERRORLOG( "m_pMainBuffer_R == NULL" );
		}

#ifdef H2CORE_HAVE_JACK
		audioEngine_renameJackPorts( pSong );
#endif

		audioEngine_setupLadspaFX( m_pAudioDriver->getBufferSize() );
	}


}

void audioEngine_stopAudioDrivers()
{
	___INFOLOG( "[audioEngine_stopAudioDrivers]" );

	// check current state
	if ( m_audioEngineState == STATE_PLAYING ) {
		audioEngine_stop();
	}

	if ( ( m_audioEngineState != STATE_PREPARED )
		 && ( m_audioEngineState != STATE_READY ) ) {
		___ERRORLOG( QString( "Error: the audio engine is not in PREPARED"
							  " or READY state. state=%1" )
					 .arg( m_audioEngineState ) );
		return;
	}

	// change the current audio engine state
	m_audioEngineState = STATE_INITIALIZED;
	EventQueue::get_instance()->push_event( EVENT_STATE, STATE_INITIALIZED );

	AudioEngine::get_instance()->lock( RIGHT_HERE );

	// delete MIDI driver
	if ( m_pMidiDriver ) {
		m_pMidiDriver->close();
		delete m_pMidiDriver;
		m_pMidiDriver = nullptr;
		m_pMidiDriverOut = nullptr;
	}

	// delete audio driver
	if ( m_pAudioDriver ) {
		m_pAudioDriver->disconnect();
		QMutexLocker mx( &mutex_OutputPointer );
		delete m_pAudioDriver;
		m_pAudioDriver = nullptr;
		mx.unlock();
	}

	AudioEngine::get_instance()->unlock();
}



/** Restart all audio and midi drivers by calling first
 * audioEngine_stopAudioDrivers() and then
 * audioEngine_startAudioDrivers().
 *
 * If no audio driver is set yet, audioEngine_stopAudioDrivers() is
 * omitted and the audio driver will be started right away.*/
void audioEngine_restartAudioDrivers()
{
	if ( m_pAudioDriver != nullptr ) {
		audioEngine_stopAudioDrivers();
	}
	audioEngine_startAudioDrivers();
}

//----------------------------------------------------------------------------
//
// Implementation of Hydrogen class
//
//----------------------------------------------------------------------------

Hydrogen* Hydrogen::__instance = nullptr;
const char* Hydrogen::__class_name = "Hydrogen";

Hydrogen::Hydrogen()
	: Object( __class_name )
{
	if ( __instance ) {
		ERRORLOG( "Hydrogen audio engine is already running" );
		throw H2Exception( "Hydrogen audio engine is already running" );
	}

	INFOLOG( "[Hydrogen]" );

	__song = nullptr;
	m_pNextSong = nullptr;

	m_bExportSessionIsActive = false;
	m_pTimeline = new Timeline();
	m_pCoreActionController = new CoreActionController();
	m_GUIState = GUIState::unavailable;
	m_nMaxTimeHumanize = 2000;

	initBeatcounter();
	InstrumentComponent::setMaxLayers( Preferences::get_instance()->getMaxLayers() );
	audioEngine_init();

	// Prevent double creation caused by calls from MIDI thread
	__instance = this;

	// When under session management and using JACK as audio driver,
	// it is crucial for Hydrogen to activate the JACK client _after_
	// the initial Song was set. Else the per track outputs will not
	// be registered in time and the session software won't be able to
	// rewire them properly. Therefore, the audio driver is started in
	// the callback function for opening a Song in nsm_open_cb().
	//
	// But the presence of the environmental variable NSM_URL does not
	// guarantee for a session management to be present (and at this
	// early point of initialization it's basically impossible to
	// tell). As a fallback the main() function will check for the
	// presence of the audio driver after creating both the Hydrogen
	// and NsmClient instance and prior to the creation of the GUI. If
	// absent, the starting of the audio driver will be triggered.
	if ( ! getenv( "NSM_URL" ) ){
		audioEngine_startAudioDrivers();
	}
	
	for(int i = 0; i< MAX_INSTRUMENTS; i++){
		m_nInstrumentLookupTable[i] = i;
	}

#ifdef H2CORE_HAVE_OSC
	if( Preferences::get_instance()->getOscServerEnabled() )
	{
		toggleOscServer( true );
	}
#endif
}

Hydrogen::~Hydrogen()
{
	INFOLOG( "[~Hydrogen]" );

#ifdef H2CORE_HAVE_OSC
	NsmClient* pNsmClient = NsmClient::get_instance();
	if( pNsmClient ) {
		pNsmClient->shutdown();
		delete pNsmClient;
	}
	OscServer* pOscServer = OscServer::get_instance();
	if( pOscServer ) {
		delete pOscServer;
	}
#endif

	if ( m_audioEngineState == STATE_PLAYING ) {
		audioEngine_stop();
	}
	removeSong();
	audioEngine_stopAudioDrivers();
	audioEngine_destroy();
	__kill_instruments();

	delete m_pCoreActionController;
	delete m_pTimeline;

	__instance = nullptr;
}

void Hydrogen::create_instance()
{
	// Create all the other instances that we need
	// ....and in the right order
	Logger::create_instance();
	MidiMap::create_instance();
	Preferences::create_instance();
	EventQueue::create_instance();
	MidiActionManager::create_instance();

#ifdef H2CORE_HAVE_OSC
	NsmClient::create_instance();
	OscServer::create_instance( Preferences::get_instance() );
#endif

	if ( __instance == nullptr ) {
		__instance = new Hydrogen;
	}

	// See audioEngine_init() for:
	// AudioEngine::create_instance();
	// Effects::create_instance();
	// Playlist::create_instance();
}

void Hydrogen::initBeatcounter()
{
	m_ntaktoMeterCompute = 1;
	m_nbeatsToCount = 4;
	m_nEventCount = 1;
	m_nTempoChangeCounter = 0;
	m_nBeatCount = 1;
	m_nCoutOffset = 0;
	m_nStartOffset = 0;
}

/// Start the internal sequencer
void Hydrogen::sequencer_play()
{
	Song* pSong = getSong();
	pSong->get_pattern_list()->set_to_old();
	m_pAudioDriver->play();
}

/// Stop the internal sequencer
void Hydrogen::sequencer_stop()
{
	if( Hydrogen::get_instance()->getMidiOutput() != nullptr ){
		Hydrogen::get_instance()->getMidiOutput()->handleQueueAllNoteOff();
	}

	m_pAudioDriver->stop();
	Preferences::get_instance()->setRecordEvents(false);
}

bool Hydrogen::setPlaybackTrackState( const bool state )
{
	Song* pSong = getSong();
	if ( pSong == nullptr ) {
		return false;
	}

	return pSong->set_playback_track_enabled(state);
}

void Hydrogen::loadPlaybackTrack( const QString filename )
{
	Song* pSong = getSong();
	pSong->set_playback_track_filename(filename);

	AudioEngine::get_instance()->get_sampler()->reinitialize_playback_track();
}

void Hydrogen::setSong( Song *pSong )
{
	assert ( pSong );
	
	// Move to the beginning.
	setSelectedPatternNumber( 0 );

	Song* pCurrentSong = getSong();
	if ( pSong == pCurrentSong ) {
		DEBUGLOG( "pSong == pCurrentSong" );
		return;
	}

	if ( pCurrentSong != nullptr ) {
		/* NOTE: 
		 *       - this is actually some kind of cleanup 
		 *       - removeSong cares itself for acquiring a lock
		 */
		removeSong();
		delete pCurrentSong;
	}

	if ( m_GUIState != GUIState::unavailable ) {
		/* Reset GUI */
		EventQueue::get_instance()->push_event( EVENT_SELECTED_PATTERN_CHANGED, -1 );
		EventQueue::get_instance()->push_event( EVENT_PATTERN_CHANGED, -1 );
		EventQueue::get_instance()->push_event( EVENT_SELECTED_INSTRUMENT_CHANGED, -1 );
	}
	
	// In order to allow functions like audioEngine_setupLadspaFX() to
	// load the settings of the new song, like whether the LADSPA FX
	// are activated, __song has to be set prior to the call of
	// audioEngine_setSong().
	__song = pSong;

	// Update the audio engine to work with the new song.
	audioEngine_setSong( pSong );

	// load new playback track information
	AudioEngine::get_instance()->get_sampler()->reinitialize_playback_track();

	// Push current state of Hydrogen to attached control interfaces,
	// like OSC clients.
	m_pCoreActionController->initExternalControlInterfaces();

#ifdef H2CORE_HAVE_OSC
	if ( ! NsmClient::get_instance()->m_bUnderSessionManagement ) {
		Preferences::get_instance()->setLastSongFilename( pSong->get_filename() );
	} else {
		NsmClient::linkDrumkit( NsmClient::get_instance()->m_sSessionFolderPath.toLocal8Bit().data() );
	}
#else
	Preferences::get_instance()->setLastSongFilename( pSong->get_filename() );
#endif
}

/* Mean: remove current song from memory */
void Hydrogen::removeSong()
{
	__song = nullptr;
	audioEngine_removeSong();
}

void Hydrogen::midi_noteOn( Note *note )
{
	audioEngine_noteOn( note );
}

void Hydrogen::addRealtimeNote(	int		instrument,
								float	velocity,
								float	pan_L,
								float	pan_R,
								float	pitch,
								bool	noteOff,
								bool	forcePlay,
								int		msg1 )
{
	UNUSED( pitch );

	Preferences *pPreferences = Preferences::get_instance();
	unsigned int nRealColumn = 0;
	unsigned res = pPreferences->getPatternEditorGridResolution();
	int nBase = pPreferences->isPatternEditorUsingTriplets() ? 3 : 4;
	int scalar = ( 4 * MAX_NOTES ) / ( res * nBase );
	bool hearnote = forcePlay;
	int currentPatternNumber;

	AudioEngine::get_instance()->lock( RIGHT_HERE );

	Song *pSong = getSong();
	if ( !pPreferences->__playselectedinstrument ) {
		if ( instrument >= ( int ) pSong->get_instrument_list()->size() ) {
			// unused instrument
			AudioEngine::get_instance()->unlock();
			return;
		}
	}

	// Get current partern and column, compensating for "lookahead" if required
	const Pattern* currentPattern = nullptr;
	unsigned int column = 0;
	float fTickSize = m_pAudioDriver->m_transport.m_fTickSize;
	unsigned int lookaheadTicks = calculateLookahead( fTickSize ) / fTickSize;
	bool doRecord = pPreferences->getRecordEvents();
	if ( pSong->get_mode() == Song::SONG_MODE && doRecord &&
		 m_audioEngineState == STATE_PLAYING )
	{

		// Recording + song playback mode + actually playing
		PatternList *pPatternList = pSong->get_pattern_list();
		int ipattern = getPatternPos(); // playlist index
		if ( ipattern < 0 || ipattern >= (int) pPatternList->size() ) {
			AudioEngine::get_instance()->unlock(); // unlock the audio engine
			return;
		}
		// Locate column -- may need to jump back in the pattern list
		column = getTickPosition();
		while ( column < lookaheadTicks ) {
			ipattern -= 1;
			if ( ipattern < 0 || ipattern >= (int) pPatternList->size() ) {
				AudioEngine::get_instance()->unlock(); // unlock the audio engine
				return;
			}

			// Convert from playlist index to actual pattern index
			std::vector<PatternList*> *pColumns = pSong->get_pattern_group_vector();
			for ( int i = 0; i <= ipattern; ++i ) {
				PatternList *pColumn = ( *pColumns )[i];
				currentPattern = pColumn->get( 0 );
				currentPatternNumber = i;
			}
			column = column + currentPattern->get_length();
			// WARNINGLOG( "Undoing lookahead: corrected (" + to_string( ipattern+1 ) +
			// "," + to_string( (int) ( column - currentPattern->get_length() ) -
			// (int) lookaheadTicks ) + ") -> (" + to_string(ipattern) +
			// "," + to_string( (int) column - (int) lookaheadTicks ) + ")." );
		}
		column -= lookaheadTicks;
		// Convert from playlist index to actual pattern index (if not already done above)
		if ( currentPattern == nullptr ) {
			std::vector<PatternList*> *pColumns = pSong->get_pattern_group_vector();
			for ( int i = 0; i <= ipattern; ++i ) {
				PatternList *pColumn = ( *pColumns )[i];
				currentPattern = pColumn->get( 0 );
				currentPatternNumber = i;
			}
		}

		// Cancel recording if punch area disagrees
		doRecord = pPreferences->inPunchArea( ipattern );

	} else { // Not song-record mode
		PatternList *pPatternList = pSong->get_pattern_list();

		if ( ( m_nSelectedPatternNumber != -1 )
			 && ( m_nSelectedPatternNumber < ( int )pPatternList->size() ) )
		{
			currentPattern = pPatternList->get( m_nSelectedPatternNumber );
			currentPatternNumber = m_nSelectedPatternNumber;
		}

		if ( ! currentPattern ) {
			AudioEngine::get_instance()->unlock(); // unlock the audio engine
			return;
		}

		// Locate column -- may need to wrap around end of pattern
		column = getTickPosition();
		if ( column >= lookaheadTicks ) {
			column -= lookaheadTicks;
		} else {
			lookaheadTicks %= currentPattern->get_length();
			column = (column + currentPattern->get_length() - lookaheadTicks)
					% currentPattern->get_length();
		}
	}

	nRealColumn = getRealtimeTickPosition();

	if ( pPreferences->getQuantizeEvents() ) {
		// quantize it to scale
		unsigned qcolumn = ( unsigned )::round( column / ( double )scalar ) * scalar;

		//we have to make sure that no beat is added on the last displayed note in a bar
		//for example: if the pattern has 4 beats, the editor displays 5 beats, so we should avoid adding beats an note 5.
		if ( qcolumn == currentPattern->get_length() ) qcolumn = 0;
		column = qcolumn;
	}

	unsigned position = column;
	m_naddrealtimenotetickposition = column;

	Instrument *instrRef = nullptr;
	if ( pSong ) {
		//getlookuptable index = instrument+36, ziel wert = der entprechende wert -36
		instrRef = pSong->get_instrument_list()->get( m_nInstrumentLookupTable[ instrument ] );
	}

	if ( currentPattern && ( getState() == STATE_PLAYING ) ) {
		if ( doRecord && pPreferences->getDestructiveRecord() && pPreferences->m_nRecPreDelete>0 ) {
			// Delete notes around current note if option toggled
			int postdelete = 0;
			int predelete = 0;
			int prefpredelete = pPreferences->m_nRecPreDelete-1;
			int prefpostdelete = pPreferences->m_nRecPostDelete;
			int length = currentPattern->get_length();
			bool fp = false;
			postdelete = column;

			switch (prefpredelete) {
			case 0: predelete = length ; postdelete = 0; fp = true; break;
			case 1: predelete = length ; fp = true; break;
			case 2: predelete = length / 2; fp = true; break;
			case 3: predelete = length / 4; fp = true; break;
			case 4: predelete = length / 8; fp = true; break;
			case 5: predelete = length / 16; fp = true; break;
			case 6: predelete = length / 32; fp = true; break;
			case 7: predelete = length / 64; fp = true; break;
			case 8: predelete = length / 64; break;
			case 9: predelete = length / 32; break;
			case 10: predelete = length / 16; break;
			case 11: predelete = length / 8; break;
			case 12: predelete = length / 4; break;
			case 13: predelete = length / 2; break;
			case 14: predelete = length; break;
			case 15: break;
			default : predelete = 1; break;
			}

			if (!fp ) {
				switch (prefpostdelete) {
				case 0: postdelete = column; break;
				case 1: postdelete -= length / 64; break;
				case 2: postdelete -= length / 32; break;
				case 3: postdelete -= length / 16; break;
				case 4: postdelete -= length / 8; break;
				case 5: postdelete -= length / 4; break;
				case 6: postdelete -= length / 2; break;
				case 7: postdelete -= length ; break;
				default : postdelete = column; break;
				}

				if (postdelete<0) postdelete = 0;
			}

			Pattern::notes_t* notes = (Pattern::notes_t*)currentPattern->get_notes();
			FOREACH_NOTE_IT_BEGIN_END(notes,it) {
				Note *pNote = it->second;
				assert( pNote );

				int currentPosition = pNote->get_position();
				if ( pPreferences->__playselectedinstrument ) {//fix me
					if ( pSong->get_instrument_list()->get( getSelectedInstrumentNumber()) == pNote->get_instrument() )
					{
						if (prefpredelete>=1 && prefpredelete <=14 ) pNote->set_just_recorded( false );

						if ( (prefpredelete == 15) && (pNote->get_just_recorded() == false))
						{
							bool replaceExisting = false;
							if (column == currentPosition) replaceExisting = true;
							EventQueue::AddMidiNoteVector noteAction;
							noteAction.m_column = currentPosition;
							noteAction.m_row = pNote->get_instrument_id(); //getSelectedInstrumentNumber();
							noteAction.m_pattern = currentPatternNumber;
							noteAction.f_velocity = velocity;
							noteAction.f_pan_L = pan_L;
							noteAction.f_pan_R = pan_R;
							noteAction.m_length = -1;
							int divider = msg1 / 12;
							noteAction.no_octaveKeyVal = (Note::Octave)(divider -3);
							noteAction.nk_noteKeyVal = (Note::Key)(msg1 - (12 * divider));
							noteAction.b_isInstrumentMode = replaceExisting;
							noteAction.b_isMidi = true;
							noteAction.b_noteExist = replaceExisting;
							EventQueue::get_instance()->m_addMidiNoteVector.push_back(noteAction);
							continue;
						}
						if ( ( pNote->get_just_recorded() == false )
							 && (static_cast<int>( pNote->get_position() ) >= postdelete
								 && pNote->get_position() < column + predelete +1 )
							 ) {
							bool replaceExisting = false;
							if ( column == currentPosition ) {
								replaceExisting = true;
							}
							EventQueue::AddMidiNoteVector noteAction;
							noteAction.m_column = currentPosition;
							noteAction.m_row = pNote->get_instrument_id(); //getSelectedInstrumentNumber();
							noteAction.m_pattern = currentPatternNumber;
							noteAction.f_velocity = velocity;
							noteAction.f_pan_L = pan_L;
							noteAction.f_pan_R = pan_R;
							noteAction.m_length = -1;
							int divider = msg1 / 12;
							noteAction.no_octaveKeyVal = (Note::Octave)(divider -3);
							noteAction.nk_noteKeyVal = (Note::Key)(msg1 - (12 * divider));
							noteAction.b_isInstrumentMode = replaceExisting;
							noteAction.b_isMidi = true;
							noteAction.b_noteExist = replaceExisting;
							EventQueue::get_instance()->m_addMidiNoteVector.push_back(noteAction);
						}
					}
					continue;
				}

				if ( !fp && pNote->get_instrument() != instrRef ) {
					continue;
				}

				if (prefpredelete>=1 && prefpredelete <=14 ) {
					pNote->set_just_recorded( false );
				}

				if ( (prefpredelete == 15) && (pNote->get_just_recorded() == false)) {
					bool replaceExisting = false;
					if (column == currentPosition) replaceExisting = true;
					EventQueue::AddMidiNoteVector noteAction;
					noteAction.m_column = currentPosition;
					noteAction.m_row =  pNote->get_instrument_id();//m_nInstrumentLookupTable[ instrument ];
					noteAction.m_pattern = currentPatternNumber;
					noteAction.f_velocity = velocity;
					noteAction.f_pan_L = pan_L;
					noteAction.f_pan_R = pan_R;
					noteAction.m_length = -1;
					noteAction.no_octaveKeyVal = (Note::Octave)0;
					noteAction.nk_noteKeyVal = (Note::Key)0;
					noteAction.b_isInstrumentMode = false;
					noteAction.b_isMidi = false;
					noteAction.b_noteExist = replaceExisting;
					EventQueue::get_instance()->m_addMidiNoteVector.push_back(noteAction);
					continue;
				}

				if ( ( pNote->get_just_recorded() == false )
					 && ( static_cast<int>( pNote->get_position() ) >= postdelete
						  && pNote->get_position() <column + predelete +1 )
					 ) {
					bool replaceExisting = false;
					if (column == currentPosition) replaceExisting = true;
					EventQueue::AddMidiNoteVector noteAction;
					noteAction.m_column = currentPosition;
					noteAction.m_row =  pNote->get_instrument_id();//m_nInstrumentLookupTable[ instrument ];
					noteAction.m_pattern = currentPatternNumber;
					noteAction.f_velocity = velocity;
					noteAction.f_pan_L = pan_L;
					noteAction.f_pan_R = pan_R;
					noteAction.m_length = -1;
					noteAction.no_octaveKeyVal = (Note::Octave)0;
					noteAction.nk_noteKeyVal = (Note::Key)0;
					noteAction.b_isInstrumentMode = false;
					noteAction.b_isMidi = false;
					noteAction.b_noteExist = replaceExisting;
					EventQueue::get_instance()->m_addMidiNoteVector.push_back(noteAction);
				}
			} /* FOREACH */
		} /* if dorecord ... */

		assert( currentPattern );
		if ( doRecord ) {
			EventQueue::AddMidiNoteVector noteAction;
			noteAction.m_column = column;
			noteAction.m_pattern = currentPatternNumber;
			noteAction.f_velocity = velocity;
			noteAction.f_pan_L = pan_L;
			noteAction.f_pan_R = pan_R;
			noteAction.m_length = -1;
			noteAction.b_isMidi = true;

			if ( pPreferences->__playselectedinstrument ) {
				instrRef = pSong->get_instrument_list()->get( getSelectedInstrumentNumber() );
				int divider = msg1 / 12;
				noteAction.m_row = getSelectedInstrumentNumber();
				noteAction.no_octaveKeyVal = (Note::Octave)(divider -3);
				noteAction.nk_noteKeyVal = (Note::Key)(msg1 - (12 * divider));
				noteAction.b_isInstrumentMode = true;
			} else {
				instrRef = pSong->get_instrument_list()->get( m_nInstrumentLookupTable[ instrument ] );
				noteAction.m_row =  m_nInstrumentLookupTable[ instrument ];
				noteAction.no_octaveKeyVal = (Note::Octave)0;
				noteAction.nk_noteKeyVal = (Note::Key)0;
				noteAction.b_isInstrumentMode = false;
			}

			Note* pNoteold = currentPattern->find_note( noteAction.m_column, -1, instrRef, noteAction.nk_noteKeyVal, noteAction.no_octaveKeyVal );
			noteAction.b_noteExist = ( pNoteold ) ? true : false;

			EventQueue::get_instance()->m_addMidiNoteVector.push_back(noteAction);

			// hear note if its not in the future
			if ( pPreferences->getHearNewNotes() && position <= getTickPosition() ) {
				hearnote = true;
			}
		} /* if doRecord */
	} else if ( pPreferences->getHearNewNotes() ) {
			hearnote = true;
	} /* if .. STATE_PLAYING */

	if ( !pPreferences->__playselectedinstrument ) {
		if ( hearnote && instrRef ) {
			Note *pNote2 = new Note( instrRef, nRealColumn, velocity, pan_L, pan_R, -1, 0 );
			midi_noteOn( pNote2 );
		}
	} else if ( hearnote  ) {
		Instrument* pInstr = pSong->get_instrument_list()->get( getSelectedInstrumentNumber() );
		Note *pNote2 = new Note( pInstr, nRealColumn, velocity, pan_L, pan_R, -1, 0 );

		int divider = msg1 / 12;
		Note::Octave octave = (Note::Octave)(divider -3);
		Note::Key notehigh = (Note::Key)(msg1 - (12 * divider));

		//ERRORLOG( QString( "octave: %1, note: %2, instrument %3" ).arg( octave ).arg(notehigh).arg(instrument));
		pNote2->set_midi_info( notehigh, octave, msg1 );
		midi_noteOn( pNote2 );
	}

	AudioEngine::get_instance()->unlock(); // unlock the audio engine
}

float Hydrogen::getMasterPeak_L()
{
	return m_fMasterPeak_L;
}

float Hydrogen::getMasterPeak_R()
{
	return m_fMasterPeak_R;
}

unsigned long Hydrogen::getTickPosition()
{
	return m_nPatternTickPosition;
}

unsigned long Hydrogen::getRealtimeTickPosition()
{
	// Get the realtime transport position in frames and convert
	// it into ticks.
	unsigned int initTick = ( unsigned int )( getRealtimeFrames() /
						  m_pAudioDriver->m_transport.m_fTickSize );
	unsigned long retTick;

	struct timeval currtime;
	struct timeval deltatime;

	double sampleRate = ( double ) m_pAudioDriver->getSampleRate();
	gettimeofday ( &currtime, nullptr );

	// Definition macro from timehelper.h calculating the time
	// difference between `currtime` and `m_currentTickTime`
	// (`currtime`-`m_currentTickTime`) and storing the results in
	// `deltatime`. It uses both the .tv_sec (seconds) and
	// .tv_usec (microseconds) members of the timeval struct.
	timersub( &currtime, &m_currentTickTime, &deltatime );

	// add a buffers worth for jitter resistance
	double deltaSec =
			( double ) deltatime.tv_sec
			+ ( deltatime.tv_usec / 1000000.0 )
			+ ( m_pAudioDriver->getBufferSize() / ( double )sampleRate );

	retTick = ( unsigned long ) ( ( sampleRate / ( double ) m_pAudioDriver->m_transport.m_fTickSize ) * deltaSec );

	retTick += initTick;

	return retTick;
}

// TODO: make this function inline in the header
PatternList* Hydrogen::getCurrentPatternList()
{
	return m_pPlayingPatterns;
}

// TODO: make this function inline in the header
PatternList * Hydrogen::getNextPatterns()
{
	return m_pNextPatterns;
}

void Hydrogen::sequencer_setNextPattern( int pos )
{
	AudioEngine::get_instance()->lock( RIGHT_HERE );

	Song* pSong = getSong();
	if ( pSong && pSong->get_mode() == Song::PATTERN_MODE ) {
		PatternList* pPatternList = pSong->get_pattern_list();
		
		// Check whether `pos` is in range of the pattern list.
		if ( ( pos >= 0 ) && ( pos < ( int )pPatternList->size() ) ) {
			Pattern* pPattern = pPatternList->get( pos );
			
			// If the pattern is already in the `m_pNextPatterns`, it
			// will be removed from the latter and its `del()` method
			// will return a pointer to the very pattern. The if
			// clause is therefore only entered if the `pPattern` was
			// not already present.
			if ( m_pNextPatterns->del( pPattern ) == nullptr ) {
				m_pNextPatterns->add( pPattern );
			}
		} else {
			ERRORLOG( QString( "pos not in patternList range. pos=%1 patternListSize=%2" )
					  .arg( pos ).arg( pPatternList->size() ) );
			m_pNextPatterns->clear();
		}
	} else {
		ERRORLOG( "can't set next pattern in song mode" );
		m_pNextPatterns->clear();
	}

	AudioEngine::get_instance()->unlock();
}

void Hydrogen::sequencer_setOnlyNextPattern( int pos )
{
	AudioEngine::get_instance()->lock( RIGHT_HERE );
	
	Song* pSong = getSong();
	if ( pSong && pSong->get_mode() == Song::PATTERN_MODE ) {
		PatternList* pPatternList = pSong->get_pattern_list();
		
		// Clear the list of all patterns scheduled to be processed
		// next and fill them with those currently played.
		m_pNextPatterns->clear( );
		Pattern* pPattern;
		for ( int nPattern = 0 ; nPattern < (int)m_pPlayingPatterns->size() ; ++nPattern ) {
			pPattern = m_pPlayingPatterns->get( nPattern );
			m_pNextPatterns->add( pPattern );
		}
		
		// Appending the requested pattern.
		pPattern = pPatternList->get( pos );
		m_pNextPatterns->add( pPattern );
	} else {
		ERRORLOG( "can't set next pattern in song mode" );
		m_pNextPatterns->clear();
	}
	
	AudioEngine::get_instance()->unlock();
}

// TODO: make variable name and getter/setter consistent.
int Hydrogen::getPatternPos()
{
	return m_nSongPos;
}

/* Return pattern for selected song tick position */
int Hydrogen::getPosForTick( unsigned long TickPos, int* nPatternStartTick )
{
	Song* pSong = getSong();
	if ( pSong == nullptr ) {
		return 0;
	}

	return findPatternInTick( TickPos, pSong->is_loop_enabled(), nPatternStartTick );
}

int Hydrogen::calculateLeadLagFactor( float fTickSize ){
	return fTickSize * 5;
}

int Hydrogen::calculateLookahead( float fTickSize ){
	// Introduce a lookahead of 5 ticks. Since the ticksize is
	// depending of the current tempo of the song, this component does
	// make the lookahead dynamic.
	int nLeadLagFactor = calculateLeadLagFactor( fTickSize );

	// We need to look ahead in the song for notes with negative offsets
	// from LeadLag or Humanize.
	return nLeadLagFactor + m_nMaxTimeHumanize + 1;
}

void Hydrogen::restartDrivers()
{
	audioEngine_restartAudioDrivers();
}

void Hydrogen::startExportSession(int sampleRate, int sampleDepth )
{
	if ( getState() == STATE_PLAYING ) {
		sequencer_stop();
	}
	
	unsigned nSamplerate = (unsigned) sampleRate;
	
	AudioEngine::get_instance()->get_sampler()->stop_playing_notes();

	Song* pSong = getSong();
	
	m_oldEngineMode = pSong->get_mode();
	m_bOldLoopEnabled = pSong->is_loop_enabled();

	pSong->set_mode( Song::SONG_MODE );
	pSong->set_loop_enabled( true );
	
	/*
	 * Currently an audio driver is loaded
	 * which is not the DiskWriter driver.
	 * Stop the current driver and fire up the DiskWriter.
	 */
	audioEngine_stopAudioDrivers();

	m_pAudioDriver = new DiskWriterDriver( audioEngine_process, nSamplerate, sampleDepth );
	
	m_bExportSessionIsActive = true;
}

void Hydrogen::stopExportSession()
{
	m_bExportSessionIsActive = false;
	
 	audioEngine_stopAudioDrivers();
	
	delete m_pAudioDriver;
	m_pAudioDriver = nullptr;
	
	Song* pSong = getSong();
	pSong->set_mode( m_oldEngineMode );
	pSong->set_loop_enabled( m_bOldLoopEnabled );
	
	audioEngine_startAudioDrivers();

	if ( m_pAudioDriver ) {
		m_pAudioDriver->setBpm( pSong->__bpm );
	} else {
		ERRORLOG( "m_pAudioDriver = NULL" );
	}
}

/// Export a song to a wav file
void Hydrogen::startExportSong( const QString& filename)
{
	// reset
	m_pAudioDriver->m_transport.m_nFrames = 0; // reset total frames
	// TODO: not -1 instead?
	m_nSongPos = 0;
	m_nPatternTickPosition = 0;
	m_audioEngineState = STATE_PLAYING;
	m_nPatternStartTick = -1;

	Preferences *pPref = Preferences::get_instance();

	int res = m_pAudioDriver->init( pPref->m_nBufferSize );
	if ( res != 0 ) {
		ERRORLOG( "Error starting disk writer driver [DiskWriterDriver::init()]" );
	}

	m_pMainBuffer_L = m_pAudioDriver->getOut_L();
	m_pMainBuffer_R = m_pAudioDriver->getOut_R();

	audioEngine_setupLadspaFX( m_pAudioDriver->getBufferSize() );

	audioEngine_seek( 0, false );

	DiskWriterDriver* pDiskWriterDriver = (DiskWriterDriver*) m_pAudioDriver;
	pDiskWriterDriver->setFileName( filename );
	
	res = m_pAudioDriver->connect();
	if ( res != 0 ) {
		ERRORLOG( "Error starting disk writer driver [DiskWriterDriver::connect()]" );
	}
}

void Hydrogen::stopExportSong()
{
	if ( m_pAudioDriver->class_name() != DiskWriterDriver::class_name() ) {
		return;
	}

	AudioEngine::get_instance()->get_sampler()->stop_playing_notes();

	m_pAudioDriver->disconnect();

	m_nSongPos = -1;
	m_nPatternTickPosition = 0;
}

/// Used to display audio driver info
AudioOutput* Hydrogen::getAudioOutput() const
{
	return m_pAudioDriver;
}

/// Used to display midi driver info
MidiInput* Hydrogen::getMidiInput() const 
{
	return m_pMidiDriver;
}

MidiOutput* Hydrogen::getMidiOutput() const
{
	return m_pMidiDriverOut;
}

void Hydrogen::setMasterPeak_L( float value )
{
	m_fMasterPeak_L = value;
}

void Hydrogen::setMasterPeak_R( float value )
{
	m_fMasterPeak_R = value;
}

int Hydrogen::getState() const
{
	return m_audioEngineState;
}

void Hydrogen::setCurrentPatternList( PatternList *pPatternList )
{
	AudioEngine::get_instance()->lock( RIGHT_HERE );
	m_pPlayingPatterns = pPatternList;
	EventQueue::get_instance()->push_event( EVENT_PATTERN_CHANGED, -1 );
	AudioEngine::get_instance()->unlock();
}

float Hydrogen::getProcessTime() const
{
	return m_fProcessTime;
}

float Hydrogen::getMaxProcessTime() const
{
	return m_fMaxProcessTime;
}


// Setting conditional to true will keep instruments that have notes if new kit has less instruments than the old one
int Hydrogen::loadDrumkit( Drumkit *pDrumkitInfo )
{
	return loadDrumkit( pDrumkitInfo, true );
}

int Hydrogen::loadDrumkit( Drumkit *pDrumkitInfo, bool conditional )
{
	assert ( pDrumkitInfo );

	int old_ae_state = m_audioEngineState;
	if( m_audioEngineState >= STATE_READY ) {
		m_audioEngineState = STATE_PREPARED;
	}

	INFOLOG( pDrumkitInfo->get_name() );
	m_currentDrumkit = pDrumkitInfo->get_name();

	std::vector<DrumkitComponent*>* pSongCompoList= getSong()->get_components();
	std::vector<DrumkitComponent*>* pDrumkitCompoList = pDrumkitInfo->get_components();
	
	AudioEngine::get_instance()->lock( RIGHT_HERE );	
	for( auto &pComponent : *pSongCompoList ){
		delete pComponent;
	}
	pSongCompoList->clear();
	AudioEngine::get_instance()->unlock();
	
	for (std::vector<DrumkitComponent*>::iterator it = pDrumkitCompoList->begin() ; it != pDrumkitCompoList->end(); ++it) {
		DrumkitComponent* pSrcComponent = *it;
		DrumkitComponent* pNewComponent = new DrumkitComponent( pSrcComponent->get_id(), pSrcComponent->get_name() );
		pNewComponent->load_from( pSrcComponent );

		pSongCompoList->push_back( pNewComponent );
	}

	//current instrument list
	InstrumentList *pSongInstrList = getSong()->get_instrument_list();
	
	//new instrument list
	InstrumentList *pDrumkitInstrList = pDrumkitInfo->get_instruments();
	
	/*
	 * If the old drumkit is bigger then the new drumkit,
	 * delete all instruments with a bigger pos then
	 * pDrumkitInstrList->size(). Otherwise the instruments
	 * from our old instrumentlist with
	 * pos > pDrumkitInstrList->size() stay in the
	 * new instrumentlist
	 *
	 * wolke: info!
	 * this has moved to the end of this function
	 * because we get lost objects in memory
	 * now:
	 * 1. the new drumkit will loaded
	 * 2. all not used instruments will complete deleted
	 * old function:
	 * while ( pDrumkitInstrList->size() < songInstrList->size() )
	 * {
	 *  songInstrList->del(songInstrList->size() - 1);
	 * }
	 */
	
	//needed for the new delete function
	int instrumentDiff =  pSongInstrList->size() - pDrumkitInstrList->size();
	
	for ( unsigned nInstr = 0; nInstr < pDrumkitInstrList->size(); ++nInstr ) {
		Instrument *pInstr = nullptr;
		if ( nInstr < pSongInstrList->size() ) {
			//instrument exists already
			pInstr = pSongInstrList->get( nInstr );
			assert( pInstr );
		} else {
			pInstr = new Instrument();
			// The instrument isn't playing yet; no need for locking
			// :-) - Jakob Lund.  AudioEngine::get_instance()->lock(
			// "Hydrogen::loadDrumkit" );
			pSongInstrList->add( pInstr );
			// AudioEngine::get_instance()->unlock();
		}

		Instrument *pNewInstr = pDrumkitInstrList->get( nInstr );
		assert( pNewInstr );
		INFOLOG( QString( "Loading instrument (%1 of %2) [%3]" )
				 .arg( nInstr + 1 )
				 .arg( pDrumkitInstrList->size() )
				 .arg( pNewInstr->get_name() ) );

		// Moved code from here right into the Instrument class - Jakob Lund.
		pInstr->load_from( pDrumkitInfo, pNewInstr );
	}

	//wolke: new delete function
	if ( instrumentDiff >= 0 ) {
		for ( int i = 0; i < instrumentDiff ; i++ ){
			removeInstrument(
						getSong()->get_instrument_list()->size() - 1,
						conditional
						);
		}
	}

#ifdef H2CORE_HAVE_JACK
	AudioEngine::get_instance()->lock( RIGHT_HERE );
	renameJackPorts( getSong() );
	AudioEngine::get_instance()->unlock();
#endif

	m_audioEngineState = old_ae_state;
	
	m_pCoreActionController->initExternalControlInterfaces();
	
#ifdef H2CORE_HAVE_OSC
	// Create a symbolic link in the session folder when under session
	// management.
	if ( NsmClient::get_instance()->m_bUnderSessionManagement ){
		NsmClient::linkDrumkit( NsmClient::get_instance()->m_sSessionFolderPath.toLocal8Bit().data() );
	}
#endif

	return 0;	//ok
}

// This will check if an instrument has any notes
bool Hydrogen::instrumentHasNotes( Instrument *pInst )
{
	Song* pSong = getSong();
	PatternList* pPatternList = pSong->get_pattern_list();

	for ( int nPattern = 0 ; nPattern < (int)pPatternList->size() ; ++nPattern )
	{
		if( pPatternList->get( nPattern )->references( pInst ) )
		{
			DEBUGLOG("Instrument " + pInst->get_name() + " has notes" );
			return true;
		}
	}

	// no notes for this instrument
	return false;
}

//this is also a new function and will used from the new delete function in
//Hydrogen::loadDrumkit to delete the instruments by number
void Hydrogen::removeInstrument( int instrumentNumber, bool conditional )
{
	Song* pSong = getSong();
	Instrument *pInstr = pSong->get_instrument_list()->get( instrumentNumber );
	PatternList* pPatternList = pSong->get_pattern_list();

	if ( conditional ) {
		// new! this check if a pattern has an active note if there is an note
		//inside the pattern the instrument would not be deleted
		for ( int nPattern = 0 ;
			  nPattern < (int)pPatternList->size() ;
			  ++nPattern ) {
			if( pPatternList
					->get( nPattern )
					->references( pInstr ) ) {
				DEBUGLOG("Keeping instrument #" + QString::number( instrumentNumber ) );
				return;
			}
		}
	} else {
		getSong()->purge_instrument( pInstr );
	}

	InstrumentList* pList = pSong->get_instrument_list();
	if ( pList->size()==1 ){
		AudioEngine::get_instance()->lock( RIGHT_HERE );
		Instrument* pInstr = pList->get( 0 );
		pInstr->set_name( (QString( "Instrument 1" )) );
		for (std::vector<InstrumentComponent*>::iterator it = pInstr->get_components()->begin() ; it != pInstr->get_components()->end(); ++it) {
			InstrumentComponent* pCompo = *it;
			// remove all layers
			for ( int nLayer = 0; nLayer < InstrumentComponent::getMaxLayers(); nLayer++ ) {
				pCompo->set_layer( nullptr, nLayer );
			}
		}
		AudioEngine::get_instance()->unlock();
		EventQueue::get_instance()->push_event( EVENT_SELECTED_INSTRUMENT_CHANGED, -1 );
		INFOLOG("clear last instrument to empty instrument 1 instead delete the last instrument");
		return;
	}

	// if the instrument was the last on the instruments list, select the
	// next-last
	if ( instrumentNumber >= (int)getSong()->get_instrument_list()->size() - 1 ) {
		Hydrogen::get_instance()->setSelectedInstrumentNumber(
					std::max(0, instrumentNumber - 1 )
					);
	}
	//
	// delete the instrument from the instruments list
	AudioEngine::get_instance()->lock( RIGHT_HERE );
	getSong()->get_instrument_list()->del( instrumentNumber );
	// Ensure the selected instrument is not a deleted one
	setSelectedInstrumentNumber( instrumentNumber - 1 );
	getSong()->set_is_modified( true );
	AudioEngine::get_instance()->unlock();

	// At this point the instrument has been removed from both the
	// instrument list and every pattern in the song.  Hence there's no way
	// (NOTE) to play on that instrument, and once all notes have stopped
	// playing it will be save to delete.
	// the ugly name is just for debugging...
	QString xxx_name = QString( "XXX_%1" ) . arg( pInstr->get_name() );
	pInstr->set_name( xxx_name );
	__instrument_death_row.push_back( pInstr );
	__kill_instruments(); // checks if there are still notes.

	// this will force a GUI update.
	EventQueue::get_instance()->push_event( EVENT_SELECTED_INSTRUMENT_CHANGED, -1 );
}

void Hydrogen::raiseError( unsigned nErrorCode )
{
	audioEngine_raiseError( nErrorCode );
}

unsigned long Hydrogen::getTotalFrames()
{
	return m_pAudioDriver->m_transport.m_nFrames;
}

void Hydrogen::setRealtimeFrames( unsigned long frames )
{
	m_nRealtimeFrames = frames;
}

unsigned long Hydrogen::getRealtimeFrames()
{
	return m_nRealtimeFrames;
}


long Hydrogen::getTickForPosition( int pos )
{
	Song* pSong = getSong();

	int nPatternGroups = pSong->get_pattern_group_vector()->size();
	if ( nPatternGroups == 0 ) {
		return -1;
	}

	if ( pos >= nPatternGroups ) {
		// The position is beyond the end of the Song, we
		// set periodic boundary conditions or return the
		// beginning of the Song as a fallback.
		if ( pSong->is_loop_enabled() ) {
			pos = pos % nPatternGroups;
		} else {
			WARNINGLOG( QString( "patternPos > nPatternGroups. pos:"
								 " %1, nPatternGroups: %2")
						.arg( pos ) .arg(  nPatternGroups )
						);
			return -1;
		}
	}

	std::vector<PatternList*> *pColumns = pSong->get_pattern_group_vector();
	long totalTick = 0;
	int nPatternSize;
	Pattern *pPattern = nullptr;
	
	for ( int i = 0; i < pos; ++i ) {
		PatternList *pColumn = ( *pColumns )[ i ];
		
		if( pColumn->size() > 0)
		{
			pPattern = pColumn->get( 0 );
			if ( pPattern ) {
				nPatternSize = pPattern->get_length();
			} else {
				nPatternSize = MAX_NOTES;
			}
		} else {
			nPatternSize = MAX_NOTES;
		}
		totalTick += nPatternSize;
	}
	
	return totalTick;
}

void Hydrogen::setPatternPos( int nPatternNumber )
{
	if ( nPatternNumber < -1 ) {
		nPatternNumber = -1;
	}
	
	auto pAudioEngine = AudioEngine::get_instance();
	
	pAudioEngine->lock( RIGHT_HERE );
	// TODO: why?
	EventQueue::get_instance()->push_event( EVENT_METRONOME, 1 );
	long totalTick = getTickForPosition( nPatternNumber );
	if ( totalTick < 0 ) {
		pAudioEngine->unlock();
		return;
	}

	if ( getState() != STATE_PLAYING ) {
		// find pattern immediately when not playing
		//		int dummy;
		// 		m_nSongPos = findPatternInTick( totalTick,
		//					        pSong->is_loop_enabled(),
		//					        &dummy );
		m_nSongPos = nPatternNumber;
		m_nPatternTickPosition = 0;
	}
	INFOLOG( "relocate" );
	m_pAudioDriver->locate( static_cast<int>( totalTick * m_pAudioDriver->m_transport.m_fTickSize ));

	pAudioEngine->unlock();
}

void Hydrogen::getLadspaFXPeak( int nFX, float *fL, float *fR )
{
#ifdef H2CORE_HAVE_LADSPA
	( *fL ) = m_fFXPeak_L[nFX];
	( *fR ) = m_fFXPeak_R[nFX];
#else
	( *fL ) = 0;
	( *fR ) = 0;
#endif
}

void Hydrogen::setLadspaFXPeak( int nFX, float fL, float fR )
{
#ifdef H2CORE_HAVE_LADSPA
	m_fFXPeak_L[nFX] = fL;
	m_fFXPeak_R[nFX] = fR;
#endif
}

void Hydrogen::onTapTempoAccelEvent()
{
#ifndef WIN32
	INFOLOG( "tap tempo" );
	static timeval oldTimeVal;

	struct timeval now;
	gettimeofday(&now, nullptr);

	float fInterval =
			(now.tv_sec - oldTimeVal.tv_sec) * 1000.0
			+ (now.tv_usec - oldTimeVal.tv_usec) / 1000.0;

	oldTimeVal = now;

	if ( fInterval < 1000.0 ) {
		setTapTempo( fInterval );
	}
#endif
}

void Hydrogen::setTapTempo( float fInterval )
{

	//	infoLog( "set tap tempo" );
	static float fOldBpm1 = -1;
	static float fOldBpm2 = -1;
	static float fOldBpm3 = -1;
	static float fOldBpm4 = -1;
	static float fOldBpm5 = -1;
	static float fOldBpm6 = -1;
	static float fOldBpm7 = -1;
	static float fOldBpm8 = -1;

	float fBPM = 60000.0 / fInterval;

	if ( fabs( fOldBpm1 - fBPM ) > 20 ) {	// troppa differenza, niente media
		fOldBpm1 = fBPM;
		fOldBpm2 = fBPM;
		fOldBpm3 = fBPM;
		fOldBpm4 = fBPM;
		fOldBpm5 = fBPM;
		fOldBpm6 = fBPM;
		fOldBpm7 = fBPM;
		fOldBpm8 = fBPM;
	}

	if ( fOldBpm1 == -1 ) {
		fOldBpm1 = fBPM;
		fOldBpm2 = fBPM;
		fOldBpm3 = fBPM;
		fOldBpm4 = fBPM;
		fOldBpm5 = fBPM;
		fOldBpm6 = fBPM;
		fOldBpm7 = fBPM;
		fOldBpm8 = fBPM;
	}

	fBPM = ( fBPM + fOldBpm1 + fOldBpm2 + fOldBpm3 + fOldBpm4 + fOldBpm5
			 + fOldBpm6 + fOldBpm7 + fOldBpm8 ) / 9.0;

	INFOLOG( QString( "avg BPM = %1" ).arg( fBPM ) );
	fOldBpm8 = fOldBpm7;
	fOldBpm7 = fOldBpm6;
	fOldBpm6 = fOldBpm5;
	fOldBpm5 = fOldBpm4;
	fOldBpm4 = fOldBpm3;
	fOldBpm3 = fOldBpm2;
	fOldBpm2 = fOldBpm1;
	fOldBpm1 = fBPM;

	AudioEngine::get_instance()->lock( RIGHT_HERE );

	setBPM( fBPM );

	AudioEngine::get_instance()->unlock();
}

void Hydrogen::setBPM( float fBPM )
{
	Song* pSong = getSong();
	if ( ! m_pAudioDriver || ! pSong ){
		return;
	}

	if ( getJackTimebaseState() == JackAudioDriver::Timebase::Slave ) {
		ERRORLOG( "Unable to change tempo directly in the presence of an external JACK timebase master. Press 'J.MASTER' get tempo control." );
		return;
	}
	
	m_pAudioDriver->setBpm( fBPM );
	pSong->__bpm = fBPM;
	setNewBpmJTM ( fBPM );
}

void Hydrogen::restartLadspaFX()
{
	if ( m_pAudioDriver ) {
		AudioEngine::get_instance()->lock( RIGHT_HERE );
		audioEngine_setupLadspaFX( m_pAudioDriver->getBufferSize() );
		AudioEngine::get_instance()->unlock();
	} else {
		ERRORLOG( "m_pAudioDriver = NULL" );
	}
}

int Hydrogen::getSelectedPatternNumber()
{
	return m_nSelectedPatternNumber;
}


void Hydrogen::setSelectedPatternNumberWithoutGuiEvent( int nPat )
{
	Song* pSong = getSong();

	if ( nPat == m_nSelectedPatternNumber
		 || ( nPat + 1 > pSong->get_pattern_list()->size() )
		 ) return;

	if ( Preferences::get_instance()->patternModePlaysSelected() ) {
		AudioEngine::get_instance()->lock( RIGHT_HERE );

		m_nSelectedPatternNumber = nPat;
		AudioEngine::get_instance()->unlock();
	} else {
		m_nSelectedPatternNumber = nPat;
	}
}

void Hydrogen::setSelectedPatternNumber( int nPat )
{
	if ( nPat == m_nSelectedPatternNumber )	return;


	if ( Preferences::get_instance()->patternModePlaysSelected() ) {
		AudioEngine::get_instance()->lock( RIGHT_HERE );

		m_nSelectedPatternNumber = nPat;
		AudioEngine::get_instance()->unlock();
	} else {
		m_nSelectedPatternNumber = nPat;
	}

	EventQueue::get_instance()->push_event( EVENT_SELECTED_PATTERN_CHANGED, -1 );
}

int Hydrogen::getSelectedInstrumentNumber()
{
	return m_nSelectedInstrumentNumber;
}

void Hydrogen::setSelectedInstrumentNumber( int nInstrument )
{
	if ( m_nSelectedInstrumentNumber == nInstrument ) {
		return;
	}

	m_nSelectedInstrumentNumber = nInstrument;
	EventQueue::get_instance()->push_event( EVENT_SELECTED_INSTRUMENT_CHANGED, -1 );
}

void Hydrogen::refreshInstrumentParameters( int nInstrument )
{
	EventQueue::get_instance()->push_event( EVENT_PARAMETERS_INSTRUMENT_CHANGED, -1 );
}

#ifdef H2CORE_HAVE_JACK
void Hydrogen::renameJackPorts( Song *pSong )
{
	if( Preferences::get_instance()->m_bJackTrackOuts == true ){
		audioEngine_renameJackPorts(pSong);
	}
}
#endif

/** Updates #m_nbeatsToCount
 * \param beatstocount New value*/
void Hydrogen::setbeatsToCount( int beatstocount)
{
	m_nbeatsToCount = beatstocount;
}
/** \return #m_nbeatsToCount*/
int Hydrogen::getbeatsToCount()
{
	return m_nbeatsToCount;
}

void Hydrogen::setNoteLength( float notelength)
{
	m_ntaktoMeterCompute = notelength;
}

float Hydrogen::getNoteLength()
{
	return m_ntaktoMeterCompute;
}

int Hydrogen::getBcStatus()
{
	return m_nEventCount;
}

void Hydrogen::setBcOffsetAdjust()
{
	//individual fine tuning for the m_nBeatCounter
	//to adjust  ms_offset from different people and controller
	Preferences *pPreferences = Preferences::get_instance();

	m_nCoutOffset = pPreferences->m_countOffset;
	m_nStartOffset = pPreferences->m_startOffset;
}

void Hydrogen::handleBeatCounter()
{
	// Get first time value:
	if (m_nBeatCount == 1) {
		gettimeofday(&m_CurrentTime,nullptr);
	}

	m_nEventCount++;

	// Set wm_LastTime to wm_CurrentTime to remind the time:
	m_LastTime = m_CurrentTime;

	// Get new time:
	gettimeofday(&m_CurrentTime,nullptr);


	// Build doubled time difference:
	m_nLastBeatTime = (double)(
				m_LastTime.tv_sec
				+ (double)(m_LastTime.tv_usec * US_DIVIDER)
				+ (int)m_nCoutOffset * .0001
				);
	m_nCurrentBeatTime = (double)(
				m_CurrentTime.tv_sec
				+ (double)(m_CurrentTime.tv_usec * US_DIVIDER)
				);
	m_nBeatDiff = m_nBeatCount == 1 ? 0 : m_nCurrentBeatTime - m_nLastBeatTime;

	//if differences are to big reset the beatconter
	if( m_nBeatDiff > 3.001 * 1/m_ntaktoMeterCompute ) {
		m_nEventCount = 1;
		m_nBeatCount = 1;
		return;
	}
	// Only accept differences big enough
	if (m_nBeatCount == 1 || m_nBeatDiff > .001) {
		if (m_nBeatCount > 1) {
			m_nBeatDiffs[m_nBeatCount - 2] = m_nBeatDiff ;
		}
		// Compute and reset:
		if (m_nBeatCount == m_nbeatsToCount){
			//				unsigned long currentframe = getRealtimeFrames();
			double beatTotalDiffs = 0;
			for(int i = 0; i < (m_nbeatsToCount - 1); i++) {
				beatTotalDiffs += m_nBeatDiffs[i];
			}
			double m_nBeatDiffAverage =
					beatTotalDiffs
					/ (m_nBeatCount - 1)
					* m_ntaktoMeterCompute ;
			m_fBeatCountBpm	 =
					(float) ((int) (60 / m_nBeatDiffAverage * 100))
					/ 100;
			AudioEngine::get_instance()->lock( RIGHT_HERE );
			if ( m_fBeatCountBpm > MAX_BPM) {
				m_fBeatCountBpm = MAX_BPM;
			}
			
			setBPM( m_fBeatCountBpm );
			AudioEngine::get_instance()->unlock();
			if (Preferences::get_instance()->m_mmcsetplay
					== Preferences::SET_PLAY_OFF) {
				m_nBeatCount = 1;
				m_nEventCount = 1;
			}else{
				if ( m_audioEngineState != STATE_PLAYING ){
					unsigned bcsamplerate =
							m_pAudioDriver->getSampleRate();
					unsigned long rtstartframe = 0;
					if ( m_ntaktoMeterCompute <= 1){
						rtstartframe =
								bcsamplerate
								* m_nBeatDiffAverage
								* ( 1/ m_ntaktoMeterCompute );
					}else
					{
						rtstartframe =
								bcsamplerate
								* m_nBeatDiffAverage
								/ m_ntaktoMeterCompute ;
					}

					int sleeptime =
							( (float) rtstartframe
							  / (float) bcsamplerate
							  * (int) 1000 )
							+ (int)m_nCoutOffset
							+ (int) m_nStartOffset;
					
					std::this_thread::sleep_for( std::chrono::milliseconds( sleeptime ) );

					sequencer_play();
				}

				m_nBeatCount = 1;
				m_nEventCount = 1;
				return;
			}
		}
		else {
			m_nBeatCount ++;
		}
	}
	return;
}
//~ m_nBeatCounter

#ifdef H2CORE_HAVE_JACK
void Hydrogen::offJackMaster()
{
	if ( haveJackTransport() ) {
		static_cast< JackAudioDriver* >( m_pAudioDriver )->releaseTimebaseMaster();
	}
}

void Hydrogen::onJackMaster()
{
	if ( haveJackTransport() ) {
		static_cast< JackAudioDriver* >( m_pAudioDriver )->initTimebaseMaster();
	}
}
#endif

long Hydrogen::getPatternLength( int nPattern )
{
	Song* pSong = getSong();
	if ( pSong == nullptr ){
		return -1;
	}

	std::vector< PatternList* > *pColumns = pSong->get_pattern_group_vector();

	int nPatternGroups = pColumns->size();
	if ( nPattern >= nPatternGroups ) {
		if ( pSong->is_loop_enabled() ) {
			nPattern = nPattern % nPatternGroups;
		} else {
			return MAX_NOTES;
		}
	}

	if ( nPattern < 1 ){
		return MAX_NOTES;
	}

	PatternList* pPatternList = pColumns->at( nPattern - 1 );
	Pattern* pPattern = pPatternList->get( 0 );
	if ( pPattern ) {
		return pPattern->get_length();
	} else {
		return MAX_NOTES;
	}
}

float Hydrogen::getNewBpmJTM() const
{
	return m_fNewBpmJTM;
}

void Hydrogen::setNewBpmJTM( float bpmJTM )
{
	m_fNewBpmJTM = bpmJTM;
}

//~ jack transport master
void Hydrogen::resetPatternStartTick()
{
	// This forces the barline position
	if ( getSong()->get_mode() == Song::PATTERN_MODE ) {
		m_nPatternStartTick = -1;
	}
}

void Hydrogen::togglePlaysSelected()
{
	Song* pSong = getSong();

	if ( pSong->get_mode() != Song::PATTERN_MODE ) {
		return;
	}

	AudioEngine::get_instance()->lock( RIGHT_HERE );

	Preferences* pPref = Preferences::get_instance();
	bool isPlaysSelected = pPref->patternModePlaysSelected();

	if (isPlaysSelected) {
		m_pPlayingPatterns->clear();
		Pattern* pSelectedPattern =
				pSong->get_pattern_list()->get(m_nSelectedPatternNumber);
		m_pPlayingPatterns->add( pSelectedPattern );
	}

	pPref->setPatternModePlaysSelected( !isPlaysSelected );
	AudioEngine::get_instance()->unlock();
}

void Hydrogen::__kill_instruments()
{
	int c = 0;
	Instrument * pInstr = nullptr;
	while ( __instrument_death_row.size()
			&& __instrument_death_row.front()->is_queued() == 0 ) {
		pInstr = __instrument_death_row.front();
		__instrument_death_row.pop_front();
		INFOLOG( QString( "Deleting unused instrument (%1). "
						  "%2 unused remain." )
				 . arg( pInstr->get_name() )
				 . arg( __instrument_death_row.size() ) );
		delete pInstr;
		c++;
	}
	if ( __instrument_death_row.size() ) {
		pInstr = __instrument_death_row.front();
		INFOLOG( QString( "Instrument %1 still has %2 active notes. "
						  "Delaying 'delete instrument' operation." )
				 . arg( pInstr->get_name() )
				 . arg( pInstr->is_queued() ) );
	}
}



void Hydrogen::__panic()
{
	sequencer_stop();
	AudioEngine::get_instance()->get_sampler()->stop_playing_notes();
}

unsigned int Hydrogen::__getMidiRealtimeNoteTickPosition() const
{
	return m_naddrealtimenotetickposition;
}

float Hydrogen::getTimelineBpm( int nBar )
{
	Song* pSong = getSong();

	// We need return something
	if ( pSong == nullptr ) {
		return getNewBpmJTM();
	}

	float fBPM = pSong->__bpm;

	// Pattern mode don't use timeline and will have a constant
	// speed.
	if ( pSong->get_mode() == Song::PATTERN_MODE ) {
		return fBPM;
	}

	// Check whether the user wants Hydrogen to determine the
	// speed by local setting along the timeline or whether she
	// wants to use a global speed instead.
	if ( ! Preferences::get_instance()->getUseTimelineBpm() ) {
		return fBPM;
	}

	// Determine the speed at the supplied beat.
	float fTimelineBpm = m_pTimeline->getTempoAtBar( nBar, true );
	if ( fTimelineBpm != 0 ) {
		/* TODO: For now the function returns 0 if the bar is
		 * positioned _before_ the first tempo marker. This will be
		 * taken care of with #854. */
		fBPM = fTimelineBpm;
	}

	return fBPM;
}

void Hydrogen::setTimelineBpm()
{
	if ( ! Preferences::get_instance()->getUseTimelineBpm() ||
		 getJackTimebaseState() == JackAudioDriver::Timebase::Slave ) {
		return;
	}

	Song* pSong = getSong();
	// Obtain the local speed specified for the current Pattern.
	float fBPM = getTimelineBpm( getPatternPos() );

	if ( fBPM != pSong->__bpm ) {
		setBPM( fBPM );
	}

	// Get the realtime pattern position. This also covers
	// keyboard and MIDI input events in case the audio engine is
	// not playing.
	unsigned long PlayTick = getRealtimeTickPosition();
	int nStartPos;
	int nRealtimePatternPos = getPosForTick( PlayTick, &nStartPos );
	float fRealtimeBPM = getTimelineBpm( nRealtimePatternPos );

	// FIXME: this was already done in setBPM but for "engine" time
	//        so this is actually forcibly overwritten here
	setNewBpmJTM( fRealtimeBPM );
}

bool Hydrogen::haveJackAudioDriver() const {
#ifdef H2CORE_HAVE_JACK
	if ( m_pAudioDriver != nullptr ) {
		if ( JackAudioDriver::class_name() == m_pAudioDriver->class_name() ){
			return true;
		}
	}
	return false;
#else
	return false;
#endif	
}

bool Hydrogen::haveJackTransport() const {
#ifdef H2CORE_HAVE_JACK
	if ( m_pAudioDriver != nullptr ) {
		if ( JackAudioDriver::class_name() == m_pAudioDriver->class_name() &&
			 Preferences::get_instance()->m_bJackTransportMode ==
			 Preferences::USE_JACK_TRANSPORT ){
			return true;
		}
	}
	return false;
#else
	return false;
#endif	
}

JackAudioDriver::Timebase Hydrogen::getJackTimebaseState() const {
#ifdef H2CORE_HAVE_JACK
	if ( haveJackTransport() ) {
		return static_cast<JackAudioDriver*>(m_pAudioDriver)->getTimebaseState();
	} 
	return JackAudioDriver::Timebase::None;
#else
	return JackAudioDriver::Timebase::None;
#endif	
}

#ifdef H2CORE_HAVE_OSC

void Hydrogen::toggleOscServer( bool bEnable ) {
	if ( bEnable ) {
		OscServer::get_instance()->start();
	} else {
		OscServer::get_instance()->stop();
	}
}

void Hydrogen::recreateOscServer() {
	OscServer* pOscServer = OscServer::get_instance();
	if( pOscServer ) {
		delete pOscServer;
	}

	OscServer::create_instance( Preferences::get_instance() );
	
	if ( Preferences::get_instance()->getOscServerEnabled() ) {
		toggleOscServer( true );
	}
}

void Hydrogen::startNsmClient()
{
	//NSM has to be started before jack driver gets created
	NsmClient* pNsmClient = NsmClient::get_instance();

	if(pNsmClient){
		pNsmClient->createInitialClient();
	}
}
#endif

void Hydrogen::setInitialSong( Song *pSong ) {

	// Since the function is only intended to set a Song prior to the
	// initial creation of the audio driver, it will cause the
	// application to get out of sync if used elsewhere. The following
	// checks ensure it is called in the right context.
	if ( pSong == nullptr ) {
		return;
	}
	if ( __song != nullptr ) {
		return;
	}
	if ( m_pAudioDriver != nullptr ) {
		return;
	}
	
	// Just to be sure.
	AudioEngine::get_instance()->lock( RIGHT_HERE );

	// Find the first pattern and set as current.
	if ( pSong->get_pattern_list()->size() > 0 ) {
		m_pPlayingPatterns->add( pSong->get_pattern_list()->get( 0 ) );
	}

	AudioEngine::get_instance()->unlock();

	// Move to the beginning.
	setSelectedPatternNumber( 0 );

	__song = pSong;

	// Push current state of Hydrogen to attached control interfaces,
	// like OSC clients.
	m_pCoreActionController->initExternalControlInterfaces();
			
}

}; /* Namespace */<|MERGE_RESOLUTION|>--- conflicted
+++ resolved
@@ -401,22 +401,11 @@
  */
 void				audioEngine_stop( bool bLockEngine = false );
 /**
-<<<<<<< HEAD
- * Updates the global objects of the audioEngine according to new Song.
- *
- * Calls audioEngine_setupLadspaFX() on
- * m_pAudioDriver->getBufferSize(),
- * audioEngine_process_checkBPMChanged(),
- * audioEngine_renameJackPorts(), adds its first pattern to
- * #m_pPlayingPatterns, relocates the audio driver to the beginning of
- * the Song, and updates the BPM.
-=======
  * Updates the global objects of the audioEngine according to new
  * Song.
  *
  * It also updates all member variables of the audio driver specific
  * to the particular song (BPM and tick size).
->>>>>>> 5068c87e
  *
  * \param pNewSong Song to load.
  */
