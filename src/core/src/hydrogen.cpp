/*
 * Hydrogen
 * Copyright(c) 2002-2008 by Alex >Comix< Cominu [comix@users.sourceforge.net]
 *
 * http://www.hydrogen-music.org
 *
 * This program is free software; you can redistribute it and/or modify
 * it under the terms of the GNU General Public License as published by
 * the Free Software Foundation; either version 2 of the License, or
 * (at your option) any later version.
 *
 * This program is distributed in the hope that it will be useful,
 * but WITHOUT ANY WARRANTY, without even the implied warranty of
 * MERCHANTABILITY or FITNESS FOR A PARTICULAR PURPOSE. See the
 * GNU General Public License for more details.
 *
 * You should have received a copy of the GNU General Public License
 * along with this program; if not, write to the Free Software
 * Foundation, Inc., 59 Temple Place, Suite 330, Boston, MA  02111-1307  USA
 *
 */
#include "hydrogen/config.h"

#ifdef WIN32
#    include "hydrogen/timehelper.h"
#else
#    include <unistd.h>
#    include <sys/time.h>
#endif

#include <pthread.h>
#include <cassert>
#include <cstdio>
#include <deque>
#include <queue>
#include <iostream>
#include <ctime>
#include <cmath>
#include <algorithm>

#include <QtCore/QMutex>
#include <QtCore/QMutexLocker>

#include <hydrogen/event_queue.h>
#include <hydrogen/basics/adsr.h>
#include <hydrogen/basics/drumkit.h>
#include <hydrogen/basics/drumkit_component.h>
#include <hydrogen/h2_exception.h>
#include <hydrogen/audio_engine.h>
#include <hydrogen/basics/instrument.h>
#include <hydrogen/basics/instrument_component.h>
#include <hydrogen/basics/instrument_list.h>
#include <hydrogen/basics/instrument_layer.h>
#include <hydrogen/basics/playlist.h>
#include <hydrogen/basics/sample.h>
#include <hydrogen/basics/automation_path.h>
#include <hydrogen/hydrogen.h>
#include <hydrogen/basics/pattern.h>
#include <hydrogen/basics/pattern_list.h>
#include <hydrogen/basics/note.h>
#include <hydrogen/helpers/filesystem.h>
#include <hydrogen/fx/LadspaFX.h>
#include <hydrogen/fx/Effects.h>

#include <hydrogen/Preferences.h>
#include <hydrogen/sampler/Sampler.h>
#include <hydrogen/midi_map.h>
#include <hydrogen/timeline.h>

#ifdef H2CORE_HAVE_OSC
#include <hydrogen/nsm_client.h>
#include <hydrogen/osc_server.h>
#endif

#include <hydrogen/IO/AudioDriver.h>
#include <hydrogen/IO/jack_audio_driver.h>
#include <hydrogen/IO/NullDriver.h>
#include <hydrogen/IO/MidiDriverInput.h>
#include <hydrogen/IO/MidiDriverOutput.h>
#include <hydrogen/IO/CoreMidiDriver.h>
#include <hydrogen/IO/TransportInfo.h>
#include <hydrogen/IO/OssDriver.h>
#include <hydrogen/IO/FakeDriver.h>
#include <hydrogen/IO/AlsaAudioDriver.h>
#include <hydrogen/IO/PortAudioDriver.h>
#include <hydrogen/IO/DiskWriterDriver.h>
#include <hydrogen/IO/AlsaMidiDriver.h>
#include <hydrogen/IO/JackMidiDriver.h>
#include <hydrogen/IO/PortMidiDriver.h>
#include <hydrogen/IO/CoreAudioDriver.h>
#include <hydrogen/IO/PulseAudioDriver.h>

namespace H2Core
{

// GLOBALS

// info
float				m_fMasterPeak_L = 0.0f;		///< Master peak (left channel)
float				m_fMasterPeak_R = 0.0f;		///< Master peak (right channel)
float				m_fProcessTime = 0.0f;		///< time used in process function
float				m_fMaxProcessTime = 0.0f;	///< max ms usable in process with no xrun
//~ info

/**
 * Fallback speed in beats per minute.
 *
 * It is set by Hydrogen::setNewBpmJTM() and accessed via
 * Hydrogen::getNewBpmJTM().
 */
float				m_nNewBpmJTM = 120;
/**
 * Stores the current transport position in frames obtained by a query
 * of the transport state of the JACK server in
 * JackAudioDriver::updateTransportInfo(). 
 *
 * If will be used to update the JACK transport information in
 * JackAudioDriver::jack_timebase_callback() if Hydrogen is registered
 * as the timebase master.
 *
 * It will be also used to make the local transport position
 * TransportInfo::m_nFrames lack one cycle behind the transport
 * position of the JACK server if the speed of the Song was changed
 * with Hydrogen as timebase master and a relocation of the position
 * was done. No idea why.
 *
 * Set by Hydrogen::setHumantimeFrames() and accessed via
 * Hydrogen::getHumantimeFrames().
 */
unsigned long			m_nHumantimeFrames = 0;

/**
 * Mutex for locking the pointer to the audio output buffer, allowing
 * multiple readers.
 *
 * When locking this __and__ the AudioEngine, always lock the
 * AudioEngine first using AudioEngine::lock() or
 * AudioEngine::try_lock(). Always use a QMutexLocker to lock this
 * mutex.
 */
QMutex				mutex_OutputPointer;

// overload the > operator of Note objects for priority_queue
struct compare_pNotes {
	bool operator() (Note* pNote1, Note* pNote2) {
		return (pNote1->get_humanize_delay()
			+ pNote1->get_position() )//* Hydrogen::get_instance()->getAudioDriver()->m_transport.m_nTickSize)
			>
			(pNote2->get_humanize_delay()
			 + pNote2->get_position() ); //* Hydrogen::get_instance()->getAudioDriver()->m_transport.m_nTickSize);
	}
};

/// Song Note FIFO
std::priority_queue<Note*, std::deque<Note*>, compare_pNotes > m_songNoteQueue;
std::deque<Note*>		m_midiNoteQueue;	///< Midi Note FIFO

/**
 * Next pattern (used only in Pattern mode).
 *
 * Created during the call of audioEngine_init().
 */
PatternList*			m_pNextPatterns;
bool				m_bAppendNextPattern;		///< Add the next pattern to the list instead of replace.
bool				m_bDeleteNextPattern;		///< Delete the next pattern from the list.
/**
 * 
 *
 * Created during the call of audioEngine_init().
 */
PatternList*			m_pPlayingPatterns;
/**
 * Position of the current Pattern in the Song.
 *
 * -1, its initialization value in audioEngine_init(), corresponds to
    the beginning of a Song. It is set using Hydrogen::setPatternPos()
    and accessed via Hydrogen::getPatternPos().
 */
int				m_nSongPos;

/**
 *
 *
 * Initialized to 0 in audioEngine_init().
 */
int				m_nSelectedPatternNumber;
/**
 *
 *
 * Initialized to 0 in audioEngine_init().
 */
int				m_nSelectedInstrumentNumber;
/**
 * Pointer to the metronome.
 *
 * Initialized in audioEngine_init().
 */
Instrument *			m_pMetronomeInstrument = nullptr;

// Buffers used in the process function
unsigned			m_nBufferSize = 0;
/**
 * Pointer to the audio buffer of the left stereo output returned by
 * AudioDriver::getOut_L().
 *
 * Initialized to nullptr in audioEngine_init(), assigned in
 * audioEngine_startAudioDrivers(), reset in
 * audioEngine_process_clearAudioBuffers(), and populated with the
 * actual audio in audioEngine_process().
 */
float *				m_pMainBuffer_L = nullptr;
/**
 * Pointer to the audio buffer of the right stereo output returned by
 * AudioDriver::getOut_R().
 *
 * Initialized to nullptr in audioEngine_init(), assigned in
 * audioEngine_startAudioDrivers(), reset in
 * audioEngine_process_clearAudioBuffers(), and populated with the
 * actual audio in audioEngine_process().
 */
float *				m_pMainBuffer_R = nullptr;
/**
 * Current state of the H2Core::AudioEngine. 
 *
 * It is supposed to take five different states:
 *
 * - #STATE_UNINITIALIZED:	1      Not even the constructors have been called.
 * - #STATE_INITIALIZED:	2      Not ready, but most pointers are now valid or nullptr
 * - #STATE_PREPARED:		3      Drivers are set up, but not ready to process audio.
 * - #STATE_READY:		4      Ready to process audio
 * - #STATE_PLAYING:		5      Currently playing a sequence.
 * 
 * It gets initialized with #STATE_UNINITIALIZED.
 */	
int				m_audioEngineState = STATE_UNINITIALIZED;	

#if defined(H2CORE_HAVE_LADSPA) || _DOXYGEN_
float				m_fFXPeak_L[MAX_FX];
float				m_fFXPeak_R[MAX_FX];
#endif

int				m_nPatternStartTick = -1;
/**
 *
 *
 * Initialized to 0 in audioEngine_init(), which marks the beginning
 * of a Song.
 */
unsigned int			m_nPatternTickPosition = 0;
int				m_nLookaheadFrames = 0;

/** Set to the total number of ticks in a Song in
    findPatternInTick(), only if this function has looped over all
    Patterns. This can either happen if the sought Pattern wasn't
    found or loop mode is enabled and Hydrogen is at least in the
    second loop.*/
int				m_nSongSizeInTicks = 0;

/** Updated in audioEngine_updateNoteQueue().*/
struct timeval			m_currentTickTime;

/**
 * Variable keeping track of the transport position in realtime.
 *
 * Even if the audio engine is stopped, the variable will be
 * incremented by #m_nBufferSize (as audioEngine_process() would do at
 * the end of each cycle) to support realtime keyboard and MIDI event
 * timing. It is set using Hydrogen::setRealtimeFrames(), accessed via
 * Hydrogen::getRealtimeFrames(), and updated in
 * audioEngine_process_transport() using the current transport
 * position TransportInfo::m_nFrames.
 */
unsigned long			m_nRealtimeFrames = 0;
unsigned int			m_naddrealtimenotetickposition = 0;

// PROTOTYPES
/**
 * Initialization of the H2Core::AudioEngine called in Hydrogen::Hydrogen().
 *
 * -# It creates two new instances of the H2Core::PatternList and stores them
      in #m_pPlayingPatterns and #m_pNextPatterns.
 * -# It sets #m_nSongPos = -1.
 * -# It sets #m_nSelectedPatternNumber, #m_nSelectedInstrumentNumber,
      and #m_nPatternTickPosition to 0.
 * -# It sets #m_pMetronomeInstrument,
      #m_pMainBuffer_L, #m_pMainBuffer_R to nullptr.
 * -# It uses the current time to a random seed via std::srand(). This
      way the states of the pseudo-random number generator are not
      cross-correlated between different runs of Hydrogen.
 * -# It initializes the metronome with the sound stored in
      H2Core::Filesystem::click_file_path() by creating a new
      Instrument with #METRONOME_INSTR_ID as first argument.
 * -# It sets the H2Core::AudioEngine state #m_audioEngineState to
      #STATE_INITIALIZED.
 * -# It calls H2Core::Effects::create_instance() (if the
      #H2CORE_HAVE_LADSPA is set),
      H2Core::AudioEngine::create_instance(), and
      H2Core::Playlist::create_instance().
 * -# Finally, it pushes the H2Core::EVENT_STATE, #STATE_INITIALIZED
      on the H2Core::EventQueue using
      H2Core::EventQueue::push_event().
 *
 * If the current state of the H2Core::AudioEngine #m_audioEngineState is not
 * ::STATE_UNINITIALIZED, it will thrown an error and
 * H2Core::AudioEngine::unlock() it.
 */
void				audioEngine_init();
void				audioEngine_destroy();
/**
 * If the audio engine is in state #m_audioEngineState #STATE_READY,
 * this function will
 * - sets #m_fMasterPeak_L and #m_fMasterPeak_R to 0.0f
 * - sets TransportInfo::m_nFrames to @a nTotalFrames
 * - sets m_nSongPos and m_nPatternStartTick to -1
 * - m_nPatternTickPosition to 0
 * - calls updateTickSize()
 * - sets #m_audioEngineState to #STATE_PLAYING
 * - pushes the #EVENT_STATE #STATE_PLAYING using EventQueue::push_event()
 *
 * \param bLockEngine Whether or not to lock the audio engine before
 *   performing any actions. The audio engine __must__ be locked! This
 *   option should only be used, if the process calling this function
 *   did already locked it.
 * \param nTotalFrames New value of the transport position.
 * \return 0 regardless what happens inside the function.
 */
int				audioEngine_start( bool bLockEngine = false, unsigned nTotalFrames = 0 );
/**
 * If the audio engine is in state #m_audioEngineState #STATE_PLAYING,
 * this function will
 * - sets #m_fMasterPeak_L and #m_fMasterPeak_R to 0.0f
 * - sets #m_audioEngineState to #STATE_READY
 * - sets #m_nPatternStartTick to -1
 * - deletes all copied Note in song notes queue #m_songNoteQueue and
 *   MIDI notes queue #m_midiNoteQueue
 * - calls the _clear()_ member of #m_midiNoteQueue
 *
 * \param bLockEngine Whether or not to lock the audio engine before
 *   performing any actions. The audio engine __must__ be locked! This
 *   option should only be used, if the process calling this function
 *   did already locked it.
 */
void				audioEngine_stop( bool bLockEngine = false );
void				audioEngine_setSong(Song *pNewSong );
void				audioEngine_removeSong();
static void			audioEngine_noteOn( Note *note );

/**
 * Main audio processing function called by the audio drivers whenever
 * there is work to do.
 *
 * In short, it resets the audio buffers, checks the current transport
 * position and configuration, updates the queue of notes, which are
 * about to be played, plays those notes and writes their output to
 * the audio buffers, and, finally, increment the transport position
 * in order to move forward in time.
 *
 * In detail the function
 * - calls audioEngine_process_clearAudioBuffers() to reset all audio
 * buffers with zeros.
 * - calls audioEngine_process_transport() to verify the current
 * TransportInfo stored in AudioDriver::m_transport. If, e.g., the
 * JACK server is used. an external JACK client might have changed the
 * speed of the transport (as JACK timebase master) or the transport
 * position. In such case, Hydrogen has to sync its internal transport
 * state AudioDriver::m_transport to reflect these changes. Else our
 * playback would be off.
 * - calls audioEngine_process_checkBPMChanged() to check whether the
 * tick size, the number of frames per bar (size of a pattern), has
 * changed (see TransportInfo::m_nFrames in case you are unfamiliar
 * with the term _frames_). This is necessary because the transport
 * position is often given in ticks within Hydrogen and changing the
 * speed of the Song, e.g. via Hydrogen::setBPM(), would thus result
 * in a(n unintended) relocation of the transport location.
 * - calls audioEngine_updateNoteQueue() and
 * audioEngine_process_playNotes(), two functions which handle the
 * selection and playback of notes and will documented at a later
 * point in time
 * - writes the audio output of the Sampler, Synth, and the LadspaFX
 * (if #H2CORE_HAVE_LADSPA is defined) to #m_pMainBuffer_L and
 * #m_pMainBuffer_R and sets we peak values for #m_fFXPeak_L,
 * #m_fFXPeak_R, #m_fMasterPeak_L, and #m_fMasterPeak_R.
 * - finally increments the transport position
 * TransportInfo::m_nFrames with the buffersize @a nframes. So, if
 * this function is called during the next cycle, the transport is
 * already in the correct position.
 *
 * If the H2Core::m_audioEngineState is neither in #STATE_READY nor
 * #STATE_PLAYING or the locking of the AudioEngine failed, the
 * function will return 0 without performing any actions.
 *
 * \param nframes Buffersize. If it doesn't match #m_nBufferSize, the
   latter will be set to @a nframes.
 * \param arg Unused.
 * \return
 * - __1__ : kill the audio driver thread. This will be used if either
 * the DiskWriterDriver or FakeDriver are used and the end of the Song
 * is reached (audioEngine_updateNoteQueue() returned -1 ). 
 * - __0__ : else
 */
int				audioEngine_process( uint32_t nframes, void *arg );
inline void			audioEngine_clearNoteQueue();
/**
 * Checks whether the tick size has changed and adjusts the transport
 * position accordingly.
 *
 * To access a change in the tick size, the value stored in
 * TransportInfo::m_nTickSize will be compared to the one calculated
 * from the AudioDriver::getSampleRate(), Song::__bpm, and
 * Song::__resolution. Thus, if any of those quantities did change,
 * the transport position will be recalculated.
 *
 * The new transport position gets calculated by 
 * \code{.cpp}
 * ceil( Hydrogen::m_pAudioDriver->m_transport.m_nFrames/
 *       Hydrogen::m_pAudioDriver->m_transport.m_nTickSize ) *
 * Hydrogen::m_pAudioDriver->getSampleRate() * 60.0 / Song::__bpm / Song::__resolution 
 * \endcode
 *
 * If the JackAudioDriver is used and the audio engine is playing, a
 * potential mismatch in the transport position is determined by
 * JackAudioDriver::calculateFrameOffset() and covered by
 * JackAudioDriver::updateTransportInfo() in the next cycle.
 *
 * Finally, EventQueue::push_event() is called with
 * #EVENT_RECALCULATERUBBERBAND and -1 as arguments.
 *
 * Called in audioEngine_process() and audioEngine_setSong(). The
 * function will only perform actions if #m_audioEngineState is in
 * either #STATE_READY or #STATE_PLAYING.
 */
inline void			audioEngine_process_checkBPMChanged(Song *pSong);
inline void			audioEngine_process_playNotes( unsigned long nframes );
/**
 * Updating the TransportInfo of the audio driver.
 *
 * Firstly, it calls AudioDriver::updateTransportInfo() and then
 * updates the state of the audio engine #m_audioEngineState depending
 * on the status of the audio driver.  E.g. if the JACK transport was
 * started by another client, the audio engine has to be started as
 * well. If TransportInfo::m_status is TransportInfo::ROLLING,
 * audioEngine_start() is called with
 * TransportInfo::m_nFrames as argument if the engine is in
 * #STATE_READY. If #m_audioEngineState is then still not in
 * #STATE_PLAYING, the function will return. Otherwise, the current
 * speed is getting updated by calling Hydrogen::setBPM using
 * TransportInfo::m_nBPM and #m_nRealtimeFrames is set to
 * TransportInfo::m_nFrames.
 *
 * If the status is TransportInfo::STOPPED but the engine is still
 * running, audioEngine_stop() will be called. In any case,
 * #m_nRealtimeFrames will be incremented by #m_nBufferSize to support
 * realtime keyboard and MIDI event timing.
 *
 * If the H2Core::m_audioEngineState is neither in #STATE_READY nor
 * #STATE_PLAYING the function will immediately return.
 */
inline void			audioEngine_process_transport();

inline unsigned			audioEngine_renderNote( Note* pNote, const unsigned& nBufferSize );
inline int			audioEngine_updateNoteQueue( unsigned nFrames );
inline void			audioEngine_prepNoteQueue();

/**
 * Find a Pattern corresponding to the supplied tick position @a
 * nTick.
 *
 * Adds up the lengths of all Pattern until @a nTick lies in between
 * the bounds of a Pattern.
 *
 * \param nTick Position in ticks.
 * \param bLoopMode Whether looping is enabled in the Song, see
 *   Song::is_loop_enabled(). If true, @a nTick is allowed to be
 *   larger than the total length of the Song.
 * \param pPatternStartTick Point to an integer the beginning of the
 *   found Pattern in ticks will be stored in.
 * \return
 *   - -1 : Pattern couldn't be found.
 *   - >=0 : Pattern number.
 */
inline int			findPatternInTick( int nTick, bool bLoopMode, int* pPatternStartTick );

void				audioEngine_seek( long long nFrames, bool bLoopMode = false );

void				audioEngine_restartAudioDrivers();
/** 
 * Creation and initialization of all audio and MIDI drivers called in
 * Hydrogen::Hydrogen().
 *
 * Which audio driver to use is specified in
 * Preferences::m_sAudioDriver. If "Auto" is selected, it will try to
 * initialize drivers using createDriver() in the following order: 
 * - Windows:  "PortAudio", "Alsa", "CoreAudio", "Jack", "Oss",
 *   and "PulseAudio" 
 * - all other systems: "Jack", "Alsa", "CoreAudio", "PortAudio",
 *   "Oss", and "PulseAudio".
 * If all of them return nullptr, Hydrogen::m_pAudioDriver will be initialized
 * with the NullDriver instead. If a specific choice is contained in
 * Preferences::m_sAudioDriver and createDriver() returns nullptr, the
 * NullDriver will be initialized too.
 *
 * It probes Preferences::m_sMidiDriver to create a midi driver using
 * either AlsaMidiDriver::AlsaMidiDriver(),
 * PortMidiDriver::PortMidiDriver(), CoreMidiDriver::CoreMidiDriver(),
 * or JackMidiDriver::JackMidiDriver(). Afterwards, it sets
 * Hydrogen::m_pMidiDriverOutput and Hydrogen::m_pMidiDriverInput to the
 * freshly created midi driver and calls their open() and setActive(
 * true ) functions.
 *
 * If a Song is already present, the state of the AudioEngine
 * #m_audioEngineState will be set to #STATE_READY, the bpm of the
 * Hydrogen::m_pAudioDriver will be set to the tempo of the Song
 * Song::__bpm using AudioDriver::setBpm(), and #STATE_READY is pushed
 * on the EventQueue. If no Song is present, the state will be
 * #STATE_PREPARED and no bpm will be set.
 *
 * All the actions mentioned so far will be performed after locking
 * both the AudioEngine using AudioEngine::lock() and the mutex of the
 * audio output buffer #mutex_OutputPointer. When they are completed
 * both mutex are unlocked and the audio driver is connected via
 * AudioDriver::connect(). If this is not successful, the audio driver
 * will be overwritten with the NullDriver and this one is connected
 * instead.
 *
 * Finally, audioEngine_renameJackPorts() (if #H2CORE_HAVE_JACK is set)
 * and audioEngine_setupLadspaFX() are called.
 *
 * The state of the AudioEngine #m_audioEngineState must not be in
 * #STATE_INITIALIZED or the function will just unlock both mutex and
 * returns.
 */
void				audioEngine_startAudioDrivers();
/**
 * Stops all audio and MIDI drivers.
 *
 * Uses audioEngine_stop() if the AudioEngine is still in state
 * #m_audioEngineState #STATE_PLAYING, sets its state to
 * #STATE_INITIALIZED, locks the AudioEngine using
 * AudioEngine::lock(), deletes Hydrogen::m_pMidiDriverInput,
 * Hydrogen::m_pMidiDriverOutput, and Hydrogen::m_pAudioDriver and
 * reinitializes them to nullptr.
 *
 * If #m_audioEngineState is neither in #STATE_PREPARED or
 * #STATE_READY, the function returns before deleting anything.
 */
void				audioEngine_stopAudioDrivers();

/** Gets the current time.
 * \return Current time obtained by gettimeofday()*/
inline timeval currentTime2()
{
	struct timeval now;
	gettimeofday( &now, NULL );
	return now;
}

inline int randomValue( int max )
{
	return rand() % max;
}

inline float getGaussian( float z )
{
	// gaussian distribution -- dimss
	float x1, x2, w;
	do {
		x1 = 2.0 * ( ( ( float ) rand() ) / RAND_MAX ) - 1.0;
		x2 = 2.0 * ( ( ( float ) rand() ) / RAND_MAX ) - 1.0;
		w = x1 * x1 + x2 * x2;
	} while ( w >= 1.0 );

	w = sqrtf( ( -2.0 * logf( w ) ) / w );
	return x1 * w * z + 0.0; // tunable
}

void audioEngine_raiseError( unsigned nErrorCode )
{
	EventQueue::get_instance()->push_event( EVENT_ERROR, nErrorCode );
}
/** Function calculating the tick size by
 * \code{.cpp}
 * Hydrogen::m_pAudioDriver->getSampleRate() * 60.0 / Song::__bpm / Song::__resolution 
 * \endcode
 * and storing it in TransportInfo::m_nTickSize
 */
void updateTickSize()
{
	auto pHydrogen = Hydrogen::get_instance();
	auto pSong = pHydrogen->getSong();
	auto pAudioDriver = pHydrogen->getAudioDriver();

	float sampleRate = ( float ) pAudioDriver->getSampleRate();
	pAudioDriver->m_transport.m_nTickSize =
		( sampleRate * 60.0 /  pSong->__bpm / pSong->__resolution );		
}

void audioEngine_init()
{
	___INFOLOG( "*** Hydrogen audio engine init ***" );

	// check current state
	if ( m_audioEngineState != STATE_UNINITIALIZED ) {
		___ERRORLOG( "Error the audio engine is not in UNINITIALIZED state" );
		AudioEngine::get_instance()->unlock();
		return;
	}

	m_pPlayingPatterns = new PatternList();
	m_pNextPatterns = new PatternList();
	m_nSongPos = -1;
	m_nSelectedPatternNumber = 0;
	m_nSelectedInstrumentNumber = 0;
	m_nPatternTickPosition = 0;
	m_pMetronomeInstrument = nullptr;

	m_pMainBuffer_L = nullptr;
	m_pMainBuffer_R = nullptr;

	srand( time( NULL ) );

	// Create metronome instrument
	// Get the path to the file of the metronome sound.
	QString sMetronomeFilename = Filesystem::click_file_path();
	m_pMetronomeInstrument =
			new Instrument( METRONOME_INSTR_ID, "metronome" );
	auto pLayer = new InstrumentLayer( Sample::load( sMetronomeFilename ) );
	auto pCompo = new InstrumentComponent( 0 );
	pCompo->set_layer(pLayer, 0);
	m_pMetronomeInstrument->get_components()->push_back( pCompo );
	m_pMetronomeInstrument->set_is_metronome_instrument(true);

	// Change the current audio engine state
	m_audioEngineState = STATE_INITIALIZED;

#ifdef H2CORE_HAVE_LADSPA
	Effects::create_instance();
#endif
	AudioEngine::create_instance();
	Playlist::create_instance();

	EventQueue::get_instance()->push_event( EVENT_STATE, STATE_INITIALIZED );

}

void audioEngine_destroy()
{
	// check current state
	if ( m_audioEngineState != STATE_INITIALIZED ) {
		___ERRORLOG( "Error the audio engine is not in INITIALIZED state" );
		return;
	}
	AudioEngine::get_instance()->get_sampler()->stop_playing_notes();

	AudioEngine::get_instance()->lock( RIGHT_HERE );
	___INFOLOG( "*** Hydrogen audio engine shutdown ***" );

	// delete all copied notes in the song notes queue
	while ( !m_songNoteQueue.empty() ) {
		m_songNoteQueue.top()->get_instrument()->dequeue();
		delete m_songNoteQueue.top();
		m_songNoteQueue.pop();
	}
	// delete all copied notes in the midi notes queue
	for ( unsigned i = 0; i < m_midiNoteQueue.size(); ++i ) {
		delete m_midiNoteQueue[i];
	}
	m_midiNoteQueue.clear();

	// change the current audio engine state
	m_audioEngineState = STATE_UNINITIALIZED;

	EventQueue::get_instance()->push_event( EVENT_STATE, STATE_UNINITIALIZED );

	delete m_pPlayingPatterns;
	m_pPlayingPatterns = nullptr;

	delete m_pNextPatterns;
	m_pNextPatterns = nullptr;

	delete m_pMetronomeInstrument;
	m_pMetronomeInstrument = nullptr;

	AudioEngine::get_instance()->unlock();
}

int audioEngine_start( bool bLockEngine, unsigned nTotalFrames )
{
	if ( bLockEngine ) {
		AudioEngine::get_instance()->lock( RIGHT_HERE );
	}

	___INFOLOG( "[audioEngine_start]" );

	// check current state
	if ( m_audioEngineState != STATE_READY ) {
		___ERRORLOG( "Error the audio engine is not in READY state" );
		if ( bLockEngine ) {
			AudioEngine::get_instance()->unlock();
		}
		return 0;	// FIXME!!
	}

	m_fMasterPeak_L = 0.0f;
	m_fMasterPeak_R = 0.0f;
	// Reset the current transport position.
	Hydrogen::get_instance()->getAudioDriver()->m_transport.m_nFrames = nTotalFrames;
	m_nSongPos = -1;
	m_nPatternStartTick = -1;
	m_nPatternTickPosition = 0;

	// prepare the tick size for this song
	updateTickSize();

	// change the current audio engine state
	m_audioEngineState = STATE_PLAYING;
	EventQueue::get_instance()->push_event( EVENT_STATE, STATE_PLAYING );

	if ( bLockEngine ) {
		AudioEngine::get_instance()->unlock();
	}
	return 0;
}

void audioEngine_stop( bool bLockEngine )
{
	if ( bLockEngine ) {
		AudioEngine::get_instance()->lock( RIGHT_HERE );
	}
	___INFOLOG( "[audioEngine_stop]" );

	// check current state
	if ( m_audioEngineState != STATE_PLAYING ) {
		___ERRORLOG( "Error the audio engine is not in PLAYING state" );
		if ( bLockEngine ) {
			AudioEngine::get_instance()->unlock();
		}
		return;
	}

	// change the current audio engine state
	m_audioEngineState = STATE_READY;
	EventQueue::get_instance()->push_event( EVENT_STATE, STATE_READY );

	m_fMasterPeak_L = 0.0f;
	m_fMasterPeak_R = 0.0f;
	//	m_nPatternTickPosition = 0;
	m_nPatternStartTick = -1;

	// delete all copied notes in the song notes queue
	while(!m_songNoteQueue.empty()){
		m_songNoteQueue.top()->get_instrument()->dequeue();
		delete m_songNoteQueue.top();
		m_songNoteQueue.pop();
	}

	// delete all copied notes in the midi notes queue
	for ( unsigned i = 0; i < m_midiNoteQueue.size(); ++i ) {
		delete m_midiNoteQueue[i];
	}
	m_midiNoteQueue.clear();

	if ( bLockEngine ) {
		AudioEngine::get_instance()->unlock();
	}
}

inline void audioEngine_process_checkBPMChanged(Song* pSong)
{
	if ( m_audioEngineState != STATE_READY
	     && m_audioEngineState != STATE_PLAYING ){
		return;
	}
	
	auto pAudioDriver = Hydrogen::get_instance()->getAudioDriver();

	float fOldTickSize = pAudioDriver->m_transport.m_nTickSize;
	float fNewTickSize = pAudioDriver->getSampleRate() * 60.0 / pSong->__bpm / pSong->__resolution;

	// Nothing changed - avoid recomputing
	if ( fNewTickSize == fOldTickSize )
		return;

	// update tick size in transport class
	pAudioDriver->m_transport.m_nTickSize = fNewTickSize;

	if ( fNewTickSize == 0 || fOldTickSize == 0 )
		return;

	___WARNINGLOG( "Tempo change: Recomputing ticksize and frame position" );
	float fTickNumber = pAudioDriver->m_transport.m_nFrames / fOldTickSize;

	// update frame position in transport class
	pAudioDriver->m_transport.m_nFrames = ceil(fTickNumber) * fNewTickSize;

#ifdef H2CORE_HAVE_JACK
	if ( JackAudioDriver::class_name() == pAudioDriver->class_name()
		&& m_audioEngineState == STATE_PLAYING )
	{
		static_cast< JackAudioDriver* >( pAudioDriver )->calculateFrameOffset();
	}
#endif
	EventQueue::get_instance()->push_event( EVENT_RECALCULATERUBBERBAND, -1);
}

inline void audioEngine_process_playNotes( unsigned long nframes )
{
	auto pHydrogen = Hydrogen::get_instance();
	auto pSong = pHydrogen->getSong();
	auto pAudioDriver = pHydrogen->getAudioDriver();

	unsigned int framepos;

	if (  m_audioEngineState == STATE_PLAYING ) {
		framepos = pAudioDriver->m_transport.m_nFrames;
	} else {
		// use this to support realtime events when not playing
		framepos = pHydrogen->getRealtimeFrames();
	}

	auto pAutomationPath = pSong->get_velocity_automation_path();
	

	// reading from m_songNoteQueue
	while ( !m_songNoteQueue.empty() ) {
		auto pNote = m_songNoteQueue.top();

		float velocity_adjustment = 1.0f;
		if ( pSong->get_mode() == Song::SONG_MODE ) {
			float fPos = m_nSongPos + (pNote->get_position()%192) / 192.f;
			velocity_adjustment = pAutomationPath->get_value(fPos);
		}

		// verifico se la nota rientra in questo ciclo
		unsigned int noteStartInFrames =
				(int)( pNote->get_position() * pAudioDriver->m_transport.m_nTickSize );

		// if there is a negative Humanize delay, take into account so
		// we don't miss the time slice.  ignore positive delay, or we
		// might end the queue processing prematurely based on NoteQueue
		// placement.  the sampler handles positive delay.
		if (pNote->get_humanize_delay() < 0) {
			noteStartInFrames += pNote->get_humanize_delay();
		}

		// m_nTotalFrames <= NotePos < m_nTotalFrames + bufferSize
		bool isNoteStart = ( ( noteStartInFrames >= framepos )
							 && ( noteStartInFrames < ( framepos + nframes ) ) );
		bool isOldNote = noteStartInFrames < framepos;

		if ( isNoteStart || isOldNote ) {
			// Humanize - Velocity parameter
			pNote->set_velocity( pNote->get_velocity() * velocity_adjustment );

			float rnd = (float)rand()/(float)RAND_MAX;
			if (pNote->get_probability() < rnd) {
				m_songNoteQueue.pop();
				pNote->get_instrument()->dequeue();
				continue;
			}

			if ( pSong->get_humanize_velocity_value() != 0 ) {
				float random = pSong->get_humanize_velocity_value() * getGaussian( 0.2 );
				pNote->set_velocity(
							pNote->get_velocity()
							+ ( random
								- ( pSong->get_humanize_velocity_value() / 2.0 ) )
							);
				if ( pNote->get_velocity() > 1.0 ) {
					pNote->set_velocity( 1.0 );
				} else if ( pNote->get_velocity() < 0.0 ) {
					pNote->set_velocity( 0.0 );
				}
			}

			// Random Pitch ;)
			const float fMaxPitchDeviation = 2.0;
			pNote->set_pitch( pNote->get_pitch()
							  + ( fMaxPitchDeviation * getGaussian( 0.2 )
								  - fMaxPitchDeviation / 2.0 )
							  * pNote->get_instrument()->get_random_pitch_factor() );


			/*
					  * Check if the current instrument has the property "Stop-Note" set.
					  * If yes, a NoteOff note is generated automatically after each note.
					  */
			auto pNoteInstrument = pNote->get_instrument();
			if ( pNoteInstrument->is_stop_notes() ){
				auto pOffNote = new Note( pNoteInstrument,
										   0.0,
										   0.0,
										   0.0,
										   0.0,
										   -1,
										   0 );
				pOffNote->set_note_off( true );
				AudioEngine::get_instance()->get_sampler()->note_on( pOffNote );
				delete pOffNote;
			}

			AudioEngine::get_instance()->get_sampler()->note_on( pNote );
			m_songNoteQueue.pop(); // rimuovo la nota dalla lista di note
			pNote->get_instrument()->dequeue();
			// raise noteOn event
			int nInstrument = pSong->get_instrument_list()->index( pNote->get_instrument() );
			if( pNote->get_note_off() ){
				delete pNote;
			}

			EventQueue::get_instance()->push_event( EVENT_NOTEON, nInstrument );
			continue;
		} else {
			// this note will not be played
			break;
		}
	}
}


void audioEngine_seek( long long nFrames, bool bLoopMode )
{
	auto pHydrogen = Hydrogen::get_instance();
	auto pSong = pHydrogen->getSong();
	auto pAudioDriver = pHydrogen->getAudioDriver();

	if ( pAudioDriver->m_transport.m_nFrames == nFrames ) {
		return;
	}

	if ( nFrames < 0 ) {
		___ERRORLOG( "nFrames < 0" );
	}

	char tmp[200];
	sprintf( tmp, "seek in %lld (old pos = %d)",
			 nFrames,
			 ( int )pAudioDriver->m_transport.m_nFrames );
	___INFOLOG( tmp );

	pAudioDriver->m_transport.m_nFrames = nFrames;

	int tickNumber_start = ( unsigned )(
				pAudioDriver->m_transport.m_nFrames
				/ pAudioDriver->m_transport.m_nTickSize );
	//	sprintf(tmp, "[audioEngine_seek()] tickNumber_start = %d", tickNumber_start);
	//	__instance->infoLog(tmp);

	bool loop = pSong->is_loop_enabled();

	if ( bLoopMode ) {
		loop = true;
	}

	m_nSongPos = findPatternInTick( tickNumber_start, loop, &m_nPatternStartTick );
	//	sprintf(tmp, "[audioEngine_seek()] m_nSongPos = %d", m_nSongPos);
	//	__instance->infoLog(tmp);

	audioEngine_clearNoteQueue();
}

inline void audioEngine_process_transport()
{
	if ( m_audioEngineState != STATE_READY
	     && m_audioEngineState != STATE_PLAYING ){
		return;
	}

	auto pHydrogen = Hydrogen::get_instance();
	auto pSong = pHydrogen->getSong();
	auto pAudioDriver = pHydrogen->getAudioDriver();

	// Considering JackAudioDriver: //
	// Compares the current transport state, speed in bpm, and
	// transport position with a query request to the JACK
	// server. It will only overwrite m_transport.m_nFrames, if
	// the transport position was changed by the user by
	// e.g. clicking on the timeline.
	pAudioDriver->updateTransportInfo();

	// Update the state of the audio engine depending on the
	// status of the audio driver. E.g. if the JACK transport was
	// started by another client, the audio engine has to be
	// started as well.
	switch ( pAudioDriver->m_transport.m_status ) {
	case TransportInfo::ROLLING:
		if ( m_audioEngineState == STATE_READY ) {
			// false == no engine lock. Already locked
			// this should set STATE_PLAYING
			audioEngine_start( false, pAudioDriver->m_transport.m_nFrames );
		}

		// So, we are not playing even after attempt to start engine
		if ( m_audioEngineState != STATE_PLAYING ) return;

		/* Now we're playing | Update BPM */
		if ( pSong->__bpm != pAudioDriver->m_transport.m_nBPM ) {
			___INFOLOG( QString( "song bpm: (%1) gets transport bpm: (%2)" )
				.arg( pSong->__bpm )
				.arg( pAudioDriver->m_transport.m_nBPM )
			);
			pHydrogen->setBPM( pAudioDriver->m_transport.m_nBPM );
		}

		// Update the variable m_nRealtimeFrames keeping track
		// of the current transport position.
		pHydrogen->setRealtimeFrames( pAudioDriver->m_transport.m_nFrames );
		break;
	case TransportInfo::STOPPED:
		// So, we are not playing even after attempt to start engine
		if ( m_audioEngineState == STATE_PLAYING ) {
			// false == no engine lock. Already locked
			audioEngine_stop( false );
		}

		// go ahead and increment the realtimeframes by buffersize
		// to support our realtime keyboard and midi event timing
		// TODO: use method like setRealtimeFrames
		m_nRealtimeFrames += m_nBufferSize;
		break;
	}
}

void audioEngine_clearNoteQueue()
{
	//___INFOLOG( "clear notes...");

	// delete all copied notes in the song notes queue
	while (!m_songNoteQueue.empty()) {
		m_songNoteQueue.top()->get_instrument()->dequeue();
		delete m_songNoteQueue.top();
		m_songNoteQueue.pop();
	}

	AudioEngine::get_instance()->get_sampler()->stop_playing_notes();

	// delete all copied notes in the midi notes queue
	for ( unsigned i = 0; i < m_midiNoteQueue.size(); ++i ) {
		delete m_midiNoteQueue[i];
	}
	m_midiNoteQueue.clear();

}

/** Clear all audio buffers.
 *
 * It locks the audio output buffer using #mutex_OutputPointer, gets
 * fresh pointers to the output buffers #m_pMainBuffer_L and
 * #m_pMainBuffer_R using AudioDriver::getOut_L() and
 * AudioDriver::getOut_R() of the current instance of the audio driver
 * Hydrogen::m_pAudioDriver, and overwrites their memory with
 * \code{.cpp}
 * nFrames * sizeof( float ) 
 * \endcode
 * zeros.
 *
 * If the JACK driver is used and Preferences::m_bJackTrackOuts is set
 * to true, the stereo buffers for all tracks of the components of
 * each instrument will be reset as well.  If LadspaFX are used, the
 * output buffers of all effects LadspaFX::m_pBuffer_L and
 * LadspaFX::m_pBuffer_L have to be reset as well.
 *
 * If the audio driver Hydrogen::m_pAudioDriver isn't set yet, it will just
 * unlock and return.
 */
inline void audioEngine_process_clearAudioBuffers( uint32_t nFrames )
{
	auto pAudioDriver = Hydrogen::get_instance()->getAudioDriver();
	QMutexLocker mx( &mutex_OutputPointer );

	// clear main out Left and Right
	if ( pAudioDriver ) {
		m_pMainBuffer_L = pAudioDriver->getOut_L();
		m_pMainBuffer_R = pAudioDriver->getOut_R();
	} else {
		m_pMainBuffer_L = m_pMainBuffer_R = 0;
	}
	if ( m_pMainBuffer_L ) {
		memset( m_pMainBuffer_L, 0, nFrames * sizeof( float ) );
	}
	if ( m_pMainBuffer_R ) {
		memset( m_pMainBuffer_R, 0, nFrames * sizeof( float ) );
	}

#ifdef H2CORE_HAVE_JACK
	auto pJackAudioDriver = dynamic_cast<JackAudioDriver*>(pAudioDriver);
	// Check whether the Preferences::m_bJackTrackOuts option was
	// set. It enables a per-track creation of the output
	// ports. All of them have to be reset as well.
	if( pJackAudioDriver && pJackAudioDriver->has_track_outs() ) {
		float* buf;
		for( auto k = 0 ; k < pJackAudioDriver->getNumTracks() ; ++k ) {
			buf = pJackAudioDriver->getTrackOut_L(k);
			if( buf ) {
				memset( buf, 0, nFrames * sizeof( float ) );
			}
			buf = pJackAudioDriver->getTrackOut_R(k);
			if( buf ) {
				memset( buf, 0, nFrames * sizeof( float ) );
			}
		}
	}
#endif

	mx.unlock();

#ifdef H2CORE_HAVE_LADSPA
	if ( m_audioEngineState >= STATE_READY ) {
		auto pEffects = Effects::get_instance();
		for ( unsigned i = 0; i < MAX_FX; ++i ) {	// clear FX buffers
			auto pFX = pEffects->getLadspaFX( i );
			if ( pFX ) {
				assert( pFX->m_pBuffer_L );
				assert( pFX->m_pBuffer_R );
				memset( pFX->m_pBuffer_L, 0, nFrames * sizeof( float ) );
				memset( pFX->m_pBuffer_R, 0, nFrames * sizeof( float ) );
			}
		}
	}
#endif
}

int audioEngine_process( uint32_t nframes, void* /*arg*/ )
{
	auto pHydrogen = Hydrogen::get_instance();
	auto pSong = pHydrogen->getSong();
	auto pAudioDriver = pHydrogen->getAudioDriver();
	// ___INFOLOG( QString( "[begin] status: %1, frame: %2, ticksize: %3, bpm: %4" )
	// 	    .arg( pAudioDriver->m_transport.m_status )
	// 	    .arg( pAudioDriver->m_transport.m_nFrames )
	// 	    .arg( pAudioDriver->m_transport.m_nTickSize )
	// 	    .arg( pAudioDriver->m_transport.m_nBPM ) );
	timeval startTimeval = currentTime2();

	// Resetting all audio output buffers with zeros.
	audioEngine_process_clearAudioBuffers( nframes );

	/*
	 * The "try_lock" was introduced for Bug #164 (Deadlock after during
	 * alsa driver shutdown). The try_lock *should* only fail in rare circumstances
	 * (like shutting down drivers). In such cases, it seems to be ok to interrupt
	 * audio processing.
	 */
	if(!AudioEngine::get_instance()->try_lock( RIGHT_HERE )){
		return 0;
	}

	if ( m_audioEngineState < STATE_READY) {
		AudioEngine::get_instance()->unlock();
		return 0;
	}

	if ( m_nBufferSize != nframes ) {
		___INFOLOG(
			   QString( "Buffer size changed. Old size = %1, new size = %2" )
			   .arg( m_nBufferSize )
			   .arg( nframes ) );
		m_nBufferSize = nframes;
	}

	// In case of the JackAudioDriver:
	// Query the JACK server for the current status of the
	// transport, start or stop the audio engine depending the
	// results, update the speed of the current song according to
	// the one used by the JACK server, and adjust the current
	// transport position if it was changed by an user interaction
	// (e.g. clicking on the timeline).
	audioEngine_process_transport();

	// ___INFOLOG( QString( "[after process] status: %1, frame: %2, ticksize: %3, bpm: %4" )
	// 	    .arg( pAudioDriver->m_transport.m_status )
	// 	    .arg( pAudioDriver->m_transport.m_nFrames )
	// 	    .arg( pAudioDriver->m_transport.m_nTickSize )
	// 	    .arg( pAudioDriver->m_transport.m_nBPM ) );
	// Check whether the tick size has changed.
	audioEngine_process_checkBPMChanged(pSong);

	bool sendPatternChange = false;
	// always update note queue.. could come from pattern or realtime input
	// (midi, keyboard)
	int res2 = audioEngine_updateNoteQueue( nframes );
	if ( res2 == -1 ) {	// end of song
		___INFOLOG( "End of song received, calling engine_stop()" );
		AudioEngine::get_instance()->unlock();
		pAudioDriver->stop();
		pAudioDriver->locate( 0 ); // locate 0, reposition from start of the song

		if ( ( pAudioDriver->class_name() == DiskWriterDriver::class_name() )
			 || ( pAudioDriver->class_name() == FakeDriver::class_name() )
			 ) {
			___INFOLOG( "End of song." );
			return 1;	// kill the audio AudioDriver thread
		}

#ifdef H2CORE_HAVE_JACK
		else if ( pAudioDriver->class_name() == JackAudioDriver::class_name() )
		{
			// Do something clever :-s ... Jakob Lund
			// Mainly to keep sync with Ardour.
			static_cast<JackAudioDriver*>(pAudioDriver)->locateInNCycles( 0 );
		}
#endif

		return 0;
	} else if ( res2 == 2 ) { // send pattern change
		sendPatternChange = true;
	}

	// play all notes
	audioEngine_process_playNotes( nframes );

	// SAMPLER
	AudioEngine::get_instance()->get_sampler()->process( nframes, pSong );
	float* out_L = AudioEngine::get_instance()->get_sampler()->__main_out_L;
	float* out_R = AudioEngine::get_instance()->get_sampler()->__main_out_R;
	for ( unsigned i = 0; i < nframes; ++i ) {
		m_pMainBuffer_L[ i ] += out_L[ i ];
		m_pMainBuffer_R[ i ] += out_R[ i ];
	}

	// SYNTH
	AudioEngine::get_instance()->get_synth()->process( nframes );
	out_L = AudioEngine::get_instance()->get_synth()->m_pOut_L;
	out_R = AudioEngine::get_instance()->get_synth()->m_pOut_R;
	for ( unsigned i = 0; i < nframes; ++i ) {
		m_pMainBuffer_L[ i ] += out_L[ i ];
		m_pMainBuffer_R[ i ] += out_R[ i ];
	}

	timeval renderTime_end = currentTime2();
	timeval ladspaTime_start = renderTime_end;

#ifdef H2CORE_HAVE_LADSPA
	// Process LADSPA FX
	if ( m_audioEngineState >= STATE_READY ) {
		for ( unsigned nFX = 0; nFX < MAX_FX; ++nFX ) {
			auto pFX = Effects::get_instance()->getLadspaFX( nFX );
			if ( ( pFX ) && ( pFX->isEnabled() ) ) {
				pFX->processFX( nframes );

				float *buf_L, *buf_R;
				if ( pFX->getPluginType() == LadspaFX::STEREO_FX ) {
					buf_L = pFX->m_pBuffer_L;
					buf_R = pFX->m_pBuffer_R;
				} else { // MONO FX
					buf_L = pFX->m_pBuffer_L;
					buf_R = buf_L;
				}

				for ( unsigned i = 0; i < nframes; ++i ) {
					m_pMainBuffer_L[ i ] += buf_L[ i ];
					m_pMainBuffer_R[ i ] += buf_R[ i ];
					if ( buf_L[ i ] > m_fFXPeak_L[nFX] )
						m_fFXPeak_L[nFX] = buf_L[ i ];

					if ( buf_R[ i ] > m_fFXPeak_R[nFX] )
						m_fFXPeak_R[nFX] = buf_R[ i ];
				}
			}
		}
	}
#endif
	timeval ladspaTime_end = currentTime2();

	// update master peaks
	float val_L, val_R;
	if ( m_audioEngineState >= STATE_READY ) {
		for ( unsigned i = 0; i < nframes; ++i ) {
			val_L = m_pMainBuffer_L[i];
			val_R = m_pMainBuffer_R[i];

			if ( val_L > m_fMasterPeak_L )
				m_fMasterPeak_L = val_L;

			if ( val_R > m_fMasterPeak_R )
				m_fMasterPeak_R = val_R;

			for (std::vector<DrumkitComponent*>::iterator it = pSong->get_components()->begin() ; it != pSong->get_components()->end(); ++it) {
				auto pDrumkitComponent = *it;

				float compo_val_L = pDrumkitComponent->get_out_L(i);
				float compo_val_R = pDrumkitComponent->get_out_R(i);

				if( compo_val_L > pDrumkitComponent->get_peak_l() )
					pDrumkitComponent->set_peak_l( compo_val_L );
				if( compo_val_R > pDrumkitComponent->get_peak_r() )
					pDrumkitComponent->set_peak_r( compo_val_R );
			}
		}
	}

	// update total frames number
	if ( m_audioEngineState == STATE_PLAYING ) {
		pAudioDriver->m_transport.m_nFrames += nframes;
	}

	timeval finishTimeval = currentTime2();
	m_fProcessTime =
			( finishTimeval.tv_sec - startTimeval.tv_sec ) * 1000.0
			+ ( finishTimeval.tv_usec - startTimeval.tv_usec ) / 1000.0;

	float sampleRate = ( float )pAudioDriver->getSampleRate();
	m_fMaxProcessTime = 1000.0 / ( sampleRate / nframes );

#ifdef CONFIG_DEBUG
	if ( m_fProcessTime > m_fMaxProcessTime ) {
		___WARNINGLOG( "" );
		___WARNINGLOG( "----XRUN----" );
		___WARNINGLOG( QString( "XRUN of %1 msec (%2 > %3)" )
					   .arg( ( m_fProcessTime - m_fMaxProcessTime ) )
					   .arg( m_fProcessTime ).arg( m_fMaxProcessTime ) );
		___WARNINGLOG( QString( "Ladspa process time = %1" ).arg( fLadspaTime ) );
		___WARNINGLOG( "------------" );
		___WARNINGLOG( "" );
		// raise xRun event
		EventQueue::get_instance()->push_event( EVENT_XRUN, -1 );
	}
#endif
	// ___INFOLOG( QString( "[end] status: %1, frame: %2, ticksize: %3, bpm: %4" )
	// 	    .arg( pAudioDriver->m_transport.m_status )
	// 	    .arg( pAudioDriver->m_transport.m_nFrames )
	// 	    .arg( pAudioDriver->m_transport.m_nTickSize )
	// 	    .arg( pAudioDriver->m_transport.m_nBPM ) );

	AudioEngine::get_instance()->unlock();

	if ( sendPatternChange ) {
		EventQueue::get_instance()->push_event( EVENT_PATTERN_CHANGED, -1 );
	}

	return 0;
}

void audioEngine_setupLadspaFX( unsigned nBufferSize )
{
	//___INFOLOG( "buffersize=" + to_string(nBufferSize) );

	auto pHydrogen = Hydrogen::get_instance();
	auto pSong = pHydrogen->getSong();
	if ( ! pSong ) return;

	if ( nBufferSize == 0 ) {
		___ERRORLOG( "nBufferSize=0" );
		return;
	}

#ifdef H2CORE_HAVE_LADSPA
	for ( unsigned nFX = 0; nFX < MAX_FX; ++nFX ) {
		auto pFX = Effects::get_instance()->getLadspaFX( nFX );
		if ( pFX == nullptr ) {
			return;
		}

		pFX->deactivate();

		Effects::get_instance()->getLadspaFX( nFX )->connectAudioPorts(
					pFX->m_pBuffer_L,
					pFX->m_pBuffer_R,
					pFX->m_pBuffer_L,
					pFX->m_pBuffer_R
					);
		pFX->activate();
	}
#endif
}

/**
 * Hands the provided Song to JackAudioDriver::makeTrackOutputs() if
 * @a pSong is not a null pointer and the audio driver Hydrogen::m_pAudioDriver
 * is an instance of the JackAudioDriver.
 * \param pSong Song for which per-track output ports should be generated.
 */
void audioEngine_renameJackPorts(Song * pSong)
{
#ifdef H2CORE_HAVE_JACK
	// renames jack ports
	if ( !pSong ){
		return;
	}
	
	auto pAudioDriver = Hydrogen::get_instance()->getAudioDriver();

	if ( pAudioDriver->class_name() == JackAudioDriver::class_name() ) {
		static_cast< JackAudioDriver* >( pAudioDriver )->makeTrackOutputs( pSong );
	}
#endif
}

void audioEngine_setSong( Song * pNewSong )
{
	___WARNINGLOG( QString( "Set song: %1" ).arg( pNewSong->__name ) );
	
	auto pAudioDriver = Hydrogen::get_instance()->getAudioDriver();

	AudioEngine::get_instance()->lock( RIGHT_HERE );

	// check current state
	// should be set by removeSong called earlier
	if ( m_audioEngineState != STATE_PREPARED ) {
		___ERRORLOG( "Error the audio engine is not in PREPARED state" );
	}

	// setup LADSPA FX
	audioEngine_setupLadspaFX( pAudioDriver->getBufferSize() );

	// update tick size
	audioEngine_process_checkBPMChanged( pNewSong );

	// find the first pattern and set as current
	if ( pNewSong->get_pattern_list()->size() > 0 ) {
		m_pPlayingPatterns->add( pNewSong->get_pattern_list()->get( 0 ) );
	}

	audioEngine_renameJackPorts( pNewSong );

	pAudioDriver->setBpm( pNewSong->__bpm );

	// change the current audio engine state
	m_audioEngineState = STATE_READY;

	pAudioDriver->locate( 0 );

	AudioEngine::get_instance()->unlock();

	EventQueue::get_instance()->push_event( EVENT_STATE, STATE_READY );
}

void audioEngine_removeSong()
{
	AudioEngine::get_instance()->lock( RIGHT_HERE );

	if ( m_audioEngineState == STATE_PLAYING ) {
		Hydrogen::get_instance()->getAudioDriver()->stop();
		audioEngine_stop( false );
	}

	// check current state
	if ( m_audioEngineState != STATE_READY ) {
		___ERRORLOG( "Error the audio engine is not in READY state" );
		AudioEngine::get_instance()->unlock();
		return;
	}

	m_pPlayingPatterns->clear();
	m_pNextPatterns->clear();

	audioEngine_clearNoteQueue();

	// change the current audio engine state
	m_audioEngineState = STATE_PREPARED;
	AudioEngine::get_instance()->unlock();

	EventQueue::get_instance()->push_event( EVENT_STATE, STATE_PREPARED );
}

// return -1 = end of song
// return 2 = send pattern changed event!!
inline int audioEngine_updateNoteQueue( unsigned nFrames )
{
	auto pHydrogen = Hydrogen::get_instance();
	auto pSong = pHydrogen->getSong();
	auto pAudioDriver = pHydrogen->getAudioDriver();

	// static int nLastTick = -1;
	bool bSendPatternChange = false;
	int nMaxTimeHumanize = 2000;
	int nLeadLagFactor = pAudioDriver->m_transport.m_nTickSize * 5;  // 5 ticks

	unsigned int framepos;
	if (  m_audioEngineState == STATE_PLAYING ) {
		framepos = pAudioDriver->m_transport.m_nFrames;
	} else {
		// use this to support realtime events when not playing
		framepos = pHydrogen->getRealtimeFrames();
	}

	// We need to look ahead in the song for notes with negative offsets
	// from LeadLag or Humanize.  When starting from the beginning, we prime
	// the note queue with notes between 0 and nFrames plus
	// lookahead. lookahead should be equal or greater than the
	// nLeadLagFactor + nMaxTimeHumanize.
	int lookahead = nLeadLagFactor + nMaxTimeHumanize + 1;
	m_nLookaheadFrames = lookahead;

	int tickNumber_start = 0;
	if ( framepos == 0
		 || ( m_audioEngineState == STATE_PLAYING
			  && pSong->get_mode() == Song::SONG_MODE
			  && m_nSongPos == -1 )
	) {
		tickNumber_start = framepos / pAudioDriver->m_transport.m_nTickSize;
	} else {
		tickNumber_start = ( framepos + lookahead) / pAudioDriver->m_transport.m_nTickSize;
	}
	int tickNumber_end = ( framepos + nFrames + lookahead ) / pAudioDriver->m_transport.m_nTickSize;

	// 	___WARNINGLOG( "Lookahead: " + to_string( lookahead
	//	                                        / pAudioDriver->m_transport.m_nTickSize ) );
	// get initial timestamp for first tick
	gettimeofday( &m_currentTickTime, NULL );

	for ( int tick = tickNumber_start; tick < tickNumber_end; tick++ ) {
		// midi events now get put into the m_songNoteQueue as well,
		// based on their timestamp
		while ( m_midiNoteQueue.size() > 0 ) {
			auto pNote = m_midiNoteQueue[0];
			if ( pNote->get_position() > tick ) break;

			// printf ("tick=%d  pos=%d\n", tick, note->getPosition());
			m_midiNoteQueue.pop_front();
			pNote->get_instrument()->enqueue();
			m_songNoteQueue.push( pNote );
		}

		if (  m_audioEngineState != STATE_PLAYING ) {
			// only keep going if we're playing
			continue;
		}

		// 		if ( m_nPatternStartTick == -1 ) { // for debugging pattern mode :s
		// 			___WARNINGLOG( "m_nPatternStartTick == -1; tick = "
		//			             + to_string( tick ) );
		// 		}


		// SONG MODE
		bool doErase = m_audioEngineState == STATE_PLAYING
				&& Preferences::get_instance()->getRecordEvents()
				&& Preferences::get_instance()->getDestructiveRecord()
				&& Preferences::get_instance()->m_nRecPreDelete == 0;
		if ( pSong->get_mode() == Song::SONG_MODE ) {
			if ( pSong->get_pattern_group_vector()->size() == 0 ) {
				// there's no song!!
				___ERRORLOG( "no patterns in song." );
				pAudioDriver->stop();
				return -1;
			}

			m_nSongPos = findPatternInTick( tick, pSong->is_loop_enabled(), &m_nPatternStartTick );

			if ( m_nSongSizeInTicks != 0 ) {
				m_nPatternTickPosition = ( tick - m_nPatternStartTick )
						% m_nSongSizeInTicks;
			} else {
				m_nPatternTickPosition = tick - m_nPatternStartTick;
			}

			if ( m_nPatternTickPosition == 0 ) {
				bSendPatternChange = true;
			}

			// PatternList *pPatternList = (*(pSong->getPatternGroupVector()))[m_nSongPos];
			if ( m_nSongPos == -1 ) {
				___INFOLOG( "song pos = -1" );
				if ( pSong->is_loop_enabled() == true ) {
					m_nSongPos = findPatternInTick( 0, true, &m_nPatternStartTick );
				} else {

					___INFOLOG( "End of Song" );

					if( Hydrogen::get_instance()->getMidiDriverOutput() != nullptr ){
						Hydrogen::get_instance()->getMidiDriverOutput()->handleQueueAllNoteOff();
					}

					return -1;
				}
			}
			auto pPatternList = ( *( pSong->get_pattern_group_vector() ) )[m_nSongPos];
			m_pPlayingPatterns->clear();
			for ( int i=0; i< pPatternList->size(); ++i ) {
<<<<<<< HEAD
				auto pPattern = pPatternList->get(i);
=======
				Pattern* pPattern = pPatternList->get(i);
>>>>>>> 51cddb05
				m_pPlayingPatterns->add( pPattern );
				pPattern->extand_with_flattened_virtual_patterns( m_pPlayingPatterns );
			}
			// Set destructive record depending on punch area
			doErase = doErase && Preferences::get_instance()->inPunchArea(m_nSongPos);
		}
		// PATTERN MODE
		else if ( pSong->get_mode() == Song::PATTERN_MODE )	{
			// per ora considero solo il primo pattern, se ce ne
			// saranno piu' di uno bisognera' prendere quello piu'
			// piccolo

			//m_nPatternTickPosition = tick % m_pCurrentPattern->getSize();
			int nPatternSize = MAX_NOTES;

			if ( Preferences::get_instance()->patternModePlaysSelected() )
			{
				m_pPlayingPatterns->clear();
				auto pPattern = pSong->get_pattern_list()->get(m_nSelectedPatternNumber);
				m_pPlayingPatterns->add( pPattern );
				pPattern->extand_with_flattened_virtual_patterns( m_pPlayingPatterns );
			}

			if ( m_pPlayingPatterns->size() != 0 ) {
<<<<<<< HEAD
				auto pFirstPattern = m_pPlayingPatterns->get( 0 );
=======
				const Pattern *pFirstPattern = m_pPlayingPatterns->get( 0 );
>>>>>>> 51cddb05
				nPatternSize = pFirstPattern->get_length();
			}

			if ( nPatternSize == 0 ) {
				___ERRORLOG( "nPatternSize == 0" );
			}

			if ( ( tick == m_nPatternStartTick + nPatternSize )
				 || ( m_nPatternStartTick == -1 ) ) {
				if ( m_pNextPatterns->size() > 0 ) {
					Pattern* pPattern;
					for ( uint i = 0; i < m_pNextPatterns->size(); i++ ) {
						pPattern = m_pNextPatterns->get( i );
						// ___WARNINGLOG( QString( "Got pattern # %1" ).arg( i + 1 ) );
						// if the pattern isn't playing, already, start it now.
						if ( ( m_pPlayingPatterns->del( pPattern ) ) == NULL ) {
							m_pPlayingPatterns->add( pPattern );
						}
					}
					m_pNextPatterns->clear();
					bSendPatternChange = true;
				}
				if ( m_nPatternStartTick == -1 ) {
					m_nPatternStartTick = tick - (tick % nPatternSize);
					// ___WARNINGLOG( "set Pattern Start Tick to " ) + to_string( m_nPatternStartTick ) );
				} else {
					m_nPatternStartTick = tick;
				}
			}

			m_nPatternTickPosition = tick - m_nPatternStartTick;
			if ( m_nPatternTickPosition > nPatternSize ) {
				m_nPatternTickPosition = tick % nPatternSize;
			}
		}

		// metronome
		// if (  ( m_nPatternStartTick == tick ) || ( ( tick - m_nPatternStartTick ) % 48 == 0 ) )
		if ( m_nPatternTickPosition % 48 == 0 ) {
			float fPitch;
			float fVelocity;
			// 			___INFOLOG( "Beat: " + to_string(m_nPatternTickPosition / 48 + 1)
			//				   + "@ " + to_string( tick ) );
			if ( m_nPatternTickPosition == 0 ) {
				fPitch = 3;
				fVelocity = 1.0;
				EventQueue::get_instance()->push_event( EVENT_METRONOME, 1 );
			} else {
				fPitch = 0;
				fVelocity = 0.8;
				EventQueue::get_instance()->push_event( EVENT_METRONOME, 0 );
			}
			if ( Preferences::get_instance()->m_bUseMetronome ) {
				m_pMetronomeInstrument->set_volume(
							Preferences::get_instance()->m_fMetronomeVolume
							);
				auto pMetronomeNote = new Note( m_pMetronomeInstrument,
												 tick,
												 fVelocity,
												 0.5,
												 0.5,
												 -1,
												 fPitch
												 );
				m_pMetronomeInstrument->enqueue();
				m_songNoteQueue.push( pMetronomeNote );
			}
		}

		// update the notes queue
		if ( m_pPlayingPatterns->size() != 0 ) {
			for ( unsigned nPat = 0 ;
				  nPat < m_pPlayingPatterns->size() ;
				  ++nPat ) {
				auto pPattern = m_pPlayingPatterns->get( nPat );
				assert( pPattern != nullptr );
				Pattern::notes_t* notes = (Pattern::notes_t*)pPattern->get_notes();
				// Delete notes before attempting to play them
				if ( doErase ) {
					FOREACH_NOTE_IT_BOUND(notes,it,m_nPatternTickPosition) {
						auto pNote = it->second;
						assert( pNote != nullptr );
						if ( pNote->get_just_recorded() == false ) {
							EventQueue::AddMidiNoteVector noteAction;
							noteAction.m_column = pNote->get_position();
							noteAction.m_row = pNote->get_instrument_id();
							noteAction.m_pattern = nPat;
							noteAction.f_velocity = pNote->get_velocity();
							noteAction.f_pan_L = pNote->get_pan_l();
							noteAction.f_pan_R = pNote->get_pan_r();
							noteAction.m_length = -1;
							noteAction.no_octaveKeyVal = pNote->get_octave();
							noteAction.nk_noteKeyVal = pNote->get_key();
							noteAction.b_isInstrumentMode = false;
							noteAction.b_isMidi = false;
							noteAction.b_noteExist = false;
							EventQueue::get_instance()->m_addMidiNoteVector.push_back(noteAction);
						}
					}
				}

				// Now play notes
				FOREACH_NOTE_CST_IT_BOUND(notes,it,m_nPatternTickPosition) {
					auto pNote = it->second;
					if ( pNote ) {
						pNote->set_just_recorded( false );
						int nOffset = 0;

						// Swing
						float fSwingFactor = pSong->get_swing_factor();

						if ( ( ( m_nPatternTickPosition % 12 ) == 0 )
							 && ( ( m_nPatternTickPosition % 24 ) != 0 ) ) {
							// da l'accento al tick 4, 12, 20, 36...
							nOffset += ( int )(
										6.0
										* pAudioDriver->m_transport.m_nTickSize
										* fSwingFactor
										);
						}

						// Humanize - Time parameter
						if ( pSong->get_humanize_time_value() != 0 ) {
							nOffset += ( int )(
										getGaussian( 0.3 )
										* pSong->get_humanize_time_value()
										* nMaxTimeHumanize
										);
						}
						//~
						// Lead or Lag - timing parameter
						nOffset += (int) ( pNote->get_lead_lag()
										   * nLeadLagFactor);
						//~

						if((tick == 0) && (nOffset < 0)) {
							nOffset = 0;
						}
						auto pCopiedNote = new Note( pNote );
						pCopiedNote->set_position( tick );

						// humanize time
						pCopiedNote->set_humanize_delay( nOffset );
						pNote->get_instrument()->enqueue();
						m_songNoteQueue.push( pCopiedNote );
						//pCopiedNote->dumpInfo();
					}
				}
			}
		}
	}

	// audioEngine_process must send the pattern change event after mutex unlock
	if ( bSendPatternChange ) {
		return 2;
	}
	return 0;
}

inline int findPatternInTick( int nTick, bool bLoopMode, int* pPatternStartTick )
{
	auto pHydrogen = Hydrogen::get_instance();
	auto pSong = pHydrogen->getSong();
	assert( pSong );

	int nTotalTick = 0;
	m_nSongSizeInTicks = 0;

	std::vector<PatternList*> *pPatternColumns = pSong->get_pattern_group_vector();
	int nColumns = pPatternColumns->size();

	// Sum the lengths of all patterns and used the macro
	// MAX_NOTES in case some of them are of size zero. If the
	// supplied value nTick is bigger than this and doesn't belong
	// to the next pattern, we just found the pattern number we
	// were searching for.
	int nPatternSize;
	for ( int i = 0; i < nColumns; ++i ) {
		PatternList *pColumn = ( *pPatternColumns )[ i ];
		if ( pColumn->size() != 0 ) {
			// tengo in considerazione solo il primo pattern. I
			// pattern nel gruppo devono avere la stessa lunghezza.
			nPatternSize = pColumn->get( 0 )->get_length();
		} else {
			nPatternSize = MAX_NOTES;
		}

		if ( ( nTick >= nTotalTick ) && ( nTick < nTotalTick + nPatternSize ) ) {
			( *pPatternStartTick ) = nTotalTick;
			return i;
		}
		nTotalTick += nPatternSize;
	}

	// If the song is played in loop mode, the tick numbers of the
	// second turn are added on top of maximum tick number of the
	// song. Therefore, we will introduced periodic boundary
	// conditions and start the search again.
	if ( bLoopMode ) {
		m_nSongSizeInTicks = nTotalTick;
		int nLoopTick = 0;
		if ( m_nSongSizeInTicks != 0 ) {
			nLoopTick = nTick % m_nSongSizeInTicks;
		}
		nTotalTick = 0;
		for ( int i = 0; i < nColumns; ++i ) {
			PatternList *pColumn = ( *pPatternColumns )[ i ];
			if ( pColumn->size() != 0 ) {
				// tengo in considerazione solo il primo
				// pattern. I pattern nel gruppo devono avere la
				// stessa lunghezza.
				nPatternSize = pColumn->get( 0 )->get_length();
			} else {
				nPatternSize = MAX_NOTES;
			}

			if ( ( nLoopTick >= nTotalTick )
				 && ( nLoopTick < nTotalTick + nPatternSize ) ) {
				( *pPatternStartTick ) = nTotalTick;
				return i;
			}
			nTotalTick += nPatternSize;
		}
	}

	QString err = QString( "[findPatternInTick] tick = %1. No pattern found" ).arg( QString::number(nTick) );
	___ERRORLOG( err );
	return -1;
}

void audioEngine_noteOn( Note *note )
{
	// check current state
	if ( ( m_audioEngineState != STATE_READY )
		 && ( m_audioEngineState != STATE_PLAYING ) ) {
		___ERRORLOG( "Error the audio engine is not in READY state" );
		delete note;
		return;
	}

	m_midiNoteQueue.push_back( note );
}

/**
 * Create an audio driver using audioEngine_process() as its argument
 * based on the provided choice and calling their _init()_ function to
 * trigger their initialization.
 *
 * For a listing of all possible choices, please see
 * Preferences::m_sAudioDriver.
 *
 * \param sDriver String specifying which audio driver should be
 * created.
 * \return Pointer to the freshly created audio driver. If the
 * creation resulted in a NullDriver, the corresponding object will be
 * deleted and a null pointer returned instead.
 */
AudioDriver* createDriver( const QString& sDriver )
{
	___INFOLOG( QString( "Driver: '%1'" ).arg( sDriver ) );
	auto pPref = Preferences::get_instance();
	AudioDriver* pAudioDriver = nullptr;

	if ( sDriver == "Oss" ) {
		pAudioDriver = new OssDriver( audioEngine_process );
		if ( pAudioDriver->class_name() == NullDriver::class_name() ) {
			delete pAudioDriver;
			pAudioDriver = nullptr;
		}
	} else if ( sDriver == "Jack" ) {
		pAudioDriver = new JackAudioDriver( audioEngine_process );
		if ( pAudioDriver->class_name() == NullDriver::class_name() ) {
			delete pAudioDriver;
			pAudioDriver = nullptr;
		} else {
#ifdef H2CORE_HAVE_JACK
			static_cast<JackAudioDriver*>(pAudioDriver)->setConnectDefaults(
						Preferences::get_instance()->m_bJackConnectDefaults
						);
#endif
		}
	} else if ( sDriver == "Alsa" ) {
		pAudioDriver = new AlsaAudioDriver( audioEngine_process );
		if ( pAudioDriver->class_name() == NullDriver::class_name() ) {
			delete pAudioDriver;
			pAudioDriver = nullptr;
		}
	} else if ( sDriver == "PortAudio" ) {
		pAudioDriver = new PortAudioDriver( audioEngine_process );
		if ( pAudioDriver->class_name() == NullDriver::class_name() ) {
			delete pAudioDriver;
			pAudioDriver = nullptr;
		}
	}
	//#ifdef Q_OS_MACX
	else if ( sDriver == "CoreAudio" ) {
		___INFOLOG( "Creating CoreAudioDriver" );
		pAudioDriver = new CoreAudioDriver( audioEngine_process );
		if ( pAudioDriver->class_name() == NullDriver::class_name() ) {
			delete pAudioDriver;
			pAudioDriver = nullptr;
		}
	}
	//#endif
	else if ( sDriver == "PulseAudio" ) {
		pAudioDriver = new PulseAudioDriver( audioEngine_process );
		if ( pAudioDriver->class_name() == NullDriver::class_name() ) {
			delete pAudioDriver;
			pAudioDriver = nullptr;
		}
	}
	else if ( sDriver == "Fake" ) {
		___WARNINGLOG( "*** Using FAKE audio driver ***" );
		pAudioDriver = new FakeDriver( audioEngine_process );
	} else {
		___ERRORLOG( "Unknown driver " + sDriver );
		audioEngine_raiseError( Hydrogen::UNKNOWN_DRIVER );
	}

	if ( pAudioDriver  ) {
		// initialize the audio driver
		int res = pAudioDriver->init( pPref->m_nBufferSize );
		if ( res != 0 ) {
			___ERRORLOG( "Error starting audio driver [audioDriver::init()]" );
			delete pAudioDriver;
			pAudioDriver = nullptr;
		}
	}

	return pAudioDriver;
}

void audioEngine_startAudioDrivers()
{
	auto pHydrogen = Hydrogen::get_instance();
	auto pPref = Preferences::get_instance();
	auto pAudioDriver = pHydrogen->getAudioDriver();
	auto pMidiDriverInput = pHydrogen->getMidiDriverInput();

	// Lock both the AudioEngine and the audio output buffers.
	AudioEngine::get_instance()->lock( RIGHT_HERE );
	QMutexLocker mx(&mutex_OutputPointer);

	___INFOLOG( "[audioEngine_startAudioDrivers]" );

	// check current state
	if ( m_audioEngineState != STATE_INITIALIZED ) {
		___ERRORLOG( QString( "Error the audio engine is not in INITIALIZED"
							  " state. state=%1" )
					 .arg( m_audioEngineState ) );
		AudioEngine::get_instance()->unlock();
		return;
	}

	if ( pAudioDriver ) {	// check if the audio pAudioDriver is still alive
		___ERRORLOG( "The audio driver is still alive" );
	}
	if ( pMidiDriverInput ) {	// check if midi driver is still alive
		___ERRORLOG( "The MIDI driver is still active" );
	}


	QString sAudioDriver = pPref->m_sAudioDriver;
	if ( sAudioDriver == "Auto" ) {
	#ifndef WIN32
		if ( !pHydrogen->setAudioDriver( createDriver( "Jack" ) ) ) {
			if ( !pHydrogen->setAudioDriver( createDriver( "Alsa" ) ) ) {
				if ( !pHydrogen->setAudioDriver( createDriver( "CoreAudio" ) ) ) {
					if ( !pHydrogen->setAudioDriver( createDriver( "PortAudio" ) ) ) {
						if ( !pHydrogen->setAudioDriver( createDriver( "Oss" ) ) ) {
							if ( !pHydrogen->setAudioDriver( createDriver( "PulseAudio" ) ) ) {
								audioEngine_raiseError( Hydrogen::ERROR_STARTING_DRIVER );
								___ERRORLOG( "Error starting audio driver" );
								___ERRORLOG( "Using the NullDriver audio driver" );

								// use the NULL output driver
								pAudioDriver = new NullDriver( audioEngine_process );
								pAudioDriver->init( 0 );
								pHydrogen->setAudioDriver( pAudioDriver );
							}
						}
					}
				}
			}
		}
	#else
		//On Windows systems, use PortAudio is the prioritized backend
		if ( !pHydrogen->setAudioDriver( createDriver( "PortAudio" ) ) ) {
			if ( !pHydrogen->setAudioDriver( createDriver( "Alsa" ) ) ) {
				if ( !pHydrogen->setAudioDriver( createDriver( "CoreAudio" ) ) ) {
					if ( !pHydrogen->setAudioDriver( createDriver( "Jack" ) ) ) {
						if ( !pHydrogen->setAudioDriver( createDriver( "Oss" ) ) ) {
							if ( !pHydrogen->setAudioDriver( createDriver( "PulseAudio" ) ) ) {
								audioEngine_raiseError( Hydrogen::ERROR_STARTING_DRIVER );
								___ERRORLOG( "Error starting audio driver" );
								___ERRORLOG( "Using the NullDriver audio driver" );

								// use the NULL output driver
								pAudioDriver = new NullDriver( audioEngine_process );
								pAudioDriver->init( 0 );
								pHydrogen->setAudioDriver( pAudioDriver );
							}
						}
					}
				}
			}
		}
	#endif
	} else {
		if ( !pHydrogen->setAudioDriver( createDriver( sAudioDriver ) ) ) {
			audioEngine_raiseError( Hydrogen::ERROR_STARTING_DRIVER );
			___ERRORLOG( "Error starting audio driver" );
			___ERRORLOG( "Using the NullDriver audio driver" );

			// use the NULL output driver
			pAudioDriver = new NullDriver( audioEngine_process );
			pAudioDriver->init( 0 );
			pHydrogen->setAudioDriver( pAudioDriver );
		}
	}

	if ( pPref->m_sMidiDriver == "ALSA" ) {
#ifdef H2CORE_HAVE_ALSA
		// Create MIDI driver
		auto pAlsaMidiDriver = new AlsaMidiDriver();
		pHydrogen->setMidiDriverOutput( pAlsaMidiDriver );
		pAlsaMidiDriver->open();
		pAlsaMidiDriver->setActive( true );
		pHydrogen->setMidiDriverInput( pAlsaMidiDriver );
#endif
	} else if ( pPref->m_sMidiDriver == "PortMidi" ) {
#ifdef H2CORE_HAVE_PORTMIDI
		auto pPortMidiDriver = new PortMidiDriver();
		pHydrogen->setMidiDriverOutput( pPortMidiDriver );
		pPortMidiDriver->open();
		pPortMidiDriver->setActive( true );
		pHydrogen->setMidiDriverInput( pPortMidiDriver );
#endif
	} else if ( pPref->m_sMidiDriver == "CoreMidi" ) {
#ifdef H2CORE_HAVE_COREMIDI
		auto pCoreMidiDriver = new CoreMidiDriver();
		pHydrogen->setMidiDriverOutput( pCoreMidiDriver );
		pCoreMidiDriver->open();
		pCoreMidiDriver->setActive( true );
		pHydrogen->setMidiDriverInput( pCoreMidiDriver );
#endif
	} else if ( pPref->m_sMidiDriver == "JackMidi" ) {
#ifdef H2CORE_HAVE_JACK
		auto pJackMidiDriver = new JackMidiDriver();
		pHydrogen->setMidiDriverOutput( pJackMidiDriver );
		pJackMidiDriver->open();
		pJackMidiDriver->setActive( true );
		pHydrogen->setMidiDriverInput( pJackMidiDriver );
#endif
	}

	// change the current audio engine state
	auto pSong = pHydrogen->getSong();
	pAudioDriver = pHydrogen->getAudioDriver();
	if ( pSong ) {
		m_audioEngineState = STATE_READY;
		pAudioDriver->setBpm( pSong->__bpm );
	} else {
		m_audioEngineState = STATE_PREPARED;
	}

	if ( m_audioEngineState == STATE_PREPARED ) {
		EventQueue::get_instance()->push_event( EVENT_STATE, STATE_PREPARED );
	} else if ( m_audioEngineState == STATE_READY ) {
		EventQueue::get_instance()->push_event( EVENT_STATE, STATE_READY );
	}

	// Unlocking earlier might execute the jack process() callback before we
	// are fully initialized.
	mx.unlock();
	AudioEngine::get_instance()->unlock();

	if ( pAudioDriver ) {
		int res = pAudioDriver->connect();
		if ( res != 0 ) {
			audioEngine_raiseError( Hydrogen::ERROR_STARTING_DRIVER );
			___ERRORLOG( "Error starting audio driver [audioDriver::connect()]" );
			___ERRORLOG( "Using the NullDriver audio driver" );

			mx.relock();
			// Since the audio driver was allocated in the
			// heap. It has to be properly destroyed
			// before assigning a different one.
			delete pAudioDriver;
			pAudioDriver = new NullDriver( audioEngine_process );
			mx.unlock();
			pAudioDriver->init( 0 );
			pAudioDriver->connect();
			pHydrogen->setAudioDriver( pAudioDriver );
		}

		if ( ( m_pMainBuffer_L = pAudioDriver->getOut_L() ) == nullptr ) {
			___ERRORLOG( "m_pMainBuffer_L == nullptr" );
		}
		if ( ( m_pMainBuffer_R = pAudioDriver->getOut_R() ) == nullptr ) {
			___ERRORLOG( "m_pMainBuffer_R == nullptr" );
		}

#ifdef H2CORE_HAVE_JACK
		audioEngine_renameJackPorts( pSong );
#endif

		audioEngine_setupLadspaFX( pAudioDriver->getBufferSize() );
	}


}

void audioEngine_stopAudioDrivers()
{
	___INFOLOG( "[audioEngine_stopAudioDrivers]" );
	auto pHydrogen = Hydrogen::get_instance();
	auto pAudioDriver = pHydrogen->getAudioDriver();
	auto pMidiDriverInput = pHydrogen->getMidiDriverInput();
	
	// check current state
	if ( m_audioEngineState == STATE_PLAYING ) {
		audioEngine_stop();
	}

	if ( ( m_audioEngineState != STATE_PREPARED )
		 && ( m_audioEngineState != STATE_READY ) ) {
		___ERRORLOG( QString( "Error: the audio engine is not in PREPARED"
							  " or READY state. state=%1" )
					 .arg( m_audioEngineState ) );
		return;
	}

	// change the current audio engine state
	m_audioEngineState = STATE_INITIALIZED;
	EventQueue::get_instance()->push_event( EVENT_STATE, STATE_INITIALIZED );

	AudioEngine::get_instance()->lock( RIGHT_HERE );

	// delete MIDI driver
	if ( pMidiDriverInput != nullptr ) {
		pMidiDriverInput->close();
		// The MIDI input and output driver
		// Hydrogen::m_pMidiDriverInput and
		// Hydrogen::m_pMidiDriverOutput point to the same
		// object. Only one deletion is required.
		delete pHydrogen->getMidiDriverInput();
		pHydrogen->setMidiDriverOutput( nullptr );
		pHydrogen->setMidiDriverInput( nullptr );
	}

	// delete audio driver
	if ( pAudioDriver != nullptr ) {
		pAudioDriver->disconnect();
		QMutexLocker mx( &mutex_OutputPointer );
		delete pAudioDriver;
		pHydrogen->setAudioDriver( nullptr );
		mx.unlock();
	}

	AudioEngine::get_instance()->unlock();
}



/// Restart all audio and midi drivers by calling first
/// audioEngine_stopAudioDrivers() and then
/// audioEngine_startAudioDrivers().
void audioEngine_restartAudioDrivers()
{
	audioEngine_stopAudioDrivers();
	audioEngine_startAudioDrivers();
}

//----------------------------------------------------------------------------
//
// Implementation of Hydrogen class
//
//----------------------------------------------------------------------------

Hydrogen* Hydrogen::__instance = nullptr;
const char* Hydrogen::__class_name = "Hydrogen";

Hydrogen::Hydrogen()
	: Object( __class_name ),
	  m_pAudioDriver( nullptr ),
	  m_pMidiDriverInput( nullptr ),
	  m_pMidiDriverOutput( nullptr )
{
	if ( __instance ) {
		ERRORLOG( "Hydrogen audio engine is already running" );
		throw H2Exception( "Hydrogen audio engine is already running" );
	}
	INFOLOG( "[Hydrogen]" );

	m_pSong = nullptr;

	m_bExportSessionIsActive = false;
	m_pTimeline = new Timeline();
	m_pCoreActionController = new CoreActionController();

	initBeatcounter();
	InstrumentComponent::setMaxLayers( Preferences::get_instance()->getMaxLayers() );	
	audioEngine_init();
	// Prevent double creation caused by calls from MIDI thread
	__instance = this;

	audioEngine_startAudioDrivers();
	for(int i = 0; i< MAX_INSTRUMENTS; i++){
		m_nInstrumentLookupTable[i] = i;
	}

#ifdef H2CORE_HAVE_OSC
	if( Preferences::get_instance()->getOscServerEnabled() )
	{
		auto pOscServer = OscServer::get_instance();
		pOscServer->start();
	}
#endif
}

Hydrogen::~Hydrogen()
{
	INFOLOG( "[~Hydrogen]" );

#ifdef H2CORE_HAVE_OSC
	auto pNsmClient = NsmClient::get_instance();
	if( pNsmClient ) {
		pNsmClient->shutdown();
		delete pNsmClient;
	}
	auto pOscServer = OscServer::get_instance();
	if( pOscServer ) {
		delete pOscServer;
	}
#endif

	if ( m_audioEngineState == STATE_PLAYING ) {
		audioEngine_stop();
	}
	removeSong();
	audioEngine_stopAudioDrivers();
	audioEngine_destroy();
	__kill_instruments();

	delete m_pCoreActionController;
	delete m_pTimeline;

	__instance = nullptr;
}

void Hydrogen::create_instance()
{
	// Create all the other instances that we need
	// ....and in the right order
	Logger::create_instance();
	MidiMap::create_instance();
	Preferences::create_instance();
	EventQueue::create_instance();
	MidiActionManager::create_instance();

#ifdef H2CORE_HAVE_OSC
	NsmClient::create_instance();
	OscServer::create_instance( Preferences::get_instance() );
#endif
	
	if ( __instance == 0 ) {
		__instance = new Hydrogen;
	}
	// See audioEngine_init() for:
	// AudioEngine::create_instance();
	// Effects::create_instance();
	// Playlist::create_instance();
}

void Hydrogen::initBeatcounter()
{
	m_ntaktoMeterCompute = 1;
	m_nbeatsToCount = 4;
	m_nEventCount = 1;
	m_nTempoChangeCounter = 0;
	m_nBeatCount = 1;
	m_nCoutOffset = 0;
	m_nStartOffset = 0;
}

/// Start the internal sequencer
void Hydrogen::sequencer_play()
{
	auto pSong = getSong();
	pSong->get_pattern_list()->set_to_old();
	m_pAudioDriver->play();
}

/// Stop the internal sequencer
void Hydrogen::sequencer_stop()
{
	if( Hydrogen::get_instance()->getMidiDriverOutput() != nullptr ){
		Hydrogen::get_instance()->getMidiDriverOutput()->handleQueueAllNoteOff();
	}

	m_pAudioDriver->stop();
	Preferences::get_instance()->setRecordEvents(false);
}

bool Hydrogen::setPlaybackTrackState(bool state)
{
	auto pSong = getSong();
	if ( pSong == nullptr ) {
		return false;
	}

	return pSong->set_playback_track_enabled(state);
}

void Hydrogen::loadPlaybackTrack(QString filename)
{
	auto pSong = getSong();
	pSong->set_playback_track_filename(filename);

	AudioEngine::get_instance()->get_sampler()->reinitialize_playback_track();
}

void Hydrogen::setSong( Song *pSong )
{
	assert ( pSong );

	/* Set first pattern */
	setSelectedPatternNumber( 0 );

	auto pCurrentSong = getSong();
	if ( pSong == pCurrentSong ) {
		DEBUGLOG( "pSong == pCurrentSong" );
		return;
	}

	if ( pCurrentSong ) {

		AudioEngine::get_instance()->lock( RIGHT_HERE );
		
		delete pCurrentSong;
		pCurrentSong = nullptr;
		
		AudioEngine::get_instance()->unlock();

		/* NOTE: 
		 *       - this is actually some kind of cleanup 
		 *       - removeSong cares itself for aquiring a lock
		 */
		removeSong();
	}

	/* Reset GUI */
	EventQueue::get_instance()->push_event( EVENT_SELECTED_PATTERN_CHANGED, -1 );
	EventQueue::get_instance()->push_event( EVENT_PATTERN_CHANGED, -1 );
	EventQueue::get_instance()->push_event( EVENT_SELECTED_INSTRUMENT_CHANGED, -1 );

	audioEngine_setSong ( pSong );

	m_pSong = pSong;

	//load new playback track information
	AudioEngine::get_instance()->get_sampler()->reinitialize_playback_track();
	
	m_pCoreActionController->initExternalControlInterfaces();
}

/* Mean: remove current song from memory */
void Hydrogen::removeSong()
{
	m_pSong = nullptr;
	audioEngine_removeSong();
}

void Hydrogen::midi_noteOn( Note *note )
{
	audioEngine_noteOn( note );
}

<<<<<<< HEAD
void Hydrogen::addRealtimeNote( int instrument,
				float velocity,
				float pan_L,
				float pan_R,
				float pitch,
				bool noteOff,
				bool forcePlay,
				int msg1 )
{
	UNUSED( pitch );

	auto pPref = Preferences::get_instance();
	unsigned int realcolumn = 0;
	unsigned res = pPref->getPatternEditorGridResolution();
	int nBase = pPref->isPatternEditorUsingTriplets() ? 3 : 4;
=======
void Hydrogen::addRealtimeNote(	int		instrument,
								float	velocity,
								float	pan_L,
								float	pan_R,
								float	pitch,
								bool	noteOff,
								bool	forcePlay,
								int		msg1 )
{
	UNUSED( pitch );

	Preferences *pPreferences = Preferences::get_instance();
	unsigned int nRealColumn = 0;
	unsigned res = pPreferences->getPatternEditorGridResolution();
	int nBase = pPreferences->isPatternEditorUsingTriplets() ? 3 : 4;
>>>>>>> 51cddb05
	int scalar = ( 4 * MAX_NOTES ) / ( res * nBase );
	bool hearnote = forcePlay;
	int currentPatternNumber;

	AudioEngine::get_instance()->lock( RIGHT_HERE );

<<<<<<< HEAD
	auto pSong = getSong();
	if ( !pPref->__playselectedinstrument ) {
=======
	Song *pSong = getSong();
	if ( !pPreferences->__playselectedinstrument ) {
>>>>>>> 51cddb05
		if ( instrument >= ( int ) pSong->get_instrument_list()->size() ) {
			// unused instrument
			AudioEngine::get_instance()->unlock();
			return;
		}
	}

	// Get current partern and column, compensating for "lookahead" if required
<<<<<<< HEAD
	Pattern* pCurrentPattern = nullptr;
	unsigned int column = 0;
	unsigned int lookaheadTicks = m_nLookaheadFrames / m_pAudioDriver->m_transport.m_nTickSize;
	bool doRecord = pPref->getRecordEvents();
	if ( pSong->get_mode() == Song::SONG_MODE && doRecord &&
=======
	const Pattern* currentPattern = nullptr;
	unsigned int column = 0;
	unsigned int lookaheadTicks = m_nLookaheadFrames / m_pAudioDriver->m_transport.m_nTickSize;
	bool doRecord = pPreferences->getRecordEvents();
	if ( pSong->get_mode() == Song::SONG_MODE && doRecord &&	
>>>>>>> 51cddb05
		 m_audioEngineState == STATE_PLAYING )
	{

		// Recording + song playback mode + actually playing
		auto pPatternList = pSong->get_pattern_list();
		int ipattern = getPatternPos(); // playlist index
		if ( ipattern < 0 || ipattern >= (int) pPatternList->size() ) {
			AudioEngine::get_instance()->unlock(); // unlock the audio engine
			return;
		}
		// Locate column -- may need to jump back in the pattern list
		column = getTickPosition();
		while ( column < lookaheadTicks ) {
			ipattern -= 1;
			if ( ipattern < 0 || ipattern >= (int) pPatternList->size() ) {
				AudioEngine::get_instance()->unlock(); // unlock the audio engine
				return;
			}

			// Convert from playlist index to actual pattern index
			std::vector<PatternList*> *pColumns = pSong->get_pattern_group_vector();
			for ( int i = 0; i <= ipattern; ++i ) {
				auto pColumn = ( *pColumns )[i];
				pCurrentPattern = pColumn->get( 0 );
				currentPatternNumber = i;
			}
			column = column + pCurrentPattern->get_length();
			// WARNINGLOG( "Undoing lookahead: corrected (" + to_string( ipattern+1 ) +
			// "," + to_string( (int) ( column - pCurrentPattern->get_length() ) -
			// (int) lookaheadTicks ) + ") -> (" + to_string(ipattern) +
			// "," + to_string( (int) column - (int) lookaheadTicks ) + ")." );
		}
		column -= lookaheadTicks;
		// Convert from playlist index to actual pattern index (if not already done above)
<<<<<<< HEAD
		if ( pCurrentPattern == nullptr ) {
=======
		if ( currentPattern == nullptr ) {
>>>>>>> 51cddb05
			std::vector<PatternList*> *pColumns = pSong->get_pattern_group_vector();
			for ( int i = 0; i <= ipattern; ++i ) {
				auto pColumn = ( *pColumns )[i];
				pCurrentPattern = pColumn->get( 0 );
				currentPatternNumber = i;
			}
		}

		// Cancel recording if punch area disagrees
<<<<<<< HEAD
		doRecord = pPref->inPunchArea( ipattern );
=======
		doRecord = pPreferences->inPunchArea( ipattern );
>>>>>>> 51cddb05

	} else { // Not song-record mode
		auto pPatternList = pSong->get_pattern_list();

		if ( ( m_nSelectedPatternNumber != -1 )
			 && ( m_nSelectedPatternNumber < ( int )pPatternList->size() ) )
		{
			pCurrentPattern = pPatternList->get( m_nSelectedPatternNumber );
			currentPatternNumber = m_nSelectedPatternNumber;
		}

		if ( ! pCurrentPattern ) {
			AudioEngine::get_instance()->unlock(); // unlock the audio engine
			return;
		}

		// Locate column -- may need to wrap around end of pattern
		column = getTickPosition();
		if ( column >= lookaheadTicks ) {
			column -= lookaheadTicks;
		} else {
			lookaheadTicks %= pCurrentPattern->get_length();
			column = (column + pCurrentPattern->get_length() - lookaheadTicks)
					% pCurrentPattern->get_length();
		}
	}

	nRealColumn = getRealtimeTickPosition();

<<<<<<< HEAD
	if ( pPref->getQuantizeEvents() ) {
=======
	if ( pPreferences->getQuantizeEvents() ) {
>>>>>>> 51cddb05
		// quantize it to scale
		unsigned qcolumn = ( unsigned )::round( column / ( double )scalar ) * scalar;

		//we have to make sure that no beat is added on the last displayed note in a bar
		//for example: if the pattern has 4 beats, the editor displays 5 beats, so we should avoid adding beats an note 5.
		if ( qcolumn == pCurrentPattern->get_length() ) qcolumn = 0;
		column = qcolumn;
	}

	unsigned position = column;
	m_naddrealtimenotetickposition = column;

	Instrument *instrRef = 0;
	if ( pSong ) {
		//getlookuptable index = instrument+36, ziel wert = der entprechende wert -36
		instrRef = pSong->get_instrument_list()->get( m_nInstrumentLookupTable[ instrument ] );
	}

<<<<<<< HEAD
	if ( pCurrentPattern && ( getState() == STATE_PLAYING ) ) {
		if ( doRecord && pPref->getDestructiveRecord() && pPref->m_nRecPreDelete>0 ) {
			// Delete notes around current note if option toggled
			int postdelete = 0;
			int predelete = 0;
			int prefpredelete = pPref->m_nRecPreDelete-1;
			int prefpostdelete = pPref->m_nRecPostDelete;
			int length = pCurrentPattern->get_length();
=======
	if ( currentPattern && ( getState() == STATE_PLAYING ) ) {
		if ( doRecord && pPreferences->getDestructiveRecord() && pPreferences->m_nRecPreDelete>0 ) {
			// Delete notes around current note if option toggled
			int postdelete = 0;
			int predelete = 0;
			int prefpredelete = pPreferences->m_nRecPreDelete-1;
			int prefpostdelete = pPreferences->m_nRecPostDelete;
			int length = currentPattern->get_length();
>>>>>>> 51cddb05
			bool fp = false;
			postdelete = column;

			switch (prefpredelete) {
			case 0: predelete = length ; postdelete = 0; fp = true; break;
			case 1: predelete = length ; fp = true; break;
			case 2: predelete = length / 2; fp = true; break;
			case 3: predelete = length / 4; fp = true; break;
			case 4: predelete = length / 8; fp = true; break;
			case 5: predelete = length / 16; fp = true; break;
			case 6: predelete = length / 32; fp = true; break;
			case 7: predelete = length / 64; fp = true; break;
			case 8: predelete = length / 64; break;
			case 9: predelete = length / 32; break;
			case 10: predelete = length / 16; break;
			case 11: predelete = length / 8; break;
			case 12: predelete = length / 4; break;
			case 13: predelete = length / 2; break;
			case 14: predelete = length; break;
			case 15: break;
			default : predelete = 1; break;
			}

			if (!fp ) {
				switch (prefpostdelete) {
				case 0: postdelete = column; break;
				case 1: postdelete -= length / 64; break;
				case 2: postdelete -= length / 32; break;
				case 3: postdelete -= length / 16; break;
				case 4: postdelete -= length / 8; break;
				case 5: postdelete -= length / 4; break;
				case 6: postdelete -= length / 2; break;
				case 7: postdelete -= length ; break;
				default : postdelete = column; break;
				}

				if (postdelete<0) postdelete = 0;
			}

			Pattern::notes_t* notes = (Pattern::notes_t*)pCurrentPattern->get_notes();
			FOREACH_NOTE_IT_BEGIN_END(notes,it) {
				auto pNote = it->second;
				assert( pNote );

				int currentPosition = pNote->get_position();
<<<<<<< HEAD
				if ( pPref->__playselectedinstrument ) {//fix me
=======
				if ( pPreferences->__playselectedinstrument ) {//fix me
>>>>>>> 51cddb05
					if ( pSong->get_instrument_list()->get( getSelectedInstrumentNumber()) == pNote->get_instrument() )
					{
						if (prefpredelete>=1 && prefpredelete <=14 ) pNote->set_just_recorded( false );

						if ( (prefpredelete == 15) && (pNote->get_just_recorded() == false))
						{
							bool replaceExisting = false;
							if (column == currentPosition) replaceExisting = true;
							EventQueue::AddMidiNoteVector noteAction;
							noteAction.m_column = currentPosition;
							noteAction.m_row = pNote->get_instrument_id(); //getSelectedInstrumentNumber();
							noteAction.m_pattern = currentPatternNumber;
							noteAction.f_velocity = velocity;
							noteAction.f_pan_L = pan_L;
							noteAction.f_pan_R = pan_R;
							noteAction.m_length = -1;
							int divider = msg1 / 12;
							noteAction.no_octaveKeyVal = (Note::Octave)(divider -3);
							noteAction.nk_noteKeyVal = (Note::Key)(msg1 - (12 * divider));
							noteAction.b_isInstrumentMode = replaceExisting;
							noteAction.b_isMidi = true;
							noteAction.b_noteExist = replaceExisting;
							EventQueue::get_instance()->m_addMidiNoteVector.push_back(noteAction);
							continue;
						}
						if ( ( pNote->get_just_recorded() == false )
							 && (static_cast<int>( pNote->get_position() ) >= postdelete
								 && pNote->get_position() < column + predelete +1 )
							 ) {
							bool replaceExisting = false;
							if (column == currentPosition) replaceExisting = true;
							EventQueue::AddMidiNoteVector noteAction;
							noteAction.m_column = currentPosition;
							noteAction.m_row = pNote->get_instrument_id(); //getSelectedInstrumentNumber();
							noteAction.m_pattern = currentPatternNumber;
							noteAction.f_velocity = velocity;
							noteAction.f_pan_L = pan_L;
							noteAction.f_pan_R = pan_R;
							noteAction.m_length = -1;
							int divider = msg1 / 12;
							noteAction.no_octaveKeyVal = (Note::Octave)(divider -3);
							noteAction.nk_noteKeyVal = (Note::Key)(msg1 - (12 * divider));
							noteAction.b_isInstrumentMode = replaceExisting;
							noteAction.b_isMidi = true;
							noteAction.b_noteExist = replaceExisting;
							EventQueue::get_instance()->m_addMidiNoteVector.push_back(noteAction);
						}
					}
					continue;
				}

				if ( !fp && pNote->get_instrument() != instrRef ) {
					continue;
				}

				if (prefpredelete>=1 && prefpredelete <=14 )
					pNote->set_just_recorded( false );

				if ( (prefpredelete == 15) && (pNote->get_just_recorded() == false))
				{
					bool replaceExisting = false;
					if (column == currentPosition) replaceExisting = true;
					EventQueue::AddMidiNoteVector noteAction;
					noteAction.m_column = currentPosition;
					noteAction.m_row =  pNote->get_instrument_id();//m_nInstrumentLookupTable[ instrument ];
					noteAction.m_pattern = currentPatternNumber;
					noteAction.f_velocity = velocity;
					noteAction.f_pan_L = pan_L;
					noteAction.f_pan_R = pan_R;
					noteAction.m_length = -1;
					noteAction.no_octaveKeyVal = (Note::Octave)0;
					noteAction.nk_noteKeyVal = (Note::Key)0;
					noteAction.b_isInstrumentMode = false;
					noteAction.b_isMidi = false;
					noteAction.b_noteExist = replaceExisting;
					EventQueue::get_instance()->m_addMidiNoteVector.push_back(noteAction);
					continue;
				}

				if ( ( pNote->get_just_recorded() == false )
					 && ( static_cast<int>( pNote->get_position() ) >= postdelete
						  && pNote->get_position() <column + predelete +1 )
					 ) {
					bool replaceExisting = false;
					if (column == currentPosition) replaceExisting = true;
					EventQueue::AddMidiNoteVector noteAction;
					noteAction.m_column = currentPosition;
					noteAction.m_row =  pNote->get_instrument_id();//m_nInstrumentLookupTable[ instrument ];
					noteAction.m_pattern = currentPatternNumber;
					noteAction.f_velocity = velocity;
					noteAction.f_pan_L = pan_L;
					noteAction.f_pan_R = pan_R;
					noteAction.m_length = -1;
					noteAction.no_octaveKeyVal = (Note::Octave)0;
					noteAction.nk_noteKeyVal = (Note::Key)0;
					noteAction.b_isInstrumentMode = false;
					noteAction.b_isMidi = false;
					noteAction.b_noteExist = replaceExisting;
					EventQueue::get_instance()->m_addMidiNoteVector.push_back(noteAction);
				}
			} /* FOREACH */
		} /* if dorecord ... */

		assert( pCurrentPattern );
		if ( doRecord ) {
			EventQueue::AddMidiNoteVector noteAction;
			noteAction.m_column = column;
			noteAction.m_pattern = currentPatternNumber;
			noteAction.f_velocity = velocity;
			noteAction.f_pan_L = pan_L;
			noteAction.f_pan_R = pan_R;
			noteAction.m_length = -1;
			noteAction.b_isMidi = true;

<<<<<<< HEAD
			if ( pPref->__playselectedinstrument ) {
=======
			if ( pPreferences->__playselectedinstrument ) {
>>>>>>> 51cddb05
				instrRef = pSong->get_instrument_list()->get( getSelectedInstrumentNumber() );
				int divider = msg1 / 12;
				noteAction.m_row = getSelectedInstrumentNumber();
				noteAction.no_octaveKeyVal = (Note::Octave)(divider -3);
				noteAction.nk_noteKeyVal = (Note::Key)(msg1 - (12 * divider));
				noteAction.b_isInstrumentMode = true;
			} else {
				instrRef = pSong->get_instrument_list()->get( m_nInstrumentLookupTable[ instrument ] );
				noteAction.m_row =  m_nInstrumentLookupTable[ instrument ];
				noteAction.no_octaveKeyVal = (Note::Octave)0;
				noteAction.nk_noteKeyVal = (Note::Key)0;
				noteAction.b_isInstrumentMode = false;
			}

			auto pNoteold = pCurrentPattern->find_note( noteAction.m_column, -1, instrRef, noteAction.nk_noteKeyVal, noteAction.no_octaveKeyVal );
			noteAction.b_noteExist = ( pNoteold ) ? true : false;

			EventQueue::get_instance()->m_addMidiNoteVector.push_back(noteAction);

			// hear note if its not in the future
<<<<<<< HEAD
			if ( pPref->getHearNewNotes() && position <= getTickPosition() )
=======
			if ( pPreferences->getHearNewNotes() && position <= getTickPosition() ) {
>>>>>>> 51cddb05
				hearnote = true;
			}
		} /* if doRecord */
<<<<<<< HEAD
	} else if ( pPref->getHearNewNotes() ) {
			hearnote = true;
	} /* if .. STATE_PLAYING */

	if ( !pPref->__playselectedinstrument ) {
		if ( hearnote && instrRef ) {
			auto pNote2 = new Note( instrRef, realcolumn, velocity, pan_L, pan_R, -1, 0 );
			midi_noteOn( pNote2 );
		}
	} else if ( hearnote  ) {
		auto pInstr = pSong->get_instrument_list()->get( getSelectedInstrumentNumber() );
		auto pNote2 = new Note( pInstr, realcolumn, velocity, pan_L, pan_R, -1, 0 );
=======
	} else if ( pPreferences->getHearNewNotes() ) {
			hearnote = true;
	} /* if .. STATE_PLAYING */

	if ( !pPreferences->__playselectedinstrument ) {
		if ( hearnote && instrRef ) {
			Note *pNote2 = new Note( instrRef, nRealColumn, velocity, pan_L, pan_R, -1, 0 );
			midi_noteOn( pNote2 );
		}
	} else if ( hearnote  ) {
		Instrument* pInstr = pSong->get_instrument_list()->get( getSelectedInstrumentNumber() );
		Note *pNote2 = new Note( pInstr, nRealColumn, velocity, pan_L, pan_R, -1, 0 );
>>>>>>> 51cddb05

		int divider = msg1 / 12;
		Note::Octave octave = (Note::Octave)(divider -3);
		Note::Key notehigh = (Note::Key)(msg1 - (12 * divider));

		//ERRORLOG( QString( "octave: %1, note: %2, instrument %3" ).arg( octave ).arg(notehigh).arg(instrument));
		pNote2->set_midi_info( notehigh, octave, msg1 );
		midi_noteOn( pNote2 );
	}

	AudioEngine::get_instance()->unlock(); // unlock the audio engine
}

float Hydrogen::getMasterPeak_L()
{
	return m_fMasterPeak_L;
}

float Hydrogen::getMasterPeak_R()
{
	return m_fMasterPeak_R;
}

unsigned long Hydrogen::getTickPosition()
{
	return m_nPatternTickPosition;
}

unsigned long Hydrogen::getRealtimeTickPosition()
{
	// Get the realtime transport position in frames and convert
	// it into ticks.
	unsigned int initTick = ( unsigned int )( getRealtimeFrames() /
						  m_pAudioDriver->m_transport.m_nTickSize );
	unsigned long retTick;

	struct timeval currtime;
	struct timeval deltatime;

	double sampleRate = ( double ) m_pAudioDriver->getSampleRate();
	gettimeofday ( &currtime, NULL );

	// Definition macro from timehelper.h calculating the time
	// difference between `currtime` and `m_currentTickTime`
	// (`currtime`-`m_currentTickTime`) and storing the results in
	// `deltatime`. It uses both the .tv_sec (seconds) and
	// .tv_usec (microseconds) members of the timeval struct.
	timersub( &currtime, &m_currentTickTime, &deltatime );

	// add a buffers worth for jitter resistance
	double deltaSec =
			( double ) deltatime.tv_sec
			+ ( deltatime.tv_usec / 1000000.0 )
			+ ( m_pAudioDriver->getBufferSize() / ( double )sampleRate );

	retTick = ( unsigned long ) ( ( sampleRate / ( double ) m_pAudioDriver->m_transport.m_nTickSize ) * deltaSec );

	retTick += initTick;

	return retTick;
}

PatternList* Hydrogen::getCurrentPatternList()
{
	return m_pPlayingPatterns;
}

PatternList * Hydrogen::getNextPatterns()
{
	return m_pNextPatterns;
}

/// Set the next pattern (Pattern mode only)
void Hydrogen::sequencer_setNextPattern( int pos )
{
	AudioEngine::get_instance()->lock( RIGHT_HERE );

	auto pSong = getSong();
	if ( pSong && pSong->get_mode() == Song::PATTERN_MODE ) {
		auto pPatternList = pSong->get_pattern_list();
		auto pPattern = pPatternList->get( pos );
		if ( ( pos >= 0 ) && ( pos < ( int )pPatternList->size() ) ) {
			// if p is already on the next pattern list, delete it.
			if ( m_pNextPatterns->del( pPattern ) == nullptr ) {
				// WARNINGLOG( "Adding to nextPatterns" );
				m_pNextPatterns->add( pPattern );
			} /* else {
				// WARNINGLOG( "Removing " + to_string(pos) );
			}*/
		} else {
			ERRORLOG( QString( "pos not in patternList range. pos=%1 patternListSize=%2" )
					  .arg( pos ).arg( pPatternList->size() ) );
			m_pNextPatterns->clear();
		}
	} else {
		ERRORLOG( "can't set next pattern in song mode" );
		m_pNextPatterns->clear();
	}

	AudioEngine::get_instance()->unlock();
}

/// Set Only the next pattern (Pattern mode only)
void Hydrogen::sequencer_setOnlyNextPattern( int pos )
{
	AudioEngine::get_instance()->lock( RIGHT_HERE );
<<<<<<< HEAD
  
	auto pSong = getSong();
	if ( pSong && pSong->get_mode() == Song::PATTERN_MODE ) {
		auto pPatternList = pSong->get_pattern_list();
		
		m_pNextPatterns->clear( );
		Pattern* p;
		//Deleting playing patterns
		for ( int nPattern = 0 ; nPattern < (int)m_pPlayingPatterns->size() ; ++nPattern ) 
			{
				p = m_pPlayingPatterns->get( nPattern );
				m_pNextPatterns->add( p );
			}
		
		//Adding new pattern
		p = pPatternList->get( pos );
		m_pNextPatterns->add( p );
=======
	
	Song* pSong = getSong();
	if ( pSong && pSong->get_mode() == Song::PATTERN_MODE ) {
		PatternList *pPatternList = pSong->get_pattern_list();
		
		m_pNextPatterns->clear( );
		Pattern * pPattern;
		//Deleting playing patterns
		for ( int nPattern = 0 ; nPattern < (int)m_pPlayingPatterns->size() ; ++nPattern ) {
			pPattern = m_pPlayingPatterns->get( nPattern );
			m_pNextPatterns->add( pPattern );
		}
		
		//Adding new pattern
		pPattern = pPatternList->get( pos );
		m_pNextPatterns->add( pPattern );
>>>>>>> 51cddb05
	} else {
		ERRORLOG( "can't set next pattern in song mode" );
		m_pNextPatterns->clear();
	}
<<<<<<< HEAD
 
=======
	
>>>>>>> 51cddb05
	AudioEngine::get_instance()->unlock();
}

int Hydrogen::getPatternPos()
{
	return m_nSongPos;
}

/* Return pattern for selected song tick position */
int Hydrogen::getPosForTick( unsigned long TickPos )
{
	auto pSong = getSong();
	if ( ! pSong ) return 0;

	int patternStartTick;
	return findPatternInTick( TickPos, pSong->is_loop_enabled(), &patternStartTick );
}

void Hydrogen::restartDrivers()
{
	audioEngine_restartAudioDrivers();
}

void Hydrogen::startExportSession(int sampleRate, int sampleDepth )
{
	if ( getState() == STATE_PLAYING ) {
		sequencer_stop();
	}
	
	unsigned nSamplerate = (unsigned) sampleRate;
	
	AudioEngine::get_instance()->get_sampler()->stop_playing_notes();

	auto pSong = getSong();
	
	m_oldEngineMode = pSong->get_mode();
	m_bOldLoopEnabled = pSong->is_loop_enabled();

	pSong->set_mode( Song::SONG_MODE );
	pSong->set_loop_enabled( true );
	
	/*
	 * Currently an audio driver is loaded
	 * which is not the DiskWriter driver.
	 * Stop the current driver and fire up the DiskWriter.
	 */
	audioEngine_stopAudioDrivers();

	m_pAudioDriver = new DiskWriterDriver( audioEngine_process, nSamplerate, sampleDepth );
	
	m_bExportSessionIsActive = true;
}

void Hydrogen::stopExportSession()
{
	m_bExportSessionIsActive = false;
	
 	audioEngine_stopAudioDrivers();
	
	delete m_pAudioDriver;
	m_pAudioDriver = nullptr;
	
	auto pSong = getSong();
	pSong->set_mode( m_oldEngineMode );
	pSong->set_loop_enabled( m_bOldLoopEnabled );
	
	audioEngine_startAudioDrivers();

	if ( m_pAudioDriver ) {
		m_pAudioDriver->setBpm( pSong->__bpm );
	} else {
		ERRORLOG( "m_pAudioDriver = nullptr" );
	}
}

/// Export a song to a wav file
void Hydrogen::startExportSong( const QString& filename)
{
	// reset
	m_pAudioDriver->m_transport.m_nFrames = 0; // reset total frames
	m_nSongPos = 0;
	m_nPatternTickPosition = 0;
	m_audioEngineState = STATE_PLAYING;
	m_nPatternStartTick = -1;

	auto pPref = Preferences::get_instance();

	int res = m_pAudioDriver->init( pPref->m_nBufferSize );
	if ( res != 0 ) {
		ERRORLOG( "Error starting disk writer driver [DiskWriterDriver::init()]" );
	}

	m_pMainBuffer_L = m_pAudioDriver->getOut_L();
	m_pMainBuffer_R = m_pAudioDriver->getOut_R();

	audioEngine_setupLadspaFX( m_pAudioDriver->getBufferSize() );

	audioEngine_seek( 0, false );

	auto pDiskWriterDriver = (DiskWriterDriver*) m_pAudioDriver;
	pDiskWriterDriver->setFileName( filename );
	
	res = m_pAudioDriver->connect();
	if ( res != 0 ) {
		ERRORLOG( "Error starting disk writer driver [DiskWriterDriver::connect()]" );
	}
}

void Hydrogen::stopExportSong()
{
	if ( m_pAudioDriver->class_name() != DiskWriterDriver::class_name() ) {
		return;
	}

	AudioEngine::get_instance()->get_sampler()->stop_playing_notes();
	
	m_pAudioDriver->disconnect();

	m_nSongPos = -1;
	m_nPatternTickPosition = 0;
}

void Hydrogen::setMasterPeak_L( float value )
{
	m_fMasterPeak_L = value;
}

void Hydrogen::setMasterPeak_R( float value )
{
	m_fMasterPeak_R = value;
}

int Hydrogen::getState()
{
	return m_audioEngineState;
}

void Hydrogen::setCurrentPatternList( PatternList *pPatternList )
{
	AudioEngine::get_instance()->lock( RIGHT_HERE );
	m_pPlayingPatterns = pPatternList;
	EventQueue::get_instance()->push_event( EVENT_PATTERN_CHANGED, -1 );
	AudioEngine::get_instance()->unlock();
}

float Hydrogen::getProcessTime()
{
	return m_fProcessTime;
}

float Hydrogen::getMaxProcessTime()
{
	return m_fMaxProcessTime;
}


// Setting conditional to true will keep instruments that have notes if new kit has less instruments than the old one
int Hydrogen::loadDrumkit( Drumkit *pDrumkitInfo )
{
	return loadDrumkit( pDrumkitInfo, true );
}

int Hydrogen::loadDrumkit( Drumkit *pDrumkitInfo, bool conditional )
{
	assert ( pDrumkitInfo );

	int old_ae_state = m_audioEngineState;
	if( m_audioEngineState >= STATE_READY ) {
		m_audioEngineState = STATE_PREPARED;
	}

	INFOLOG( pDrumkitInfo->get_name() );
	m_currentDrumkit = pDrumkitInfo->get_name();

	std::vector<DrumkitComponent*>* pSongCompoList= getSong()->get_components();
	std::vector<DrumkitComponent*>* pDrumkitCompoList = pDrumkitInfo->get_components();
	
	AudioEngine::get_instance()->lock( RIGHT_HERE );	
	for( auto &pComponent : *pSongCompoList ){
		delete pComponent;
	}
	pSongCompoList->clear();
	AudioEngine::get_instance()->unlock();
	
	for (std::vector<DrumkitComponent*>::iterator it = pDrumkitCompoList->begin() ; it != pDrumkitCompoList->end(); ++it) {
		DrumkitComponent* pSrcComponent = *it;
		DrumkitComponent* pNewComponent = new DrumkitComponent( pSrcComponent->get_id(), pSrcComponent->get_name() );
		pNewComponent->load_from( pSrcComponent );

		pSongCompoList->push_back( pNewComponent );
	}

	//current instrument list
<<<<<<< HEAD
	auto pSongInstrList = getSong()->get_instrument_list();

	//new instrument list
	auto pDrumkitInstrList = pDrumkitInfo->get_instruments();

=======
	InstrumentList *pSongInstrList = getSong()->get_instrument_list();
	
	//new instrument list
	InstrumentList *pDrumkitInstrList = pDrumkitInfo->get_instruments();
	
>>>>>>> 51cddb05
	/*
	 * If the old drumkit is bigger then the new drumkit,
	 * delete all instruments with a bigger pos then
	 * pDrumkitInstrList->size(). Otherwise the instruments
	 * from our old instrumentlist with
	 * pos > pDrumkitInstrList->size() stay in the
	 * new instrumentlist
	 *
	 * wolke: info!
	 * this has moved to the end of this function
	 * because we get lost objects in memory
	 * now:
	 * 1. the new drumkit will loaded
	 * 2. all not used instruments will complete deleted
	 * old function:
	 * while ( pDrumkitInstrList->size() < songInstrList->size() )
	 * {
	 *  songInstrList->del(songInstrList->size() - 1);
	 * }
	 */
	
	//needed for the new delete function
	int instrumentDiff =  pSongInstrList->size() - pDrumkitInstrList->size();
	
	for ( unsigned nInstr = 0; nInstr < pDrumkitInstrList->size(); ++nInstr ) {
		Instrument *pInstr = nullptr;
		if ( nInstr < pSongInstrList->size() ) {
			//instrument exists already
			pInstr = pSongInstrList->get( nInstr );
			assert( pInstr );
		} else {
			pInstr = new Instrument();
			// The instrument isn't playing yet; no need for locking
			// :-) - Jakob Lund.  AudioEngine::get_instance()->lock(
			// "Hydrogen::loadDrumkit" );
			pSongInstrList->add( pInstr );
			// AudioEngine::get_instance()->unlock();
		}

		Instrument *pNewInstr = pDrumkitInstrList->get( nInstr );
		assert( pNewInstr );
		INFOLOG( QString( "Loading instrument (%1 of %2) [%3]" )
				 .arg( nInstr )
				 .arg( pDrumkitInstrList->size() )
				 .arg( pNewInstr->get_name() ) );

		// creo i nuovi layer in base al nuovo strumento
		// Moved code from here right into the Instrument class - Jakob Lund.
		pInstr->load_from( pDrumkitInfo, pNewInstr );
	}

	//wolke: new delete funktion
	if ( instrumentDiff >=0 ) {
		int pos;	// last position in instrument list
		pos = getSong()->get_instrument_list()->size() - 1;

		for ( int i = 0; i < instrumentDiff ; i++ ){
			removeInstrument(
						getSong()->get_instrument_list()->size() - 1,
						conditional
						);

		}
	}

#ifdef H2CORE_HAVE_JACK
	AudioEngine::get_instance()->lock( RIGHT_HERE );
	renameJackPorts( getSong() );
	AudioEngine::get_instance()->unlock();
#endif

	m_audioEngineState = old_ae_state;
	
	m_pCoreActionController->initExternalControlInterfaces();

	return 0;	//ok
}

// This will check if an instrument has any notes
bool Hydrogen::instrumentHasNotes( Instrument *pInst )
{
	auto pSong = getSong();
	auto pPatternList = pSong->get_pattern_list();

	for ( int nPattern = 0 ; nPattern < (int)pPatternList->size() ; ++nPattern )
	{
		if( pPatternList->get( nPattern )->references( pInst ) )
		{
			DEBUGLOG("Instrument " + pInst->get_name() + " has notes" );
			return true;
		}
	}

	// no notes for this instrument
	return false;
}

//this is also a new function and will used from the new delete function in
//Hydrogen::loadDrumkit to delete the instruments by number
void Hydrogen::removeInstrument( int instrumentNumber, bool conditional )
{
<<<<<<< HEAD
	auto pSong = getSong();
	auto pInstr = pSong->get_instrument_list()->get( instrumentnumber );


	auto pPatternList = pSong->get_pattern_list();
=======
	Song* pSong = getSong();
	Instrument *pInstr = pSong->get_instrument_list()->get( instrumentNumber );
	PatternList* pPatternList = pSong->get_pattern_list();
>>>>>>> 51cddb05

	if ( conditional ) {
		// new! this check if a pattern has an active note if there is an note
		//inside the pattern the intrument would not be deleted
		for ( int nPattern = 0 ;
			  nPattern < (int)pPatternList->size() ;
			  ++nPattern ) {
			if( pPatternList
					->get( nPattern )
					->references( pInstr ) ) {
				DEBUGLOG("Keeping instrument #" + QString::number( instrumentNumber ) );
				return;
			}
		}
	} else {
		getSong()->purge_instrument( pInstr );
	}

	InstrumentList* pList = pSong->get_instrument_list();
	if ( pList->size()==1 ){
		AudioEngine::get_instance()->lock( RIGHT_HERE );
		Instrument* pInstr = pList->get( 0 );
		pInstr->set_name( (QString( "Instrument 1" )) );
		for (std::vector<InstrumentComponent*>::iterator it = pInstr->get_components()->begin() ; it != pInstr->get_components()->end(); ++it) {
			InstrumentComponent* pCompo = *it;
			// remove all layers
			for ( int nLayer = 0; nLayer < InstrumentComponent::getMaxLayers(); nLayer++ ) {
				pCompo->set_layer( NULL, nLayer );
			}
		}
		AudioEngine::get_instance()->unlock();
		EventQueue::get_instance()->push_event( EVENT_SELECTED_INSTRUMENT_CHANGED, -1 );
		INFOLOG("clear last instrument to empty instrument 1 instead delete the last instrument");
		return;
	}

	// if the instrument was the last on the instruments list, select the
	// next-last
	if ( instrumentNumber >= (int)getSong()->get_instrument_list()->size() - 1 ) {
		Hydrogen::get_instance()->setSelectedInstrumentNumber(
					std::max(0, instrumentNumber - 1 )
					);
	}
	//
	// delete the instrument from the instruments list
	AudioEngine::get_instance()->lock( RIGHT_HERE );
	getSong()->get_instrument_list()->del( instrumentNumber );
	// Ensure the selected instrument is not a deleted one
	setSelectedInstrumentNumber( instrumentNumber - 1 );
	getSong()->set_is_modified( true );
	AudioEngine::get_instance()->unlock();

	// At this point the instrument has been removed from both the
	// instrument list and every pattern in the song.  Hence there's no way
	// (NOTE) to play on that instrument, and once all notes have stopped
	// playing it will be save to delete.
	// the ugly name is just for debugging...
	QString xxx_name = QString( "XXX_%1" ) . arg( pInstr->get_name() );
	pInstr->set_name( xxx_name );
	__instrument_death_row.push_back( pInstr );
	__kill_instruments(); // checks if there are still notes.

	// this will force a GUI update.
	EventQueue::get_instance()->push_event( EVENT_SELECTED_INSTRUMENT_CHANGED, -1 );
}

void Hydrogen::raiseError( unsigned nErrorCode )
{
	audioEngine_raiseError( nErrorCode );
}

unsigned long Hydrogen::getTotalFrames()
{
	return m_pAudioDriver->m_transport.m_nFrames;
}

void Hydrogen::setRealtimeFrames( unsigned long frames )
{
	m_nRealtimeFrames = frames;
}

unsigned long Hydrogen::getRealtimeFrames()
{
	return m_nRealtimeFrames;
}


long Hydrogen::getTickForPosition( int pos )
{
	auto pSong = getSong();

	int nPatternGroups = pSong->get_pattern_group_vector()->size();
	if ( nPatternGroups == 0 ) {
		return -1;
	}

	if ( pos >= nPatternGroups ) {
		// The position is beyond the end of the Song, we
		// set periodic boundary conditions or return the
		// beginning of the Song as a fallback.
		if ( pSong->is_loop_enabled() ) {
			pos = pos % nPatternGroups;
		} else {
			WARNINGLOG( QString( "patternPos > nPatternGroups. pos:"
								 " %1, nPatternGroups: %2")
						.arg( pos ) .arg(  nPatternGroups )
						);
			return -1;
		}
	}

	std::vector<PatternList*> *pColumns = pSong->get_pattern_group_vector();
	long totalTick = 0;
	int nPatternSize;
	Pattern *pPattern = nullptr;
	
	for ( int i = 0; i < pos; ++i ) {
		PatternList *pColumn = ( *pColumns )[ i ];
		
		if( pColumn->size() > 0)
		{
			pPattern = pColumn->get( 0 );
			if ( pPattern ) {
				nPatternSize = pPattern->get_length();
			} else {
				nPatternSize = MAX_NOTES;
			}
		} else {
			nPatternSize = MAX_NOTES;
		}
		totalTick += nPatternSize;
	}
	
	return totalTick;
}

void Hydrogen::setPatternPos( int pos )
{
	if ( pos < -1 ) {
		pos = -1;
	}
	
	AudioEngine::get_instance()->lock( RIGHT_HERE );
	EventQueue::get_instance()->push_event( EVENT_METRONOME, 1 );
	long totalTick = getTickForPosition( pos );
	if ( totalTick < 0 ) {
		AudioEngine::get_instance()->unlock();
		return;
	}

	if ( getState() != STATE_PLAYING ) {
		// find pattern immediately when not playing
		//		int dummy;
		// 		m_nSongPos = findPatternInTick( totalTick,
		//					        pSong->is_loop_enabled(),
		//					        &dummy );
		m_nSongPos = pos;
		m_nPatternTickPosition = 0;
	}
	INFOLOG( "relocate" );
	m_pAudioDriver->locate(
				( int ) ( totalTick * m_pAudioDriver->m_transport.m_nTickSize )
				);

	AudioEngine::get_instance()->unlock();
}

void Hydrogen::getLadspaFXPeak( int nFX, float *fL, float *fR )
{
#ifdef H2CORE_HAVE_LADSPA
	( *fL ) = m_fFXPeak_L[nFX];
	( *fR ) = m_fFXPeak_R[nFX];
#else
	( *fL ) = 0;
	( *fR ) = 0;
#endif
}

void Hydrogen::setLadspaFXPeak( int nFX, float fL, float fR )
{
#ifdef H2CORE_HAVE_LADSPA
	m_fFXPeak_L[nFX] = fL;
	m_fFXPeak_R[nFX] = fR;
#endif
}

void Hydrogen::onTapTempoAccelEvent()
{
#ifndef WIN32
	INFOLOG( "tap tempo" );
	static timeval oldTimeVal;

	struct timeval now;
	gettimeofday(&now, NULL);

	float fInterval =
			(now.tv_sec - oldTimeVal.tv_sec) * 1000.0
			+ (now.tv_usec - oldTimeVal.tv_usec) / 1000.0;

	oldTimeVal = now;

	if ( fInterval < 1000.0 ) {
		setTapTempo( fInterval );
	}
#endif
}

void Hydrogen::setTapTempo( float fInterval )
{

	//	infoLog( "set tap tempo" );
	static float fOldBpm1 = -1;
	static float fOldBpm2 = -1;
	static float fOldBpm3 = -1;
	static float fOldBpm4 = -1;
	static float fOldBpm5 = -1;
	static float fOldBpm6 = -1;
	static float fOldBpm7 = -1;
	static float fOldBpm8 = -1;

	float fBPM = 60000.0 / fInterval;

	if ( fabs( fOldBpm1 - fBPM ) > 20 ) {	// troppa differenza, niente media
		fOldBpm1 = fBPM;
		fOldBpm2 = fBPM;
		fOldBpm3 = fBPM;
		fOldBpm4 = fBPM;
		fOldBpm5 = fBPM;
		fOldBpm6 = fBPM;
		fOldBpm7 = fBPM;
		fOldBpm8 = fBPM;
	}

	if ( fOldBpm1 == -1 ) {
		fOldBpm1 = fBPM;
		fOldBpm2 = fBPM;
		fOldBpm3 = fBPM;
		fOldBpm4 = fBPM;
		fOldBpm5 = fBPM;
		fOldBpm6 = fBPM;
		fOldBpm7 = fBPM;
		fOldBpm8 = fBPM;
	}

	fBPM = ( fBPM + fOldBpm1 + fOldBpm2 + fOldBpm3 + fOldBpm4 + fOldBpm5
			 + fOldBpm6 + fOldBpm7 + fOldBpm8 ) / 9.0;

	INFOLOG( QString( "avg BPM = %1" ).arg( fBPM ) );
	fOldBpm8 = fOldBpm7;
	fOldBpm7 = fOldBpm6;
	fOldBpm6 = fOldBpm5;
	fOldBpm5 = fOldBpm4;
	fOldBpm4 = fOldBpm3;
	fOldBpm3 = fOldBpm2;
	fOldBpm2 = fOldBpm1;
	fOldBpm1 = fBPM;

	AudioEngine::get_instance()->lock( RIGHT_HERE );

	setBPM( fBPM );

	AudioEngine::get_instance()->unlock();
}

void Hydrogen::setBPM( float fBPM )
{
<<<<<<< HEAD
	auto pSong = getSong();
	if ( ! m_pAudioDriver || ! pSong ) return;
=======
	Song* pSong = getSong();
	if ( ! m_pAudioDriver || ! pSong ){
		return;
	}
>>>>>>> 51cddb05

	m_pAudioDriver->setBpm( fBPM );
	pSong->__bpm = fBPM;
	setNewBpmJTM ( fBPM );
}

void Hydrogen::restartLadspaFX()
{
	if ( m_pAudioDriver ) {
		AudioEngine::get_instance()->lock( RIGHT_HERE );
		audioEngine_setupLadspaFX( m_pAudioDriver->getBufferSize() );
		AudioEngine::get_instance()->unlock();
	} else {
		ERRORLOG( "m_pAudioDriver = nullptr" );
	}
}

int Hydrogen::getSelectedPatternNumber()
{
	return m_nSelectedPatternNumber;
}


void Hydrogen::setSelectedPatternNumberWithoutGuiEvent( int nPat )
{
	auto pSong = getSong();

	if ( nPat == m_nSelectedPatternNumber
		 || ( nPat + 1 > pSong->get_pattern_list()->size() )
		 ) return;

	if ( Preferences::get_instance()->patternModePlaysSelected() ) {
		AudioEngine::get_instance()->lock( RIGHT_HERE );

		m_nSelectedPatternNumber = nPat;
		AudioEngine::get_instance()->unlock();
	} else {
		m_nSelectedPatternNumber = nPat;
	}
}

void Hydrogen::setSelectedPatternNumber( int nPat )
{
	// FIXME: controllare se e' valido..
	if ( nPat == m_nSelectedPatternNumber )	return;


	if ( Preferences::get_instance()->patternModePlaysSelected() ) {
		AudioEngine::get_instance()->lock( RIGHT_HERE );

		m_nSelectedPatternNumber = nPat;
		AudioEngine::get_instance()->unlock();
	} else {
		m_nSelectedPatternNumber = nPat;
	}

	EventQueue::get_instance()->push_event( EVENT_SELECTED_PATTERN_CHANGED, -1 );
}

int Hydrogen::getSelectedInstrumentNumber()
{
	return m_nSelectedInstrumentNumber;
}

void Hydrogen::setSelectedInstrumentNumber( int nInstrument )
{
	if ( m_nSelectedInstrumentNumber == nInstrument )	return;

	m_nSelectedInstrumentNumber = nInstrument;
	EventQueue::get_instance()->push_event( EVENT_SELECTED_INSTRUMENT_CHANGED, -1 );
}

void Hydrogen::refreshInstrumentParameters( int nInstrument )
{
	EventQueue::get_instance()->push_event( EVENT_PARAMETERS_INSTRUMENT_CHANGED, -1 );
}

#ifdef H2CORE_HAVE_JACK
void Hydrogen::renameJackPorts( Song *pSong )
{
	if( Preferences::get_instance()->m_bJackTrackOuts == true ){
		audioEngine_renameJackPorts(pSong);
	}
}
#endif

/** Updates #m_nbeatsToCount
 * \param beatstocount New value*/
void Hydrogen::setbeatsToCount( int beatstocount)
{
	m_nbeatsToCount = beatstocount;
}
/** \return #m_nbeatsToCount*/
int Hydrogen::getbeatsToCount()
{
	return m_nbeatsToCount;
}

void Hydrogen::setNoteLength( float notelength)
{
	m_ntaktoMeterCompute = notelength;
}

float Hydrogen::getNoteLength()
{
	return m_ntaktoMeterCompute;
}

int Hydrogen::getBcStatus()
{
	return m_nEventCount;
}

void Hydrogen::setBcOffsetAdjust()
{
	//individual fine tuning for the m_nBeatCounter
	//to adjust  ms_offset from different people and controller
	auto pPref = Preferences::get_instance();

	m_nCoutOffset = pPref->m_countOffset;
	m_nStartOffset = pPref->m_startOffset;
}

void Hydrogen::handleBeatCounter()
{
	// Get first time value:
	if (m_nBeatCount == 1)
		gettimeofday(&m_CurrentTime,NULL);

	m_nEventCount++;

	// Set wm_LastTime to wm_CurrentTime to remind the time:
	m_LastTime = m_CurrentTime;

	// Get new time:
	gettimeofday(&m_CurrentTime,NULL);


	// Build doubled time difference:
	m_nLastBeatTime = (double)(
				m_LastTime.tv_sec
				+ (double)(m_LastTime.tv_usec * US_DIVIDER)
				+ (int)m_nCoutOffset * .0001
				);
	m_nCurrentBeatTime = (double)(
				m_CurrentTime.tv_sec
				+ (double)(m_CurrentTime.tv_usec * US_DIVIDER)
				);
	m_nBeatDiff = m_nBeatCount == 1 ? 0 : m_nCurrentBeatTime - m_nLastBeatTime;

	//if differences are to big reset the beatconter
	if( m_nBeatDiff > 3.001 * 1/m_ntaktoMeterCompute ){
		m_nEventCount = 1;
		m_nBeatCount = 1;
		return;
	}
	// Only accept differences big enough
	if (m_nBeatCount == 1 || m_nBeatDiff > .001) {
		if (m_nBeatCount > 1)
			m_nBeatDiffs[m_nBeatCount - 2] = m_nBeatDiff ;
		// Compute and reset:
		if (m_nBeatCount == m_nbeatsToCount){
			//				unsigned long currentframe = getRealtimeFrames();
			double beatTotalDiffs = 0;
			for(int i = 0; i < (m_nbeatsToCount - 1); i++)
				beatTotalDiffs += m_nBeatDiffs[i];
			double m_nBeatDiffAverage =
					beatTotalDiffs
					/ (m_nBeatCount - 1)
					* m_ntaktoMeterCompute ;
			m_fBeatCountBpm	 =
					(float) ((int) (60 / m_nBeatDiffAverage * 100))
					/ 100;
			AudioEngine::get_instance()->lock( RIGHT_HERE );
			if ( m_fBeatCountBpm > MAX_BPM)
				m_fBeatCountBpm = MAX_BPM;
			setBPM( m_fBeatCountBpm );
			AudioEngine::get_instance()->unlock();
			if (Preferences::get_instance()->m_mmcsetplay
					== Preferences::SET_PLAY_OFF) {
				m_nBeatCount = 1;
				m_nEventCount = 1;
			}else{
				if ( m_audioEngineState != STATE_PLAYING ){
					unsigned bcsamplerate =
							m_pAudioDriver->getSampleRate();
					unsigned long rtstartframe = 0;
					if ( m_ntaktoMeterCompute <= 1){
						rtstartframe =
								bcsamplerate
								* m_nBeatDiffAverage
								* ( 1/ m_ntaktoMeterCompute );
					}else
					{
						rtstartframe =
								bcsamplerate
								* m_nBeatDiffAverage
								/ m_ntaktoMeterCompute ;
					}

					int sleeptime =
							( (float) rtstartframe
							  / (float) bcsamplerate
							  * (int) 1000 )
							+ (int)m_nCoutOffset
							+ (int) m_nStartOffset;
#ifdef WIN32
					Sleep( sleeptime );
#else
					usleep( 1000 * sleeptime );
#endif

					sequencer_play();
				}

				m_nBeatCount = 1;
				m_nEventCount = 1;
				return;
			}
		}
		else {
			m_nBeatCount ++;
		}
	}
	return;
}
//~ m_nBeatCounter

unsigned long Hydrogen::getHumantimeFrames()
{
	return m_nHumantimeFrames;
}

void Hydrogen::setHumantimeFrames(unsigned long hframes)
{
	m_nHumantimeFrames = hframes;
}

#ifdef H2CORE_HAVE_JACK
void Hydrogen::offJackMaster()
{
	if ( m_pAudioDriver->class_name() == JackAudioDriver::class_name() ) {
		static_cast< JackAudioDriver* >( m_pAudioDriver )->com_release();
	}
}

void Hydrogen::onJackMaster()
{
	if ( m_pAudioDriver->class_name() == JackAudioDriver::class_name() ) {
		static_cast< JackAudioDriver* >( m_pAudioDriver )->initTimeMaster();
	}
}
#endif

long Hydrogen::getTickForHumanPosition( int humanpos )
{
	auto pSong = getSong();
	if ( ! pSong ){
		return -1;
	}

	std::vector< PatternList* > * pColumns = pSong->get_pattern_group_vector();

	int nPatternGroups = pColumns->size();
	if ( humanpos >= nPatternGroups ) {
		if ( pSong->is_loop_enabled() ) {
			humanpos = humanpos % nPatternGroups;
		} else {
			return MAX_NOTES;
		}
	}

	if ( humanpos < 1 ){
		return MAX_NOTES;
	}

	PatternList* pPatternList = pColumns->at( humanpos - 1 );
	Pattern *pPattern = pPatternList->get( 0 );
	if ( pPattern ) {
		return pPattern->get_length();
	} else {
		return MAX_NOTES;
	}
}

float Hydrogen::getNewBpmJTM()
{
	return m_nNewBpmJTM;
}

void Hydrogen::setNewBpmJTM( float bpmJTM )
{
	m_nNewBpmJTM = bpmJTM;
}

//~ jack transport master
void Hydrogen::triggerRelocateDuringPlay()
{
	// This forces the barline position
	if ( getSong()->get_mode() == Song::PATTERN_MODE )
		m_nPatternStartTick = -1;
}

void Hydrogen::togglePlaysSelected()
{
	auto pSong = getSong();

	if ( pSong->get_mode() != Song::PATTERN_MODE )
		return;

	AudioEngine::get_instance()->lock( RIGHT_HERE );

	auto pPref = Preferences::get_instance();
	bool isPlaysSelected = pPref->patternModePlaysSelected();

	if (isPlaysSelected) {
		m_pPlayingPatterns->clear();
		Pattern* pSelectedPattern =
				pSong->get_pattern_list()->get(m_nSelectedPatternNumber);
		m_pPlayingPatterns->add( pSelectedPattern );
	}

	pPref->setPatternModePlaysSelected( !isPlaysSelected );
	AudioEngine::get_instance()->unlock();
}

void Hydrogen::__kill_instruments()
{
	int c = 0;
	Instrument* pInstr = nullptr;
	while ( __instrument_death_row.size()
			&& __instrument_death_row.front()->is_queued() == 0 ) {
		pInstr = __instrument_death_row.front();
		__instrument_death_row.pop_front();
		INFOLOG( QString( "Deleting unused instrument (%1). "
						  "%2 unused remain." )
				 . arg( pInstr->get_name() )
				 . arg( __instrument_death_row.size() ) );
		delete pInstr;
		c++;
	}
	if ( __instrument_death_row.size() ) {
		pInstr = __instrument_death_row.front();
		INFOLOG( QString( "Instrument %1 still has %2 active notes. "
						  "Delaying 'delete instrument' operation." )
				 . arg( pInstr->get_name() )
				 . arg( pInstr->is_queued() ) );
	}
}



void Hydrogen::__panic()
{
	sequencer_stop();
	AudioEngine::get_instance()->get_sampler()->stop_playing_notes();
}

int Hydrogen::__get_selected_PatterNumber()
{
	return m_nSelectedPatternNumber;
}

unsigned int Hydrogen::__getMidiRealtimeNoteTickPosition()
{
	return m_naddrealtimenotetickposition;
}


// Get TimelineBPM for Pos
float Hydrogen::getTimelineBpm( int Beat )
{
	auto pSong = getSong();

	// We need return something
	if ( ! pSong ) return getNewBpmJTM();

	float bpm = pSong->__bpm;

	// Pattern mode don't use timeline and will have a constant
	// speed.
	if ( pSong->get_mode() == Song::PATTERN_MODE )
		return bpm;

	// Check whether the user wants Hydrogen to determine the
	// speed by local setting along the timeline or whether she
	// wants to use a global speed instead.
	if ( ! Preferences::get_instance()->getUseTimelineBpm() )
		return bpm;

	// Determine the speed at the supplied beat.
	for ( int i = 0; i < static_cast<int>(m_pTimeline->m_timelinevector.size()); i++) {
		if ( m_pTimeline->m_timelinevector[i].m_htimelinebeat > Beat )
			break;

		bpm = m_pTimeline->m_timelinevector[i].m_htimelinebpm;
	}

	return bpm;
}

void Hydrogen::setTimelineBpm()
{
	// Check the preferences if Hydrogen is supposed to set this
	// value. 
	if ( ! Preferences::get_instance()->getUseTimelineBpm() ) return;

	// Update "engine" BPM
	auto pSong = getSong();
	// Obtain the local speed specified for the current Pattern.
	float BPM = getTimelineBpm( getPatternPos() );
	if ( BPM != pSong->__bpm )
		setBPM( BPM );

	// Get the realtime pattern position. This also covers
	// keyboard and MIDI input events in case the audio engine is
	// not playing.
	unsigned long PlayTick = getRealtimeTickPosition();
	int RealtimePatternPos = getPosForTick( PlayTick );
	float RealtimeBPM = getTimelineBpm( RealtimePatternPos );

	// FIXME: this was already done in setBPM but for "engine" time
	//        so this is actually forcibly overwritten here
	setNewBpmJTM( RealtimeBPM );
}

#ifdef H2CORE_HAVE_OSC
void startOscServer()
{
	auto pOscServer = OscServer::get_instance();
	
	if(pOscServer){
		pOscServer->start();
	}
}

void Hydrogen::startNsmClient()
{
	//NSM has to be started before jack driver gets created
	auto pNsmClient = NsmClient::get_instance();

	if(pNsmClient){
		pNsmClient->createInitialClient();
	}
}
#endif

}; /* Namespace */<|MERGE_RESOLUTION|>--- conflicted
+++ resolved
@@ -1567,11 +1567,7 @@
 			auto pPatternList = ( *( pSong->get_pattern_group_vector() ) )[m_nSongPos];
 			m_pPlayingPatterns->clear();
 			for ( int i=0; i< pPatternList->size(); ++i ) {
-<<<<<<< HEAD
 				auto pPattern = pPatternList->get(i);
-=======
-				Pattern* pPattern = pPatternList->get(i);
->>>>>>> 51cddb05
 				m_pPlayingPatterns->add( pPattern );
 				pPattern->extand_with_flattened_virtual_patterns( m_pPlayingPatterns );
 			}
@@ -1596,11 +1592,7 @@
 			}
 
 			if ( m_pPlayingPatterns->size() != 0 ) {
-<<<<<<< HEAD
-				auto pFirstPattern = m_pPlayingPatterns->get( 0 );
-=======
 				const Pattern *pFirstPattern = m_pPlayingPatterns->get( 0 );
->>>>>>> 51cddb05
 				nPatternSize = pFirstPattern->get_length();
 			}
 
@@ -2380,7 +2372,6 @@
 	audioEngine_noteOn( note );
 }
 
-<<<<<<< HEAD
 void Hydrogen::addRealtimeNote( int instrument,
 				float velocity,
 				float pan_L,
@@ -2393,39 +2384,18 @@
 	UNUSED( pitch );
 
 	auto pPref = Preferences::get_instance();
-	unsigned int realcolumn = 0;
+	unsigned int nRealColumn = 0;
 	unsigned res = pPref->getPatternEditorGridResolution();
 	int nBase = pPref->isPatternEditorUsingTriplets() ? 3 : 4;
-=======
-void Hydrogen::addRealtimeNote(	int		instrument,
-								float	velocity,
-								float	pan_L,
-								float	pan_R,
-								float	pitch,
-								bool	noteOff,
-								bool	forcePlay,
-								int		msg1 )
-{
-	UNUSED( pitch );
-
-	Preferences *pPreferences = Preferences::get_instance();
-	unsigned int nRealColumn = 0;
-	unsigned res = pPreferences->getPatternEditorGridResolution();
-	int nBase = pPreferences->isPatternEditorUsingTriplets() ? 3 : 4;
->>>>>>> 51cddb05
+
 	int scalar = ( 4 * MAX_NOTES ) / ( res * nBase );
 	bool hearnote = forcePlay;
 	int currentPatternNumber;
 
 	AudioEngine::get_instance()->lock( RIGHT_HERE );
 
-<<<<<<< HEAD
 	auto pSong = getSong();
 	if ( !pPref->__playselectedinstrument ) {
-=======
-	Song *pSong = getSong();
-	if ( !pPreferences->__playselectedinstrument ) {
->>>>>>> 51cddb05
 		if ( instrument >= ( int ) pSong->get_instrument_list()->size() ) {
 			// unused instrument
 			AudioEngine::get_instance()->unlock();
@@ -2434,19 +2404,11 @@
 	}
 
 	// Get current partern and column, compensating for "lookahead" if required
-<<<<<<< HEAD
-	Pattern* pCurrentPattern = nullptr;
+	const Pattern* pCurrentPattern = nullptr;
 	unsigned int column = 0;
 	unsigned int lookaheadTicks = m_nLookaheadFrames / m_pAudioDriver->m_transport.m_nTickSize;
 	bool doRecord = pPref->getRecordEvents();
 	if ( pSong->get_mode() == Song::SONG_MODE && doRecord &&
-=======
-	const Pattern* currentPattern = nullptr;
-	unsigned int column = 0;
-	unsigned int lookaheadTicks = m_nLookaheadFrames / m_pAudioDriver->m_transport.m_nTickSize;
-	bool doRecord = pPreferences->getRecordEvents();
-	if ( pSong->get_mode() == Song::SONG_MODE && doRecord &&	
->>>>>>> 51cddb05
 		 m_audioEngineState == STATE_PLAYING )
 	{
 
@@ -2481,11 +2443,7 @@
 		}
 		column -= lookaheadTicks;
 		// Convert from playlist index to actual pattern index (if not already done above)
-<<<<<<< HEAD
 		if ( pCurrentPattern == nullptr ) {
-=======
-		if ( currentPattern == nullptr ) {
->>>>>>> 51cddb05
 			std::vector<PatternList*> *pColumns = pSong->get_pattern_group_vector();
 			for ( int i = 0; i <= ipattern; ++i ) {
 				auto pColumn = ( *pColumns )[i];
@@ -2495,11 +2453,7 @@
 		}
 
 		// Cancel recording if punch area disagrees
-<<<<<<< HEAD
 		doRecord = pPref->inPunchArea( ipattern );
-=======
-		doRecord = pPreferences->inPunchArea( ipattern );
->>>>>>> 51cddb05
 
 	} else { // Not song-record mode
 		auto pPatternList = pSong->get_pattern_list();
@@ -2529,11 +2483,7 @@
 
 	nRealColumn = getRealtimeTickPosition();
 
-<<<<<<< HEAD
 	if ( pPref->getQuantizeEvents() ) {
-=======
-	if ( pPreferences->getQuantizeEvents() ) {
->>>>>>> 51cddb05
 		// quantize it to scale
 		unsigned qcolumn = ( unsigned )::round( column / ( double )scalar ) * scalar;
 
@@ -2552,7 +2502,6 @@
 		instrRef = pSong->get_instrument_list()->get( m_nInstrumentLookupTable[ instrument ] );
 	}
 
-<<<<<<< HEAD
 	if ( pCurrentPattern && ( getState() == STATE_PLAYING ) ) {
 		if ( doRecord && pPref->getDestructiveRecord() && pPref->m_nRecPreDelete>0 ) {
 			// Delete notes around current note if option toggled
@@ -2561,16 +2510,6 @@
 			int prefpredelete = pPref->m_nRecPreDelete-1;
 			int prefpostdelete = pPref->m_nRecPostDelete;
 			int length = pCurrentPattern->get_length();
-=======
-	if ( currentPattern && ( getState() == STATE_PLAYING ) ) {
-		if ( doRecord && pPreferences->getDestructiveRecord() && pPreferences->m_nRecPreDelete>0 ) {
-			// Delete notes around current note if option toggled
-			int postdelete = 0;
-			int predelete = 0;
-			int prefpredelete = pPreferences->m_nRecPreDelete-1;
-			int prefpostdelete = pPreferences->m_nRecPostDelete;
-			int length = currentPattern->get_length();
->>>>>>> 51cddb05
 			bool fp = false;
 			postdelete = column;
 
@@ -2616,11 +2555,7 @@
 				assert( pNote );
 
 				int currentPosition = pNote->get_position();
-<<<<<<< HEAD
 				if ( pPref->__playselectedinstrument ) {//fix me
-=======
-				if ( pPreferences->__playselectedinstrument ) {//fix me
->>>>>>> 51cddb05
 					if ( pSong->get_instrument_list()->get( getSelectedInstrumentNumber()) == pNote->get_instrument() )
 					{
 						if (prefpredelete>=1 && prefpredelete <=14 ) pNote->set_just_recorded( false );
@@ -2735,11 +2670,7 @@
 			noteAction.m_length = -1;
 			noteAction.b_isMidi = true;
 
-<<<<<<< HEAD
 			if ( pPref->__playselectedinstrument ) {
-=======
-			if ( pPreferences->__playselectedinstrument ) {
->>>>>>> 51cddb05
 				instrRef = pSong->get_instrument_list()->get( getSelectedInstrumentNumber() );
 				int divider = msg1 / 12;
 				noteAction.m_row = getSelectedInstrumentNumber();
@@ -2760,41 +2691,22 @@
 			EventQueue::get_instance()->m_addMidiNoteVector.push_back(noteAction);
 
 			// hear note if its not in the future
-<<<<<<< HEAD
-			if ( pPref->getHearNewNotes() && position <= getTickPosition() )
-=======
-			if ( pPreferences->getHearNewNotes() && position <= getTickPosition() ) {
->>>>>>> 51cddb05
+			if ( pPref->getHearNewNotes() && position <= getTickPosition() ){
 				hearnote = true;
 			}
 		} /* if doRecord */
-<<<<<<< HEAD
 	} else if ( pPref->getHearNewNotes() ) {
 			hearnote = true;
 	} /* if .. STATE_PLAYING */
 
 	if ( !pPref->__playselectedinstrument ) {
 		if ( hearnote && instrRef ) {
-			auto pNote2 = new Note( instrRef, realcolumn, velocity, pan_L, pan_R, -1, 0 );
+			auto pNote2 = new Note( instrRef, nRealColumn, velocity, pan_L, pan_R, -1, 0 );
 			midi_noteOn( pNote2 );
 		}
 	} else if ( hearnote  ) {
 		auto pInstr = pSong->get_instrument_list()->get( getSelectedInstrumentNumber() );
-		auto pNote2 = new Note( pInstr, realcolumn, velocity, pan_L, pan_R, -1, 0 );
-=======
-	} else if ( pPreferences->getHearNewNotes() ) {
-			hearnote = true;
-	} /* if .. STATE_PLAYING */
-
-	if ( !pPreferences->__playselectedinstrument ) {
-		if ( hearnote && instrRef ) {
-			Note *pNote2 = new Note( instrRef, nRealColumn, velocity, pan_L, pan_R, -1, 0 );
-			midi_noteOn( pNote2 );
-		}
-	} else if ( hearnote  ) {
-		Instrument* pInstr = pSong->get_instrument_list()->get( getSelectedInstrumentNumber() );
-		Note *pNote2 = new Note( pInstr, nRealColumn, velocity, pan_L, pan_R, -1, 0 );
->>>>>>> 51cddb05
+		auto pNote2 = new Note( pInstr, nRealColumn, velocity, pan_L, pan_R, -1, 0 );
 
 		int divider = msg1 / 12;
 		Note::Octave octave = (Note::Octave)(divider -3);
@@ -2901,32 +2813,13 @@
 void Hydrogen::sequencer_setOnlyNextPattern( int pos )
 {
 	AudioEngine::get_instance()->lock( RIGHT_HERE );
-<<<<<<< HEAD
-  
+	
 	auto pSong = getSong();
 	if ( pSong && pSong->get_mode() == Song::PATTERN_MODE ) {
 		auto pPatternList = pSong->get_pattern_list();
 		
 		m_pNextPatterns->clear( );
-		Pattern* p;
-		//Deleting playing patterns
-		for ( int nPattern = 0 ; nPattern < (int)m_pPlayingPatterns->size() ; ++nPattern ) 
-			{
-				p = m_pPlayingPatterns->get( nPattern );
-				m_pNextPatterns->add( p );
-			}
-		
-		//Adding new pattern
-		p = pPatternList->get( pos );
-		m_pNextPatterns->add( p );
-=======
-	
-	Song* pSong = getSong();
-	if ( pSong && pSong->get_mode() == Song::PATTERN_MODE ) {
-		PatternList *pPatternList = pSong->get_pattern_list();
-		
-		m_pNextPatterns->clear( );
-		Pattern * pPattern;
+		Pattern* pPattern;
 		//Deleting playing patterns
 		for ( int nPattern = 0 ; nPattern < (int)m_pPlayingPatterns->size() ; ++nPattern ) {
 			pPattern = m_pPlayingPatterns->get( nPattern );
@@ -2936,16 +2829,11 @@
 		//Adding new pattern
 		pPattern = pPatternList->get( pos );
 		m_pNextPatterns->add( pPattern );
->>>>>>> 51cddb05
 	} else {
 		ERRORLOG( "can't set next pattern in song mode" );
 		m_pNextPatterns->clear();
 	}
-<<<<<<< HEAD
- 
-=======
-	
->>>>>>> 51cddb05
+
 	AudioEngine::get_instance()->unlock();
 }
 
@@ -3139,19 +3027,11 @@
 	}
 
 	//current instrument list
-<<<<<<< HEAD
 	auto pSongInstrList = getSong()->get_instrument_list();
 
 	//new instrument list
 	auto pDrumkitInstrList = pDrumkitInfo->get_instruments();
 
-=======
-	InstrumentList *pSongInstrList = getSong()->get_instrument_list();
-	
-	//new instrument list
-	InstrumentList *pDrumkitInstrList = pDrumkitInfo->get_instruments();
-	
->>>>>>> 51cddb05
 	/*
 	 * If the old drumkit is bigger then the new drumkit,
 	 * delete all instruments with a bigger pos then
@@ -3253,17 +3133,9 @@
 //Hydrogen::loadDrumkit to delete the instruments by number
 void Hydrogen::removeInstrument( int instrumentNumber, bool conditional )
 {
-<<<<<<< HEAD
 	auto pSong = getSong();
-	auto pInstr = pSong->get_instrument_list()->get( instrumentnumber );
-
-
+	auto pInstr = pSong->get_instrument_list()->get( instrumentNumber );
 	auto pPatternList = pSong->get_pattern_list();
-=======
-	Song* pSong = getSong();
-	Instrument *pInstr = pSong->get_instrument_list()->get( instrumentNumber );
-	PatternList* pPatternList = pSong->get_pattern_list();
->>>>>>> 51cddb05
 
 	if ( conditional ) {
 		// new! this check if a pattern has an active note if there is an note
@@ -3530,15 +3402,10 @@
 
 void Hydrogen::setBPM( float fBPM )
 {
-<<<<<<< HEAD
 	auto pSong = getSong();
-	if ( ! m_pAudioDriver || ! pSong ) return;
-=======
-	Song* pSong = getSong();
 	if ( ! m_pAudioDriver || ! pSong ){
 		return;
 	}
->>>>>>> 51cddb05
 
 	m_pAudioDriver->setBpm( fBPM );
 	pSong->__bpm = fBPM;
