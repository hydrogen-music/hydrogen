--- conflicted
+++ resolved
@@ -1289,17 +1289,15 @@
 	 * audio processing. Returning the special return value "2" enables the disk 
 	 * writer driver to repeat the processing of the current data.
 	 */
-<<<<<<< HEAD
-	if(!AudioEngine::get_instance()->try_lock( RIGHT_HERE )) {
-		if ( m_pAudioDriver->class_name() == DiskWriterDriver::class_name() ) {
-			return 2;	// inform the caller that we could not aquire the lock
-		}
-		
-=======
+				
 	if ( !AudioEngine::get_instance()->try_lock_for( std::chrono::microseconds( (int)(1000.0*fSlackTime) ),
 													 RIGHT_HERE ) ) {
 		___ERRORLOG( QString( "Failed to lock audioEngine in allowed %1 ms, missed buffer" ).arg( fSlackTime ) );
->>>>>>> 5241e2ca
+
+		if ( m_pAudioDriver->class_name() == DiskWriterDriver::class_name() ) {
+			return 2;	// inform the caller that we could not aquire the lock
+		}
+
 		return 0;
 	}
 
