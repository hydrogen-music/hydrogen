--- conflicted
+++ resolved
@@ -279,13 +279,8 @@
 
 bool MidiActionManager::select_next_pattern_cc_absolute(MidiAction * pAction, Hydrogen* pEngine ) {
 	bool ok;
-<<<<<<< HEAD
 	int row = pAction->getValue().toInt(&ok,10);
-	if( row> pEngine->getSong()->get_pattern_list()->size() -1 ) {
-=======
-	int row = pAction->getParameter2().toInt(&ok,10);
 	if( row > pEngine->getSong()->get_pattern_list()->size() -1 ) {
->>>>>>> d1627546
 		return false;
 	}
 	if(Preferences::get_instance()->patternModePlaysSelected()) {
