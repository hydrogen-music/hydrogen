--- conflicted
+++ resolved
@@ -37,34 +37,6 @@
 const char* Note::__key_str[] = { "C", "Cs", "D", "Ef", "E", "F", "Fs", "G", "Af", "A", "Bf", "B" };
 
 Note::Note( Instrument* instrument, int position, float velocity, float pan_l, float pan_r, int length, float pitch )
-<<<<<<< HEAD
-    : Object( __class_name ),
-      __instrument( instrument ),
-      __instrument_id( 0 ),
-      __position( position ),
-      __velocity( velocity ),
-      __pan_l( pan_l ),
-      __pan_r( pan_r ),
-      __length( length ),
-      __pitch( pitch ),
-      __key( C ),
-      __octave( P8 ),
-      __adsr( 0 ),
-      __lead_lag( 0.0 ),
-      __cut_off( 1.0 ),
-      __resonance( 0.0 ),
-      __humanize_delay( 0 ),
-      __sample_position( 0.0 ),
-      __bpfb_l( 0.0 ),
-      __bpfb_r( 0.0 ),
-      __lpfb_l( 0.0 ),
-      __lpfb_r( 0.0 ),
-      __pattern_idx( 0 ),
-      __midi_msg( -1 ),
-      __note_off( false ),
-      __just_recorded( false ),
-      __output( MAIN_OUT )
-=======
 	: Object( __class_name ),
 	  __instrument( instrument ),
 	  __instrument_id( 0 ),
@@ -89,8 +61,8 @@
 	  __pattern_idx( 0 ),
 	  __midi_msg( -1 ),
 	  __note_off( false ),
-	  __just_recorded( false )
->>>>>>> 5fa5b159
+          __just_recorded( false ),
+          __output( MAIN_OUT )
 {
 	if ( __instrument != 0 ) {
 		__adsr = __instrument->copy_adsr();
@@ -99,34 +71,6 @@
 }
 
 Note::Note( Note* other, Instrument* instrument )
-<<<<<<< HEAD
-    : Object( __class_name ),
-      __instrument( other->get_instrument() ),
-      __instrument_id( 0 ),
-      __position( other->get_position() ),
-      __velocity( other->get_velocity() ),
-      __pan_l( other->get_pan_l() ),
-      __pan_r( other->get_pan_r() ),
-      __length( other->get_length() ),
-      __pitch( other->get_pitch() ),
-      __key( other->get_key() ),
-      __octave( other->get_octave() ),
-      __adsr( 0 ),
-      __lead_lag( other->get_lead_lag() ),
-      __cut_off( other->get_cut_off() ),
-      __resonance( other->get_resonance() ),
-      __humanize_delay( other->get_humanize_delay() ),
-      __sample_position( other->get_sample_position() ),
-      __bpfb_l( other->get_bpfb_l() ),
-      __bpfb_r( other->get_bpfb_r() ),
-      __lpfb_l( other->get_lpfb_l() ),
-      __lpfb_r( other->get_lpfb_r() ),
-      __pattern_idx( other->get_pattern_idx() ),
-      __midi_msg( other->get_midi_msg() ),
-      __note_off( other->get_note_off() ),
-      __just_recorded( other->get_just_recorded() ),
-      __output( other->is_output() )
-=======
 	: Object( __class_name ),
 	  __instrument( other->get_instrument() ),
 	  __instrument_id( 0 ),
@@ -151,8 +95,8 @@
 	  __pattern_idx( other->get_pattern_idx() ),
 	  __midi_msg( other->get_midi_msg() ),
 	  __note_off( other->get_note_off() ),
-	  __just_recorded( other->get_just_recorded() )
->>>>>>> 5fa5b159
+          __just_recorded( other->get_just_recorded() ),
+          __output( other->is_output() )
 {
 	if ( instrument != 0 ) __instrument = instrument;
 	if ( __instrument != 0 ) {
