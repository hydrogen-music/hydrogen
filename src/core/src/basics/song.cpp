/*
 * Hydrogen
 * Copyright(c) 2002-2008 by Alex >Comix< Cominu [comix@users.sourceforge.net]
 *
 * http://www.hydrogen-music.org
 *
 * This program is free software; you can redistribute it and/or modify
 * it under the terms of the GNU General Public License as published by
 * the Free Software Foundation; either version 2 of the License, or
 * (at your option) any later version.
 *
 * This program is distributed in the hope that it will be useful,
 * but WITHOUT ANY WARRANTY, without even the implied warranty of
 * MERCHANTABILITY or FITNESS FOR A PARTICULAR PURPOSE. See the
 * GNU General Public License for more details.
 *
 * You should have received a copy of the GNU General Public License
 * along with this program; if not, write to the Free Software
 * Foundation, Inc., 59 Temple Place, Suite 330, Boston, MA  02111-1307  USA
 *
 */

#include "hydrogen/version.h"

#include <cassert>


#include <hydrogen/LocalFileMng.h>
#include <hydrogen/Preferences.h>
#include <hydrogen/event_queue.h>
#include <hydrogen/fx/Effects.h>
#include <hydrogen/globals.h>
#include <hydrogen/timeline.h>
#include <hydrogen/basics/song.h>
#include <hydrogen/basics/drumkit_component.h>
#include <hydrogen/basics/sample.h>
#include <hydrogen/basics/instrument.h>
#include <hydrogen/basics/instrument_component.h>
#include <hydrogen/basics/instrument_list.h>
#include <hydrogen/basics/instrument_layer.h>
#include <hydrogen/basics/pattern.h>
#include <hydrogen/basics/pattern_list.h>
#include <hydrogen/basics/note.h>
#include <hydrogen/helpers/filesystem.h>
#include <hydrogen/hydrogen.h>

#include <QDomDocument>
#include <QDir>

namespace
{

}//anonymous namespace
namespace H2Core
{

const char* Song::__class_name = "Song";

Song::Song( const QString& name, const QString& author, float bpm, float volume )
	: Object( __class_name )
	, __is_muted( false )
	, __resolution( 48 )
	, __bpm( bpm )
	, __is_modified( false )
	, __name( name )
	, __author( author )
	, __volume( volume )
	, __metronome_volume( 0.5 )
	, __pattern_list( NULL )
	, __pattern_group_sequence( NULL )
	, __instrument_list( NULL )
	, __filename( "" )
	, __is_loop_enabled( false )
	, __humanize_time_value( 0.0 )
	, __humanize_velocity_value( 0.0 )
	, __swing_factor( 0.0 )
	, __song_mode( PATTERN_MODE )
	, __components( NULL )
{
	INFOLOG( QString( "INIT '%1'" ).arg( __name ) );

	__components = new std::vector<DrumkitComponent*> ();
}



Song::~Song()
{
	// delete all patterns
	delete __pattern_list;

	__components->clear();
	delete __components;

	if ( __pattern_group_sequence ) {
		for ( unsigned i = 0; i < __pattern_group_sequence->size(); ++i ) {
			PatternList* pPatternList = ( *__pattern_group_sequence )[i];
			pPatternList->clear();	// pulisco tutto, i pattern non vanno distrutti qua
			delete pPatternList;
		}
		delete __pattern_group_sequence;
	}

	delete __instrument_list;

	INFOLOG( QString( "DESTROY '%1'" ).arg( __name ) );
}

void Song::purge_instrument( Instrument* I )
{
	for ( int nPattern = 0; nPattern < ( int )__pattern_list->size(); ++nPattern ) {
		__pattern_list->get( nPattern )->purge_instrument( I );
	}
}

///Load a song from file
Song* Song::load( const QString& filename )
{
	SongReader reader;
	return reader.readSong( filename );
}

/// Save a song to file
bool Song::save( const QString& filename )
{
	SongWriter writer;
	int err;
	err = writer.writeSong( this, filename );

	if( err ) {
		return false;
	}
	return QFile::exists( filename );
}


/// Create default song
Song* Song::get_default_song()
{

	Song* song = new Song( "empty", "hydrogen", 120, 0.5 );

	song->set_metronome_volume( 0.5 );
	song->set_notes( "..." );
	song->set_license( "" );
	song->set_loop_enabled( false );
	song->set_mode( Song::PATTERN_MODE );
	song->set_humanize_time_value( 0.0 );
	song->set_humanize_velocity_value( 0.0 );
	song->set_swing_factor( 0.0 );

	InstrumentList* pList = new InstrumentList();
	Instrument* pNewInstr = new Instrument( EMPTY_INSTR_ID, "New instrument" );
	pList->add( pNewInstr );
	song->set_instrument_list( pList );

#ifdef H2CORE_HAVE_JACK
	Hydrogen::get_instance()->renameJackPorts( song );
#endif

	PatternList* patternList = new PatternList();
	Pattern* emptyPattern = new Pattern();
	emptyPattern->set_name( QString( "Pattern 1" ) );
	emptyPattern->set_category( QString( "not_categorized" ) );
	patternList->add( emptyPattern );
	song->set_pattern_list( patternList );
	std::vector<PatternList*>* pPatternGroupVector = new std::vector<PatternList*>;
	PatternList* patternSequence = new PatternList();
	patternSequence->add( emptyPattern );
	pPatternGroupVector->push_back( patternSequence );
	song->set_pattern_group_vector( pPatternGroupVector );
	song->set_is_modified( false );
	song->set_filename( "empty_song" );

	return song;

}

/// Return an empty song
Song* Song::get_empty_song()
{

	Song* song = Song::load( Filesystem::empty_song() );

	/* if file DefaultSong.h2song not accessible
	 * create a simple default song.
	 */
	if( !song ) {
		song = Song::get_default_song();
	}

	return song;
}

DrumkitComponent* Song::get_component( int ID )
{
	for (std::vector<DrumkitComponent*>::iterator it = __components->begin() ; it != __components->end(); ++it) {
		if( (*it)->get_id() == ID )
			return *it;
	}

	return NULL;
}


void Song::set_swing_factor( float factor )
{
	if ( factor < 0.0 ) {
		factor = 0.0;
	} else if ( factor > 1.0 ) {
		factor = 1.0;
	}

	__swing_factor = factor;
}

void Song::set_is_modified(bool is_modified){
	bool Notify = false;

	if(__is_modified != is_modified){
		Notify = true;
	}

	__is_modified = is_modified;

	if(Notify){
		EventQueue::get_instance()->push_event( EVENT_SONG_MODIFIED, -1 );
	}
}

void Song::readTempPatternList( QString filename )
{
	Hydrogen* engine = Hydrogen::get_instance();

	//AudioEngine::get_instance()->lock( RIGHT_HERE );

	Song* song = engine->getSong();

	if ( ! QFile( filename ).exists() ) {
		ERRORLOG( "tep file " + filename + " not found." );
		return;
	}

	QDomDocument doc = LocalFileMng::openXmlDocument( filename );
	QDomNodeList nodeList = doc.elementsByTagName( "tempPatternList" );


	if( nodeList.isEmpty() ) {
		ERRORLOG( "Error reading tmp file" );
		return;
	}

	QDomNode songNode = nodeList.at( 0 );

	// Virtual Patterns
	QDomNode  virtualPatternListNode = songNode.firstChildElement( "virtualPatternList" );
	QDomNode virtualPatternNode = virtualPatternListNode.firstChildElement( "pattern" );
	if ( !virtualPatternNode.isNull() ) {

		while (  ! virtualPatternNode.isNull()  ) {
			QString sName = "";
			sName = LocalFileMng::readXmlString( virtualPatternNode, "name", sName );

			Pattern* curPattern = NULL;
			unsigned nPatterns = song->get_pattern_list()->size();
			for ( unsigned i = 0; i < nPatterns; i++ ) {
				Pattern* pat = song->get_pattern_list()->get( i );

				if ( pat->get_name() == sName ) {
					curPattern = pat;
					break;
				}//if
			}//for

			if ( curPattern != NULL ) {
				QDomNode  virtualNode = virtualPatternNode.firstChildElement( "virtual" );
				while (  !virtualNode.isNull()  ) {
					QString virtName = virtualNode.firstChild().nodeValue();

					Pattern* virtPattern = NULL;
					for ( unsigned i = 0; i < nPatterns; i++ ) {
						Pattern* pat = song->get_pattern_list()->get( i );

						if ( pat->get_name() == virtName ) {
							virtPattern = pat;
							break;
						}//if
					}//for

					if ( virtPattern != NULL ) {
						curPattern->virtual_patterns_add( virtPattern );
					} else {
						ERRORLOG( "Song had invalid virtual pattern list data (virtual)" );
					}//if
					virtualNode = ( QDomNode ) virtualNode.nextSiblingElement( "virtual" );
				}//while
			} else {
				ERRORLOG( "Song had invalid virtual pattern list data (name)" );
			}//if
			virtualPatternNode = ( QDomNode ) virtualPatternNode.nextSiblingElement( "pattern" );
		}//while
	}//if

	song->get_pattern_list()->flattened_virtual_patterns_compute();

	// Pattern sequence
	QDomNode patternSequenceNode = songNode.firstChildElement( "patternSequence" );

	std::vector<PatternList*> *pPatternGroupVector = song->get_pattern_group_vector();
	pPatternGroupVector->clear();

	PatternList* patternSequence;
	QDomNode groupNode = patternSequenceNode.firstChildElement( "group" );
	while (  !groupNode.isNull()  ) {
		patternSequence = new PatternList();
		QDomNode patternId = groupNode.firstChildElement( "patternID" );
		while (  !patternId.isNull()  ) {
			QString patId = patternId.firstChild().nodeValue();

			Pattern* pat = NULL;
			for ( unsigned i = 0; i < song->get_pattern_list()->size(); i++ ) {
				Pattern* tmp = song->get_pattern_list()->get( i );
				if ( tmp ) {
					if ( tmp->get_name() == patId ) {
						pat = tmp;
						break;
					}
				}
			}
			if ( pat == NULL ) {
				WARNINGLOG( "patternid not found in patternSequence" );
				patternId = ( QDomNode ) patternId.nextSiblingElement( "patternID" );
				continue;
			}
			patternSequence->add( pat );
			patternId = ( QDomNode ) patternId.nextSiblingElement( "patternID" );
		}
		pPatternGroupVector->push_back( patternSequence );

		groupNode = groupNode.nextSiblingElement( "group" );
	}

	song->set_pattern_group_vector( pPatternGroupVector );

}

//-----------------------------------------------------------------------------
//	Implementation of SongReader class
//-----------------------------------------------------------------------------

const char* SongReader::__class_name = "SongReader";

SongReader::SongReader()
	: Object( __class_name )
{
//	infoLog("init");
}

SongReader::~SongReader()
{
//	infoLog("destroy");
}


const QString SongReader::getPath ( const QString& filename )
{
	/* Try direct path */
	if ( QFile( filename ).exists() )
		return QFileInfo ( filename ).absoluteFilePath();

	/* Try search in Session Directory */
	char* sesdir = getenv ( "SESSION_DIR" );
	if ( sesdir ) {
		INFOLOG ( "Try SessionDirectory " + QString( sesdir ) );
		QDir SesDir( sesdir );
		QString BaseFileName = QFileInfo( filename ).fileName();
		QString SesFileName = SesDir.filePath( BaseFileName );
		if ( QFile( SesFileName ).exists() )
			return QFileInfo( SesFileName ).absoluteFilePath();
	}

	ERRORLOG( "Song file " + filename + " not found." );
	return NULL;
}

///
/// Reads a song.
/// return NULL = error reading song file.
///
Song* SongReader::readSong( const QString& filename )
{
	QString FileName = getPath ( filename );
	if ( FileName.isEmpty() ) return NULL;

	INFOLOG( "Reading " + FileName );
	Song* song = NULL;

	QDomDocument doc = LocalFileMng::openXmlDocument( FileName );
	QDomNodeList nodeList = doc.elementsByTagName( "song" );

	if( nodeList.isEmpty() ) {
		ERRORLOG( "Error reading song: song node not found" );
		return NULL;
	}

	QDomNode songNode = nodeList.at( 0 );

	m_sSongVersion = LocalFileMng::readXmlString( songNode , "version", "Unknown version" );

	if ( m_sSongVersion != QString( get_version().c_str() ) ) {
		WARNINGLOG( "Trying to load a song created with a different version of hydrogen." );
		WARNINGLOG( "Song [" + FileName + "] saved with version " + m_sSongVersion );
	}

	float fBpm = LocalFileMng::readXmlFloat( songNode, "bpm", 120 );
	Hydrogen::get_instance()->setNewBpmJTM( fBpm );
	float fVolume = LocalFileMng::readXmlFloat( songNode, "volume", 0.5 );
	float fMetronomeVolume = LocalFileMng::readXmlFloat( songNode, "metronomeVolume", 0.5 );
	QString sName( LocalFileMng::readXmlString( songNode, "name", "Untitled Song" ) );
	QString sAuthor( LocalFileMng::readXmlString( songNode, "author", "Unknown Author" ) );
	QString sNotes( LocalFileMng::readXmlString( songNode, "notes", "..." ) );
	QString sLicense( LocalFileMng::readXmlString( songNode, "license", "Unknown license" ) );
	bool bLoopEnabled = LocalFileMng::readXmlBool( songNode, "loopEnabled", false );
	Preferences::get_instance()->setPatternModePlaysSelected( LocalFileMng::readXmlBool( songNode, "patternModeMode", true ) );
	Song::SongMode nMode = Song::PATTERN_MODE;	// Mode (song/pattern)
	QString sMode = LocalFileMng::readXmlString( songNode, "mode", "pattern" );
	if ( sMode == "song" ) {
		nMode = Song::SONG_MODE;
	}

	float fHumanizeTimeValue = LocalFileMng::readXmlFloat( songNode, "humanize_time", 0.0 );
	float fHumanizeVelocityValue = LocalFileMng::readXmlFloat( songNode, "humanize_velocity", 0.0 );
	float fSwingFactor = LocalFileMng::readXmlFloat( songNode, "swing_factor", 0.0 );

	song = new Song( sName, sAuthor, fBpm, fVolume );
	song->set_metronome_volume( fMetronomeVolume );
	song->set_notes( sNotes );
	song->set_license( sLicense );
	song->set_loop_enabled( bLoopEnabled );
	song->set_mode( nMode );
	song->set_humanize_time_value( fHumanizeTimeValue );
	song->set_humanize_velocity_value( fHumanizeVelocityValue );
	song->set_swing_factor( fSwingFactor );

	QDomNode componentListNode = songNode.firstChildElement( "componentList" );
	if ( ( ! componentListNode.isNull()  ) ) {
		QDomNode componentNode = componentListNode.firstChildElement( "drumkitComponent" );
		while ( ! componentNode.isNull()  ) {
			int id = LocalFileMng::readXmlInt( componentNode, "id", -1 );			// instrument id
			QString sName = LocalFileMng::readXmlString( componentNode, "name", "" );		// name
			float fVolume = LocalFileMng::readXmlFloat( componentNode, "volume", 1.0 );	// volume
			DrumkitComponent* pDrumkitComponent = new DrumkitComponent( id, sName );
			pDrumkitComponent->set_volume( fVolume );

			song->get_components()->push_back(pDrumkitComponent);

			componentNode = ( QDomNode ) componentNode.nextSiblingElement( "drumkitComponent" );
		}
	}
	else {
		DrumkitComponent* pDrumkitComponent = new DrumkitComponent( 0, "Main" );
		song->get_components()->push_back(pDrumkitComponent);
	}

	//  Instrument List
	InstrumentList* instrumentList = new InstrumentList();

	QDomNode instrumentListNode = songNode.firstChildElement( "instrumentList" );
	if ( ( ! instrumentListNode.isNull()  ) ) {
		// INSTRUMENT NODE
		int instrumentList_count = 0;
		QDomNode instrumentNode;
		instrumentNode = instrumentListNode.firstChildElement( "instrument" );
		while ( ! instrumentNode.isNull()  ) {
			instrumentList_count++;

			int id = LocalFileMng::readXmlInt( instrumentNode, "id", -1 );			// instrument id
			QString sDrumkit = LocalFileMng::readXmlString( instrumentNode, "drumkit", "" );	// drumkit
			Hydrogen::get_instance()->setCurrentDrumkitname( sDrumkit );
			QString sName = LocalFileMng::readXmlString( instrumentNode, "name", "" );		// name
			float fVolume = LocalFileMng::readXmlFloat( instrumentNode, "volume", 1.0 );	// volume
			bool bIsMuted = LocalFileMng::readXmlBool( instrumentNode, "isMuted", false );	// is muted
			float fPan_L = LocalFileMng::readXmlFloat( instrumentNode, "pan_L", 0.5 );	// pan L
			float fPan_R = LocalFileMng::readXmlFloat( instrumentNode, "pan_R", 0.5 );	// pan R
			float fFX1Level = LocalFileMng::readXmlFloat( instrumentNode, "FX1Level", 0.0 );	// FX level
			float fFX2Level = LocalFileMng::readXmlFloat( instrumentNode, "FX2Level", 0.0 );	// FX level
			float fFX3Level = LocalFileMng::readXmlFloat( instrumentNode, "FX3Level", 0.0 );	// FX level
			float fFX4Level = LocalFileMng::readXmlFloat( instrumentNode, "FX4Level", 0.0 );	// FX level
			float fGain = LocalFileMng::readXmlFloat( instrumentNode, "gain", 1.0, false, false );	// instrument gain

			int fAttack = LocalFileMng::readXmlInt( instrumentNode, "Attack", 0, false, false );		// Attack
			int fDecay = LocalFileMng::readXmlInt( instrumentNode, "Decay", 0, false, false );		// Decay
			float fSustain = LocalFileMng::readXmlFloat( instrumentNode, "Sustain", 1.0, false, false );	// Sustain
			int fRelease = LocalFileMng::readXmlFloat( instrumentNode, "Release", 1000.0, false, false );	// Release

			float fRandomPitchFactor = LocalFileMng::readXmlFloat( instrumentNode, "randomPitchFactor", 0.0f, false, false );

			bool bFilterActive = LocalFileMng::readXmlBool( instrumentNode, "filterActive", false );
			float fFilterCutoff = LocalFileMng::readXmlFloat( instrumentNode, "filterCutoff", 1.0f, false );
			float fFilterResonance = LocalFileMng::readXmlFloat( instrumentNode, "filterResonance", 0.0f, false );
			QString sMuteGroup = LocalFileMng::readXmlString( instrumentNode, "muteGroup", "-1", false );
			QString sMidiOutChannel = LocalFileMng::readXmlString( instrumentNode, "midiOutChannel", "-1", false, false );
			QString sMidiOutNote = LocalFileMng::readXmlString( instrumentNode, "midiOutNote", "60", false, false );
			int nMuteGroup = sMuteGroup.toInt();
			bool isStopNote = LocalFileMng::readXmlBool( instrumentNode, "isStopNote", false );
			QString sRead_sample_select_algo = LocalFileMng::readXmlString( instrumentNode, "sampleSelectionAlgo", "VELOCITY" );

			int nMidiOutChannel = sMidiOutChannel.toInt();
			int nMidiOutNote = sMidiOutNote.toInt();

			if ( id==-1 ) {
				ERRORLOG( "Empty ID for instrument '" + sName + "'. skipping." );
				instrumentNode = ( QDomNode ) instrumentNode.nextSiblingElement( "instrument" );
				continue;
			}

			int iIsHiHat = LocalFileMng::readXmlInt( instrumentNode, "isHihat", -1, true );
			int iLowerCC = LocalFileMng::readXmlInt( instrumentNode, "lower_cc", 0, true );
			int iHigherCC = LocalFileMng::readXmlInt( instrumentNode, "higher_cc", 127, true );

			// create a new instrument
			Instrument* pInstrument = new Instrument( id, sName, new ADSR( fAttack, fDecay, fSustain, fRelease ) );
			pInstrument->set_volume( fVolume );
			pInstrument->set_muted( bIsMuted );
			pInstrument->set_pan_l( fPan_L );
			pInstrument->set_pan_r( fPan_R );
			pInstrument->set_drumkit_name( sDrumkit );
			pInstrument->set_fx_level( fFX1Level, 0 );
			pInstrument->set_fx_level( fFX2Level, 1 );
			pInstrument->set_fx_level( fFX3Level, 2 );
			pInstrument->set_fx_level( fFX4Level, 3 );
			pInstrument->set_random_pitch_factor( fRandomPitchFactor );
			pInstrument->set_filter_active( bFilterActive );
			pInstrument->set_filter_cutoff( fFilterCutoff );
			pInstrument->set_filter_resonance( fFilterResonance );
			pInstrument->set_gain( fGain );
			pInstrument->set_mute_group( nMuteGroup );
			pInstrument->set_stop_notes( isStopNote );
			pInstrument->set_hihat_grp( iIsHiHat );
			pInstrument->set_lower_cc( iLowerCC );
			pInstrument->set_higher_cc( iHigherCC );
			if ( sRead_sample_select_algo.compare("VELOCITY") == 0 )
				pInstrument->set_sample_selection_alg( Instrument::VELOCITY );
			else if ( sRead_sample_select_algo.compare("ROUND_ROBIN") == 0 )
				pInstrument->set_sample_selection_alg( Instrument::ROUND_ROBIN );
			else if ( sRead_sample_select_algo.compare("RANDOM") == 0 )
				pInstrument->set_sample_selection_alg( Instrument::RANDOM );
			pInstrument->set_midi_out_channel( nMidiOutChannel );
			pInstrument->set_midi_out_note( nMidiOutNote );

			QString drumkitPath;
			if ( ( !sDrumkit.isEmpty() ) && ( sDrumkit != "-" ) ) {
				drumkitPath = Filesystem::drumkit_path_search( sDrumkit );
			}


			QDomNode filenameNode = instrumentNode.firstChildElement( "filename" );

			// back compatibility code ( song version <= 0.9.0 )
			if ( ! filenameNode.isNull() ) {
				WARNINGLOG( "Using back compatibility code. filename node found" );
				QString sFilename = LocalFileMng::readXmlString( instrumentNode, "filename", "" );

				if ( !QFile( sFilename ).exists() && !drumkitPath.isEmpty() ) {
					sFilename = drumkitPath + "/" + sFilename;
				}
				Sample* pSample = Sample::load( sFilename );
				if ( pSample == NULL ) {
					// nel passaggio tra 0.8.2 e 0.9.0 il drumkit di default e' cambiato.
					// Se fallisce provo a caricare il corrispettivo file in formato flac
//					warningLog( "[readSong] Error loading sample: " + sFilename + " not found. Trying to load a flac..." );
					sFilename = sFilename.left( sFilename.length() - 4 );
					sFilename += ".flac";
					pSample = Sample::load( sFilename );
				}
				if ( pSample == NULL ) {
					ERRORLOG( "Error loading sample: " + sFilename + " not found" );
					pInstrument->set_muted( true );
				}
				InstrumentComponent* pCompo = new InstrumentComponent ( 0 );
				InstrumentLayer* pLayer = new InstrumentLayer( pSample );
				pCompo->set_layer( pLayer, 0 );
				pInstrument->get_components()->push_back( pCompo );
			}
			//~ back compatibility code
			else {
				bool p_foundAtLeastOneComponent = false;
				QDomNode componentNode = instrumentNode.firstChildElement( "instrumentComponent" );
<<<<<<< HEAD
                while (  ! componentNode.isNull()  ) {
                    p_foundAtLeastOneComponent = true;
                    int id = LocalFileMng::readXmlInt( componentNode, "component_id", 0 );
                    InstrumentComponent* pCompo = new InstrumentComponent( id );
                    float fGainCompo = LocalFileMng::readXmlFloat( componentNode, "gain", 1.0 );
                    pCompo->set_gain( fGainCompo );

                    unsigned nLayer = 0;
                    QDomNode layerNode = componentNode.firstChildElement( "layer" );
                    while (  ! layerNode.isNull()  ) {
                        if ( nLayer >= MAX_LAYERS ) {
                            ERRORLOG( "nLayer > MAX_LAYERS" );
                            continue;
                        }
                        //bool sIsModified = false;
                        QString sFilename = LocalFileMng::readXmlString( layerNode, "filename", "" );
                        bool sIsModified = LocalFileMng::readXmlBool( layerNode, "ismodified", false );
                        Sample::Loops lo;
                        lo.mode = Sample::parse_loop_mode( LocalFileMng::readXmlString( layerNode, "smode", "forward" ) );
                        lo.start_frame = LocalFileMng::readXmlInt( layerNode, "startframe", 0 );
                        lo.loop_frame = LocalFileMng::readXmlInt( layerNode, "loopframe", 0 );
                        lo.count = LocalFileMng::readXmlInt( layerNode, "loops", 0 );
                        lo.end_frame = LocalFileMng::readXmlInt( layerNode, "endframe", 0 );
                        Sample::Rubberband ro;
                        ro.use = LocalFileMng::readXmlInt( layerNode, "userubber", 0, false );
                        ro.divider = LocalFileMng::readXmlFloat( layerNode, "rubberdivider", 0.0 );
                        ro.c_settings = LocalFileMng::readXmlInt( layerNode, "rubberCsettings", 1 );
                        ro.pitch = LocalFileMng::readXmlFloat( layerNode, "rubberPitch", 0.0 );

                        float fMin = LocalFileMng::readXmlFloat( layerNode, "min", 0.0 );
                        float fMax = LocalFileMng::readXmlFloat( layerNode, "max", 1.0 );
                        float fGain = LocalFileMng::readXmlFloat( layerNode, "gain", 1.0 );
                        float fPitch = LocalFileMng::readXmlFloat( layerNode, "pitch", 0.0, false, false );

                        if ( !QFile( sFilename ).exists() && !drumkitPath.isEmpty() ) {
                            sFilename = drumkitPath + "/" + sFilename;
                        }

                        QString program = Preferences::get_instance()->m_rubberBandCLIexecutable;
                        //test the path. if test fails, disable rubberband
                        if ( QFile( program ).exists() == false ) {
                            ro.use = false;
                        }

                        Sample* pSample = NULL;
                        if ( !sIsModified ) {
                            pSample = Sample::load( sFilename );
                        } else {
                            Sample::EnvelopePoint pt;

                            Sample::VelocityEnvelope velocity;
                            QDomNode volumeNode = layerNode.firstChildElement( "volume" );
                            while (  ! volumeNode.isNull()  ) {
                                pt.frame = LocalFileMng::readXmlInt( volumeNode, "volume-position", 0 );
                                pt.value = LocalFileMng::readXmlInt( volumeNode, "volume-value", 0 );
                                velocity.push_back( pt );
                                volumeNode = volumeNode.nextSiblingElement( "volume" );
                                //ERRORLOG( QString("volume-posi %1").arg(LocalFileMng::readXmlInt( volumeNode, "volume-position", 0)) );
                            }

                            Sample::VelocityEnvelope pan;
                            QDomNode  panNode = layerNode.firstChildElement( "pan" );
                            while (  ! panNode.isNull()  ) {
                                pt.frame = LocalFileMng::readXmlInt( panNode, "pan-position", 0 );
                                pt.value = LocalFileMng::readXmlInt( panNode, "pan-value", 0 );
                                pan.push_back( pt );
                                panNode = panNode.nextSiblingElement( "pan" );
                            }

                            pSample = Sample::load( sFilename, lo, ro, velocity, pan );
                        }
                        if ( pSample == NULL ) {
                            ERRORLOG( "Error loading sample: " + sFilename + " not found" );
                            pInstrument->set_muted( true );
                        }
                        InstrumentLayer* pLayer = new InstrumentLayer( pSample );
                        pLayer->set_start_velocity( fMin );
                        pLayer->set_end_velocity( fMax );
                        pLayer->set_gain( fGain );
                        pLayer->set_pitch( fPitch );
                        pCompo->set_layer( pLayer, nLayer );
                        nLayer++;

                        layerNode = ( QDomNode ) layerNode.nextSiblingElement( "layer" );
                    }

                    pInstrument->get_components()->push_back( pCompo );
                    componentNode = ( QDomNode ) componentNode.nextSiblingElement( "instrumentComponent" );
                }
                if(!p_foundAtLeastOneComponent){
                    InstrumentComponent* pCompo = new InstrumentComponent( 0 );
                    float fGainCompo = LocalFileMng::readXmlFloat( componentNode, "gain", 1.0 );
                    pCompo->set_gain( fGainCompo );
                    unsigned nLayer = 0;
                    QDomNode layerNode = instrumentNode.firstChildElement( "layer" );
                    while (  ! layerNode.isNull()  ) {
                        if ( nLayer >= MAX_LAYERS ) {
                            ERRORLOG( "nLayer > MAX_LAYERS" );
                            continue;
                        }
                        QString sFilename = LocalFileMng::readXmlString( layerNode, "filename", "" );
                        bool sIsModified = LocalFileMng::readXmlBool( layerNode, "ismodified", false );
                        Sample::Loops lo;
                        lo.mode = Sample::parse_loop_mode( LocalFileMng::readXmlString( layerNode, "smode", "forward" ) );
                        lo.start_frame = LocalFileMng::readXmlInt( layerNode, "startframe", 0 );
                        lo.loop_frame = LocalFileMng::readXmlInt( layerNode, "loopframe", 0 );
                        lo.count = LocalFileMng::readXmlInt( layerNode, "loops", 0 );
                        lo.end_frame = LocalFileMng::readXmlInt( layerNode, "endframe", 0 );
                        Sample::Rubberband ro;
                        ro.use = LocalFileMng::readXmlInt( layerNode, "userubber", 0, false );
                        ro.divider = LocalFileMng::readXmlFloat( layerNode, "rubberdivider", 0.0 );
                        ro.c_settings = LocalFileMng::readXmlInt( layerNode, "rubberCsettings", 1 );
                        ro.pitch = LocalFileMng::readXmlFloat( layerNode, "rubberPitch", 0.0 );

                        float fMin = LocalFileMng::readXmlFloat( layerNode, "min", 0.0 );
                        float fMax = LocalFileMng::readXmlFloat( layerNode, "max", 1.0 );
                        float fGain = LocalFileMng::readXmlFloat( layerNode, "gain", 1.0 );
                        float fPitch = LocalFileMng::readXmlFloat( layerNode, "pitch", 0.0, false, false );

                        if ( !QFile( sFilename ).exists() && !drumkitPath.isEmpty() ) {
                            sFilename = drumkitPath + "/" + sFilename;
                        }

                        QString program = Preferences::get_instance()->m_rubberBandCLIexecutable;
                        //test the path. if test fails, disable rubberband
                        if ( QFile( program ).exists() == false ) {
                            ro.use = false;
                        }

                        Sample* pSample = NULL;
                        if ( !sIsModified ) {
                            pSample = Sample::load( sFilename );
                        } else {
                            Sample::EnvelopePoint pt;

                            Sample::VelocityEnvelope velocity;
                            QDomNode volumeNode = layerNode.firstChildElement( "volume" );
                            while (  ! volumeNode.isNull()  ) {
                                pt.frame = LocalFileMng::readXmlInt( volumeNode, "volume-position", 0 );
                                pt.value = LocalFileMng::readXmlInt( volumeNode, "volume-value", 0 );
                                velocity.push_back( pt );
                                volumeNode = volumeNode.nextSiblingElement( "volume" );
                                //ERRORLOG( QString("volume-posi %1").arg(LocalFileMng::readXmlInt( volumeNode, "volume-position", 0)) );
                            }

                            Sample::VelocityEnvelope pan;
                            QDomNode  panNode = layerNode.firstChildElement( "pan" );
                            while (  ! panNode.isNull()  ) {
                                pt.frame = LocalFileMng::readXmlInt( panNode, "pan-position", 0 );
                                pt.value = LocalFileMng::readXmlInt( panNode, "pan-value", 0 );
                                pan.push_back( pt );
                                panNode = panNode.nextSiblingElement( "pan" );
                            }

                            pSample = Sample::load( sFilename, lo, ro, velocity, pan );
                        }
                        if ( pSample == NULL ) {
                            ERRORLOG( "Error loading sample: " + sFilename + " not found" );
                            pInstrument->set_muted( true );
                        }
                        InstrumentLayer* pLayer = new InstrumentLayer( pSample );
                        pLayer->set_start_velocity( fMin );
                        pLayer->set_end_velocity( fMax );
                        pLayer->set_gain( fGain );
                        pLayer->set_pitch( fPitch );
                        pCompo->set_layer( pLayer, nLayer );
                        nLayer++;

                        layerNode = ( QDomNode ) layerNode.nextSiblingElement( "layer" );
                    }
                    pInstrument->get_components()->push_back( pCompo );
                }
            }
            instrumentList->add( pInstrument );
            instrumentNode = ( QDomNode ) instrumentNode.nextSiblingElement( "instrument" );
=======
				while (  ! componentNode.isNull()  ) {
					p_foundAtLeastOneComponent = true;
					int id = LocalFileMng::readXmlInt( componentNode, "component_id", 0 );
					InstrumentComponent* pCompo = new InstrumentComponent( id );
					float fGainCompo = LocalFileMng::readXmlFloat( componentNode, "gain", 1.0 );
					pCompo->set_gain( fGainCompo );

					unsigned nLayer = 0;
					QDomNode layerNode = componentNode.firstChildElement( "layer" );
					while (  ! layerNode.isNull()  ) {
						if ( nLayer >= MAX_LAYERS ) {
							ERRORLOG( "nLayer > MAX_LAYERS" );
							continue;
						}
						//bool sIsModified = false;
						QString sFilename = LocalFileMng::readXmlString( layerNode, "filename", "" );
						bool sIsModified = LocalFileMng::readXmlBool( layerNode, "ismodified", false );
						Sample::Loops lo;
						lo.mode = Sample::parse_loop_mode( LocalFileMng::readXmlString( layerNode, "smode", "forward" ) );
						lo.start_frame = LocalFileMng::readXmlInt( layerNode, "startframe", 0 );
						lo.loop_frame = LocalFileMng::readXmlInt( layerNode, "loopframe", 0 );
						lo.count = LocalFileMng::readXmlInt( layerNode, "loops", 0 );
						lo.end_frame = LocalFileMng::readXmlInt( layerNode, "endframe", 0 );
						Sample::Rubberband ro;
						ro.use = LocalFileMng::readXmlInt( layerNode, "userubber", 0, false );
						ro.divider = LocalFileMng::readXmlFloat( layerNode, "rubberdivider", 0.0 );
						ro.c_settings = LocalFileMng::readXmlInt( layerNode, "rubberCsettings", 1 );
						ro.pitch = LocalFileMng::readXmlFloat( layerNode, "rubberPitch", 0.0 );

						float fMin = LocalFileMng::readXmlFloat( layerNode, "min", 0.0 );
						float fMax = LocalFileMng::readXmlFloat( layerNode, "max", 1.0 );
						float fGain = LocalFileMng::readXmlFloat( layerNode, "gain", 1.0 );
						float fPitch = LocalFileMng::readXmlFloat( layerNode, "pitch", 0.0, false, false );

						if ( !QFile( sFilename ).exists() && !drumkitPath.isEmpty() ) {
							sFilename = drumkitPath + "/" + sFilename;
						}

						QString program = Preferences::get_instance()->m_rubberBandCLIexecutable;
						//test the path. if test fails, disable rubberband
						if ( QFile( program ).exists() == false ) {
							ro.use = false;
						}

						Sample* pSample = NULL;
						if ( !sIsModified ) {
							pSample = Sample::load( sFilename );
						} else {
							Sample::EnvelopePoint pt;

							Sample::VelocityEnvelope velocity;
							QDomNode volumeNode = layerNode.firstChildElement( "volume" );
							while (  ! volumeNode.isNull()  ) {
								pt.frame = LocalFileMng::readXmlInt( volumeNode, "volume-position", 0 );
								pt.value = LocalFileMng::readXmlInt( volumeNode, "volume-value", 0 );
								velocity.push_back( pt );
								volumeNode = volumeNode.nextSiblingElement( "volume" );
								//ERRORLOG( QString("volume-posi %1").arg(LocalFileMng::readXmlInt( volumeNode, "volume-position", 0)) );
							}

							Sample::VelocityEnvelope pan;
							QDomNode  panNode = layerNode.firstChildElement( "pan" );
							while (  ! panNode.isNull()  ) {
								pt.frame = LocalFileMng::readXmlInt( panNode, "pan-position", 0 );
								pt.value = LocalFileMng::readXmlInt( panNode, "pan-value", 0 );
								pan.push_back( pt );
								panNode = panNode.nextSiblingElement( "pan" );
							}

							pSample = Sample::load( sFilename, lo, ro, velocity, pan );
						}
						if ( pSample == NULL ) {
							ERRORLOG( "Error loading sample: " + sFilename + " not found" );
							pInstrument->set_muted( true );
						}
						InstrumentLayer* pLayer = new InstrumentLayer( pSample );
						pLayer->set_start_velocity( fMin );
						pLayer->set_end_velocity( fMax );
						pLayer->set_gain( fGain );
						pLayer->set_pitch( fPitch );
						pCompo->set_layer( pLayer, nLayer );
						nLayer++;

						layerNode = ( QDomNode ) layerNode.nextSiblingElement( "layer" );
					}

					pInstrument->get_components()->push_back( pCompo );
					componentNode = ( QDomNode ) componentNode.nextSiblingElement( "instrumentComponent" );
				}
				if(!p_foundAtLeastOneComponent){
					InstrumentComponent* pCompo = new InstrumentComponent( 0 );
					float fGainCompo = LocalFileMng::readXmlFloat( componentNode, "gain", 1.0 );
					pCompo->set_gain( fGainCompo );

					unsigned nLayer = 0;
					QDomNode layerNode = instrumentNode.firstChildElement( "layer" );
					while (  ! layerNode.isNull()  ) {
						if ( nLayer >= MAX_LAYERS ) {
							ERRORLOG( "nLayer > MAX_LAYERS" );
							continue;
						}
						QString sFilename = LocalFileMng::readXmlString( layerNode, "filename", "" );
						bool sIsModified = LocalFileMng::readXmlBool( layerNode, "ismodified", false );
						Sample::Loops lo;
						lo.mode = Sample::parse_loop_mode( LocalFileMng::readXmlString( layerNode, "smode", "forward" ) );
						lo.start_frame = LocalFileMng::readXmlInt( layerNode, "startframe", 0 );
						lo.loop_frame = LocalFileMng::readXmlInt( layerNode, "loopframe", 0 );
						lo.count = LocalFileMng::readXmlInt( layerNode, "loops", 0 );
						lo.end_frame = LocalFileMng::readXmlInt( layerNode, "endframe", 0 );
						Sample::Rubberband ro;
						ro.use = LocalFileMng::readXmlInt( layerNode, "userubber", 0, false );
						ro.divider = LocalFileMng::readXmlFloat( layerNode, "rubberdivider", 0.0 );
						ro.c_settings = LocalFileMng::readXmlInt( layerNode, "rubberCsettings", 1 );
						ro.pitch = LocalFileMng::readXmlFloat( layerNode, "rubberPitch", 0.0 );

						float fMin = LocalFileMng::readXmlFloat( layerNode, "min", 0.0 );
						float fMax = LocalFileMng::readXmlFloat( layerNode, "max", 1.0 );
						float fGain = LocalFileMng::readXmlFloat( layerNode, "gain", 1.0 );
						float fPitch = LocalFileMng::readXmlFloat( layerNode, "pitch", 0.0, false, false );

						if ( !QFile( sFilename ).exists() && !drumkitPath.isEmpty() ) {
							sFilename = drumkitPath + "/" + sFilename;
						}

						QString program = Preferences::get_instance()->m_rubberBandCLIexecutable;
						//test the path. if test fails, disable rubberband
						if ( QFile( program ).exists() == false ) {
							ro.use = false;
						}

						Sample* pSample = NULL;
						if ( !sIsModified ) {
							pSample = Sample::load( sFilename );
						} else {
							Sample::EnvelopePoint pt;

							Sample::VelocityEnvelope velocity;
							QDomNode volumeNode = layerNode.firstChildElement( "volume" );
							while (  ! volumeNode.isNull()  ) {
								pt.frame = LocalFileMng::readXmlInt( volumeNode, "volume-position", 0 );
								pt.value = LocalFileMng::readXmlInt( volumeNode, "volume-value", 0 );
								velocity.push_back( pt );
								volumeNode = volumeNode.nextSiblingElement( "volume" );
								//ERRORLOG( QString("volume-posi %1").arg(LocalFileMng::readXmlInt( volumeNode, "volume-position", 0)) );
							}

							Sample::VelocityEnvelope pan;
							QDomNode  panNode = layerNode.firstChildElement( "pan" );
							while (  ! panNode.isNull()  ) {
								pt.frame = LocalFileMng::readXmlInt( panNode, "pan-position", 0 );
								pt.value = LocalFileMng::readXmlInt( panNode, "pan-value", 0 );
								pan.push_back( pt );
								panNode = panNode.nextSiblingElement( "pan" );
							}

							pSample = Sample::load( sFilename, lo, ro, velocity, pan );
						}
						if ( pSample == NULL ) {
							ERRORLOG( "Error loading sample: " + sFilename + " not found" );
							pInstrument->set_muted( true );
						}
						InstrumentLayer* pLayer = new InstrumentLayer( pSample );
						pLayer->set_start_velocity( fMin );
						pLayer->set_end_velocity( fMax );
						pLayer->set_gain( fGain );
						pLayer->set_pitch( fPitch );
						pCompo->set_layer( pLayer, nLayer );
						nLayer++;

						layerNode = ( QDomNode ) layerNode.nextSiblingElement( "layer" );
					}
					pInstrument->get_components()->push_back( pCompo );
				}
			}
			instrumentList->add( pInstrument );
			instrumentNode = ( QDomNode ) instrumentNode.nextSiblingElement( "instrument" );
>>>>>>> 37096650
		}

		if ( instrumentList_count == 0 ) {
			WARNINGLOG( "0 instruments?" );
		}

		song->set_instrument_list( instrumentList );
	} else {
		ERRORLOG( "Error reading song: instrumentList node not found" );
		delete song;
		return NULL;
	}

	// Pattern list
	QDomNode patterns = songNode.firstChildElement( "patternList" );

	PatternList* patternList = new PatternList();
	int pattern_count = 0;

	QDomNode patternNode =  patterns.firstChildElement( "pattern" );
	while (  !patternNode.isNull()  ) {
		pattern_count++;
		Pattern* pat = getPattern( patternNode, instrumentList );
		if ( pat ) {
			patternList->add( pat );
		} else {
			ERRORLOG( "Error loading pattern" );
			delete patternList;
			delete song;
			return NULL;
		}
		patternNode = ( QDomNode ) patternNode.nextSiblingElement( "pattern" );
	}
	if ( pattern_count == 0 ) {
		WARNINGLOG( "0 patterns?" );
	}
	song->set_pattern_list( patternList );

	// Virtual Patterns
	QDomNode  virtualPatternListNode = songNode.firstChildElement( "virtualPatternList" );
	QDomNode virtualPatternNode = virtualPatternListNode.firstChildElement( "pattern" );
	if ( !virtualPatternNode.isNull() ) {

		while (  ! virtualPatternNode.isNull()  ) {
			QString sName = "";
			sName = LocalFileMng::readXmlString( virtualPatternNode, "name", sName );

			Pattern* curPattern = NULL;
			unsigned nPatterns = patternList->size();
			for ( unsigned i = 0; i < nPatterns; i++ ) {
				Pattern* pat = patternList->get( i );

				if ( pat->get_name() == sName ) {
					curPattern = pat;
					break;
				}//if
			}//for

			if ( curPattern != NULL ) {
				QDomNode  virtualNode = virtualPatternNode.firstChildElement( "virtual" );
				while (  !virtualNode.isNull()  ) {
					QString virtName = virtualNode.firstChild().nodeValue();

					Pattern* virtPattern = NULL;
					for ( unsigned i = 0; i < nPatterns; i++ ) {
						Pattern* pat = patternList->get( i );

						if ( pat->get_name() == virtName ) {
							virtPattern = pat;
							break;
						}//if
					}//for

					if ( virtPattern != NULL ) {
						curPattern->virtual_patterns_add( virtPattern );
					} else {
						ERRORLOG( "Song had invalid virtual pattern list data (virtual)" );
					}//if
					virtualNode = ( QDomNode ) virtualNode.nextSiblingElement( "virtual" );
				}//while
			} else {
				ERRORLOG( "Song had invalid virtual pattern list data (name)" );
			}//if
			virtualPatternNode = ( QDomNode ) virtualPatternNode.nextSiblingElement( "pattern" );
		}//while
	}//if

	patternList->flattened_virtual_patterns_compute();

	// Pattern sequence
	QDomNode patternSequenceNode = songNode.firstChildElement( "patternSequence" );

	std::vector<PatternList*>* pPatternGroupVector = new std::vector<PatternList*>;

	// back-compatibility code..
	QDomNode pPatternIDNode = patternSequenceNode.firstChildElement( "patternID" );
	while ( ! pPatternIDNode.isNull()  ) {
		WARNINGLOG( "Using old patternSequence code for back compatibility" );
		PatternList* patternSequence = new PatternList();
		QString patId = pPatternIDNode.firstChildElement().text();
		ERRORLOG( patId );

		Pattern* pat = NULL;
		for ( unsigned i = 0; i < patternList->size(); i++ ) {
			Pattern* tmp = patternList->get( i );
			if ( tmp ) {
				if ( tmp->get_name() == patId ) {
					pat = tmp;
					break;
				}
			}
		}
		if ( pat == NULL ) {
			WARNINGLOG( "patternid not found in patternSequence" );
			pPatternIDNode = ( QDomNode ) pPatternIDNode.nextSiblingElement( "patternID" );
			continue;
		}
		patternSequence->add( pat );

		pPatternGroupVector->push_back( patternSequence );

		pPatternIDNode = ( QDomNode ) pPatternIDNode.nextSiblingElement( "patternID" );
	}

	QDomNode groupNode = patternSequenceNode.firstChildElement( "group" );
	while (  !groupNode.isNull()  ) {
		PatternList* patternSequence = new PatternList();
		QDomNode patternId = groupNode.firstChildElement( "patternID" );
		while (  !patternId.isNull()  ) {
			QString patId = patternId.firstChild().nodeValue();

			Pattern* pat = NULL;
			for ( unsigned i = 0; i < patternList->size(); i++ ) {
				Pattern* tmp = patternList->get( i );
				if ( tmp ) {
					if ( tmp->get_name() == patId ) {
						pat = tmp;
						break;
					}
				}
			}
			if ( pat == NULL ) {
				WARNINGLOG( "patternid not found in patternSequence" );
				patternId = ( QDomNode ) patternId.nextSiblingElement( "patternID" );
				continue;
			}
			patternSequence->add( pat );
			patternId = ( QDomNode ) patternId.nextSiblingElement( "patternID" );
		}
		pPatternGroupVector->push_back( patternSequence );

		groupNode = groupNode.nextSiblingElement( "group" );
	}

	song->set_pattern_group_vector( pPatternGroupVector );

#ifdef H2CORE_HAVE_LADSPA
	// reset FX
	for ( int fx = 0; fx < MAX_FX; ++fx ) {
		//LadspaFX* pFX = Effects::get_instance()->getLadspaFX( fx );
		//delete pFX;
		Effects::get_instance()->setLadspaFX( NULL, fx );
	}
#endif

	// LADSPA FX
	QDomNode ladspaNode = songNode.firstChildElement( "ladspa" );
	if ( !ladspaNode.isNull() ) {
		int nFX = 0;
		QDomNode fxNode = ladspaNode.firstChildElement( "fx" );
		while (  !fxNode.isNull()  ) {
			QString sName = LocalFileMng::readXmlString( fxNode, "name", "" );
			QString sFilename = LocalFileMng::readXmlString( fxNode, "filename", "" );
			bool bEnabled = LocalFileMng::readXmlBool( fxNode, "enabled", false );
			float fVolume = LocalFileMng::readXmlFloat( fxNode, "volume", 1.0 );

			if ( sName != "no plugin" ) {
				// FIXME: il caricamento va fatto fare all'engine, solo lui sa il samplerate esatto
#ifdef H2CORE_HAVE_LADSPA
				LadspaFX* pFX = LadspaFX::load( sFilename, sName, 44100 );
				Effects::get_instance()->setLadspaFX( pFX, nFX );
				if ( pFX ) {
					pFX->setEnabled( bEnabled );
					pFX->setVolume( fVolume );
					QDomNode inputControlNode = fxNode.firstChildElement( "inputControlPort" );
					while ( !inputControlNode.isNull() ) {
						QString sName = LocalFileMng::readXmlString( inputControlNode, "name", "" );
						float fValue = LocalFileMng::readXmlFloat( inputControlNode, "value", 0.0 );

						for ( unsigned nPort = 0; nPort < pFX->inputControlPorts.size(); nPort++ ) {
							LadspaControlPort* port = pFX->inputControlPorts[ nPort ];
							if ( QString( port->sName ) == sName ) {
								port->fControlValue = fValue;
							}
						}
						inputControlNode = ( QDomNode ) inputControlNode.nextSiblingElement( "inputControlPort" );
					}
				}
#endif
			}
			nFX++;
			fxNode = ( QDomNode ) fxNode.nextSiblingElement( "fx" );
		}
	} else {
		WARNINGLOG( "ladspa node not found" );
	}

	Timeline* pTimeline = Hydrogen::get_instance()->getTimeline();
	pTimeline->m_timelinevector.clear();
	Timeline::HTimelineVector tlvector;
	QDomNode bpmTimeLine = songNode.firstChildElement( "BPMTimeLine" );
	if ( !bpmTimeLine.isNull() ) {
		QDomNode newBPMNode = bpmTimeLine.firstChildElement( "newBPM" );
		while( !newBPMNode.isNull() ) {
			tlvector.m_htimelinebeat = LocalFileMng::readXmlInt( newBPMNode, "BAR", 0 );
			tlvector.m_htimelinebpm = LocalFileMng::readXmlFloat( newBPMNode, "BPM", 120.0 );
			pTimeline->m_timelinevector.push_back( tlvector );
			pTimeline->sortTimelineVector();
			newBPMNode = newBPMNode.nextSiblingElement( "newBPM" );
		}
	} else {
		WARNINGLOG( "bpmTimeLine node not found" );
	}

	pTimeline->m_timelinetagvector.clear();
	Timeline::HTimelineTagVector tltagvector;
	QDomNode timeLineTag = songNode.firstChildElement( "timeLineTag" );
	if ( !timeLineTag.isNull() ) {
		QDomNode newTAGNode = timeLineTag.firstChildElement( "newTAG" );
		while( !newTAGNode.isNull() ) {
			tltagvector.m_htimelinetagbeat = LocalFileMng::readXmlInt( newTAGNode, "BAR", 0 );
			tltagvector.m_htimelinetag = LocalFileMng::readXmlString( newTAGNode, "TAG", "" );
			pTimeline->m_timelinetagvector.push_back( tltagvector );
			pTimeline->sortTimelineTagVector();
			newTAGNode = newTAGNode.nextSiblingElement( "newTAG" );
		}
	} else {
		WARNINGLOG( "TagTimeLine node not found" );
	}

	song->set_is_modified( false );
	song->set_filename( FileName );

	return song;
}

Pattern* SongReader::getPattern( QDomNode pattern, InstrumentList* instrList )
{
	Pattern* pPattern = NULL;

	QString sName;	// name
	sName = LocalFileMng::readXmlString( pattern, "name", sName );
	QString sInfo;
	sInfo = LocalFileMng::readXmlString( pattern, "info", sInfo ,false ,false );
	QString sCategory; // category
	sCategory = LocalFileMng::readXmlString( pattern, "category", sCategory ,false ,false );

	int nSize = -1;
	nSize = LocalFileMng::readXmlInt( pattern, "size", nSize, false, false );

	pPattern = new Pattern( sName, sInfo, sCategory, nSize );

	QDomNode pNoteListNode = pattern.firstChildElement( "noteList" );
	if ( ! pNoteListNode.isNull() ) {
		// new code :)
		QDomNode noteNode = pNoteListNode.firstChildElement( "note" );
		while ( ! noteNode.isNull()  ) {

			Note* pNote = NULL;

			unsigned nPosition = LocalFileMng::readXmlInt( noteNode, "position", 0 );
			float fLeadLag = LocalFileMng::readXmlFloat( noteNode, "leadlag", 0.0 , false , false );
			float fVelocity = LocalFileMng::readXmlFloat( noteNode, "velocity", 0.8f );
			float fPan_L = LocalFileMng::readXmlFloat( noteNode, "pan_L", 0.5 );
			float fPan_R = LocalFileMng::readXmlFloat( noteNode, "pan_R", 0.5 );
			int nLength = LocalFileMng::readXmlInt( noteNode, "length", -1, true );
			float nPitch = LocalFileMng::readXmlFloat( noteNode, "pitch", 0.0, false, false );
			QString sKey = LocalFileMng::readXmlString( noteNode, "key", "C0", false, false );
			QString nNoteOff = LocalFileMng::readXmlString( noteNode, "note_off", "false", false, false );

			int instrId = LocalFileMng::readXmlInt( noteNode, "instrument", -1 );

			Instrument* instrRef = NULL;
			// search instrument by ref
			instrRef = instrList->find( instrId );
			if ( !instrRef ) {
				ERRORLOG( QString( "Instrument with ID: '%1' not found. Note skipped." ).arg( instrId ) );
				noteNode = ( QDomNode ) noteNode.nextSiblingElement( "note" );
				continue;
			}
			//assert( instrRef );
			bool noteoff = false;
			if ( nNoteOff == "true" )
				noteoff = true;

			pNote = new Note( instrRef, nPosition, fVelocity, fPan_L, fPan_R, nLength, nPitch );
			pNote->set_key_octave( sKey );
			pNote->set_lead_lag( fLeadLag );
			pNote->set_note_off( noteoff );
			pPattern->insert_note( pNote );

			noteNode = ( QDomNode ) noteNode.nextSiblingElement( "note" );
		}
	} else {
		// Back compatibility code. Version < 0.9.4
		QDomNode sequenceListNode = pattern.firstChildElement( "sequenceList" );

		int sequence_count = 0;
		QDomNode sequenceNode = sequenceListNode.firstChildElement( "sequence" );
		while ( ! sequenceNode.isNull()  ) {
			sequence_count++;

			QDomNode noteListNode = sequenceNode.firstChildElement( "noteList" );
			QDomNode noteNode = noteListNode.firstChildElement( "note" );
			while (  !noteNode.isNull() ) {

				Note* pNote = NULL;

				unsigned nPosition = LocalFileMng::readXmlInt( noteNode, "position", 0 );
				float fLeadLag = LocalFileMng::readXmlFloat( noteNode, "leadlag", 0.0 , false , false );
				float fVelocity = LocalFileMng::readXmlFloat( noteNode, "velocity", 0.8f );
				float fPan_L = LocalFileMng::readXmlFloat( noteNode, "pan_L", 0.5 );
				float fPan_R = LocalFileMng::readXmlFloat( noteNode, "pan_R", 0.5 );
				int nLength = LocalFileMng::readXmlInt( noteNode, "length", -1, true );
				float nPitch = LocalFileMng::readXmlFloat( noteNode, "pitch", 0.0, false, false );

				int instrId = LocalFileMng::readXmlInt( noteNode, "instrument", -1 );

				Instrument* instrRef = instrList->find( instrId );
				assert( instrRef );

				pNote = new Note( instrRef, nPosition, fVelocity, fPan_L, fPan_R, nLength, nPitch );
				pNote->set_lead_lag( fLeadLag );

				//infoLog( "new note!! pos: " + toString( pNote->m_nPosition ) + "\t instr: " + instrId );
				pPattern->insert_note( pNote );

				noteNode = ( QDomNode ) noteNode.nextSiblingElement( "note" );
			}
			sequenceNode = ( QDomNode ) sequenceNode.nextSiblingElement( "sequence" );
		}
	}

	return pPattern;
}
};<|MERGE_RESOLUTION|>--- conflicted
+++ resolved
@@ -586,183 +586,6 @@
 			else {
 				bool p_foundAtLeastOneComponent = false;
 				QDomNode componentNode = instrumentNode.firstChildElement( "instrumentComponent" );
-<<<<<<< HEAD
-                while (  ! componentNode.isNull()  ) {
-                    p_foundAtLeastOneComponent = true;
-                    int id = LocalFileMng::readXmlInt( componentNode, "component_id", 0 );
-                    InstrumentComponent* pCompo = new InstrumentComponent( id );
-                    float fGainCompo = LocalFileMng::readXmlFloat( componentNode, "gain", 1.0 );
-                    pCompo->set_gain( fGainCompo );
-
-                    unsigned nLayer = 0;
-                    QDomNode layerNode = componentNode.firstChildElement( "layer" );
-                    while (  ! layerNode.isNull()  ) {
-                        if ( nLayer >= MAX_LAYERS ) {
-                            ERRORLOG( "nLayer > MAX_LAYERS" );
-                            continue;
-                        }
-                        //bool sIsModified = false;
-                        QString sFilename = LocalFileMng::readXmlString( layerNode, "filename", "" );
-                        bool sIsModified = LocalFileMng::readXmlBool( layerNode, "ismodified", false );
-                        Sample::Loops lo;
-                        lo.mode = Sample::parse_loop_mode( LocalFileMng::readXmlString( layerNode, "smode", "forward" ) );
-                        lo.start_frame = LocalFileMng::readXmlInt( layerNode, "startframe", 0 );
-                        lo.loop_frame = LocalFileMng::readXmlInt( layerNode, "loopframe", 0 );
-                        lo.count = LocalFileMng::readXmlInt( layerNode, "loops", 0 );
-                        lo.end_frame = LocalFileMng::readXmlInt( layerNode, "endframe", 0 );
-                        Sample::Rubberband ro;
-                        ro.use = LocalFileMng::readXmlInt( layerNode, "userubber", 0, false );
-                        ro.divider = LocalFileMng::readXmlFloat( layerNode, "rubberdivider", 0.0 );
-                        ro.c_settings = LocalFileMng::readXmlInt( layerNode, "rubberCsettings", 1 );
-                        ro.pitch = LocalFileMng::readXmlFloat( layerNode, "rubberPitch", 0.0 );
-
-                        float fMin = LocalFileMng::readXmlFloat( layerNode, "min", 0.0 );
-                        float fMax = LocalFileMng::readXmlFloat( layerNode, "max", 1.0 );
-                        float fGain = LocalFileMng::readXmlFloat( layerNode, "gain", 1.0 );
-                        float fPitch = LocalFileMng::readXmlFloat( layerNode, "pitch", 0.0, false, false );
-
-                        if ( !QFile( sFilename ).exists() && !drumkitPath.isEmpty() ) {
-                            sFilename = drumkitPath + "/" + sFilename;
-                        }
-
-                        QString program = Preferences::get_instance()->m_rubberBandCLIexecutable;
-                        //test the path. if test fails, disable rubberband
-                        if ( QFile( program ).exists() == false ) {
-                            ro.use = false;
-                        }
-
-                        Sample* pSample = NULL;
-                        if ( !sIsModified ) {
-                            pSample = Sample::load( sFilename );
-                        } else {
-                            Sample::EnvelopePoint pt;
-
-                            Sample::VelocityEnvelope velocity;
-                            QDomNode volumeNode = layerNode.firstChildElement( "volume" );
-                            while (  ! volumeNode.isNull()  ) {
-                                pt.frame = LocalFileMng::readXmlInt( volumeNode, "volume-position", 0 );
-                                pt.value = LocalFileMng::readXmlInt( volumeNode, "volume-value", 0 );
-                                velocity.push_back( pt );
-                                volumeNode = volumeNode.nextSiblingElement( "volume" );
-                                //ERRORLOG( QString("volume-posi %1").arg(LocalFileMng::readXmlInt( volumeNode, "volume-position", 0)) );
-                            }
-
-                            Sample::VelocityEnvelope pan;
-                            QDomNode  panNode = layerNode.firstChildElement( "pan" );
-                            while (  ! panNode.isNull()  ) {
-                                pt.frame = LocalFileMng::readXmlInt( panNode, "pan-position", 0 );
-                                pt.value = LocalFileMng::readXmlInt( panNode, "pan-value", 0 );
-                                pan.push_back( pt );
-                                panNode = panNode.nextSiblingElement( "pan" );
-                            }
-
-                            pSample = Sample::load( sFilename, lo, ro, velocity, pan );
-                        }
-                        if ( pSample == NULL ) {
-                            ERRORLOG( "Error loading sample: " + sFilename + " not found" );
-                            pInstrument->set_muted( true );
-                        }
-                        InstrumentLayer* pLayer = new InstrumentLayer( pSample );
-                        pLayer->set_start_velocity( fMin );
-                        pLayer->set_end_velocity( fMax );
-                        pLayer->set_gain( fGain );
-                        pLayer->set_pitch( fPitch );
-                        pCompo->set_layer( pLayer, nLayer );
-                        nLayer++;
-
-                        layerNode = ( QDomNode ) layerNode.nextSiblingElement( "layer" );
-                    }
-
-                    pInstrument->get_components()->push_back( pCompo );
-                    componentNode = ( QDomNode ) componentNode.nextSiblingElement( "instrumentComponent" );
-                }
-                if(!p_foundAtLeastOneComponent){
-                    InstrumentComponent* pCompo = new InstrumentComponent( 0 );
-                    float fGainCompo = LocalFileMng::readXmlFloat( componentNode, "gain", 1.0 );
-                    pCompo->set_gain( fGainCompo );
-                    unsigned nLayer = 0;
-                    QDomNode layerNode = instrumentNode.firstChildElement( "layer" );
-                    while (  ! layerNode.isNull()  ) {
-                        if ( nLayer >= MAX_LAYERS ) {
-                            ERRORLOG( "nLayer > MAX_LAYERS" );
-                            continue;
-                        }
-                        QString sFilename = LocalFileMng::readXmlString( layerNode, "filename", "" );
-                        bool sIsModified = LocalFileMng::readXmlBool( layerNode, "ismodified", false );
-                        Sample::Loops lo;
-                        lo.mode = Sample::parse_loop_mode( LocalFileMng::readXmlString( layerNode, "smode", "forward" ) );
-                        lo.start_frame = LocalFileMng::readXmlInt( layerNode, "startframe", 0 );
-                        lo.loop_frame = LocalFileMng::readXmlInt( layerNode, "loopframe", 0 );
-                        lo.count = LocalFileMng::readXmlInt( layerNode, "loops", 0 );
-                        lo.end_frame = LocalFileMng::readXmlInt( layerNode, "endframe", 0 );
-                        Sample::Rubberband ro;
-                        ro.use = LocalFileMng::readXmlInt( layerNode, "userubber", 0, false );
-                        ro.divider = LocalFileMng::readXmlFloat( layerNode, "rubberdivider", 0.0 );
-                        ro.c_settings = LocalFileMng::readXmlInt( layerNode, "rubberCsettings", 1 );
-                        ro.pitch = LocalFileMng::readXmlFloat( layerNode, "rubberPitch", 0.0 );
-
-                        float fMin = LocalFileMng::readXmlFloat( layerNode, "min", 0.0 );
-                        float fMax = LocalFileMng::readXmlFloat( layerNode, "max", 1.0 );
-                        float fGain = LocalFileMng::readXmlFloat( layerNode, "gain", 1.0 );
-                        float fPitch = LocalFileMng::readXmlFloat( layerNode, "pitch", 0.0, false, false );
-
-                        if ( !QFile( sFilename ).exists() && !drumkitPath.isEmpty() ) {
-                            sFilename = drumkitPath + "/" + sFilename;
-                        }
-
-                        QString program = Preferences::get_instance()->m_rubberBandCLIexecutable;
-                        //test the path. if test fails, disable rubberband
-                        if ( QFile( program ).exists() == false ) {
-                            ro.use = false;
-                        }
-
-                        Sample* pSample = NULL;
-                        if ( !sIsModified ) {
-                            pSample = Sample::load( sFilename );
-                        } else {
-                            Sample::EnvelopePoint pt;
-
-                            Sample::VelocityEnvelope velocity;
-                            QDomNode volumeNode = layerNode.firstChildElement( "volume" );
-                            while (  ! volumeNode.isNull()  ) {
-                                pt.frame = LocalFileMng::readXmlInt( volumeNode, "volume-position", 0 );
-                                pt.value = LocalFileMng::readXmlInt( volumeNode, "volume-value", 0 );
-                                velocity.push_back( pt );
-                                volumeNode = volumeNode.nextSiblingElement( "volume" );
-                                //ERRORLOG( QString("volume-posi %1").arg(LocalFileMng::readXmlInt( volumeNode, "volume-position", 0)) );
-                            }
-
-                            Sample::VelocityEnvelope pan;
-                            QDomNode  panNode = layerNode.firstChildElement( "pan" );
-                            while (  ! panNode.isNull()  ) {
-                                pt.frame = LocalFileMng::readXmlInt( panNode, "pan-position", 0 );
-                                pt.value = LocalFileMng::readXmlInt( panNode, "pan-value", 0 );
-                                pan.push_back( pt );
-                                panNode = panNode.nextSiblingElement( "pan" );
-                            }
-
-                            pSample = Sample::load( sFilename, lo, ro, velocity, pan );
-                        }
-                        if ( pSample == NULL ) {
-                            ERRORLOG( "Error loading sample: " + sFilename + " not found" );
-                            pInstrument->set_muted( true );
-                        }
-                        InstrumentLayer* pLayer = new InstrumentLayer( pSample );
-                        pLayer->set_start_velocity( fMin );
-                        pLayer->set_end_velocity( fMax );
-                        pLayer->set_gain( fGain );
-                        pLayer->set_pitch( fPitch );
-                        pCompo->set_layer( pLayer, nLayer );
-                        nLayer++;
-
-                        layerNode = ( QDomNode ) layerNode.nextSiblingElement( "layer" );
-                    }
-                    pInstrument->get_components()->push_back( pCompo );
-                }
-            }
-            instrumentList->add( pInstrument );
-            instrumentNode = ( QDomNode ) instrumentNode.nextSiblingElement( "instrument" );
-=======
 				while (  ! componentNode.isNull()  ) {
 					p_foundAtLeastOneComponent = true;
 					int id = LocalFileMng::readXmlInt( componentNode, "component_id", 0 );
@@ -939,7 +762,6 @@
 			}
 			instrumentList->add( pInstrument );
 			instrumentNode = ( QDomNode ) instrumentNode.nextSiblingElement( "instrument" );
->>>>>>> 37096650
 		}
 
 		if ( instrumentList_count == 0 ) {
