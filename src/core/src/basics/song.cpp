/*
 * Hydrogen
 * Copyright(c) 2002-2008 by Alex >Comix< Cominu [comix@users.sourceforge.net]
 *
 * http://www.hydrogen-music.org
 *
 * This program is free software; you can redistribute it and/or modify
 * it under the terms of the GNU General Public License as published by
 * the Free Software Foundation; either version 2 of the License, or
 * (at your option) any later version.
 *
 * This program is distributed in the hope that it will be useful,
 * but WITHOUT ANY WARRANTY, without even the implied warranty of
 * MERCHANTABILITY or FITNESS FOR A PARTICULAR PURPOSE. See the
 * GNU General Public License for more details.
 *
 * You should have received a copy of the GNU General Public License
 * along with this program; if not, write to the Free Software
 * Foundation, Inc., 59 Temple Place, Suite 330, Boston, MA  02111-1307  USA
 *
 */

#include "hydrogen/version.h"

#include <cassert>


#include <hydrogen/LocalFileMng.h>
#include <hydrogen/Preferences.h>
#include <hydrogen/event_queue.h>
#include <hydrogen/fx/Effects.h>
#include <hydrogen/globals.h>
#include <hydrogen/timeline.h>
#include <hydrogen/basics/song.h>
#include <hydrogen/basics/drumkit_component.h>
#include <hydrogen/basics/sample.h>
#include <hydrogen/basics/instrument.h>
#include <hydrogen/basics/instrument_component.h>
#include <hydrogen/basics/instrument_list.h>
#include <hydrogen/basics/instrument_layer.h>
#include <hydrogen/basics/pattern.h>
#include <hydrogen/basics/pattern_list.h>
#include <hydrogen/basics/note.h>
#include <hydrogen/helpers/filesystem.h>
#include <hydrogen/hydrogen.h>

#include <QDomDocument>
#include <QDir>

namespace
{

}//anonymous namespace
namespace H2Core
{

const char* Song::__class_name = "Song";

Song::Song( const QString& name, const QString& author, float bpm, float volume )
	: Object( __class_name )
	, __is_muted( false )
	, __resolution( 48 )
	, __bpm( bpm )
	, __is_modified( false )
	, __name( name )
	, __author( author )
	, __volume( volume )
	, __metronome_volume( 0.5 )
	, __pattern_list( NULL )
	, __pattern_group_sequence( NULL )
	, __instrument_list( NULL )
	, __filename( "" )
	, __is_loop_enabled( false )
	, __humanize_time_value( 0.0 )
	, __humanize_velocity_value( 0.0 )
	, __swing_factor( 0.0 )
	, __song_mode( PATTERN_MODE )
	, __components( NULL )
{
	INFOLOG( QString( "INIT '%1'" ).arg( __name ) );

	__components = new std::vector<DrumkitComponent*> ();
	//__latest_round_robins = new std::map< float, int> ();

	//m_bDelayFXEnabled = false;
	//m_fDelayFXWetLevel = 0.8;
	//m_fDelayFXFeedback = 0.5;
	//m_nDelayFXTime = MAX_NOTES / 8;
}



Song::~Song()
{
	// delete all patterns
	delete __pattern_list;

	__components->clear();
    delete __components;

	if ( __pattern_group_sequence ) {
		for ( unsigned i = 0; i < __pattern_group_sequence->size(); ++i ) {
			PatternList* pPatternList = ( *__pattern_group_sequence )[i];
			pPatternList->clear();	// pulisco tutto, i pattern non vanno distrutti qua
			delete pPatternList;
		}
		delete __pattern_group_sequence;
	}

	delete __instrument_list;

	INFOLOG( QString( "DESTROY '%1'" ).arg( __name ) );
}

void Song::purge_instrument( Instrument* I )
{
	for ( int nPattern = 0; nPattern < ( int )__pattern_list->size(); ++nPattern ) {
		__pattern_list->get( nPattern )->purge_instrument( I );
	}
}

///Load a song from file
Song* Song::load( const QString& filename )
{
	SongReader reader;
	return reader.readSong( filename );
}

/// Save a song to file
bool Song::save( const QString& filename )
{
	SongWriter writer;
	int err;
	err = writer.writeSong( this, filename );

	if( err ) {
		return false;
	}
	return QFile::exists( filename );
}


/// Create default song
Song* Song::get_default_song()
{

	Song* song = new Song( "empty", "hydrogen", 120, 0.5 );

	song->set_metronome_volume( 0.5 );
	song->set_notes( "..." );
	song->set_license( "" );
	song->set_loop_enabled( false );
	song->set_mode( Song::PATTERN_MODE );
	song->set_humanize_time_value( 0.0 );
	song->set_humanize_velocity_value( 0.0 );
	song->set_swing_factor( 0.0 );

	InstrumentList* pList = new InstrumentList();
	Instrument* pNewInstr = new Instrument( EMPTY_INSTR_ID, "New instrument" );
	pList->add( pNewInstr );
	song->set_instrument_list( pList );

#ifdef H2CORE_HAVE_JACK
	Hydrogen::get_instance()->renameJackPorts( song );
#endif

	PatternList* patternList = new PatternList();
	Pattern* emptyPattern = new Pattern();
	emptyPattern->set_name( QString( "Pattern 1" ) );
	emptyPattern->set_category( QString( "not_categorized" ) );
	patternList->add( emptyPattern );
	song->set_pattern_list( patternList );
	std::vector<PatternList*>* pPatternGroupVector = new std::vector<PatternList*>;
	PatternList* patternSequence = new PatternList();
	patternSequence->add( emptyPattern );
	pPatternGroupVector->push_back( patternSequence );
	song->set_pattern_group_vector( pPatternGroupVector );
	song->set_is_modified( false );
	song->set_filename( "empty_song" );

	return song;

}

/// Return an empty song
Song* Song::get_empty_song()
{

	Song* song = Song::load( Filesystem::empty_song() );

	/* if file DefaultSong.h2song not accessible
	 * create a simple default song.
	 */
	if( !song ) {
		song = Song::get_default_song();
	}

	return song;
}

DrumkitComponent* Song::get_component( int ID )
{
	for (std::vector<DrumkitComponent*>::iterator it = __components->begin() ; it != __components->end(); ++it) {
		if( (*it)->get_id() == ID )
			return *it;
	}

	return NULL;
}


void Song::set_swing_factor( float factor )
{
	if ( factor < 0.0 ) {
		factor = 0.0;
	} else if ( factor > 1.0 ) {
		factor = 1.0;
	}

	__swing_factor = factor;
}

void Song::set_is_modified(bool is_modified){
	bool Notify = false;

	if(__is_modified != is_modified){
		Notify = true;
	}

	__is_modified = is_modified;

	if(Notify){
		EventQueue::get_instance()->push_event( EVENT_SONG_MODIFIED, -1 );
	}
}

void Song::readTempPatternList( QString filename )
{
	Hydrogen* engine = Hydrogen::get_instance();

	//AudioEngine::get_instance()->lock( RIGHT_HERE );

	Song* song = engine->getSong();

	if ( ! QFile( filename ).exists() ) {
		ERRORLOG( "tep file " + filename + " not found." );
		return;
	}

	QDomDocument doc = LocalFileMng::openXmlDocument( filename );
	QDomNodeList nodeList = doc.elementsByTagName( "tempPatternList" );


	if( nodeList.isEmpty() ) {
		ERRORLOG( "Error reading tmp file" );
		return;
	}

	QDomNode songNode = nodeList.at( 0 );

	// Virtual Patterns
	QDomNode  virtualPatternListNode = songNode.firstChildElement( "virtualPatternList" );
	QDomNode virtualPatternNode = virtualPatternListNode.firstChildElement( "pattern" );
	if ( !virtualPatternNode.isNull() ) {

		while (  ! virtualPatternNode.isNull()  ) {
			QString sName = "";
			sName = LocalFileMng::readXmlString( virtualPatternNode, "name", sName );

			Pattern* curPattern = NULL;
			unsigned nPatterns = song->get_pattern_list()->size();
			for ( unsigned i = 0; i < nPatterns; i++ ) {
				Pattern* pat = song->get_pattern_list()->get( i );

				if ( pat->get_name() == sName ) {
					curPattern = pat;
					break;
				}//if
			}//for

			if ( curPattern != NULL ) {
				QDomNode  virtualNode = virtualPatternNode.firstChildElement( "virtual" );
				while (  !virtualNode.isNull()  ) {
					QString virtName = virtualNode.firstChild().nodeValue();

					Pattern* virtPattern = NULL;
					for ( unsigned i = 0; i < nPatterns; i++ ) {
						Pattern* pat = song->get_pattern_list()->get( i );

						if ( pat->get_name() == virtName ) {
							virtPattern = pat;
							break;
						}//if
					}//for

					if ( virtPattern != NULL ) {
						curPattern->virtual_patterns_add( virtPattern );
					} else {
						ERRORLOG( "Song had invalid virtual pattern list data (virtual)" );
					}//if
					virtualNode = ( QDomNode ) virtualNode.nextSiblingElement( "virtual" );
				}//while
			} else {
				ERRORLOG( "Song had invalid virtual pattern list data (name)" );
			}//if
			virtualPatternNode = ( QDomNode ) virtualPatternNode.nextSiblingElement( "pattern" );
		}//while
	}//if

	song->get_pattern_list()->flattened_virtual_patterns_compute();

	// Pattern sequence
	QDomNode patternSequenceNode = songNode.firstChildElement( "patternSequence" );

	std::vector<PatternList*> *pPatternGroupVector = song->get_pattern_group_vector();
	pPatternGroupVector->clear();

	PatternList* patternSequence;
	QDomNode groupNode = patternSequenceNode.firstChildElement( "group" );
	while (  !groupNode.isNull()  ) {
		patternSequence = new PatternList();
		QDomNode patternId = groupNode.firstChildElement( "patternID" );
		while (  !patternId.isNull()  ) {
			QString patId = patternId.firstChild().nodeValue();

			Pattern* pat = NULL;
			for ( unsigned i = 0; i < song->get_pattern_list()->size(); i++ ) {
				Pattern* tmp = song->get_pattern_list()->get( i );
				if ( tmp ) {
					if ( tmp->get_name() == patId ) {
						pat = tmp;
						break;
					}
				}
			}
			if ( pat == NULL ) {
				WARNINGLOG( "patternid not found in patternSequence" );
				patternId = ( QDomNode ) patternId.nextSiblingElement( "patternID" );
				continue;
			}
			patternSequence->add( pat );
			patternId = ( QDomNode ) patternId.nextSiblingElement( "patternID" );
		}
		pPatternGroupVector->push_back( patternSequence );

		groupNode = groupNode.nextSiblingElement( "group" );
	}

	song->set_pattern_group_vector( pPatternGroupVector );

}

//-----------------------------------------------------------------------------
//	Implementation of SongReader class
//-----------------------------------------------------------------------------

const char* SongReader::__class_name = "SongReader";

SongReader::SongReader()
	: Object( __class_name )
{
//	infoLog("init");
}

SongReader::~SongReader()
{
//	infoLog("destroy");
}


const QString SongReader::getPath ( const QString& filename )
{
	/* Try direct path */
	if ( QFile( filename ).exists() )
		return QFileInfo ( filename ).absoluteFilePath();

	/* Try search in Session Directory */
	char* sesdir = getenv ( "SESSION_DIR" );
	if ( sesdir ) {
		INFOLOG ( "Try SessionDirectory " + QString( sesdir ) );
		QDir SesDir( sesdir );
		QString BaseFileName = QFileInfo( filename ).fileName();
		QString SesFileName = SesDir.filePath( BaseFileName );
		if ( QFile( SesFileName ).exists() )
			return QFileInfo( SesFileName ).absoluteFilePath();
	}

	ERRORLOG( "Song file " + filename + " not found." );
	return NULL;
}

///
/// Reads a song.
/// return NULL = error reading song file.
///
Song* SongReader::readSong( const QString& filename )
{
	QString FileName = getPath ( filename );
	if ( FileName.isEmpty() ) return NULL;

	INFOLOG( "Reading " + FileName );
	Song* song = NULL;

	QDomDocument doc = LocalFileMng::openXmlDocument( FileName );
	QDomNodeList nodeList = doc.elementsByTagName( "song" );

	if( nodeList.isEmpty() ) {
		ERRORLOG( "Error reading song: song node not found" );
		return NULL;
	}

	QDomNode songNode = nodeList.at( 0 );

	m_sSongVersion = LocalFileMng::readXmlString( songNode , "version", "Unknown version" );

	if ( m_sSongVersion != QString( get_version().c_str() ) ) {
		WARNINGLOG( "Trying to load a song created with a different version of hydrogen." );
		WARNINGLOG( "Song [" + FileName + "] saved with version " + m_sSongVersion );
	}

	float fBpm = LocalFileMng::readXmlFloat( songNode, "bpm", 120 );
	Hydrogen::get_instance()->setNewBpmJTM( fBpm );
	float fVolume = LocalFileMng::readXmlFloat( songNode, "volume", 0.5 );
	float fMetronomeVolume = LocalFileMng::readXmlFloat( songNode, "metronomeVolume", 0.5 );
	QString sName( LocalFileMng::readXmlString( songNode, "name", "Untitled Song" ) );
	QString sAuthor( LocalFileMng::readXmlString( songNode, "author", "Unknown Author" ) );
	QString sNotes( LocalFileMng::readXmlString( songNode, "notes", "..." ) );
	QString sLicense( LocalFileMng::readXmlString( songNode, "license", "Unknown license" ) );
	bool bLoopEnabled = LocalFileMng::readXmlBool( songNode, "loopEnabled", false );
	Preferences::get_instance()->setPatternModePlaysSelected( LocalFileMng::readXmlBool( songNode, "patternModeMode", true ) );
	Song::SongMode nMode = Song::PATTERN_MODE;	// Mode (song/pattern)
	QString sMode = LocalFileMng::readXmlString( songNode, "mode", "pattern" );
	if ( sMode == "song" ) {
		nMode = Song::SONG_MODE;
	}

	float fHumanizeTimeValue = LocalFileMng::readXmlFloat( songNode, "humanize_time", 0.0 );
	float fHumanizeVelocityValue = LocalFileMng::readXmlFloat( songNode, "humanize_velocity", 0.0 );
	float fSwingFactor = LocalFileMng::readXmlFloat( songNode, "swing_factor", 0.0 );

	song = new Song( sName, sAuthor, fBpm, fVolume );
	song->set_metronome_volume( fMetronomeVolume );
	song->set_notes( sNotes );
	song->set_license( sLicense );
	song->set_loop_enabled( bLoopEnabled );
	song->set_mode( nMode );
	song->set_humanize_time_value( fHumanizeTimeValue );
	song->set_humanize_velocity_value( fHumanizeVelocityValue );
	song->set_swing_factor( fSwingFactor );

	/*
	song->m_bDelayFXEnabled = LocalFileMng::readXmlBool( songNode, "delayFXEnabled", false, false );
	song->m_fDelayFXWetLevel = LocalFileMng::readXmlFloat( songNode, "delayFXWetLevel", 1.0, false, false );
	song->m_fDelayFXFeedback= LocalFileMng::readXmlFloat( songNode, "delayFXFeedback", 0.4, false, false );
	song->m_nDelayFXTime = LocalFileMng::readXmlInt( songNode, "delayFXTime", MAX_NOTES / 4, false, false );
	*/

	QDomNode componentListNode = songNode.firstChildElement( "componentList" );
	if ( ( ! componentListNode.isNull()  ) ) {
		QDomNode componentNode = componentListNode.firstChildElement( "drumkitComponent" );
		while ( ! componentNode.isNull()  ) {
            int id = LocalFileMng::readXmlInt( componentNode, "id", -1 );			// instrument id
			QString sName = LocalFileMng::readXmlString( componentNode, "name", "" );		// name
			float fVolume = LocalFileMng::readXmlFloat( componentNode, "volume", 1.0 );	// volume
			DrumkitComponent* pDrumkitComponent = new DrumkitComponent( id, sName );
			pDrumkitComponent->set_volume( fVolume );

            song->get_components()->push_back(pDrumkitComponent);

            componentNode = ( QDomNode ) componentNode.nextSiblingElement( "drumkitComponent" );
		}
	}
	else {
        DrumkitComponent* pDrumkitComponent = new DrumkitComponent( 0, "Main" );
        song->get_components()->push_back(pDrumkitComponent);
	}

	//  Instrument List
	InstrumentList* instrumentList = new InstrumentList();

	QDomNode instrumentListNode = songNode.firstChildElement( "instrumentList" );
	if ( ( ! instrumentListNode.isNull()  ) ) {
		// INSTRUMENT NODE
		int instrumentList_count = 0;
		QDomNode instrumentNode;
		instrumentNode = instrumentListNode.firstChildElement( "instrument" );
		while ( ! instrumentNode.isNull()  ) {
			instrumentList_count++;

			int id = LocalFileMng::readXmlInt( instrumentNode, "id", -1 );			// instrument id
			QString sDrumkit = LocalFileMng::readXmlString( instrumentNode, "drumkit", "" );	// drumkit
			Hydrogen::get_instance()->setCurrentDrumkitname( sDrumkit );
			QString sName = LocalFileMng::readXmlString( instrumentNode, "name", "" );		// name
			float fVolume = LocalFileMng::readXmlFloat( instrumentNode, "volume", 1.0 );	// volume
			bool bIsMuted = LocalFileMng::readXmlBool( instrumentNode, "isMuted", false );	// is muted
			float fPan_L = LocalFileMng::readXmlFloat( instrumentNode, "pan_L", 0.5 );	// pan L
			float fPan_R = LocalFileMng::readXmlFloat( instrumentNode, "pan_R", 0.5 );	// pan R
			float fFX1Level = LocalFileMng::readXmlFloat( instrumentNode, "FX1Level", 0.0 );	// FX level
			float fFX2Level = LocalFileMng::readXmlFloat( instrumentNode, "FX2Level", 0.0 );	// FX level
			float fFX3Level = LocalFileMng::readXmlFloat( instrumentNode, "FX3Level", 0.0 );	// FX level
			float fFX4Level = LocalFileMng::readXmlFloat( instrumentNode, "FX4Level", 0.0 );	// FX level
			float fGain = LocalFileMng::readXmlFloat( instrumentNode, "gain", 1.0, false, false );	// instrument gain

			int fAttack = LocalFileMng::readXmlInt( instrumentNode, "Attack", 0, false, false );		// Attack
			int fDecay = LocalFileMng::readXmlInt( instrumentNode, "Decay", 0, false, false );		// Decay
			float fSustain = LocalFileMng::readXmlFloat( instrumentNode, "Sustain", 1.0, false, false );	// Sustain
			int fRelease = LocalFileMng::readXmlInt( instrumentNode, "Release", 1000, false, false );	// Release

			float fRandomPitchFactor = LocalFileMng::readXmlFloat( instrumentNode, "randomPitchFactor", 0.0f, false, false );

			bool bIgnoreVelocity = LocalFileMng::readXmlBool( instrumentNode, "ignoreVelocity", false );
			bool bFilterActive = LocalFileMng::readXmlBool( instrumentNode, "filterActive", false );
			float fFilterCutoff = LocalFileMng::readXmlFloat( instrumentNode, "filterCutoff", 1.0f, false );
			float fFilterResonance = LocalFileMng::readXmlFloat( instrumentNode, "filterResonance", 0.0f, false );
			QString sMuteGroup = LocalFileMng::readXmlString( instrumentNode, "muteGroup", "-1", false );
			QString sMidiOutChannel = LocalFileMng::readXmlString( instrumentNode, "midiOutChannel", "-1", false, false );
			QString sMidiOutNote = LocalFileMng::readXmlString( instrumentNode, "midiOutNote", "60", false, false );
			int nMuteGroup = sMuteGroup.toInt();
			bool isStopNote = LocalFileMng::readXmlBool( instrumentNode, "isStopNote", false );
			QString sRead_sample_select_algo = LocalFileMng::readXmlString( instrumentNode, "sampleSelectionAlgo", "VELOCITY" );

			int nMidiOutChannel = sMidiOutChannel.toInt();
			int nMidiOutNote = sMidiOutNote.toInt();

			if ( id==-1 ) {
				ERRORLOG( "Empty ID for instrument '" + sName + "'. skipping." );
				instrumentNode = ( QDomNode ) instrumentNode.nextSiblingElement( "instrument" );
				continue;
			}

<<<<<<< HEAD
			bool bIsHiHat = LocalFileMng::readXmlBool( instrumentNode, "isHihat", false, true );
=======
			int iIsHiHat = LocalFileMng::readXmlInt( instrumentNode, "isHihat", -1, true );
>>>>>>> 956fd114
			int iLowerCC = LocalFileMng::readXmlInt( instrumentNode, "lower_cc", 0, true );
			int iHigherCC = LocalFileMng::readXmlInt( instrumentNode, "higher_cc", 127, true );

			// create a new instrument
			Instrument* pInstrument = new Instrument( id, sName, new ADSR( fAttack, fDecay, fSustain, fRelease ) );
			pInstrument->set_volume( fVolume );
			pInstrument->set_muted( bIsMuted );
			pInstrument->set_pan_l( fPan_L );
			pInstrument->set_pan_r( fPan_R );
			pInstrument->set_drumkit_name( sDrumkit );
			pInstrument->set_ignore_velocity( bIgnoreVelocity );
			pInstrument->set_fx_level( fFX1Level, 0 );
			pInstrument->set_fx_level( fFX2Level, 1 );
			pInstrument->set_fx_level( fFX3Level, 2 );
			pInstrument->set_fx_level( fFX4Level, 3 );
			pInstrument->set_random_pitch_factor( fRandomPitchFactor );
			pInstrument->set_filter_active( bFilterActive );
			pInstrument->set_filter_cutoff( fFilterCutoff );
			pInstrument->set_filter_resonance( fFilterResonance );
			pInstrument->set_gain( fGain );
			pInstrument->set_mute_group( nMuteGroup );
			pInstrument->set_stop_notes( isStopNote );
<<<<<<< HEAD
			pInstrument->set_hihat( bIsHiHat );
			pInstrument->set_lower_cc( iLowerCC );
			pInstrument->set_higher_cc( iHigherCC );
			if ( sRead_sample_select_algo.compare("VELOCITY") == 0 )
				pInstrument->set_sample_selection_alg( Instrument::VELOCITY );
			else if ( sRead_sample_select_algo.compare("ROUND_ROBIN") == 0 )
				pInstrument->set_sample_selection_alg( Instrument::ROUND_ROBIN );
			else if ( sRead_sample_select_algo.compare("RANDOM") == 0 )
				pInstrument->set_sample_selection_alg( Instrument::RANDOM );
=======
			pInstrument->set_hihat_grp( iIsHiHat );
			pInstrument->set_lower_cc( iLowerCC );
			pInstrument->set_higher_cc( iHigherCC );
>>>>>>> 956fd114
			pInstrument->set_midi_out_channel( nMidiOutChannel );
			pInstrument->set_midi_out_note( nMidiOutNote );

			QString drumkitPath;
			if ( ( !sDrumkit.isEmpty() ) && ( sDrumkit != "-" ) ) {
				drumkitPath = Filesystem::drumkit_path_search( sDrumkit );
			}


			QDomNode filenameNode = instrumentNode.firstChildElement( "filename" );

			// back compatibility code ( song version <= 0.9.0 )
			if ( ! filenameNode.isNull() ) {
				WARNINGLOG( "Using back compatibility code. filename node found" );
				QString sFilename = LocalFileMng::readXmlString( instrumentNode, "filename", "" );

				if ( !QFile( sFilename ).exists() && !drumkitPath.isEmpty() ) {
					sFilename = drumkitPath + "/" + sFilename;
				}
				Sample* pSample = Sample::load( sFilename );
				if ( pSample == NULL ) {
					// nel passaggio tra 0.8.2 e 0.9.0 il drumkit di default e' cambiato.
					// Se fallisce provo a caricare il corrispettivo file in formato flac
//					warningLog( "[readSong] Error loading sample: " + sFilename + " not found. Trying to load a flac..." );
					sFilename = sFilename.left( sFilename.length() - 4 );
					sFilename += ".flac";
					pSample = Sample::load( sFilename );
				}
				if ( pSample == NULL ) {
					ERRORLOG( "Error loading sample: " + sFilename + " not found" );
					pInstrument->set_muted( true );
				}
				InstrumentComponent* pCompo = new InstrumentComponent ( 0 );
				InstrumentLayer* pLayer = new InstrumentLayer( pSample );
				pCompo->set_layer( pLayer, 0 );
				pInstrument->get_components()->push_back( pCompo );
			}
			//~ back compatibility code
			else {
				bool p_foundAtLeastOneComponent = false;
				QDomNode componentNode = instrumentNode.firstChildElement( "instrumentComponent" );
                while (  ! componentNode.isNull()  ) {
                    p_foundAtLeastOneComponent = true;
                    int id = LocalFileMng::readXmlInt( componentNode, "component_id", 0 );
                    InstrumentComponent* pCompo = new InstrumentComponent( id );
                    float fGainCompo = LocalFileMng::readXmlFloat( componentNode, "gain", 1.0 );
					pCompo->set_gain( fGainCompo );

                    unsigned nLayer = 0;
                    QDomNode layerNode = componentNode.firstChildElement( "layer" );
                    while (  ! layerNode.isNull()  ) {
                        if ( nLayer >= MAX_LAYERS ) {
                            ERRORLOG( "nLayer > MAX_LAYERS" );
                            continue;
                        }
                        //bool sIsModified = false;
                        QString sFilename = LocalFileMng::readXmlString( layerNode, "filename", "" );
                        bool sIsModified = LocalFileMng::readXmlBool( layerNode, "ismodified", false );
                        Sample::Loops lo;
                        lo.mode = Sample::parse_loop_mode( LocalFileMng::readXmlString( layerNode, "smode", "forward" ) );
                        lo.start_frame = LocalFileMng::readXmlInt( layerNode, "startframe", 0 );
                        lo.loop_frame = LocalFileMng::readXmlInt( layerNode, "loopframe", 0 );
                        lo.count = LocalFileMng::readXmlInt( layerNode, "loops", 0 );
                        lo.end_frame = LocalFileMng::readXmlInt( layerNode, "endframe", 0 );
                        Sample::Rubberband ro;
                        ro.use = LocalFileMng::readXmlInt( layerNode, "userubber", 0, false );
                        ro.divider = LocalFileMng::readXmlFloat( layerNode, "rubberdivider", 0.0 );
                        ro.c_settings = LocalFileMng::readXmlInt( layerNode, "rubberCsettings", 1 );
                        ro.pitch = LocalFileMng::readXmlFloat( layerNode, "rubberPitch", 0.0 );

                        float fMin = LocalFileMng::readXmlFloat( layerNode, "min", 0.0 );
                        float fMax = LocalFileMng::readXmlFloat( layerNode, "max", 1.0 );
                        float fGain = LocalFileMng::readXmlFloat( layerNode, "gain", 1.0 );
                        float fPitch = LocalFileMng::readXmlFloat( layerNode, "pitch", 0.0, false, false );

                        if ( !QFile( sFilename ).exists() && !drumkitPath.isEmpty() ) {
                            sFilename = drumkitPath + "/" + sFilename;
                        }

                        QString program = Preferences::get_instance()->m_rubberBandCLIexecutable;
                        //test the path. if test fails, disable rubberband
                        if ( QFile( program ).exists() == false ) {
                            ro.use = false;
                        }

                        Sample* pSample = NULL;
                        if ( !sIsModified ) {
                            pSample = Sample::load( sFilename );
                        } else {
                            Sample::EnvelopePoint pt;

                            Sample::VelocityEnvelope velocity;
                            QDomNode volumeNode = layerNode.firstChildElement( "volume" );
                            while (  ! volumeNode.isNull()  ) {
                                pt.frame = LocalFileMng::readXmlInt( volumeNode, "volume-position", 0 );
                                pt.value = LocalFileMng::readXmlInt( volumeNode, "volume-value", 0 );
                                velocity.push_back( pt );
                                volumeNode = volumeNode.nextSiblingElement( "volume" );
                                //ERRORLOG( QString("volume-posi %1").arg(LocalFileMng::readXmlInt( volumeNode, "volume-position", 0)) );
                            }

                            Sample::VelocityEnvelope pan;
                            QDomNode  panNode = layerNode.firstChildElement( "pan" );
                            while (  ! panNode.isNull()  ) {
                                pt.frame = LocalFileMng::readXmlInt( panNode, "pan-position", 0 );
                                pt.value = LocalFileMng::readXmlInt( panNode, "pan-value", 0 );
                                pan.push_back( pt );
                                panNode = panNode.nextSiblingElement( "pan" );
                            }

                            pSample = Sample::load( sFilename, lo, ro, velocity, pan );
                        }
                        if ( pSample == NULL ) {
                            ERRORLOG( "Error loading sample: " + sFilename + " not found" );
                            pInstrument->set_muted( true );
                        }
                        InstrumentLayer* pLayer = new InstrumentLayer( pSample );
                        pLayer->set_start_velocity( fMin );
                        pLayer->set_end_velocity( fMax );
                        pLayer->set_gain( fGain );
                        pLayer->set_pitch( fPitch );
                        pCompo->set_layer( pLayer, nLayer );
                        nLayer++;

                        layerNode = ( QDomNode ) layerNode.nextSiblingElement( "layer" );
                    }

                    pInstrument->get_components()->push_back( pCompo );
                    componentNode = ( QDomNode ) componentNode.nextSiblingElement( "instrumentComponent" );
                }
                if(!p_foundAtLeastOneComponent){
                    InstrumentComponent* pCompo = new InstrumentComponent( 0 );
                    float fGainCompo = LocalFileMng::readXmlFloat( componentNode, "gain", 1.0 );
					pCompo->set_gain( fGainCompo );
                    unsigned nLayer = 0;
                    QDomNode layerNode = instrumentNode.firstChildElement( "layer" );
                    while (  ! layerNode.isNull()  ) {
                        if ( nLayer >= MAX_LAYERS ) {
                            ERRORLOG( "nLayer > MAX_LAYERS" );
                            continue;
                        }
                        QString sFilename = LocalFileMng::readXmlString( layerNode, "filename", "" );
                        bool sIsModified = LocalFileMng::readXmlBool( layerNode, "ismodified", false );
                        Sample::Loops lo;
                        lo.mode = Sample::parse_loop_mode( LocalFileMng::readXmlString( layerNode, "smode", "forward" ) );
                        lo.start_frame = LocalFileMng::readXmlInt( layerNode, "startframe", 0 );
                        lo.loop_frame = LocalFileMng::readXmlInt( layerNode, "loopframe", 0 );
                        lo.count = LocalFileMng::readXmlInt( layerNode, "loops", 0 );
                        lo.end_frame = LocalFileMng::readXmlInt( layerNode, "endframe", 0 );
                        Sample::Rubberband ro;
                        ro.use = LocalFileMng::readXmlInt( layerNode, "userubber", 0, false );
                        ro.divider = LocalFileMng::readXmlFloat( layerNode, "rubberdivider", 0.0 );
                        ro.c_settings = LocalFileMng::readXmlInt( layerNode, "rubberCsettings", 1 );
                        ro.pitch = LocalFileMng::readXmlFloat( layerNode, "rubberPitch", 0.0 );

                        float fMin = LocalFileMng::readXmlFloat( layerNode, "min", 0.0 );
                        float fMax = LocalFileMng::readXmlFloat( layerNode, "max", 1.0 );
                        float fGain = LocalFileMng::readXmlFloat( layerNode, "gain", 1.0 );
                        float fPitch = LocalFileMng::readXmlFloat( layerNode, "pitch", 0.0, false, false );

                        if ( !QFile( sFilename ).exists() && !drumkitPath.isEmpty() ) {
                            sFilename = drumkitPath + "/" + sFilename;
                        }

                        QString program = Preferences::get_instance()->m_rubberBandCLIexecutable;
                        //test the path. if test fails, disable rubberband
                        if ( QFile( program ).exists() == false ) {
                            ro.use = false;
                        }

                        Sample* pSample = NULL;
                        if ( !sIsModified ) {
                            pSample = Sample::load( sFilename );
                        } else {
                            Sample::EnvelopePoint pt;

                            Sample::VelocityEnvelope velocity;
                            QDomNode volumeNode = layerNode.firstChildElement( "volume" );
                            while (  ! volumeNode.isNull()  ) {
                                pt.frame = LocalFileMng::readXmlInt( volumeNode, "volume-position", 0 );
                                pt.value = LocalFileMng::readXmlInt( volumeNode, "volume-value", 0 );
                                velocity.push_back( pt );
                                volumeNode = volumeNode.nextSiblingElement( "volume" );
                                //ERRORLOG( QString("volume-posi %1").arg(LocalFileMng::readXmlInt( volumeNode, "volume-position", 0)) );
                            }

                            Sample::VelocityEnvelope pan;
                            QDomNode  panNode = layerNode.firstChildElement( "pan" );
                            while (  ! panNode.isNull()  ) {
                                pt.frame = LocalFileMng::readXmlInt( panNode, "pan-position", 0 );
                                pt.value = LocalFileMng::readXmlInt( panNode, "pan-value", 0 );
                                pan.push_back( pt );
                                panNode = panNode.nextSiblingElement( "pan" );
                            }

                            pSample = Sample::load( sFilename, lo, ro, velocity, pan );
                        }
                        if ( pSample == NULL ) {
                            ERRORLOG( "Error loading sample: " + sFilename + " not found" );
                            pInstrument->set_muted( true );
                        }
                        InstrumentLayer* pLayer = new InstrumentLayer( pSample );
                        pLayer->set_start_velocity( fMin );
                        pLayer->set_end_velocity( fMax );
                        pLayer->set_gain( fGain );
                        pLayer->set_pitch( fPitch );
                        pCompo->set_layer( pLayer, nLayer );
                        nLayer++;

                        layerNode = ( QDomNode ) layerNode.nextSiblingElement( "layer" );
                    }
                    pInstrument->get_components()->push_back( pCompo );
                }
            }
            instrumentList->add( pInstrument );
            instrumentNode = ( QDomNode ) instrumentNode.nextSiblingElement( "instrument" );
		}

		if ( instrumentList_count == 0 ) {
			WARNINGLOG( "0 instruments?" );
		}

		song->set_instrument_list( instrumentList );
	} else {
		ERRORLOG( "Error reading song: instrumentList node not found" );
		delete song;
		return NULL;
	}

	// Pattern list
	QDomNode patterns = songNode.firstChildElement( "patternList" );

	PatternList* patternList = new PatternList();
	int pattern_count = 0;

	QDomNode patternNode =  patterns.firstChildElement( "pattern" );
	while (  !patternNode.isNull()  ) {
		pattern_count++;
		Pattern* pat = getPattern( patternNode, instrumentList );
		if ( pat ) {
			patternList->add( pat );
		} else {
			ERRORLOG( "Error loading pattern" );
			delete patternList;
			delete song;
			return NULL;
		}
		patternNode = ( QDomNode ) patternNode.nextSiblingElement( "pattern" );
	}
	if ( pattern_count == 0 ) {
		WARNINGLOG( "0 patterns?" );
	}
	song->set_pattern_list( patternList );

	// Virtual Patterns
	QDomNode  virtualPatternListNode = songNode.firstChildElement( "virtualPatternList" );
	QDomNode virtualPatternNode = virtualPatternListNode.firstChildElement( "pattern" );
	if ( !virtualPatternNode.isNull() ) {

		while (  ! virtualPatternNode.isNull()  ) {
			QString sName = "";
			sName = LocalFileMng::readXmlString( virtualPatternNode, "name", sName );

			Pattern* curPattern = NULL;
			unsigned nPatterns = patternList->size();
			for ( unsigned i = 0; i < nPatterns; i++ ) {
				Pattern* pat = patternList->get( i );

				if ( pat->get_name() == sName ) {
					curPattern = pat;
					break;
				}//if
			}//for

			if ( curPattern != NULL ) {
				QDomNode  virtualNode = virtualPatternNode.firstChildElement( "virtual" );
				while (  !virtualNode.isNull()  ) {
					QString virtName = virtualNode.firstChild().nodeValue();

					Pattern* virtPattern = NULL;
					for ( unsigned i = 0; i < nPatterns; i++ ) {
						Pattern* pat = patternList->get( i );

						if ( pat->get_name() == virtName ) {
							virtPattern = pat;
							break;
						}//if
					}//for

					if ( virtPattern != NULL ) {
						curPattern->virtual_patterns_add( virtPattern );
					} else {
						ERRORLOG( "Song had invalid virtual pattern list data (virtual)" );
					}//if
					virtualNode = ( QDomNode ) virtualNode.nextSiblingElement( "virtual" );
				}//while
			} else {
				ERRORLOG( "Song had invalid virtual pattern list data (name)" );
			}//if
			virtualPatternNode = ( QDomNode ) virtualPatternNode.nextSiblingElement( "pattern" );
		}//while
	}//if

	patternList->flattened_virtual_patterns_compute();

	// Pattern sequence
	QDomNode patternSequenceNode = songNode.firstChildElement( "patternSequence" );

	std::vector<PatternList*>* pPatternGroupVector = new std::vector<PatternList*>;

	// back-compatibility code..
	QDomNode pPatternIDNode = patternSequenceNode.firstChildElement( "patternID" );
	while ( ! pPatternIDNode.isNull()  ) {
		WARNINGLOG( "Using old patternSequence code for back compatibility" );
		PatternList* patternSequence = new PatternList();
		QString patId = pPatternIDNode.firstChildElement().text();
		ERRORLOG( patId );

		Pattern* pat = NULL;
		for ( unsigned i = 0; i < patternList->size(); i++ ) {
			Pattern* tmp = patternList->get( i );
			if ( tmp ) {
				if ( tmp->get_name() == patId ) {
					pat = tmp;
					break;
				}
			}
		}
		if ( pat == NULL ) {
			WARNINGLOG( "patternid not found in patternSequence" );
			pPatternIDNode = ( QDomNode ) pPatternIDNode.nextSiblingElement( "patternID" );
			continue;
		}
		patternSequence->add( pat );

		pPatternGroupVector->push_back( patternSequence );

		pPatternIDNode = ( QDomNode ) pPatternIDNode.nextSiblingElement( "patternID" );
	}

	QDomNode groupNode = patternSequenceNode.firstChildElement( "group" );
	while (  !groupNode.isNull()  ) {
		PatternList* patternSequence = new PatternList();
		QDomNode patternId = groupNode.firstChildElement( "patternID" );
		while (  !patternId.isNull()  ) {
			QString patId = patternId.firstChild().nodeValue();

			Pattern* pat = NULL;
			for ( unsigned i = 0; i < patternList->size(); i++ ) {
				Pattern* tmp = patternList->get( i );
				if ( tmp ) {
					if ( tmp->get_name() == patId ) {
						pat = tmp;
						break;
					}
				}
			}
			if ( pat == NULL ) {
				WARNINGLOG( "patternid not found in patternSequence" );
				patternId = ( QDomNode ) patternId.nextSiblingElement( "patternID" );
				continue;
			}
			patternSequence->add( pat );
			patternId = ( QDomNode ) patternId.nextSiblingElement( "patternID" );
		}
		pPatternGroupVector->push_back( patternSequence );

		groupNode = groupNode.nextSiblingElement( "group" );
	}

	song->set_pattern_group_vector( pPatternGroupVector );

#ifdef H2CORE_HAVE_LADSPA
	// reset FX
	for ( int fx = 0; fx < MAX_FX; ++fx ) {
		//LadspaFX* pFX = Effects::get_instance()->getLadspaFX( fx );
		//delete pFX;
		Effects::get_instance()->setLadspaFX( NULL, fx );
	}
#endif

	// LADSPA FX
	QDomNode ladspaNode = songNode.firstChildElement( "ladspa" );
	if ( !ladspaNode.isNull() ) {
		int nFX = 0;
		QDomNode fxNode = ladspaNode.firstChildElement( "fx" );
		while (  !fxNode.isNull()  ) {
			QString sName = LocalFileMng::readXmlString( fxNode, "name", "" );

			if ( sName != "no plugin" ) {
				// FIXME: il caricamento va fatto fare all'engine, solo lui sa il samplerate esatto
#ifdef H2CORE_HAVE_LADSPA
				QString sFilename = LocalFileMng::readXmlString( fxNode, "filename", "" );
				bool bEnabled = LocalFileMng::readXmlBool( fxNode, "enabled", false );
				float fVolume = LocalFileMng::readXmlFloat( fxNode, "volume", 1.0 );
				LadspaFX* pFX = LadspaFX::load( sFilename, sName, 44100 );
				Effects::get_instance()->setLadspaFX( pFX, nFX );
				if ( pFX ) {
					pFX->setEnabled( bEnabled );
					pFX->setVolume( fVolume );
					QDomNode inputControlNode = fxNode.firstChildElement( "inputControlPort" );
					while ( !inputControlNode.isNull() ) {
						QString sName = LocalFileMng::readXmlString( inputControlNode, "name", "" );
						float fValue = LocalFileMng::readXmlFloat( inputControlNode, "value", 0.0 );

						for ( unsigned nPort = 0; nPort < pFX->inputControlPorts.size(); nPort++ ) {
							LadspaControlPort* port = pFX->inputControlPorts[ nPort ];
							if ( QString( port->sName ) == sName ) {
								port->fControlValue = fValue;
							}
						}
						inputControlNode = ( QDomNode ) inputControlNode.nextSiblingElement( "inputControlPort" );
					}

					/*
					TiXmlNode* outputControlNode;
					for ( outputControlNode = fxNode->FirstChild( "outputControlPort" ); outputControlNode; outputControlNode = outputControlNode->NextSibling( "outputControlPort" ) ) {
					}*/
				}
#endif
			}
			nFX++;
			fxNode = ( QDomNode ) fxNode.nextSiblingElement( "fx" );
		}
	} else {
		WARNINGLOG( "ladspa node not found" );
	}

	Timeline* pTimeline = Hydrogen::get_instance()->getTimeline();
	pTimeline->m_timelinevector.clear();
	Timeline::HTimelineVector tlvector;
	QDomNode bpmTimeLine = songNode.firstChildElement( "BPMTimeLine" );
	if ( !bpmTimeLine.isNull() ) {
		QDomNode newBPMNode = bpmTimeLine.firstChildElement( "newBPM" );
		while( !newBPMNode.isNull() ) {
			tlvector.m_htimelinebeat = LocalFileMng::readXmlInt( newBPMNode, "BAR", 0 );
			tlvector.m_htimelinebpm = LocalFileMng::readXmlFloat( newBPMNode, "BPM", 120.0 );
			pTimeline->m_timelinevector.push_back( tlvector );
			pTimeline->sortTimelineVector();
			newBPMNode = newBPMNode.nextSiblingElement( "newBPM" );
		}
	} else {
		WARNINGLOG( "bpmTimeLine node not found" );
	}

	pTimeline->m_timelinetagvector.clear();
	Timeline::HTimelineTagVector tltagvector;
	QDomNode timeLineTag = songNode.firstChildElement( "timeLineTag" );
	if ( !timeLineTag.isNull() ) {
		QDomNode newTAGNode = timeLineTag.firstChildElement( "newTAG" );
		while( !newTAGNode.isNull() ) {
			tltagvector.m_htimelinetagbeat = LocalFileMng::readXmlInt( newTAGNode, "BAR", 0 );
			tltagvector.m_htimelinetag = LocalFileMng::readXmlString( newTAGNode, "TAG", "" );
			pTimeline->m_timelinetagvector.push_back( tltagvector );
			pTimeline->sortTimelineTagVector();
			newTAGNode = newTAGNode.nextSiblingElement( "newTAG" );
		}
	} else {
		WARNINGLOG( "TagTimeLine node not found" );
	}

	song->set_is_modified( false );
	song->set_filename( FileName );

	return song;
}

Pattern* SongReader::getPattern( QDomNode pattern, InstrumentList* instrList )
{
	Pattern* pPattern = NULL;

	QString sName;	// name
	sName = LocalFileMng::readXmlString( pattern, "name", sName );
	QString sInfo;
	sInfo = LocalFileMng::readXmlString( pattern, "info", sInfo ,false ,false );
	QString sCategory; // category
	sCategory = LocalFileMng::readXmlString( pattern, "category", sCategory ,false ,false );

	int nSize = -1;
	nSize = LocalFileMng::readXmlInt( pattern, "size", nSize, false, false );

	pPattern = new Pattern( sName, sInfo, sCategory, nSize );

	QDomNode pNoteListNode = pattern.firstChildElement( "noteList" );
	if ( ! pNoteListNode.isNull() ) {
		// new code :)
		QDomNode noteNode = pNoteListNode.firstChildElement( "note" );
		while ( ! noteNode.isNull()  ) {

			Note* pNote = NULL;

			unsigned nPosition = LocalFileMng::readXmlInt( noteNode, "position", 0 );
			float fLeadLag = LocalFileMng::readXmlFloat( noteNode, "leadlag", 0.0 , false , false );
			float fVelocity = LocalFileMng::readXmlFloat( noteNode, "velocity", 0.8f );
			float fPan_L = LocalFileMng::readXmlFloat( noteNode, "pan_L", 0.5 );
			float fPan_R = LocalFileMng::readXmlFloat( noteNode, "pan_R", 0.5 );
			int nLength = LocalFileMng::readXmlInt( noteNode, "length", -1, true );
			float nPitch = LocalFileMng::readXmlFloat( noteNode, "pitch", 0.0, false, false );
			QString sKey = LocalFileMng::readXmlString( noteNode, "key", "C0", false, false );
			QString nNoteOff = LocalFileMng::readXmlString( noteNode, "note_off", "false", false, false );

			int instrId = LocalFileMng::readXmlInt( noteNode, "instrument", -1 );

			Instrument* instrRef = NULL;
			// search instrument by ref
			instrRef = instrList->find( instrId );
			if ( !instrRef ) {
				ERRORLOG( QString( "Instrument with ID: '%1' not found. Note skipped." ).arg( instrId ) );
				noteNode = ( QDomNode ) noteNode.nextSiblingElement( "note" );
				continue;
			}
			//assert( instrRef );
			bool noteoff = false;
			if ( nNoteOff == "true" )
				noteoff = true;

			pNote = new Note( instrRef, nPosition, fVelocity, fPan_L, fPan_R, nLength, nPitch );
			pNote->set_key_octave( sKey );
			pNote->set_lead_lag( fLeadLag );
			pNote->set_note_off( noteoff );
			pPattern->insert_note( pNote );

			noteNode = ( QDomNode ) noteNode.nextSiblingElement( "note" );
		}
	} else {
		// Back compatibility code. Version < 0.9.4
		QDomNode sequenceListNode = pattern.firstChildElement( "sequenceList" );

		int sequence_count = 0;
		QDomNode sequenceNode = sequenceListNode.firstChildElement( "sequence" );
		while ( ! sequenceNode.isNull()  ) {
			sequence_count++;

			QDomNode noteListNode = sequenceNode.firstChildElement( "noteList" );
			QDomNode noteNode = noteListNode.firstChildElement( "note" );
			while (  !noteNode.isNull() ) {

				Note* pNote = NULL;

				unsigned nPosition = LocalFileMng::readXmlInt( noteNode, "position", 0 );
				float fLeadLag = LocalFileMng::readXmlFloat( noteNode, "leadlag", 0.0 , false , false );
				float fVelocity = LocalFileMng::readXmlFloat( noteNode, "velocity", 0.8f );
				float fPan_L = LocalFileMng::readXmlFloat( noteNode, "pan_L", 0.5 );
				float fPan_R = LocalFileMng::readXmlFloat( noteNode, "pan_R", 0.5 );
				int nLength = LocalFileMng::readXmlInt( noteNode, "length", -1, true );
				float nPitch = LocalFileMng::readXmlFloat( noteNode, "pitch", 0.0, false, false );

				int instrId = LocalFileMng::readXmlInt( noteNode, "instrument", -1 );

				Instrument* instrRef = instrList->find( instrId );
				assert( instrRef );

				pNote = new Note( instrRef, nPosition, fVelocity, fPan_L, fPan_R, nLength, nPitch );
				pNote->set_lead_lag( fLeadLag );

				//infoLog( "new note!! pos: " + toString( pNote->m_nPosition ) + "\t instr: " + instrId );
				pPattern->insert_note( pNote );

				noteNode = ( QDomNode ) noteNode.nextSiblingElement( "note" );
			}
			sequenceNode = ( QDomNode ) sequenceNode.nextSiblingElement( "sequence" );
		}
	}

	return pPattern;
}
};<|MERGE_RESOLUTION|>--- conflicted
+++ resolved
@@ -80,7 +80,6 @@
 	INFOLOG( QString( "INIT '%1'" ).arg( __name ) );
 
 	__components = new std::vector<DrumkitComponent*> ();
-	//__latest_round_robins = new std::map< float, int> ();
 
 	//m_bDelayFXEnabled = false;
 	//m_fDelayFXWetLevel = 0.8;
@@ -508,7 +507,6 @@
 
 			float fRandomPitchFactor = LocalFileMng::readXmlFloat( instrumentNode, "randomPitchFactor", 0.0f, false, false );
 
-			bool bIgnoreVelocity = LocalFileMng::readXmlBool( instrumentNode, "ignoreVelocity", false );
 			bool bFilterActive = LocalFileMng::readXmlBool( instrumentNode, "filterActive", false );
 			float fFilterCutoff = LocalFileMng::readXmlFloat( instrumentNode, "filterCutoff", 1.0f, false );
 			float fFilterResonance = LocalFileMng::readXmlFloat( instrumentNode, "filterResonance", 0.0f, false );
@@ -528,11 +526,7 @@
 				continue;
 			}
 
-<<<<<<< HEAD
-			bool bIsHiHat = LocalFileMng::readXmlBool( instrumentNode, "isHihat", false, true );
-=======
 			int iIsHiHat = LocalFileMng::readXmlInt( instrumentNode, "isHihat", -1, true );
->>>>>>> 956fd114
 			int iLowerCC = LocalFileMng::readXmlInt( instrumentNode, "lower_cc", 0, true );
 			int iHigherCC = LocalFileMng::readXmlInt( instrumentNode, "higher_cc", 127, true );
 
@@ -543,7 +537,6 @@
 			pInstrument->set_pan_l( fPan_L );
 			pInstrument->set_pan_r( fPan_R );
 			pInstrument->set_drumkit_name( sDrumkit );
-			pInstrument->set_ignore_velocity( bIgnoreVelocity );
 			pInstrument->set_fx_level( fFX1Level, 0 );
 			pInstrument->set_fx_level( fFX2Level, 1 );
 			pInstrument->set_fx_level( fFX3Level, 2 );
@@ -555,8 +548,7 @@
 			pInstrument->set_gain( fGain );
 			pInstrument->set_mute_group( nMuteGroup );
 			pInstrument->set_stop_notes( isStopNote );
-<<<<<<< HEAD
-			pInstrument->set_hihat( bIsHiHat );
+			pInstrument->set_hihat_grp( iIsHiHat );
 			pInstrument->set_lower_cc( iLowerCC );
 			pInstrument->set_higher_cc( iHigherCC );
 			if ( sRead_sample_select_algo.compare("VELOCITY") == 0 )
@@ -565,11 +557,6 @@
 				pInstrument->set_sample_selection_alg( Instrument::ROUND_ROBIN );
 			else if ( sRead_sample_select_algo.compare("RANDOM") == 0 )
 				pInstrument->set_sample_selection_alg( Instrument::RANDOM );
-=======
-			pInstrument->set_hihat_grp( iIsHiHat );
-			pInstrument->set_lower_cc( iLowerCC );
-			pInstrument->set_higher_cc( iHigherCC );
->>>>>>> 956fd114
 			pInstrument->set_midi_out_channel( nMidiOutChannel );
 			pInstrument->set_midi_out_note( nMidiOutNote );
 
@@ -616,7 +603,7 @@
                     int id = LocalFileMng::readXmlInt( componentNode, "component_id", 0 );
                     InstrumentComponent* pCompo = new InstrumentComponent( id );
                     float fGainCompo = LocalFileMng::readXmlFloat( componentNode, "gain", 1.0 );
-					pCompo->set_gain( fGainCompo );
+                    pCompo->set_gain( fGainCompo );
 
                     unsigned nLayer = 0;
                     QDomNode layerNode = componentNode.firstChildElement( "layer" );
@@ -703,7 +690,7 @@
                 if(!p_foundAtLeastOneComponent){
                     InstrumentComponent* pCompo = new InstrumentComponent( 0 );
                     float fGainCompo = LocalFileMng::readXmlFloat( componentNode, "gain", 1.0 );
-					pCompo->set_gain( fGainCompo );
+                    pCompo->set_gain( fGainCompo );
                     unsigned nLayer = 0;
                     QDomNode layerNode = instrumentNode.firstChildElement( "layer" );
                     while (  ! layerNode.isNull()  ) {
@@ -958,13 +945,13 @@
 		QDomNode fxNode = ladspaNode.firstChildElement( "fx" );
 		while (  !fxNode.isNull()  ) {
 			QString sName = LocalFileMng::readXmlString( fxNode, "name", "" );
+			QString sFilename = LocalFileMng::readXmlString( fxNode, "filename", "" );
+			bool bEnabled = LocalFileMng::readXmlBool( fxNode, "enabled", false );
+			float fVolume = LocalFileMng::readXmlFloat( fxNode, "volume", 1.0 );
 
 			if ( sName != "no plugin" ) {
 				// FIXME: il caricamento va fatto fare all'engine, solo lui sa il samplerate esatto
 #ifdef H2CORE_HAVE_LADSPA
-				QString sFilename = LocalFileMng::readXmlString( fxNode, "filename", "" );
-				bool bEnabled = LocalFileMng::readXmlBool( fxNode, "enabled", false );
-				float fVolume = LocalFileMng::readXmlFloat( fxNode, "volume", 1.0 );
 				LadspaFX* pFX = LadspaFX::load( sFilename, sName, 44100 );
 				Effects::get_instance()->setLadspaFX( pFX, nFX );
 				if ( pFX ) {
