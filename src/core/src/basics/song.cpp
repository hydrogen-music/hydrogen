--- conflicted
+++ resolved
@@ -81,13 +81,9 @@
 	, __components( nullptr )
 	, __playback_track_enabled( false )
 	, __playback_track_volume( 0.0 )
-<<<<<<< HEAD
-	, __velocity_automation_path( NULL )
-	, __fill_value(0.5)
-	, __fill_randomize(0)
-=======
 	, __velocity_automation_path( nullptr )
->>>>>>> 0d3bb860
+	, __fill_value( 0.5 )
+	, __fill_randomize( 0 )
 {
 	INFOLOG( QString( "INIT '%1'" ).arg( __name ) );
 
@@ -657,22 +653,6 @@
 	float fFillValue = LocalFileMng::readXmlFloat( songNode, "fillValue", 0.5 );
 	float fFillRandomize = LocalFileMng::readXmlFloat( songNode, "fillRandomize", 1.0 );
 
-<<<<<<< HEAD
-	song = new Song( sName, sAuthor, fBpm, fVolume );
-	song->set_metronome_volume( fMetronomeVolume );
-	song->set_notes( sNotes );
-	song->set_license( sLicense );
-	song->set_loop_enabled( bLoopEnabled );
-	song->set_mode( nMode );
-	song->set_humanize_time_value( fHumanizeTimeValue );
-	song->set_humanize_velocity_value( fHumanizeVelocityValue );
-	song->set_swing_factor( fSwingFactor );
-	song->set_fill_value( fFillValue );
-	song->set_fill_randomize( fFillRandomize );
-	song->set_playback_track_filename( sPlaybackTrack );
-	song->set_playback_track_enabled( bPlaybackTrackEnabled );
-	song->set_playback_track_volume( fPlaybackTrackVolume );
-=======
 	pSong = new Song( sName, sAuthor, fBpm, fVolume );
 	pSong->set_metronome_volume( fMetronomeVolume );
 	pSong->set_notes( sNotes );
@@ -682,10 +662,11 @@
 	pSong->set_humanize_time_value( fHumanizeTimeValue );
 	pSong->set_humanize_velocity_value( fHumanizeVelocityValue );
 	pSong->set_swing_factor( fSwingFactor );
+	pSong->set_fill_value( fFillValue );
+	pSong->set_fill_randomize( fFillRandomize );
 	pSong->set_playback_track_filename( sPlaybackTrack );
 	pSong->set_playback_track_enabled( bPlaybackTrackEnabled );
 	pSong->set_playback_track_volume( fPlaybackTrackVolume );
->>>>>>> 0d3bb860
 
 	QDomNode componentListNode = songNode.firstChildElement( "componentList" );
 	if ( ( ! componentListNode.isNull()  ) ) {
