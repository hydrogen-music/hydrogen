--- conflicted
+++ resolved
@@ -63,7 +63,7 @@
 	__info( other->get_info() ),
 	__license( other->get_license() ),
 	__image( other->get_image() ),
-        __imageLicense( other->get_image_license() ),
+	__imageLicense( other->get_image_license() ),
 	__samples_loaded( other->samples_loaded() ),
 	__components( NULL )
 {
@@ -129,7 +129,7 @@
 	drumkit->__info = node->read_string( "info", "No information available." );
 	drumkit->__license = node->read_string( "license", "undefined license" );
 	drumkit->__image = node->read_string( "image", "" );
-        drumkit->__imageLicense = node->read_string( "imageLicense", "undefined license" );
+	drumkit->__imageLicense = node->read_string( "imageLicense", "undefined license" );
 
 
 	XMLNode componentListNode = node->firstChildElement( "componentList" );
@@ -202,7 +202,7 @@
 	QFileInfo fi( image);
 	pDrumkit->set_path( fi.absolutePath() );
 	pDrumkit->set_image( fi.fileName() );
-        pDrumkit->set_image_license( imageLicense );
+	pDrumkit->set_image_license( imageLicense );
 
 
 	pDrumkit->set_instruments( new InstrumentList( pInstruments ) );      // FIXME: why must we do that ? there is something weird with updateInstrumentLines
@@ -261,15 +261,8 @@
 	node->write_string( "author", __author );
 	node->write_string( "info", __info );
 	node->write_string( "license", __license );
-<<<<<<< HEAD
-	node->write_string( "image", __image );
-        node->write_string( "imageLicense", __imageLicense );
-
-	XMLNode components_node = node->ownerDocument().createElement( "componentList" );
-	for (std::vector<DrumkitComponent*>::iterator it = __components->begin() ; it != __components->end(); ++it) {
-		DrumkitComponent* pComponent = *it;
-		pComponent->save_to( &components_node );
-=======
+	node->write_string( "imageLicense", __imageLicense );
+
 	if( component_id == -1 ) {
 		XMLNode components_node = node->ownerDocument().createElement( "componentList" );
 		for (std::vector<DrumkitComponent*>::iterator it = __components->begin() ; it != __components->end(); ++it) {
@@ -277,7 +270,6 @@
 			pComponent->save_to( &components_node );
 		}
 		node->appendChild( components_node );
->>>>>>> 08232845
 	}
 	__instruments->save_to( node, component_id );
 }
@@ -331,9 +323,9 @@
 			}
 		}
 	}
-        if ( !save_image( dk_dir, overwrite ) ) {
-                return false;
-        }
+	if ( !save_image( dk_dir, overwrite ) ) {
+		return false;
+	}
 
 	return true;
 }
@@ -345,13 +337,13 @@
 		QString src = __path + "/" + __image;
 		QString dst = dk_dir + "/" + __image;
 		if ( Filesystem::file_exists ( src ) ) 
-                {
-                    if( !Filesystem::file_copy( src, dst ) ) 
-                    {
-                        ERRORLOG( QString( "Error copying %1 to %2").arg( src ).arg( dst ) );
-                        return false;
-                    }
-                }
+		{
+			if( !Filesystem::file_copy( src, dst ) ) 
+			{
+				ERRORLOG( QString( "Error copying %1 to %2").arg( src ).arg( dst ) );
+				return false;
+			}
+		}
 	}
 	return true;
 }
@@ -391,7 +383,7 @@
 	DEBUGLOG( " |- Author = " + __author );
 	DEBUGLOG( " |- Info = " + __info );
 	DEBUGLOG( " |- Image = " + __image );
-        DEBUGLOG( " |- Image = " + __imageLicense );
+	DEBUGLOG( " |- Image = " + __imageLicense );
 
 	DEBUGLOG( " |- Instrument list" );
 	for ( int i=0; i<__instruments->size(); i++ ) {
