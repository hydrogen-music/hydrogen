--- conflicted
+++ resolved
@@ -134,11 +134,7 @@
 	return true;
 }
 
-<<<<<<< HEAD
 float AudioEngine::compute_tick_size( const int sampleRate, const int bpm, const int resolution)
-=======
-float AudioEngine::compute_tick_size(int sampleRate, float bpm, int resolution)
->>>>>>> 93c99e6e
 {
 	float tickSize = sampleRate * 60.0 / bpm / resolution;
 	
