--- conflicted
+++ resolved
@@ -93,12 +93,8 @@
 				break;
 
 		case MidiMessage::NOTE_OFF:
-<<<<<<< HEAD
+				INFOLOG("This is a NOTE OFF message.");
 				handleNoteOffMessage( msg, false );
-=======
-				INFOLOG("This is a NOTE OFF message.");
-				handleNoteOffMessage( msg );
->>>>>>> 2c38a26b
 				break;
 
 		case MidiMessage::POLYPHONIC_KEY_PRESSURE:
