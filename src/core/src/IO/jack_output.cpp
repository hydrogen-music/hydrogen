/*
 * Hydrogen
 * Copyright(c) 2002-2008 by Alex >Comix< Cominu [comix@users.sourceforge.net]
 *
 * http://www.hydrogen-music.org
 *
 * This program is free software; you can redistribute it and/or modify
 * it under the terms of the GNU General Public License as published by
 * the Free Software Foundation; either version 2 of the License, or
 * (at your option) any later version.
 *
 * This program is distributed in the hope that it will be useful,
 * but WITHOUT ANY WARRANTY, without even the implied warranty of
 * MERCHANTABILITY or FITNESS FOR A PARTICULAR PURPOSE. See the
 * GNU General Public License for more details.
 *
 * You should have received a copy of the GNU General Public License
 * along with this program; if not, write to the Free Software
 * Foundation, Inc., 59 Temple Place, Suite 330, Boston, MA  02111-1307  USA
 *
 */

#include <hydrogen/IO/JackOutput.h>
#ifdef H2CORE_HAVE_JACK

#include <sys/types.h>
#include <unistd.h>
#include <cstdlib>
#include <cassert>
#include <hydrogen/hydrogen.h>
#include <hydrogen/basics/instrument.h>
#include <hydrogen/basics/instrument_list.h>
#include <hydrogen/basics/song.h>
#include <hydrogen/Preferences.h>
#include <hydrogen/globals.h>
#include <hydrogen/event_queue.h>


#ifdef H2CORE_HAVE_LASH
#include <hydrogen/LashClient.h>
#endif

#ifdef H2CORE_HAVE_JACKSESSION
#include <jack/session.h>
#endif

namespace H2Core
{

unsigned long jack_server_sampleRate = 0;
jack_nframes_t jack_server_bufferSize = 0;
JackOutput *jackDriverInstance = NULL;

int jackDriverSampleRate( jack_nframes_t nframes, void *param )
{
	Object* __object = ( Object* )param;
	QString msg = QString("Jack SampleRate changed: the sample rate is now %1/sec").arg( QString::number( (int) nframes ) );
	__INFOLOG( msg );
	jack_server_sampleRate = nframes;
	return 0;
}


int jackDriverBufferSize( jack_nframes_t nframes, void * /*arg*/ )
{
	/* This function does _NOT_ have to be realtime safe.
	 */
	jack_server_bufferSize = nframes;
	return 0;
}

void jackDriverShutdown( void *arg )
{
	UNUSED( arg );
//	jackDriverInstance->deactivate();
	jackDriverInstance->client = NULL;
	Hydrogen::get_instance()->raiseError( Hydrogen::JACK_SERVER_SHUTDOWN );
}


const char* JackOutput::__class_name = "JackOutput";

JackOutput::JackOutput( JackProcessCallback processCallback )
		: AudioOutput( __class_name )
{
	INFOLOG( "INIT" );
	__track_out_enabled = Preferences::get_instance()->m_bJackTrackOuts;	// allow per-track output

	jackDriverInstance = this;
	this->processCallback = processCallback;

	must_relocate = 0;
	locate_countdown = 0;
	bbt_frame_offset = 0;
	track_port_count = 0;

	memset( track_output_ports_L, 0, sizeof(track_output_ports_L) );
	memset( track_output_ports_R, 0, sizeof(track_output_ports_R) );
}



JackOutput::~JackOutput()
{
	INFOLOG( "DESTROY" );
	disconnect();
}



// return 0: ok
// return 1: cannot activate client
// return 2: cannot connect output port
// return 3: Jack server not running
// return 4: output port = NULL
int JackOutput::connect()
{
	INFOLOG( "connect" );

	if ( jack_activate ( client ) ) {
		Hydrogen::get_instance()->raiseError( Hydrogen::JACK_CANNOT_ACTIVATE_CLIENT );
		return 1;
	}


	bool connect_output_ports = connect_out_flag;

	memset( track_output_ports_L, 0, sizeof(track_output_ports_L) );
	memset( track_output_ports_R, 0, sizeof(track_output_ports_R) );

#ifdef H2CORE_HAVE_LASH
	if ( Preferences::get_instance()->useLash() ){
		LashClient* lashClient = LashClient::get_instance();
		if (lashClient && lashClient->isConnected())
		{
	//		infoLog("[LASH] Sending Jack client name to LASH server");
			lashClient->sendJackClientName();

			if (!lashClient->isNewProject())
			{
				connect_output_ports = false;
			}
		}
	}
#endif

	if ( connect_output_ports ) {
//	if ( connect_out_flag ) {
		// connect the ports
<<<<<<< HEAD
               if ( jack_connect( client, jack_port_name( output_port_1 ), output_port_name_1.toLocal8Bit() ) == 0 &&
                             jack_connect ( client, jack_port_name( output_port_2 ), output_port_name_2.toLocal8Bit() ) == 0 &&
                             jack_connect( client, jack_port_name( monitor_output_port_3 ), output_port_name_1.toLocal8Bit() ) == 0 &&
                             jack_connect ( client, jack_port_name( monitor_output_port_4 ), output_port_name_2.toLocal8Bit() ) == 0 ) {
                      return 0;
               }
=======
		if ( jack_connect( client, jack_port_name( output_port_1 ), output_port_name_1.toLocal8Bit() ) == 0 &&
				jack_connect ( client, jack_port_name( output_port_2 ), output_port_name_2.toLocal8Bit() ) == 0 ) {
			return 0;
		}
>>>>>>> 5fa5b159

		INFOLOG( "Could not connect so saved out-ports. Connecting to first pair of in-ports" );
		const char ** portnames = jack_get_ports ( client, NULL, NULL, JackPortIsInput );
                if ( !portnames || !portnames[0] || !portnames[1]/*|| !portnames[2] || !portnames[3]*/ ) {
			ERRORLOG( "Could't locate two Jack input port" );
			Hydrogen::get_instance()->raiseError( Hydrogen::JACK_CANNOT_CONNECT_OUTPUT_PORT );
			return 2;
		}
		if ( jack_connect( client, jack_port_name( output_port_1 ), portnames[0] ) != 0 ||
<<<<<<< HEAD
                        jack_connect( client, jack_port_name( output_port_2 ), portnames[1] ) != 0 ||
                        jack_connect( client, jack_port_name( monitor_output_port_3 ), portnames[0] ) != 0 ||
                        jack_connect( client, jack_port_name( monitor_output_port_4 ), portnames[1] ) != 0 ) {
=======
				jack_connect( client, jack_port_name( output_port_2 ), portnames[1] ) != 0 ) {
>>>>>>> 5fa5b159
			ERRORLOG( "Could't connect to first pair of Jack input ports" );
			Hydrogen::get_instance()->raiseError( Hydrogen::JACK_CANNOT_CONNECT_OUTPUT_PORT );
			return 2;
		}
		free( portnames );
	}
	return 0;
}





void JackOutput::disconnect()
{
	INFOLOG( "disconnect" );

	deactivate();
	jack_client_t *oldClient = client;
	client = NULL;
	if ( oldClient ) {
		INFOLOG( "calling jack_client_close" );
		int res = jack_client_close( oldClient );
		if ( res ) {
			ERRORLOG( "Error in jack_client_close" );
			// FIXME: raise exception
		}
	}
	client = NULL;
}




void JackOutput::deactivate()
{
	INFOLOG( "[deactivate]" );
	if ( client ) {
		INFOLOG( "calling jack_deactivate" );
		int res = jack_deactivate( client );
		if ( res ) {
			ERRORLOG( "Error in jack_deactivate" );
		}
	}
	memset( track_output_ports_L, 0, sizeof(track_output_ports_L) );
		memset( track_output_ports_R, 0, sizeof(track_output_ports_R) );
}

unsigned JackOutput::getBufferSize()
{
	return jack_server_bufferSize;
}

unsigned JackOutput::getSampleRate()
{
	return jack_server_sampleRate;
}

void JackOutput::calculateFrameOffset()
{
	bbt_frame_offset = m_JackTransportPos.frame - m_transport.m_nFrames;
}

int oldpo = 0;
//int changer = 0;

void JackOutput::locateInNCycles( unsigned long frame, int cycles_to_wait )
{
	locate_countdown = cycles_to_wait;
	locate_frame = frame;
}

/// Take beat-bar-tick info from the Jack system, and translate it to a new internal frame position and ticksize.
void JackOutput::relocateBBT()
{
	//wolke if hydrogen is jack time master this is not relevant
	if( Preferences::get_instance()->m_bJackMasterMode == Preferences::USE_JACK_TIME_MASTER &&  m_transport.m_status != TransportInfo::ROLLING) {
		m_transport.m_nFrames = Hydrogen::get_instance()->getHumantimeFrames() - getBufferSize(); // have absolut nothing to do with the old ardour transport bug
		WARNINGLOG( "Relocate: Call it off" );
		calculateFrameOffset();
		return;
	} else {
		if ( m_transport.m_status != TransportInfo::ROLLING || !( m_JackTransportPos.valid & JackPositionBBT ) /**the last check is *probably* redundant*/ ){
			calculateFrameOffset();
			return;
		}

		INFOLOG( "..." );

		Hydrogen * H = Hydrogen::get_instance();
		Song * S = H->getSong();

		float hydrogen_TPB = ( float )( S->__resolution / m_JackTransportPos.beat_type * 4 );

		long bar_ticks = 0;
		//long beat_ticks = 0;
		if ( S->get_mode() == Song::SONG_MODE ) {
			bar_ticks = H->getTickForPosition( m_JackTransportPos.bar-1  ); // (Reasonable?) assumption that one pattern is _always_ 1 bar long!
			if ( bar_ticks < 0 ) bar_ticks = 0; // ignore error NOTE This is wrong -- if loop state is off, transport should just stop ??
		}
		float hydrogen_ticks_to_locate =  bar_ticks + ( m_JackTransportPos.beat-1 )*hydrogen_TPB + m_JackTransportPos.tick *( hydrogen_TPB/m_JackTransportPos.ticks_per_beat ) ;

// 		INFOLOG( QString( "Position from Time Master: BBT [%1,%2,%3]" ) . arg( m_JackTransportPos.bar ) . arg( m_JackTransportPos.beat ) . arg( m_JackTransportPos.tick ) );
// 		WARNINGLOG( QString(bbt) + " -- Tx/Beat = "+to_string(m_JackTransportPos.ticks_per_beat)+", Meter "+to_string(m_JackTransportPos.beats_per_bar)+"/"+to_string(m_JackTransportPos.beat_type)+" =>tick " + to_string( hydrogen_ticks_to_locate ) );

		float fNewTickSize = getSampleRate() * 60.0 /  m_transport.m_nBPM / S->__resolution;
		// not S->m_fBPM !??

		if ( fNewTickSize == 0 ) return; // ??!?

		// NOTE this _should_ prevent audioEngine_process_checkBPMChanged in Hydrogen.cpp from recalculating things.
		m_transport.m_nTickSize = fNewTickSize;

		long long nNewFrames = ( long long )( hydrogen_ticks_to_locate * fNewTickSize );
#ifndef JACK_NO_BBT_OFFSET
		if ( m_JackTransportPos.valid & JackBBTFrameOffset )
			nNewFrames += m_JackTransportPos.bbt_offset ;
#endif
		m_transport.m_nFrames = nNewFrames;

		/// offset between jack- and internal position
		calculateFrameOffset();
	}
}

///
/// When jack_transport_start() is called, it takes effect from the next processing cycle.
/// The location info from the timebase_master, if there is one, will not be available until the _next_ next cycle.
/// The code must therefore wait one cycle before syncing up with timebase_master.
///

void JackOutput::updateTransportInfo()
{
		if ( locate_countdown == 1 )
				locate( locate_frame );
		if ( locate_countdown > 0 )
				locate_countdown--;

		if ( Preferences::get_instance()->m_bJackTransportMode ==  Preferences::USE_JACK_TRANSPORT   ) {
				m_JackTransportState = jack_transport_query( client, &m_JackTransportPos );


				// update m_transport with jack-transport data
				switch ( m_JackTransportState ) {
				case JackTransportStopped:
						m_transport.m_status = TransportInfo::STOPPED;
						//infoLog( "[updateTransportInfo] STOPPED - frames: " + to_string(m_transportPos.frame) );
						break;

				case JackTransportRolling:
						if ( m_transport.m_status != TransportInfo::ROLLING && ( m_JackTransportPos.valid & JackPositionBBT ) ) {
								must_relocate = 2;
								//WARNINGLOG( "Jack transport starting: Resyncing in 2 x Buffersize!!" );
						}
						m_transport.m_status = TransportInfo::ROLLING;
						//infoLog( "[updateTransportInfo] ROLLING - frames: " + to_string(m_transportPos.frame) );
						break;

				case JackTransportStarting:
						m_transport.m_status = TransportInfo::STOPPED;
						//infoLog( "[updateTransportInfo] STARTING (stopped) - frames: " + to_string(m_transportPos.frame) );
						break;

				default:
						ERRORLOG( "Unknown jack transport state" );
				}


				// FIXME
				// TickSize and BPM
				Hydrogen * H = Hydrogen::get_instance();
				H->setTimelineBpm(); // dlr: fix #168, jack may have re-located us anywhere, check for bpm change every cycle

				if ( m_JackTransportPos.valid & JackPositionBBT ) {
						float bpm = ( float )m_JackTransportPos.beats_per_minute;
						if ( m_transport.m_nBPM != bpm ) {


								if ( Preferences::get_instance()->m_bJackMasterMode == Preferences::NO_JACK_TIME_MASTER ){
										// 					WARNINGLOG( QString( "Tempo change from jack-transport: %1" ).arg( bpm ) );
										m_transport.m_nBPM = bpm;
										must_relocate = 1; // The tempo change has happened somewhere during the previous cycle; relocate right away.

										// This commenting out is rude perhaps, but I cant't figure out what this bit is doing.
										// In any case, setting must_relocate = 1 here causes too many relocates. Jakob Lund
										/*				} else {
	 if ( m_transport.m_status == TransportInfo::STOPPED ) {
	  oldpo = H->getPatternPos();
	  must_relocate = 1;
	  //changer =1;
	 }*/

								}

								// Hydrogen::get_instance()->setBPM( m_JackTransportPos.beats_per_minute ); // unnecessary, as Song->m_BPM gets updated in audioEngine_process_transport (after calling this function)
						}
				}

				if ( m_transport.m_nFrames + bbt_frame_offset != m_JackTransportPos.frame ) {
						if ( ( m_JackTransportPos.valid & JackPositionBBT ) && must_relocate == 0 ) {
								WARNINGLOG( "Frame offset mismatch; triggering resync in 2 cycles" );
								must_relocate = 2;
						} else {
								if ( Preferences::get_instance()->m_bJackMasterMode == Preferences::NO_JACK_TIME_MASTER ) {
										// If There's no timebase_master, and audioEngine_process_checkBPMChanged handled a tempo change during last cycle, the offset doesn't match, but hopefully it was calculated correctly:

										//this perform Jakobs mod in pattern mode, but both m_transport.m_nFrames works with the same result in pattern Mode
										// in songmode the first case dont work.
										//so we can remove this "if query" and only use this old mod: m_transport.m_nFrames = H->getHumantimeFrames();
										//because to get the songmode we have to add this "H2Core::Hydrogen *m_pEngine" to the header file
										//if we remove this we also can remove *m_pEngine from header
#if 0 // dlr: fix #169, why do we have a different behaviour for SONG_MODE?
										if ( m_pEngine->getSong()->get_mode() == Song::PATTERN_MODE  ){
												m_transport.m_nFrames = m_JackTransportPos.frame/* - bbt_frame_offset*/; ///see comment in svn changeset 753
										}
										else
										{
												m_transport.m_nFrames = H->getHumantimeFrames();
										}
#else
										m_transport.m_nFrames = m_JackTransportPos.frame;
										bbt_frame_offset = 0; // dlr: stop re-syncing in every cycle when STOPPED
#endif
										// In jack 'slave' mode, if there's no master, the following line is needed to be able to relocate by clicking the song ruler (wierd corner case, but still...)
										if ( m_transport.m_status == TransportInfo::ROLLING )
												H->triggerRelocateDuringPlay();
								} else {
										///this is experimantal... but it works for the moment... fix me fix :-) wolke
										// ... will this actually happen? keeping it for now ( jakob lund )
										m_transport.m_nFrames = H->getHumantimeFrames() - getBufferSize();// have nothing to do with the old ardour transport bug
								}
						}
				}

				// humantime fix
				if ( H->getHumantimeFrames() != m_JackTransportPos.frame ) {

						H->setHumantimeFrames(m_JackTransportPos.frame);
						//WARNINGLOG("fix Humantime " + to_string (m_JackTransportPos.frame));
				}

				if ( must_relocate == 1 ) {
						//WARNINGLOG( "Resyncing!" );
						relocateBBT();
						if ( m_transport.m_status == TransportInfo::ROLLING ) {
								H->triggerRelocateDuringPlay();
						}
				}

				if ( must_relocate > 0 ) must_relocate--;
		}
}



float* JackOutput::getOut_L()
{
	jack_default_audio_sample_t *out = ( jack_default_audio_sample_t * ) jack_port_get_buffer ( output_port_1, jack_server_bufferSize );
	return out;
}

float* JackOutput::getOut_R()
{
	jack_default_audio_sample_t *out = ( jack_default_audio_sample_t * ) jack_port_get_buffer ( output_port_2, jack_server_bufferSize );
	return out;
}

float* JackOutput::getMonitorOut_L()
{
        jack_default_audio_sample_t *out = ( jack_default_audio_sample_t * ) jack_port_get_buffer ( monitor_output_port_3, jack_server_bufferSize );
        return out;
}

float* JackOutput::getMonitorOut_R()
{
        jack_default_audio_sample_t *out = ( jack_default_audio_sample_t * ) jack_port_get_buffer ( monitor_output_port_4, jack_server_bufferSize );
        return out;
}

float* JackOutput::getTrackOut_L( unsigned nTrack )
{
	if(nTrack > (unsigned)track_port_count ) return 0;
	jack_port_t *p = track_output_ports_L[nTrack];
	jack_default_audio_sample_t* out = 0;
	if( p ) {
		out = (jack_default_audio_sample_t*) jack_port_get_buffer( p, jack_server_bufferSize);
	}
	return out;
}

float* JackOutput::getTrackOut_R( unsigned nTrack )
{
	if(nTrack > (unsigned)track_port_count ) return 0;
	jack_port_t *p = track_output_ports_R[nTrack];
	jack_default_audio_sample_t* out = 0;
	if( p ) {
		out = (jack_default_audio_sample_t*) jack_port_get_buffer( p, jack_server_bufferSize);
	}
	return out;
}


#define CLIENT_FAILURE(msg) {						\
		ERRORLOG("Could not connect to JACK server (" msg ")"); \
		if (client) {						\
			ERRORLOG("...but JACK returned a non-null pointer?"); \
			(client) = 0;					\
		}							\
		if (tries) ERRORLOG("...trying again.");		\
	}


#define CLIENT_SUCCESS(msg) {				\
		assert(client);				\
		INFOLOG(msg);				\
		tries = 0;				\
	}

int JackOutput::init( unsigned /*nBufferSize*/ )
{

	output_port_name_1 = Preferences::get_instance()->m_sJackPortName1;
	output_port_name_2 = Preferences::get_instance()->m_sJackPortName2;

	QString sClientName = "Hydrogen";
	jack_status_t status;
	int tries = 2;  // Sometimes jackd doesn't stop and start fast enough.
	while ( tries > 0 ) {
		--tries;

#ifdef H2CORE_HAVE_JACKSESSION

			if (Preferences::get_instance()->getJackSessionUUID().isEmpty()){
				client = jack_client_open(
							sClientName.toLocal8Bit(),
							JackNullOption,
							&status);
			}
			else
			{
				const QByteArray uuid = Preferences::get_instance()->getJackSessionUUID().toLocal8Bit();
				client = jack_client_open(
							sClientName.toLocal8Bit(),
							JackSessionID,
							&status,
							uuid.constData());
			}
#else
				client = jack_client_open(
					   sClientName.toLocal8Bit(),
					   JackNullOption,
					   &status);
#endif
		switch(status) {
		case JackFailure:
			CLIENT_FAILURE("unknown error");
			break;
		case JackInvalidOption:
			CLIENT_FAILURE("invalid option");
			break;
		case JackNameNotUnique:
			if (client) {
				sClientName = jack_get_client_name(client);
				CLIENT_SUCCESS(QString("Jack assigned the client name '%1'")
						   .arg(sClientName));
			} else {
				CLIENT_FAILURE("name not unique");
			}
			break;
		case JackServerStarted:
			CLIENT_SUCCESS("JACK Server started for Hydrogen.");
			break;
		case JackServerFailed:
			CLIENT_FAILURE("unable to connect");
			break;
		case JackServerError:
			CLIENT_FAILURE("communication error");
			break;
		case JackNoSuchClient:
			CLIENT_FAILURE("unknown client type");
			break;
		case JackLoadFailure:
			CLIENT_FAILURE("can't load internal client");
			break;
		case JackInitFailure:
			CLIENT_FAILURE("can't initialize client");
			break;
		case JackShmFailure:
			CLIENT_FAILURE("unable to access shared memory");
			break;
		case JackVersionError:
			CLIENT_FAILURE("client/server protocol version mismatch");
		default:
			if (status) {
				ERRORLOG("Unknown status with JACK server.");
				if (client) {
					CLIENT_SUCCESS("Client pointer is *not* null..."
							   " assuming we're OK");
				}
			} else {
				CLIENT_SUCCESS("Connected to JACK server");
			}
		}
	}

	if (client == 0) {
		return -1;
	}

	// Here, client should either be valid, or NULL.
	jack_server_sampleRate = jack_get_sample_rate ( client );
	jack_server_bufferSize = jack_get_buffer_size ( client );

	Preferences::get_instance()->m_nSampleRate = jack_server_sampleRate;
	Preferences::get_instance()->m_nBufferSize = jack_server_bufferSize;


	/* tell the JACK server to call `process()' whenever
	   there is work to be done.
	*/
	jack_set_process_callback ( client, this->processCallback, 0 );


	/* tell the JACK server to call `srate()' whenever
	   the sample rate of the system changes.
	*/
	jack_set_sample_rate_callback ( client, jackDriverSampleRate, this );

	/* tell JACK server to update us if the buffer size
	   (frames per process cycle) changes.
	*/
	jack_set_buffer_size_callback ( client, jackDriverBufferSize, 0 );

	/* tell the JACK server to call `jack_shutdown()' if
	   it ever shuts down, either entirely, or if it
	   just decides to stop calling us.
	*/
	jack_on_shutdown ( client, jackDriverShutdown, 0 );


	/* create two ports */
	output_port_1 = jack_port_register ( client, "out_L", JACK_DEFAULT_AUDIO_TYPE, JackPortIsOutput, 0 );
	output_port_2 = jack_port_register ( client, "out_R", JACK_DEFAULT_AUDIO_TYPE, JackPortIsOutput, 0 );
        monitor_output_port_3 = jack_port_register ( client, "Monitor_L", JACK_DEFAULT_AUDIO_TYPE, JackPortIsOutput, 0 );
        monitor_output_port_4 = jack_port_register ( client, "Monitor_R", JACK_DEFAULT_AUDIO_TYPE, JackPortIsOutput, 0 );
        if ( ( output_port_1 == NULL ) || ( output_port_2 == NULL ) ||( monitor_output_port_3 == NULL ) || ( monitor_output_port_4 == NULL )) {
		( Hydrogen::get_instance() )->raiseError( Hydrogen::JACK_ERROR_IN_PORT_REGISTER );
		return 4;
	}


	// clear buffers
//	jack_default_audio_sample_t *out_L = (jack_default_audio_sample_t *) jack_port_get_buffer (output_port_1, jack_server_bufferSize);
//	jack_default_audio_sample_t *out_R = (jack_default_audio_sample_t *) jack_port_get_buffer (output_port_2, jack_server_bufferSize);
//	memset( out_L, 0, nBufferSize * sizeof( float ) );
//	memset( out_R, 0, nBufferSize * sizeof( float ) );

#ifdef H2CORE_HAVE_LASH
	if ( Preferences::get_instance()->useLash() ){
		LashClient* lashClient = LashClient::get_instance();
		if (lashClient->isConnected())
		{
			lashClient->setJackClientName(sClientName.toLocal8Bit().constData());
		}
	}
#endif

#ifdef H2CORE_HAVE_JACKSESSION
		jack_set_session_callback (client, jack_session_callback, (void*)this);
#endif

	return 0;
}


/**
 * Make sure the number of track outputs match the instruments in @a song , and name the ports.
 */
void JackOutput::makeTrackOutputs( Song * song )
{

	/// Disable Track Outputs
	if( Preferences::get_instance()->m_bJackTrackOuts == false )
			return;
	///

	InstrumentList * instruments = song->get_instrument_list();
	Instrument * instr;
        int nInstruments = ( int )instruments->size();

	// create dedicated channel output ports
	WARNINGLOG( QString( "Creating / renaming %1 ports" ).arg( nInstruments ) );

        for ( int n = nInstruments - 1; n >= 0; n-- ) {
		instr = instruments->get( n );
                setTrackOutput( n, instr );
        }
	// clean up unused ports
	jack_port_t *p_L, *p_R;
	for ( int n = nInstruments; n < track_port_count; n++ ) {
		p_L = track_output_ports_L[n];
		p_R = track_output_ports_R[n];
		track_output_ports_L[n] = 0;
		jack_port_unregister( client, p_L );
		track_output_ports_R[n] = 0;
		jack_port_unregister( client, p_R );
	}

        track_port_count = nInstruments;
}

/**
 * Give the @a n 'th port the name of @a instr .
 * If the n'th port doesn't exist, new ports up to n are created.
 */
void JackOutput::setTrackOutput( int n, Instrument * instr )
{

	QString chName;

	if ( track_port_count <= n ) { // need to create more ports
		for ( int m = track_port_count; m <= n; m++ ) {
			chName = QString( "Track_%1_" ).arg( m + 1 );
			track_output_ports_L[m] = jack_port_register ( client, ( chName + "L" ).toLocal8Bit(), JACK_DEFAULT_AUDIO_TYPE, JackPortIsOutput, 0 );
			track_output_ports_R[m] = jack_port_register ( client, ( chName + "R" ).toLocal8Bit(), JACK_DEFAULT_AUDIO_TYPE, JackPortIsOutput, 0 );
			if ( track_output_ports_R[m] == NULL || track_output_ports_L[m] == NULL ) {
				Hydrogen::get_instance()->raiseError( Hydrogen::JACK_ERROR_IN_PORT_REGISTER );
			}
		}
		track_port_count = n + 1;
	}
	// Now we're sure there is an n'th port, rename it.
        chName = QString( "Track_%1_%2_" ).arg( n + 1 ).arg( instr->get_name() );

	jack_port_set_name( track_output_ports_L[n], ( chName + "L" ).toLocal8Bit() );
	jack_port_set_name( track_output_ports_R[n], ( chName + "R" ).toLocal8Bit() );
}

void JackOutput::play()
{
	if ( ( Preferences::get_instance() )->m_bJackTransportMode ==  Preferences::USE_JACK_TRANSPORT || Preferences::get_instance()->m_bJackMasterMode == Preferences::USE_JACK_TIME_MASTER ) {
		if ( client ) {
			INFOLOG( "jack_transport_start()" );
			jack_transport_start( client );
		}
	} else {
		m_transport.m_status = TransportInfo::ROLLING;
	}
}



void JackOutput::stop()
{
	if ( ( Preferences::get_instance() )->m_bJackTransportMode ==  Preferences::USE_JACK_TRANSPORT || Preferences::get_instance()->m_bJackMasterMode == Preferences::USE_JACK_TIME_MASTER ) {
		if ( client ) {
			INFOLOG( "jack_transport_stop()" );
			jack_transport_stop( client );
		}
	} else {
		m_transport.m_status = TransportInfo::STOPPED;
	}
}



void JackOutput::locate( unsigned long nFrame )
{
	if ( ( Preferences::get_instance() )->m_bJackTransportMode ==  Preferences::USE_JACK_TRANSPORT /*|| Preferences::get_instance()->m_bJackMasterMode == Preferences::USE_JACK_TIME_MASTER*/ ) {
		if ( client ) {
			WARNINGLOG( QString( "Calling jack_transport_locate(%1)" ).arg( nFrame ) );
			jack_transport_locate( client, nFrame );
		}
	} else {
		m_transport.m_nFrames = nFrame;
	}
}



void JackOutput::setBpm( float fBPM )
{
	WARNINGLOG( QString( "setBpm: %1" ).arg( fBPM ) );
	m_transport.m_nBPM = fBPM;
}


int JackOutput::getNumTracks()
{
//	INFOLOG( "get num tracks()" );
	return track_port_count;
}

#ifdef H2CORE_HAVE_JACKSESSION
void JackOutput::jack_session_callback(jack_session_event_t *event, void *arg)
{
	JackOutput *me = static_cast<JackOutput*>(arg);
	if(me) {
			me->jack_session_callback_impl(event);
	}
}

void JackOutput::jack_session_callback_impl(jack_session_event_t *event)
{
	INFOLOG("jack session calback");
	enum session_events{
		SAVE_SESSION,
		SAVE_AND_QUIT,
		SAVE_TEMPLATE
	};

	jack_session_event_t *ev = (jack_session_event_t *) event;

	/* Valid Song is needed */
	if(Hydrogen::get_instance()->getSong()->get_filename().isEmpty()){
			Hydrogen::get_instance()->getSong()->set_filename("Untitled_Song");
	}
	if(Hydrogen::get_instance()->getSong()->get_filename().contains(" ")){
			QStringList removeWhiteSpaces = Hydrogen::get_instance()->getSong()->get_filename().split(" ");
			Hydrogen::get_instance()->getSong()->set_filename( removeWhiteSpaces.join("_") );
	}

	QString songfilename;
	QString jackSessionDirectory = (QString)ev->session_dir;
	QStringList list1 = Hydrogen::get_instance()->getSong()->get_filename().split("/");
	QString realFillename = list1[list1.size()-1];
	Hydrogen::get_instance()->getSong()->set_filename(jackSessionDirectory + realFillename);
	songfilename = "\"${SESSION_DIR}\"" + realFillename;

	QString retval = QString(Preferences::get_instance()->getJackSessionApplicationPath() + " -s" + songfilename + " --jacksessionid " + ev->client_uuid);
	const char * filename = retval.toAscii().data();

	if (ev->type == JackSessionSave){
		EventQueue::get_instance()->push_event(EVENT_JACK_SESSION, SAVE_SESSION);
	}
	if (ev->type == JackSessionSaveAndQuit) {
			EventQueue::get_instance()->push_event(EVENT_JACK_SESSION, SAVE_SESSION);
			EventQueue::get_instance()->push_event(EVENT_JACK_SESSION, SAVE_AND_QUIT);
	}

	ev->command_line = strdup (filename);

	jack_session_reply(client, ev );

	jack_session_event_free (ev);

}
#endif

//beginn jack time master
void JackOutput::initTimeMaster()
{
	if ( client == NULL) return;

	bool cond = false;
	if ( Preferences::get_instance()->m_bJackMasterMode == Preferences::USE_JACK_TIME_MASTER)
	{
		cond = true;
	}else{
		jack_release_timebase(client);
	}

	if ( Preferences::get_instance()->m_bJackMasterMode == Preferences::USE_JACK_TIME_MASTER &&
				 jack_set_timebase_callback(client, cond, jack_timebase_callback, this) == 0)
	{
		Preferences::get_instance()->m_bJackMasterMode = Preferences::USE_JACK_TIME_MASTER ;
		cond = true;
	} else {
		Preferences::get_instance()->m_bJackMasterMode = Preferences::NO_JACK_TIME_MASTER ;
		cond = false;
	}
}


void JackOutput::com_release()
{
	if ( client == NULL) return;

	jack_release_timebase(client);
}


void JackOutput::jack_timebase_callback(jack_transport_state_t state,
					jack_nframes_t nframes,
							jack_position_t *pos,
					int new_pos, void *arg)
{
	JackOutput *me = static_cast<JackOutput*>(arg);
	if(me) {
		me->jack_timebase_callback_impl(state, nframes, pos, new_pos);
	}
}


void JackOutput::jack_timebase_callback_impl(jack_transport_state_t
						 state, jack_nframes_t nframes,
											 jack_position_t *pos, int
						 new_pos)
{
	Hydrogen * H = Hydrogen::get_instance();

	//static double jack_tick;
	//static jack_nframes_t last_frame;
	static jack_nframes_t current_frame;
	static jack_transport_state_t state_current;
	static jack_transport_state_t state_last;


	state_current = state;

	current_frame = H->getTimeMasterFrames();
	nframes = current_frame;
	int posi =  H->getPatternPos();
	if (posi <= 0) posi=1;
	new_pos = posi ;


	pos->valid = JackPositionBBT;
	pos->beats_per_bar = H->getTickForHumanPosition( posi )/48;
	pos->beat_type = 4;
	pos->ticks_per_beat = (long)H->getTickForHumanPosition( posi );
	pos->beats_per_minute = H->getNewBpmJTM();



	int ticksforbeat = H->getTickForHumanPosition( posi );
	int beatperbar = H->getTickForHumanPosition( posi )/48 ;
	int ticker = (int)(H->getTickPosition()/ 48) ;
	int ptick = (int)(H->getTickPosition());
	int ptickmax = ptick * beatperbar;
	int ptickreal2 = ptick * beatperbar;

	if (ptickmax > ( ticksforbeat ))
	{
	ptickreal2 =  ptickmax -(ticksforbeat * ticker);
	}

	int ppos = H->getPatternPos() + 1;
	if (ppos == 0)
		ppos =1;
	pos->bar = ppos;
	pos->beat = ticker +1 ;
	pos->tick = ptickreal2 ;
	pos->bar_start_tick = pos->bar * pos->beats_per_bar *
		pos->ticks_per_beat;

	if (Hydrogen::get_instance()->getHumantimeFrames()<= 0){
		pos->bar = 1;
		pos->beat = 1;
		pos->tick = 0;
	}

	state_last = state_current;
}

};

#endif // H2CORE_HAVE_JACK<|MERGE_RESOLUTION|>--- conflicted
+++ resolved
@@ -147,19 +147,12 @@
 	if ( connect_output_ports ) {
 //	if ( connect_out_flag ) {
 		// connect the ports
-<<<<<<< HEAD
                if ( jack_connect( client, jack_port_name( output_port_1 ), output_port_name_1.toLocal8Bit() ) == 0 &&
                              jack_connect ( client, jack_port_name( output_port_2 ), output_port_name_2.toLocal8Bit() ) == 0 &&
                              jack_connect( client, jack_port_name( monitor_output_port_3 ), output_port_name_1.toLocal8Bit() ) == 0 &&
                              jack_connect ( client, jack_port_name( monitor_output_port_4 ), output_port_name_2.toLocal8Bit() ) == 0 ) {
                       return 0;
                }
-=======
-		if ( jack_connect( client, jack_port_name( output_port_1 ), output_port_name_1.toLocal8Bit() ) == 0 &&
-				jack_connect ( client, jack_port_name( output_port_2 ), output_port_name_2.toLocal8Bit() ) == 0 ) {
-			return 0;
-		}
->>>>>>> 5fa5b159
 
 		INFOLOG( "Could not connect so saved out-ports. Connecting to first pair of in-ports" );
 		const char ** portnames = jack_get_ports ( client, NULL, NULL, JackPortIsInput );
@@ -169,13 +162,9 @@
 			return 2;
 		}
 		if ( jack_connect( client, jack_port_name( output_port_1 ), portnames[0] ) != 0 ||
-<<<<<<< HEAD
                         jack_connect( client, jack_port_name( output_port_2 ), portnames[1] ) != 0 ||
                         jack_connect( client, jack_port_name( monitor_output_port_3 ), portnames[0] ) != 0 ||
                         jack_connect( client, jack_port_name( monitor_output_port_4 ), portnames[1] ) != 0 ) {
-=======
-				jack_connect( client, jack_port_name( output_port_2 ), portnames[1] ) != 0 ) {
->>>>>>> 5fa5b159
 			ERRORLOG( "Could't connect to first pair of Jack input ports" );
 			Hydrogen::get_instance()->raiseError( Hydrogen::JACK_CANNOT_CONNECT_OUTPUT_PORT );
 			return 2;
