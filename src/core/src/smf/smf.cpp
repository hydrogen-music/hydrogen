/*
 * Hydrogen
 * Copyright(c) 2002-2004 by Alex >Comix< Cominu [comix@users.sourceforge.net]
 *
 * http://www.hydrogen-music.org
 *
 * This program is free software; you can redistribute it and/or modify
 * it under the terms of the GNU General Public License as published by
 * the Free Software Foundation; either version 2 of the License, or
 * (at your option) any later version.
 *
 * This program is distributed in the hope that it will be useful,
 * but WITHOUT ANY WARRANTY, without even the implied warranty of
 * MERCHANTABILITY or FITNESS FOR A PARTICULAR PURPOSE. See the
 * GNU General Public License for more details.
 *
 * You should have received a copy of the GNU General Public License
 * along with this program; if not, write to the Free Software
 * Foundation, Inc., 59 Temple Place, Suite 330, Boston, MA  02111-1307  USA
 *
 */

#include <hydrogen/smf/SMF.h>
#include <hydrogen/basics/pattern.h>
#include <hydrogen/basics/pattern_list.h>
#include <hydrogen/basics/note.h>
#include <hydrogen/basics/instrument.h>
#include <hydrogen/basics/instrument_list.h>
#include <hydrogen/basics/automation_path.h>
#include <fstream>

using std::vector;

namespace H2Core
{

const char* SMFHeader::__class_name = "SMFHeader";

SMFHeader::SMFHeader( int nFormat, int nTracks, int nTPQN )
		: Object( __class_name )
		, m_nFormat( nFormat )
		, m_nTracks( nTracks )
		, m_nTPQN( nTPQN )
{
	INFOLOG( "INIT" );
}


SMFHeader::~SMFHeader()
{
	INFOLOG( "DESTROY" );
}

void SMFHeader::addTrack() {
	m_nTracks++;	
}

vector<char> SMFHeader::getBuffer()
{
	SMFBuffer buffer;

	buffer.writeDWord( 1297377380 );		// MThd
	buffer.writeDWord( 6 );				// Header length = 6
	buffer.writeWord( m_nFormat );
	buffer.writeWord( m_nTracks );
	buffer.writeWord( m_nTPQN );

	return buffer.m_buffer;
}



// :::::::::::::::


const char* SMFTrack::__class_name = "SMFTrack";

//SMFTrack::SMFTrack( const QString& sTrackName )
SMFTrack::SMFTrack()
		: Object( __class_name )
{
	INFOLOG( "INIT" );
}



SMFTrack::~SMFTrack()
{
	INFOLOG( "DESTROY" );

	for ( unsigned i = 0; i < m_eventList.size(); i++ ) {
		delete m_eventList[ i ];
	}
}



std::vector<char> SMFTrack::getBuffer()
{
	// fill the data vector
	vector<char> trackData;

	for ( unsigned i = 0; i < m_eventList.size(); i++ ) {
		SMFEvent *pEv = m_eventList[ i ];
		vector<char> buf = pEv->getBuffer();

		// copy the buffer into the data vector
		for ( unsigned j = 0; j < buf.size(); j++ ) {
			trackData.push_back( buf[ j ] );
		}
	}


	SMFBuffer buf;

	buf.writeDWord( 1297379947 );		// MTrk
	buf.writeDWord( trackData.size() + 4 );	// Track length

	vector<char> trackBuf = buf.getBuffer();

	for ( unsigned i = 0; i < trackData.size(); i++ ) {
		trackBuf.push_back( trackData[i] );
	}


	//  track end
	trackBuf.push_back( 0x00 );		// delta
	trackBuf.push_back( 0xFF );
	trackBuf.push_back( 0x2F );
	trackBuf.push_back( 0x00 );



	return trackBuf;
}



void SMFTrack::addEvent( SMFEvent *pEvent )
{
	m_eventList.push_back( pEvent );
}



// ::::::::::::::::::::::

const char* SMF::__class_name = "SMF";

SMF::SMF(int nFormat, int nTPQN )
		: Object( __class_name )
{
	INFOLOG( "INIT" );

	m_pHeader = new SMFHeader( nFormat, 0, nTPQN );
}



SMF::~SMF()
{
	INFOLOG( "DESTROY" );

	delete m_pHeader;

	for ( unsigned i = 0; i < m_trackList.size(); i++ ) {
		delete m_trackList[i];
	}
}



void SMF::addTrack( SMFTrack *pTrack )
{
	m_pHeader->addTrack();
	m_trackList.push_back( pTrack );
}



vector<char> SMF::getBuffer()
{
	vector<char> smfVect;

	// header
	vector<char> headerVect = m_pHeader->getBuffer();
	for ( unsigned i = 0; i < headerVect.size(); i++ ) {
		smfVect.push_back( headerVect[ i ] );
	}


	// tracks
	for ( unsigned nTrack = 0; nTrack < m_trackList.size(); nTrack++ ) {
		SMFTrack *pTrack = m_trackList[ nTrack ];
		vector<char> trackVect = pTrack->getBuffer();
		for ( unsigned i = 0; i < trackVect.size(); i++ ) {
			smfVect.push_back( trackVect[ i ] );
		}
	}

	return smfVect;
}



// :::::::::::::::::::...

const unsigned int TPQN = 192;
const unsigned int DRUM_CHANNEL = 9;

const char* SMFWriter::__class_name = "SMFWriter";

<<<<<<< HEAD
SMFWriter::SMFWriter( const char* sWriterName )
		: Object( sWriterName )
=======
SMFWriter::SMFWriter()
		: Object( __class_name )
		, m_file( nullptr )
>>>>>>> 338cd7d1
{
	INFOLOG( "INIT" );
}


SMFWriter::~SMFWriter()
{
	INFOLOG( "DESTROY" );
}


SMFTrack* SMFWriter::createTrack0( Song* pSong ) {
	SMFTrack *pTrack0 = new SMFTrack();
	pTrack0->addEvent( new SMFCopyRightNoticeMetaEvent( pSong->__author , 0 ) );
	pTrack0->addEvent( new SMFTrackNameMetaEvent( pSong->__name , 0 ) );
	pTrack0->addEvent( new SMFSetTempoMetaEvent( pSong->__bpm , 0 ) );
	pTrack0->addEvent( new SMFTimeSignatureMetaEvent( 4 , 4 , 24 , 8 , 0 ) );
	return pTrack0;
}


void SMFWriter::save( const QString& sFilename, Song *pSong )
{
	INFOLOG( "save" );

	SMF* smf = createSMF( pSong );

	AutomationPath *vp = pSong->get_velocity_automation_path();

	// here writers must prepare to receive pattern events
	prepareEvents( pSong, smf );

	InstrumentList *iList = pSong->get_instrument_list();
	// ogni pattern sara' una diversa traccia
	int nTick = 1;
	for ( unsigned nPatternList = 0 ;
		  nPatternList < pSong->get_pattern_group_vector()->size() ;
		  nPatternList++ ) {
		// infoLog( "[save] pattern list pos: " + toString( nPatternList ) );
		PatternList *pPatternList =
			( *(pSong->get_pattern_group_vector()) )[ nPatternList ];

		int nStartTicks = nTick;
		int nMaxPatternLength = 0;
		for ( unsigned nPattern = 0 ;
			  nPattern < pPatternList->size() ;
			  nPattern++ ) {
			Pattern *pPattern = pPatternList->get( nPattern );
			// infoLog( "      |-> pattern: " + pPattern->getName() );
			if ( ( int )pPattern->get_length() > nMaxPatternLength ) {
				nMaxPatternLength = pPattern->get_length();
			}

			for ( unsigned nNote = 0; nNote < pPattern->get_length(); nNote++ ) {
				const Pattern::notes_t* notes = pPattern->get_notes();
				FOREACH_NOTE_CST_IT_BOUND(notes,it,nNote) {
					Note *pNote = it->second;
					if ( pNote ) {
						float rnd = (float)rand()/(float)RAND_MAX;
						if ( pNote->get_probability() < rnd ) {
							continue;
						}

						float fPos = nPatternList + (float)nNote/(float)nMaxPatternLength;
						float velocity_adjustment = vp->get_value(fPos);
						int nVelocity =
							(int)( 127.0 * pNote->get_velocity() * velocity_adjustment );

						int nInstr = iList->index(pNote->get_instrument());
						Instrument *pInstr = pNote->get_instrument();
						int nPitch = pNote->get_midi_key();

						// get events for specific instrument
						EventList* eventList = getEvents(pSong, pInstr);

						eventList->push_back(
							new SMFNoteOnEvent(
								nStartTicks + nNote,
								DRUM_CHANNEL,
								nPitch,
								nVelocity
								)
							);
						int nLength = 12;
						if ( pNote->get_length() != -1 ) {
							nLength = pNote->get_length();
						}
						eventList->push_back(
							new SMFNoteOffEvent(
								nStartTicks + nNote + nLength,
								DRUM_CHANNEL,
								nPitch,
								nVelocity
								)
							);
					}
				}
			}
		}
		nTick += nMaxPatternLength;
	}

	//tracks creation
	packEvents(pSong, smf);

	saveSMF(sFilename, smf);
	delete smf;
}


void SMFWriter::sortEvents( EventList *pEvents )
{
	// awful bubble sort..
	for ( unsigned i = 0; i < pEvents->size(); i++ ) {
		for ( vector<SMFEvent*>::iterator it = pEvents->begin() ;
			  it != ( pEvents->end() - 1 ) ;
			  it++ ) {
			SMFEvent *pEvent = *it;
			SMFEvent *pNextEvent = *( it + 1 );
			if ( pNextEvent->m_nTicks < pEvent->m_nTicks ) {
				// swap
				*it = pNextEvent;
				*( it +1 ) = pEvent;
			}
		}
	}
}


void SMFWriter::saveSMF( const QString& sFilename, SMF*  pSmf )
{
	// save the midi file
	FILE* file = fopen( sFilename.toLocal8Bit(), "wb" );

	if( file == NULL )
		return;

	vector<char> smfVect = pSmf->getBuffer();
	for ( unsigned i = 0; i < smfVect.size(); i++ ) {
		fwrite( &smfVect[ i ], 1, 1, file );
	}
	fclose( file );
}


// SMF1Writer - base class for two smf1 writers

const char* SMF1Writer::__class_name = "SMF1Writer";

SMF1Writer::SMF1Writer( const char* sWriterName )
		: SMFWriter( sWriterName )
{
}


SMF1Writer::~SMF1Writer()
{
}


SMF* SMF1Writer::createSMF( Song* pSong ){
	SMF* smf =  new SMF( 1, TPQN );	
	// Standard MIDI format 1 files should have the first track being the tempo map
	// which is a track that contains global meta events only.

	SMFTrack* pTrack0 = createTrack0( pSong );
	smf->addTrack( pTrack0 );
	
	// Standard MIDI Format 1 files should have note events in tracks =>2
	return smf;
}


// SMF1 MIDI SINGLE EXPROT


const char* SMF1WriterSingle::__class_name = "SMFWriterSingle";

SMF1WriterSingle::SMF1WriterSingle()
		: SMF1Writer( __class_name ),
		 m_eventList()
{
}



SMF1WriterSingle::~SMF1WriterSingle()
{
}



EventList* SMF1WriterSingle::getEvents( Song* pSong, Instrument* pInstr )
{
	return &m_eventList;
}



void SMF1WriterSingle::prepareEvents( Song *pSong, SMF* pSmf )
{
   m_eventList.clear();
}



void SMF1WriterSingle::packEvents( Song *pSong, SMF* pSmf )
{
	sortEvents( &m_eventList );

	SMFTrack *pTrack1 = new SMFTrack();
	pSmf->addTrack( pTrack1 );

	unsigned nLastTick = 1;
	for ( vector<SMFEvent*>::iterator it = m_eventList.begin();
		it != m_eventList.end();
		 it++ ) {
		SMFEvent *pEvent = *it;
		pEvent->m_nDeltaTime = ( pEvent->m_nTicks - nLastTick ) * 4;
		nLastTick = pEvent->m_nTicks;

		// infoLog( " pos: " + toString( (*it)->m_nTicks ) + ", delta: "
		//          + toString( (*it)->m_nDeltaTime ) );

		pTrack1->addEvent( *it );
	}

	m_eventList.clear();
}

<<<<<<< HEAD
=======
	if( m_file == nullptr )
		return;
>>>>>>> 338cd7d1


// SMF1 MIDI MULTI EXPORT

const char* SMF1WriterMulti::__class_name = "SMFWriterMulti";

SMF1WriterMulti::SMF1WriterMulti()
		: SMF1Writer( __class_name ),
		 m_eventLists()
{
}


SMF1WriterMulti::~SMF1WriterMulti()
{
}


void SMF1WriterMulti::prepareEvents( Song *pSong, SMF* pSmf )
{
	InstrumentList *iList = pSong->get_instrument_list();
	m_eventLists.clear();
	for( unsigned nInstr=0; nInstr < iList->size(); nInstr++ ){
		m_eventLists.push_back( new EventList() );
	}
}


EventList* SMF1WriterMulti::getEvents( Song* pSong,  Instrument* pInstr )
{
	int nInstr = pSong->get_instrument_list()->index(pInstr);
	EventList* eventList = m_eventLists.at( nInstr );
	return eventList;
}


void SMF1WriterMulti::packEvents( Song *pSong, SMF* pSmf )
{
	InstrumentList *iList = pSong->get_instrument_list();
	for ( unsigned nTrack = 0; nTrack < m_eventLists.size(); nTrack++ ) {
		EventList* eventList = m_eventLists.at( nTrack );
		Instrument* instrument = iList->get( nTrack );

		sortEvents( eventList );

		SMFTrack *pTrack = new SMFTrack();
		pSmf->addTrack( pTrack );
		
		//Set instrument name as track name
		pTrack->addEvent( new SMFTrackNameMetaEvent( instrument->get_name() , 0 ) );
		
		unsigned nLastTick = 1;
		for ( vector<SMFEvent*>::iterator it = eventList->begin();
			it != eventList->end();
			 it++ ) {
			SMFEvent *pEvent = *it;
			pEvent->m_nDeltaTime = ( pEvent->m_nTicks - nLastTick ) * 4;
			nLastTick = pEvent->m_nTicks;

			pTrack->addEvent( *it );
		}

		// we can safely delete vector with events now
		delete eventList;
	}
	m_eventLists.clear();
}


// SMF0 MIDI  EXPORT

const char* SMF0Writer::__class_name = "SMF0Writer";

SMF0Writer::SMF0Writer()
		: SMFWriter( __class_name ),
		  m_track( nullptr ),
		 m_eventList()
{
}


SMF0Writer::~SMF0Writer()
{
}


SMF* SMF0Writer::createSMF( Song* pSong ){
	// MIDI files format 0 have all their events in one track
	SMF* smf =  new SMF( 0, TPQN );	
	m_track = createTrack0( pSong );
	smf->addTrack( m_track );
	return smf;
}


EventList* SMF0Writer::getEvents( Song* pSong,  Instrument* pInstr )
{
	return &m_eventList;
}


void SMF0Writer::prepareEvents( Song *pSong, SMF* pSmf )
{
   m_eventList.clear();
}


void SMF0Writer::packEvents( Song *pSong, SMF* pSmf )
{
	sortEvents( &m_eventList );

	unsigned nLastTick = 1;
	for ( vector<SMFEvent*>::iterator it = m_eventList.begin();
		it != m_eventList.end();
		 it++ ) {
		SMFEvent *pEvent = *it;
		pEvent->m_nDeltaTime = ( pEvent->m_nTicks - nLastTick ) * 4;
		nLastTick = pEvent->m_nTicks;
		
		m_track->addEvent( *it );
	}

	m_eventList.clear();
}


};<|MERGE_RESOLUTION|>--- conflicted
+++ resolved
@@ -210,14 +210,8 @@
 
 const char* SMFWriter::__class_name = "SMFWriter";
 
-<<<<<<< HEAD
 SMFWriter::SMFWriter( const char* sWriterName )
 		: Object( sWriterName )
-=======
-SMFWriter::SMFWriter()
-		: Object( __class_name )
-		, m_file( nullptr )
->>>>>>> 338cd7d1
 {
 	INFOLOG( "INIT" );
 }
@@ -352,7 +346,7 @@
 	// save the midi file
 	FILE* file = fopen( sFilename.toLocal8Bit(), "wb" );
 
-	if( file == NULL )
+    if( file == nullptr )
 		return;
 
 	vector<char> smfVect = pSmf->getBuffer();
@@ -448,11 +442,6 @@
 	m_eventList.clear();
 }
 
-<<<<<<< HEAD
-=======
-	if( m_file == nullptr )
-		return;
->>>>>>> 338cd7d1
 
 
 // SMF1 MIDI MULTI EXPORT
