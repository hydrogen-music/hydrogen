/*
 * Hydrogen
 * Copyright(c) 2002-2008 by Alex >Comix< Cominu [comix@users.sourceforge.net]
 *
 * http://www.hydrogen-music.org
 *
 * This program is free software; you can redistribute it and/or modify
 * it under the terms of the GNU General Public License as published by
 * the Free Software Foundation; either version 2 of the License, or
 * (at your option) any later version.
 *
 * This program is distributed in the hope that it will be useful,
 * but WITHOUT ANY WARRANTY, without even the implied warranty of
 * MERCHANTABILITY or FITNESS FOR A PARTICULAR PURPOSE. See the
 * GNU General Public License for more details.
 *
 * You should have received a copy of the GNU General Public License
 * along with this program; if not, write to the Free Software
 * Foundation, Inc., 59 Temple Place, Suite 330, Boston, MA  02111-1307  USA
 *
 */
#ifndef HYDROGEN_H
#define HYDROGEN_H

#include <core/config.h>
#include <core/Basics/Song.h>
#include <core/Basics/Sample.h>
#include <core/Object.h>
#include <core/Timeline.h>
#include <core/IO/AudioOutput.h>
#include <core/IO/MidiInput.h>
#include <core/IO/MidiOutput.h>
#include <core/IO/JackAudioDriver.h>
#include <core/Basics/Drumkit.h>
#include <core/CoreActionController.h>
#include <core/Timehelper.h>
#include <core/AudioEngine.h>

#include <stdint.h> // for uint32_t et al
#include <cassert>

inline int randomValue( int max );

namespace H2Core
{
	class CoreActionController;
///
/// Hydrogen Audio Engine.
///
class Hydrogen : public H2Core::Object
{
	H2_OBJECT
public:
	
	/**
	 * Creates all the instances used within Hydrogen in the right
	 * order. 
	 *
	 * -# H2Core::Logger::create_instance()
	 * -# MidiMap::create_instance()
	 * -# Preferences::create_instance()
	 * -# EventQueue::create_instance()
	 * -# MidiActionManager::create_instance()
	 *
	 * If #H2CORE_HAVE_OSC was set during compilation, the
	 * following instances will be created as well.
	 *
	 * -# NsmClient::create_instance()
	 * -# OscServer::create_instance() using
	 *    Preferences::get_instance() as input
	 *
	 * If all instances are created and the actual Hydrogen
	 * instance #__instance is still 0, it will be properly
	 * constructed via Hydrogen().
	 *
	 * The AudioEngine::create_instance(),
	 * Effects::create_instance(), and Playlist::create_instance()
	 * functions will be called from within audioEngine_init().
	 */
	static void		create_instance();
	/**
	 * Returns the current Hydrogen instance #__instance.
	 */
	static Hydrogen*	get_instance(){ assert(__instance); return __instance; };

	/*
	 * return central instance of the audio engine
	 */
	AudioEngine*		getAudioEngine() const;

	/**
	 * Destructor taking care of most of the clean up.
	 *
	 * -# Shuts down the NsmClient using NsmClient::shutdown() and
              deletes it.
	 * -# Deletes the OscServer object.
	 * -# Stops the AudioEngine if playing via audioEngine_stop().
	 * -# Calls removeSong(), audioEngine_stopAudioDrivers(),
              audioEngine_destroy(), __kill_instruments()
         * -# Deletes the #m_pCoreActionController and #m_pTimeline
              object
	 * -# Sets #__instance to NULL.
	 */
	~Hydrogen();

// ***** SEQUENCER ********
	/// Start the internal sequencer
	void			sequencer_play();

	/// Stop the internal sequencer
	void			sequencer_stop();

	void			midi_noteOn( Note *note );

	///Last received midi message
	QString			lastMidiEvent;
	int				lastMidiEventParameter;

	// TODO: more descriptive name since it is able to both delete and
	// add a pattern. Possibly without the sequencer_ prefix for
	// consistency.
	/**
	 * Adding and removing a Pattern from #m_pNextPatterns.
	 *
	 * After locking the AudioEngine the function retrieves the
	 * particular pattern @a pos from the Song::m_pPatternList and
	 * either deletes it from #m_pNextPatterns if already present or
	 * add it to the same pattern list if not present yet.
	 *
	 * If the Song is not in Song::PATTERN_MODE or @a pos is not
	 * within the range of Song::m_pPatternList, #m_pNextPatterns will
	 * be cleared instead.
	 *
	 * \param pos Index of a particular pattern in
	 * Song::m_pPatternList, which should be added to
	 * #m_pNextPatterns.
	 */
	void			sequencer_setNextPattern( int pos );
	// TODO: Possibly without the sequencer_ prefix for consistency.
	/**
	 * Clear #m_pNextPatterns and add one Pattern.
	 *
	 * After locking the AudioEngine the function clears
	 * #m_pNextPatterns, fills it with all currently played one in
	 * #m_pPlayingPatterns, and appends the particular pattern @a pos
	 * from the Song::m_pPatternList.
	 *
	 * If the Song is not in Song::PATTERN_MODE or @a pos is not
	 * within the range of Song::m_pPatternList, #m_pNextPatterns will
	 * be just cleared.
	 *
	 * \param pos Index of a particular pattern in
	 * Song::m_pPatternList, which should be added to
	 * #m_pNextPatterns.
	 */
	void			sequencer_setOnlyNextPattern( int pos );
	/**
	 * Switches playback to focused pattern.
	 *
	 * If the current Song is in Song::PATTERN_MODE, the AudioEngine
	 * will be locked and Preferences::m_bPatternModePlaysSelected
	 * negated. If the latter was true before calling this function,
	 * #m_pPlayingPatterns will be cleared and replaced by the
	 * Pattern indexed with #m_nSelectedPatternNumber.
	 *
	 * This function will be called either by MainForm::eventFilter()
	 * when pressing Qt::Key_L or by
	 * SongEditorPanel::modeActionBtnPressed().
	 */
	void			togglePlaysSelected();
	
		/**
		 * Get the current song.
		 * \return #__song
		 */ 	
		Song*			getSong() const{ return __song; }
		/**
		 * Sets the current song #__song to @a newSong.
		 * \param newSong Pointer to the new Song object.
		 */
		void			setSong	( Song *newSong );

		void			removeSong();

		void			addRealtimeNote ( int instrument,
							  float velocity,
							  float pan_L=1.0,
							  float pan_R=1.0,
							  float pitch=0.0,
							  bool noteoff=false,
							  bool forcePlay=false,
							  int msg1=0 );

	/** \return #m_nPatternTickPosition */
	unsigned long		getTickPosition();
	/** Keep track of the tick position in realtime.
	 *
	 * Firstly, it gets the current transport position in frames
	 * #m_nRealtimeFrames and converts it into ticks using
	 * TransportInfo::m_fTickSize. Afterwards, it accesses how
	 * much time passed since the last update of
	 * #m_currentTickTime, converts the time difference +
	 * AudioOutput::getBufferSize()/ AudioOutput::getSampleRate()
	 * in frames, and adds the result to the first value to
	 * support keyboard and MIDI events as well.
	 *
	 * \return Current position in ticks.
	 */
	unsigned long		getRealtimeTickPosition();
	unsigned long		getTotalFrames();

	/** Sets #m_nRealtimeFrames
	 * \param frames Current transport realtime position*/
	void			setRealtimeFrames( unsigned long frames );
	/** Returns the current realtime transport position
	 * TransportInfo::m_nFrames.
	 * \return #m_nRealtimeFrames */
	unsigned long		getRealtimeFrames();
	/** \return #m_pPlayingPatterns*/
	PatternList *		getCurrentPatternList();
	/** 
	 * Sets #m_pPlayingPatterns.
	 *
	 * Before setting the variable it first locks the AudioEngine. In
	 * addition, it also pushes the Event #EVENT_PATTERN_CHANGED with
	 * the value -1 to the EventQueue.
	 *
	 * \param pPatternList Sets #m_pPlayingPatterns.*/
	void			setCurrentPatternList( PatternList * pPatternList );

	/** \return #m_pNextPatterns*/
	PatternList *		getNextPatterns();
	/** Get the position of the current Pattern in the Song.
	 * \return #m_nSongPos */
	int			getPatternPos();
	/**
	 * Relocate the position to another Pattern in the Song.
	 *
	 * The position of a Pattern in frames (see
	 * TransportInfo::m_nFrames for details) will be determined by
	 * retrieving the tick number the Pattern is located at using
	 * getTickForPosition() and multiplying it with
	 * TransportInfo::m_fTickSize. The resulting value will be
	 * used by the AudioOutput::locate() function of your audio
	 * driver to relocate the playback position.
	 *
	 * If #m_audioEngineState is not #STATE_PLAYING, the variables
	 * #m_nSongPos and #m_nPatternTickPosition will be set to @a
	 * pos and 0 right away.
	 *
	 * \param pos Position of the Pattern to relocate at. All
	 *   values smaller than -1 will be set to -1, which marks the
	 *   beginning of the Song.
	 */
	void			setPatternPos( int pos );
	/** Returns the pattern number corresponding to the tick
	 * position @a TickPos.
	 *
	 * Wrapper around function findPatternInTick() (globally defined
	 * in hydrogen.cpp).
	 *
	 * \param TickPos Position in ticks.
	 * \param nPatternStartTick Pointer to an int the starting
	 * position (in ticks) of the corresponding pattern will be
	 * written to.
	 *
	 * \return 
	 * - __0__ : if the Song isn't specified yet.
	 * - the output of the findPatternInTick() function called
	 *   with @a TickPos and Song::getIsLoopEnabled() as input
	 *   arguments.
	 */
	int			getPosForTick( unsigned long TickPos, int* nPatternStartTick );
	/** Move playback in Pattern mode to the beginning of the pattern.
	 *
	 * Resetting the global variable #m_nPatternStartTick to -1 if the
	 * current Song mode is Song::PATTERN_MODE.
	 */
	void			resetPatternStartTick();
	
		/**
		 * Get the total number of ticks passed up to a Pattern at
		 * position @a pos.
		 *
		 * The function will loop over all and sums up their
		 * Pattern::__length. If one of the Pattern is NULL or no
		 * Pattern is present one of the PatternList, #MAX_NOTES will
		 * be added instead.
		 *
		 * The driver should be LOCKED when calling this!
		 *
		 * \param pos Position of the Pattern in the
		 *   Song::__pattern_group_sequence.
		 * \return
		 *  - -1 : if @a pos is bigger than the number of patterns in
		 *   the Song and Song::getIsLoopEnabled() is set to false or
		 *   no Patterns could be found at all.
		 *  - >= 0 : the total number of ticks passed.
		 */
		long			getTickForPosition( int pos );

		void			restartDrivers();

		AudioOutput*		getAudioOutput() const;
		MidiInput*		getMidiInput() const;
		MidiOutput*		getMidiOutput() const;

		/** Returns the current state of the audio engine.
		 * \return #m_audioEngineState*/
		int			getState() const;

		/** Wrapper around loadDrumkit( Drumkit, bool ) with the
			conditional argument set to true.
		 *
		 * \returns 0 In case something unexpected happens, it will be
		 *   indicated with #ERRORLOG messages.
		 */
		int			loadDrumkit( Drumkit *pDrumkitInfo );
		/** Loads the H2Core::Drumkit provided in \a pDrumkitInfo into
		 * the current session.
		 *
		 * When under session management (see
		 * NsmClient::m_bUnderSessionManagement) the function will
		 * create a symlink to the loaded H2Core::Drumkit using the
		 * name "drumkit" in the folder
		 * NsmClient::m_sSessionFolderPath.
		 *
		 * \param pDrumkitInfo Full-fledged H2Core::Drumkit to load.
		 * \param conditional Argument passed on as second input
		 *   argument to removeInstrument().
		 *
		 * \returns 0 In case something unexpected happens, it will be
		 *   indicated with #ERRORLOG messages.
		 */

		int			loadDrumkit( Drumkit *pDrumkitInfo, bool conditional );

		/** Test if an Instrument has some Note in the Pattern (used to
		    test before deleting an Instrument)*/
		bool 			instrumentHasNotes( Instrument *pInst );

		/** Delete an Instrument. If @a conditional is true, and there
		    are some Pattern that are using this Instrument, it's not
		    deleted anyway.*/
		void			removeInstrument( int instrumentnumber, bool conditional );

		/** \return m_sCurrentDrumkitName */
		const QString&	getCurrentDrumkitName();
		/** \param sName sets m_sCurrentDrumkitName */
		void			setCurrentDrumkitName( const QString& sName );
		/** \return m_currentDrumkitLookup */
		Filesystem::Lookup	getCurrentDrumkitLookup();
		/** \param lookup sets m_currentDrumkitLookup */
		void			setCurrentDrumkitLookup( Filesystem::Lookup lookup );

		void			raiseError( unsigned nErrorCode );


void			previewSample( Sample *pSample );
	void			previewInstrument( Instrument *pInstr );

	enum ErrorMessages {
		/**
		 * The provided input string in createDriver() does
		 * not match any of the choices for
		 * Preferences::m_sAudioDriver.
		 */
		UNKNOWN_DRIVER,
		/**
		 * Unable to connect the audio driver stored in
		 * #m_pAudioDriver in
		 * audioEngine_startAudioDrivers(). The NullDriver
		 * will be used as a fallback instead.
		 */
		ERROR_STARTING_DRIVER,
		JACK_SERVER_SHUTDOWN,
		JACK_CANNOT_ACTIVATE_CLIENT,
		/**
		 * Unable to connect either the
		 * JackAudioDriver::output_port_1 and the
		 * JackAudioDriver::output_port_name_1 as well as the
		 * JackAudioDriver::output_port_2 and the
		 * JackAudioDriver::output_port_name_2 port using
		 * _jack_connect()_ (jack/jack.h) or the fallback
		 * version using the first two input ports in
		 * JackAudioDriver::connect().
		 */
		JACK_CANNOT_CONNECT_OUTPUT_PORT,
		/**
		 * The client of Hydrogen can not be disconnected from
		 * the JACK server using _jack_client_close()_
		 * (jack/jack.h). Used within JackAudioDriver::disconnect().
		 */
		JACK_CANNOT_CLOSE_CLIENT,
		/**
		 * Unable to register output ports for the JACK client
		 * using _jack_port_register()_ (jack/jack.h) in
		 * JackAudioDriver::init() or
		 * JackAudioDriver::setTrackOutput().
		 */
		JACK_ERROR_IN_PORT_REGISTER,
		/**
		 * Unable to start the OSC server with the given
		 * port number. 
		 */
		OSC_CANNOT_CONNECT_TO_PORT
	};

	void			onTapTempoAccelEvent();
	void			setTapTempo( float fInterval );
	/** 
	 * Updates the speed.
	 *
	 * It calls AudioOutput::setBpm() and setNewBpmJTM() with @a
	 * fBPM as input argument and sets Song::m_fBpm to @a fBPM.
	 *
	 * This function will be called with the AudioEngine in LOCKED
	 * state.
	 * \param fBPM New speed in beats per minute.
	 */
	void			setBPM( float fBPM );

	void			restartLadspaFX();
	/** \return #m_nSelectedPatternNumber*/
	int				getSelectedPatternNumber();
	/**
	 * Sets #m_nSelectedPatternNumber.
	 *
	 * If Preferences::m_pPatternModePlaysSelected is set to true, the
	 * AudioEngine is locked before @a nPat will be assigned. But in
	 * any case the function will push the
	 * #EVENT_SELECTED_PATTERN_CHANGED Event to the EventQueue.
	 *
	 * If @a nPat is equal to #m_nSelectedPatternNumber, the function
	 * will return right away.
	 *
	 *\param nPat Sets #m_nSelectedPatternNumber*/
	void			setSelectedPatternNumber( int nPat );

	int				getSelectedInstrumentNumber();
	void			setSelectedInstrumentNumber( int nInstrument );


	void			refreshInstrumentParameters( int nInstrument );

#if defined(H2CORE_HAVE_JACK) || _DOXYGEN_
	/**
	 * Calls audioEngine_renameJackPorts() if
	 * Preferences::m_bJackTrackOuts is set to true.
	 * \param pSong Handed to audioEngine_renameJackPorts().
	 */
	void			renameJackPorts(Song* pSong);
#endif

	/** Starts/stops the OSC server
	 * \param bEnable `true` = start, `false` = stop.*/
	void			toggleOscServer( bool bEnable );
	/** Destroys and recreates the OscServer singleton in order to
		adopt a new OSC port.*/
	void			recreateOscServer();
	void			startNsmClient();

	// beatconter
	void			setbeatsToCount( int beatstocount);
	int			getbeatsToCount();
	void			setNoteLength( float notelength);
	float			getNoteLength();
	int			getBcStatus();
	void			handleBeatCounter();
	void			setBcOffsetAdjust();

	/** Calling JackAudioDriver::releaseTimebaseMaster() directly from
	    the GUI*/
	void			offJackMaster();
	/** Calling JackAudioDriver::initTimebaseMaster() directly from
	    the GUI*/
	void			onJackMaster();
	/**
	 * Get the length (in ticks) of the @a nPattern th pattern.
	 *
	 * Access the length of the first Pattern found in the
	 * PatternList at @a nPattern - 1.
	 *
	 * This function should also work if the loop mode is enabled
	 * in Song::getIsLoopEnabled().
	 *
	 * \param nPattern Position + 1 of the desired PatternList.
	 * \return 
	 * - __-1__ : if not Song was initialized yet.
	 * - #MAX_NOTES : if @a nPattern was smaller than 1, larger
	 * than the length of the vector of the PatternList in
	 * Song::m_pPatternGroupSequence or no Pattern could be found
	 * in the PatternList at @a nPattern - 1.
	 * - __else__ : length of first Pattern found at @a nPattern.
	 */
	long			getPatternLength( int nPattern );
	/** Returns the fallback speed.
	 * \return #m_fNewBpmJTM */
	float			getNewBpmJTM() const;
	/** Set the fallback speed #m_nNewBpmJTM.
	 * \param bpmJTM New default tempo. */ 
	void			setNewBpmJTM( float bpmJTM);

	void			__panic();
	/**
	 * Updates Song::m_fBpm, TransportInfo::m_fBPM, and #m_fNewBpmJTM
	 * to the local speed.
	 *
	 * The local speed will be obtained by calling getTimelineBpm()
	 * with getPatternPos() as input argument and set for the current
	 * song and transport. For setting the
	 * fallback speed #m_fNewBpmJTM, getRealtimeTickPosition() will be
	 * used instead.
	 *
	 * If Preferences::__useTimelineBpm is set to false or Hydrogen
	 * uses JACK transport in the presence of an external timebase
	 * master, the function will return without performing any
	 * actions.
	 */
	void			setTimelineBpm();
	/**
	 * Returns the local speed at a specific @a nBar in the
	 * Timeline.
	 *
	 * If Hydrogen is in Song::PATTERN_MODE or
	 * Preferences::__useTimelineBpm is set to false, the global
	 * speed of the current Song Song::m_fBpm or, if no Song is
	 * present yet, the result of getNewBpmJTM() will be
	 * returned. 
	 *
	 * Its counterpart is setTimelineBpm().
	 *
	 * \param nBar Position (in whole patterns) along the Timeline to
	 *   access the tempo at.
	 *
	 * \return Speed in beats per minute.
	 */
	float			getTimelineBpm( int nBar );
	Timeline*		getTimeline() const;
	
	//export management
	bool			getIsExportSessionActive() const;
	void			startExportSession( int rate, int depth );
	void			stopExportSession();
	void			startExportSong( const QString& filename );
	void			stopExportSong();
	
	CoreActionController* 	getCoreActionController() const;

	/************************************************************/
	/********************** Playback track **********************/
	/**
	 * Wrapper around Song::setPlaybackTrackEnabled().
	 *
	 * \param state Whether the playback track is enabled. It will
	 * be replaced by false, if no Song was selected (getSong()
	 * return nullptr).
	 */
	bool			setPlaybackTrackState( const bool state );
	/**
	 * Wrapper around Song::getPlaybackTrackEnabled().
	 *
	 * \return Whether the playback track is enabled or false, if
	 * no Song was selected (getSong() return nullptr).
	 */
	bool			getPlaybackTrackState() const;
	/**
	 * Wrapper function for loading the playback track.
	 *
	 * Calls Song::setPlaybackTrackFilename() and
	 * Sampler::reinitialize_playback_track(). While the former
	 * one is responsible to store metadata about the playback
	 * track, the latter one does load it to a new
	 * InstrumentLayer. The function is called by
	 * SongEditorPanel::editPlaybackTrackBtnPressed()
	 *
	 * \param filename Name of the file to load as the playback
	 * track
	 */
	void			loadPlaybackTrack( const QString filename );

	/** Specifies the state of the Qt GUI*/
	enum class		GUIState {
		/**There is a GUI but it is not ready yet (during startup).*/
		notReady = -1,
		/**No GUI available.*/
		unavailable = 0,
		/**There is a working GUI.*/
		ready = 1
	};
	
	/**\return #m_GUIState*/
	GUIState		getGUIState() const;
	/**\param state Specifies whether the Qt5 GUI is active. Sets
	   #m_GUIState.*/
	void			setGUIState( const GUIState state );
	
	/**\return #m_pNextSong*/
	Song*			getNextSong() const;
	/**\param pNextSong Sets #m_pNextSong. Song which is about to be
	   loaded by the GUI.*/
	void			setNextSong( Song* pNextSong );
	void			setNextSongPath( const QString sSongPath );
	QString			getNextSongPath();
	/** Calculates the lookahead for a specific tick size.
	 *
	 * During the humanization the onset of a Note will be moved
	 * Note::__lead_lag times the value calculated by this function.
	 *
	 * Since the size of a tick is tempo dependent, @a fTickSize
	 * allows you to calculate the lead-lag factor for an arbitrary
	 * position on the Timeline.
	 *
	 * \param fTickSize Number of frames that make up one tick.
	 *
	 * \return Five times the current size of a tick
	 * (TransportInfo::m_fTickSize) (in frames)
	 */
	int 			calculateLeadLagFactor( float fTickSize );
	/** Calculates time offset (in frames) used to determine the notes
	 * process by the audio engine.
	 *
	 * Due to the humanization there might be negative offset in the
	 * position of a particular note. To be able to still render it
	 * appropriately, we have to look into and handle notes from the
	 * future.
	 *
	 * The Lookahead is the sum of the #m_nMaxTimeHumanize and
	 * calculateLeadLagFactor() plus one (since it has to be larger
	 * than that).
	 *
	 * \param fTickSize Number of frames that make up one tick. Passed
	 * to calculateLeadLagFactor().
	 *
	 * \return Frame offset*/
	int 			calculateLookahead( float fTickSize );
	/**
	 * \return Whether JackAudioDriver is used as current audio
	 * driver.
	 */
	bool			haveJackAudioDriver() const;
	/**
	 * \return Whether JackAudioDriver is used as current audio driver
	 * and JACK transport was activated via the GUI
	 * (#Preferences::m_bJackTransportMode).
	 */
	bool			haveJackTransport() const;
	/**
	 * \return Whether we haveJackTransport() and there is an external
	 * JACK timebase master broadcasting us tempo information and
	 * making use disregard Hydrogen's Timeline information (see
	 * #JackAudioDriver::m_timebaseState).
	 */
	JackAudioDriver::Timebase		getJackTimebaseState() const;
	/** \return NsmClient::m_bUnderSessionManagement if NSM is
		supported.*/
	bool			isUnderSessionManagement() const;
	/** Sets the first Song to be loaded under session management.
	 *
	 * Enables the creation of a JACK client with all per track output
	 * ports present right from the start. This is necessary to ensure
	 * their connection can be properly restored by external tools.
	 *
	 * The function will only work if no audio driver is present
	 * (since this is the intended use case and the function will be
	 * harmful if used otherwise. Use setSong() instead.) and fails if
	 * there is already a Song present.
	 *
	 * \param pSong Song to be loaded.
	 */
	void			setInitialSong( Song* pSong );

	///midi lookuptable
	int 			m_nInstrumentLookupTable[MAX_INSTRUMENTS];
	/**
	 * Maximum time (in frames) a note's position can be off due to
	 * the humanization (lead-lag).
	 *
	 * Required to calculateLookahead(). Set to 2000.
	 */
	int 			m_nMaxTimeHumanize;
	
	/** Formatted string version for debugging purposes.
	 * \param sPrefix String prefix which will be added in front of
	 * every new line
	 * \param bShort Instead of the whole content of all classes
	 * stored as members just a single unique identifier will be
	 * displayed without line breaks.
	 *
	 * \return String presentation of current object.*/
	QString toQString( const QString& sPrefix, bool bShort = true ) const override;

private:
	/**
	 * Static reference to the Hydrogen singleton. 
	 *
	 * It is created using the Hydrogen::Hydrogen() constructor,
	 * initialized with NULL and assigned a new Hydrogen instance
	 * if still 0 in create_instance().
	 */
	static Hydrogen* 	__instance;

	/**
	 * Pointer to the current song. It is initialized with NULL in
	 * the Hydrogen() constructor, set via setSong(), and accessed
	 * via getSong().
	 */
	Song*			__song;

	/**
	 * Auxiliary function setting a bunch of global variables.
	 *
	 * - #m_ntaktoMeterCompute = 1;
	 * - #m_nbeatsToCount = 4;
	 * - #m_nEventCount = 1;
	 * - #m_nTempoChangeCounter = 0;
	 * - #m_nBeatCount = 1;
	 * - #m_nCoutOffset = 0;
	 * - #m_nStartOffset = 0;
	 */
	void initBeatcounter();

	// beatcounter
	float			m_ntaktoMeterCompute;	///< beatcounter note length
	int			m_nbeatsToCount;	///< beatcounter beats to count
	int			m_nEventCount;		///< beatcounter event
	int			m_nTempoChangeCounter;	///< count tempochanges for timeArray
	int			m_nBeatCount;		///< beatcounter beat to count
	double			m_nBeatDiffs[16];	///< beat diff
	timeval 		m_CurrentTime;		///< timeval
	int			m_nCoutOffset;		///ms default 0
	int			m_nStartOffset;		///ms default 0
	//~ beatcounter


	// used for song export
	Song::SongMode		m_oldEngineMode;
	bool			m_bOldLoopEnabled;
	bool			m_bExportSessionIsActive;
	
	/**
	 * Specifies whether the Qt5 GUI is active.
	 *
	 * When a new Song is set via the core part of Hydrogen, e.g. in
	 * the context of session management, the Song *must* be set via
	 * the GUI if active. Else the GUI will freeze.
	 *
	 * Set by setGUIState() and accessed via getGUIState().
	 */
	GUIState		m_GUIState;
	
	/**
	 * Stores a new Song which is about of the loaded by the GUI.
	 *
	 * If #m_GUIState is true, the core part of must not load a new
	 * Song itself. Instead, the new Song is prepared and stored in
	 * this object to be loaded by HydrogenApp::updateSongEvent() if
	 * H2Core::EVENT_UPDATE_SONG is pushed with a '1'.
	 *
	 * Set by setNextSong() and accessed via getNextSong().
	 */
	Song*			m_pNextSong;
	QString			m_sNextSongPath;

	/**
	 * Local instance of the Timeline object.
	 */
	Timeline*		m_pTimeline;
	/**
	 * Local instance of the CoreActionController object.
	 */ 
	CoreActionController* 	m_pCoreActionController;

	/** Name of the currently used Drumkit.*/
	QString			m_sCurrentDrumkitName;
	/** Whether the current Drumkit is located at user or system
		level.*/
	Filesystem::Lookup	m_currentDrumkitLookup;
	
	/// Deleting instruments too soon leads to potential crashes.
	std::list<Instrument*> 	__instrument_death_row; 
	
	/**
	 * Fallback speed in beats per minute.
	 *
	 * It is set by Hydrogen::setNewBpmJTM() and accessed via
	 * Hydrogen::getNewBpmJTM().
	 */
	float				m_fNewBpmJTM;

	/**
	 * Instrument currently focused/selected in the GUI. 
	 *
	 * Within the core it is relevant for the MIDI input. Using
	 * Preferences::__playselectedinstrument incoming MIDI signals can be
	 * used to play back only the selected instrument or the whole
	 * drumkit.
	 *
	 * Queried using Hydrogen::getSelectedInstrumentNumber() and set by
	 * Hydrogen::setSelectedInstrumentNumber().
	 */
	int				m_nSelectedInstrumentNumber;

	/*
	 * Central instance of the audio engine. 
	 */
	AudioEngine*	m_pAudioEngine;

	/** 
	 * Constructor, entry point, and initialization of the
	 * Hydrogen application.
	 *
	 * It is called by the main() function after setting up a
	 * bunch of Qt5 stuff and creating an instance of the Logger
	 * and Preferences.
	 *
	 * Only one Hydrogen object is allowed to exist. If the
	 * #__instance object is present, the constructor will throw
	 * an error.
	 *
	 * - Sets the current #__song to NULL
	 * - Sets #m_bExportSessionIsActive to false
	 * - Creates a new Timeline #m_pTimeline 
	 * - Creates a new CoreActionController
	 *   #m_pCoreActionController, 
	 * - Calls initBeatcounter(), audioEngine_init(), and
	 *   audioEngine_startAudioDrivers() 
	 * - Sets InstrumentComponent::m_nMaxLayers to
	 *   Preferences::m_nMaxLayers via
	 *   InstrumentComponent::setMaxLayers() and
	 *   Preferences::getMaxLayers() 
	 * - Starts the OscServer using OscServer::start() if
	 *   #H2CORE_HAVE_OSC was set during compilation.
	 * - Fills #m_nInstrumentLookupTable with the corresponding
	 *   index of each element.
	 */
	Hydrogen();

	void __kill_instruments();

};


/*
 * inline methods
 */
inline Timeline* Hydrogen::getTimeline() const
{
	return m_pTimeline;
}

inline CoreActionController* Hydrogen::getCoreActionController() const
{
	return m_pCoreActionController;
}


inline const QString& Hydrogen::getCurrentDrumkitName()
{
	return m_sCurrentDrumkitName;
}
inline void Hydrogen::setCurrentDrumkitName( const QString& sName )
{
	m_sCurrentDrumkitName = sName;
}
inline Filesystem::Lookup Hydrogen::getCurrentDrumkitLookup()
{
	return m_currentDrumkitLookup;
}
inline void Hydrogen::setCurrentDrumkitLookup( Filesystem::Lookup lookup )
{
	m_currentDrumkitLookup = lookup;
}

inline bool Hydrogen::getIsExportSessionActive() const
{
	return m_bExportSessionIsActive;
}

inline AudioEngine* Hydrogen::getAudioEngine() const {
	return m_pAudioEngine;
}

inline bool Hydrogen::getPlaybackTrackState() const
{
	Song* pSong = getSong();
	bool  bState;

	if(!pSong){
		bState = false;
	} else {
		bState = pSong->getPlaybackTrackEnabled();
	}
	return 	bState;
}

inline Hydrogen::GUIState Hydrogen::getGUIState() const {
	return m_GUIState;
}

inline void Hydrogen::setGUIState( const Hydrogen::GUIState state ) {
	m_GUIState = state;
}

inline Song* Hydrogen::getNextSong() const {
	return m_pNextSong;
}

inline void Hydrogen::setNextSong( Song* pNextSong ) {
	m_pNextSong = pNextSong;
}
<<<<<<< HEAD

inline PatternList* Hydrogen::getCurrentPatternList()
{
	return m_pAudioEngine->getPlayingPatterns();
}

inline PatternList * Hydrogen::getNextPatterns()
{
	return m_pAudioEngine->getNextPatterns();
}

=======
inline QString Hydrogen::getNextSongPath() {
	return m_sNextSongPath;
}
inline void Hydrogen::setNextSongPath( const QString sSongPath ) {
	m_sNextSongPath = sSongPath;
}
>>>>>>> 0c8cf5d5
};

#endif
<|MERGE_RESOLUTION|>--- conflicted
+++ resolved
@@ -909,7 +909,6 @@
 inline void Hydrogen::setNextSong( Song* pNextSong ) {
 	m_pNextSong = pNextSong;
 }
-<<<<<<< HEAD
 
 inline PatternList* Hydrogen::getCurrentPatternList()
 {
@@ -921,14 +920,12 @@
 	return m_pAudioEngine->getNextPatterns();
 }
 
-=======
 inline QString Hydrogen::getNextSongPath() {
 	return m_sNextSongPath;
 }
 inline void Hydrogen::setNextSongPath( const QString sSongPath ) {
 	m_sNextSongPath = sSongPath;
 }
->>>>>>> 0c8cf5d5
 };
 
 #endif
