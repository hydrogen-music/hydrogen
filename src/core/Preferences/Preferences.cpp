/*
 * Hydrogen
 * Copyright(c) 2002-2008 by Alex >Comix< Cominu [comix@users.sourceforge.net]
 * Copyright(c) 2008-2025 The hydrogen development team [hydrogen-devel@lists.sourceforge.net]
 *
 * http://www.hydrogen-music.org
 *
 * This program is free software; you can redistribute it and/or modify
 * it under the terms of the GNU General Public License as published by
 * the Free Software Foundation; either version 2 of the License, or
 * (at your option) any later version.
 *
 * This program is distributed in the hope that it will be useful,
 * but WITHOUT ANY WARRANTY, without even the implied warranty of
 * MERCHANTABILITY or FITNESS FOR A PARTICULAR PURPOSE. See the
 * GNU General Public License for more details.
 *
 * You should have received a copy of the GNU General Public License
 * along with this program. If not, see https://www.gnu.org/licenses
 *
 */

#include "Preferences.h"

#ifndef WIN32
#include <pwd.h>
#include <unistd.h>
#endif
#include <algorithm>
#include <stdlib.h>
#include <sys/types.h>
#include <sys/stat.h>

#include <core/Basics/InstrumentComponent.h>
#include <core/Helpers/Xml.h>
#include <core/IO/AlsaAudioDriver.h>
#include <core/Midi/MidiMap.h>
#include <core/SoundLibrary/SoundLibraryDatabase.h>
#include <core/Version.h>

#include <QDir>
#include <QProcess>

namespace H2Core
{

std::shared_ptr<Preferences> Preferences::__instance = nullptr;

void Preferences::create_instance()
{
	if ( __instance == nullptr ) {
		// User-level configs
		auto pPrefUser = load( Filesystem::usr_config_path() );
		if ( pPrefUser != nullptr ) {
			__instance = pPrefUser;
			__instance->m_bLoadingSuccessful = true;
		}
		else {
			// Fallback to system-level configs (the one we ship)
			auto pPrefSystem = load( Filesystem::sys_config_path() );
			if ( pPrefSystem != nullptr ) {
				INFOLOG( QString( "Couldn't load user-level configuration from [%1]. Falling back to system-level one in [%2]" )
						 .arg( Filesystem::usr_config_path() )
						 .arg( Filesystem::sys_config_path() ) );
				__instance = pPrefSystem;
				__instance->m_bLoadingSuccessful = true;
			}
			else {
				ERRORLOG( QString( "Couldn't load config file from neither [%1] nor [%2]." )
						 .arg( Filesystem::usr_config_path() )
						 .arg( Filesystem::sys_config_path() ) );
				__instance = std::make_shared<Preferences>();
				__instance->m_bLoadingSuccessful = false;
			}

		}

		// Propagate loaded settings
		InstrumentComponent::setMaxLayers( __instance->getMaxLayers() );
	}
}

void Preferences::replaceInstance( std::shared_ptr<Preferences> pOther ) {
	__instance = pOther;
}

Preferences::Preferences()
	: m_bPlaySamplesOnClicking( false )
	, m_bPlaySelectedInstrument( false )
	, m_bFollowPlayhead( true )
	, m_bExpandSongItem( true )
	, m_bExpandPatternItem( true )
	, m_bpmTap( BpmTap::TapTempo )
	, m_beatCounter( BeatCounter::Tap )
	, m_nBeatCounterDriftCompensation( 0 )
	, m_nBeatCounterStartOffset( 0 )
	, m_audioDriver( AudioDriver::Auto )
	, m_bUseMetronome( false )
	, m_fMetronomeVolume( 0.5 )
	, m_nMaxNotes( 256 )
	, m_nBufferSize( 1024 )
	, m_nSampleRate( 44100 )
	, m_sOSSDevice( "/dev/dsp" )
	, m_sMidiPortName(  Preferences::getNullMidiPort() )
	, m_sMidiOutputPortName(  Preferences::getNullMidiPort() )
	, m_nMidiChannelFilter( -1 )
	, m_bMidiNoteOffIgnore( true )
	, m_bMidiFixedMapping( false )
	, m_bMidiDiscardNoteAfterAction( true )
	, m_bEnableMidiFeedback( false )
	, m_bOscServerEnabled( false )
	, m_bOscFeedbackEnabled( true )
	, m_nOscServerPort( 9000 )
	, m_sPortAudioDevice( "" )
	, m_sPortAudioHostAPI( "" )
	, m_nLatencyTarget( 0 )
	, m_sCoreAudioDevice( "" )
	, m_sJackPortName1( "alsa_pcm:playback_1" )
	, m_sJackPortName2( "alsa_pcm:playback_2" )
	, m_nJackTransportMode( USE_JACK_TRANSPORT )
	, m_bJackConnectDefaults( true )
	, m_bJackTrackOuts( false )
	, m_bJackEnforceInstrumentName( false )
	, m_JackTrackOutputMode( JackTrackOutputMode::postFader )
	, m_bJackTimebaseEnabled( false )
	, m_bJackTimebaseMode( NO_JACK_TIMEBASE_CONTROL )
	, m_nAutosavesPerHour( 60 )
	, m_bCountIn( false )
	, m_sDefaultEditor( "" )
	, m_sPreferredLanguage( "" )
	, m_bUseRelativeFilenamesForPlaylists( false )
	, m_bShowDevelWarning( false )
	, m_bShowNoteOverwriteWarning( true )
	, m_sLastSongFilename( "" )
	, m_sLastPlaylistFilename( "" )
	, m_bHearNewNotes( true )
	, m_bQuantizeEvents( true )
	, m_recentFiles( QStringList() )
	, m_recentFX( QStringList() )
	, m_nMaxBars( 400 )
	, m_nMaxLayers( 16 )
<<<<<<< HEAD
#ifdef H2CORE_HAVE_OSC
	, m_sNsmClientId( "" )
#endif
	, m_bMidiClockInputHandling( false )
	, m_bMidiTransportInputHandling( false )
	, m_bMidiClockOutputSend( false )
	, m_bMidiTransportOutputSend( false )
	, m_sH2ProcessName( "" )
=======
>>>>>>> 90976b46
	, m_bUseTheRubberbandBpmChangeEvent( false )
	, m_bShowInstrumentPeaks( true )
	, m_nPatternEditorGridResolution( 8 )
	, m_bPatternEditorUsingTriplets( false )
	, m_bPatternEditorAlwaysShowTypeLabels( false )
	, m_bIsFXTabVisible( true )
	, m_bHideKeyboardCursor( false )
	, m_bShowPlaybackTrack( false )
	, m_nLastOpenTab( 0 )
	, m_bShowAutomationArea( false )
	, m_nPatternEditorGridHeight( 21 )
	, m_nPatternEditorGridWidth( 3 )
	, m_nSongEditorGridHeight( 18 )
	, m_nSongEditorGridWidth( 16 )
	, m_mainFormProperties( WindowProperties( 0, 0, 1000, 700, true ) )
	, m_mixerProperties( WindowProperties( 10, 350, 829, 276, true ) )
	, m_patternEditorProperties( WindowProperties( 280, 100, 706, 439, true ) )
	, m_songEditorProperties( WindowProperties( 10, 10, 600, 250, true ) )
	, m_instrumentRackProperties( WindowProperties( 500, 20, 526, 437, true ) )
	, m_audioEngineInfoProperties( WindowProperties( 720, 120, 0, 0, false ) )
	, m_playlistEditorProperties( WindowProperties( 200, 300, 921, 703, false ) )
	, m_directorProperties( WindowProperties( 200, 300, 423, 377, false ) )
	, m_sLastExportPatternAsDirectory( QDir::homePath() )
	, m_sLastExportSongDirectory( QDir::homePath() )
	, m_sLastSaveSongAsDirectory( QDir::homePath() )
	, m_sLastOpenSongDirectory( Filesystem::songs_dir() )
	, m_sLastOpenPatternDirectory( Filesystem::patterns_dir() )
	, m_sLastExportLilypondDirectory( QDir::homePath() )
	, m_sLastExportMidiDirectory( QDir::homePath() )
	, m_sLastImportDrumkitDirectory( QDir::homePath() )
	, m_sLastExportDrumkitDirectory( QDir::homePath() )
	, m_sLastOpenLayerDirectory( QDir::homePath() )
	, m_sLastOpenPlaybackTrackDirectory( QDir::homePath() )
	, m_sLastAddSongToPlaylistDirectory( Filesystem::songs_dir() )
	, m_sLastPlaylistDirectory( Filesystem::playlists_dir() )
	, m_sLastPlaylistScriptDirectory( QDir::homePath() )
	, m_sLastImportThemeDirectory( QDir::homePath() )
	, m_sLastExportThemeDirectory( QDir::homePath() )
	, m_nExportSampleDepthIdx( 0 )
	, m_nExportSampleRateIdx( 0 )
	, m_nExportModeIdx( 0 )
	, m_exportFormat( Filesystem::AudioFormat::Flac )
	, m_fExportCompressionLevel( 0.0 )
	, m_nMidiExportMode( 0 )
	, m_bMidiExportUseHumanization( false )
	, m_bShowExportSongLicenseWarning( true )
	, m_bShowExportDrumkitLicenseWarning( true )
	, m_bShowExportDrumkitCopyleftWarning( true )
	, m_bShowExportDrumkitAttributionWarning( true )
	, m_theme( Theme() )
	, m_pShortcuts( std::make_shared<Shortcuts>() )
	, m_pMidiMap( std::make_shared<MidiMap>() )
	, m_bLoadingSuccessful( false )
{

	m_serverList.push_back(
		QString("http://hydrogen-music.org/feeds/drumkit_list.php") );
	m_patternCategories.push_back( SoundLibraryDatabase::m_sPatternBaseCategory );

	//___ MIDI Driver properties
#if defined(H2CORE_HAVE_ALSA)
	m_midiDriver = MidiDriver::Alsa;
#elif defined(H2CORE_HAVE_PORTMIDI)
	m_midiDriver = MidiDriver::PortMidi;
#elif defined(H2CORE_HAVE_COREMIDI)
	m_midiDriver = MidiDriver::CoreMidi;
#elif defined(H2CORE_HAVE_JACK)
	m_midiDriver = MidiDriver::Jack;
#else
	// Set ALSA as fallback if none of the above options are available
	// (although MIDI won't work in this case).
	m_midiDriver = MidiDriver::Alsa;
#endif

	//___  alsa audio driver properties ___
#ifdef H2CORE_HAVE_ALSA
	// Ensure the device read from the local preferences does
	// exist. If not, we try to replace it with a valid one.
	QStringList alsaDevices = AlsaAudioDriver::getDevices();
	if ( alsaDevices.size() == 0 ||
		 alsaDevices.contains( "hw:0" ) ) {
		m_sAlsaAudioDevice = "hw:0";
	} else {
		// Fall back to a device found on the system (but not the
		// "null" one).
		if ( alsaDevices[ 0 ] != "null" ) {
			m_sAlsaAudioDevice = alsaDevices[ 0 ];
		} else if ( alsaDevices.size() > 1 ) {
			m_sAlsaAudioDevice = alsaDevices[ 1 ];
		} else {
			m_sAlsaAudioDevice = "hw:0";
		}
	}
#else
	m_sAlsaAudioDevice = "hw:0";
#endif

	// Find the Rubberband-CLI in system env. If this fails a second test will
	// check individual user settings
	const QStringList commonPaths = QString( getenv( "PATH" ) ).split(":");
	m_bSearchForRubberbandOnLoad = true;
	for ( const auto& ssPath : commonPaths ) {
		m_sRubberBandCLIexecutable = ssPath + "/rubberband";
		if ( QFile( m_sRubberBandCLIexecutable ).exists() ){
			m_bSearchForRubberbandOnLoad = false;
			break;
		}
	}
	if ( m_bSearchForRubberbandOnLoad ) {
		// No binary found
		m_sRubberBandCLIexecutable = "Path to Rubberband-CLI";
	}

	unsetPunchArea();

	for ( int ii = 0; ii < MAX_FX; ++ii ) {
		m_ladspaProperties[ ii ].set( 2, 20, 0, 0, false );
	}
}

Preferences::Preferences( std::shared_ptr<Preferences> pOther )
	: m_bPlaySamplesOnClicking( pOther->m_bPlaySamplesOnClicking )
	, m_bPlaySelectedInstrument( pOther->m_bPlaySelectedInstrument )
	, m_bFollowPlayhead( pOther->m_bFollowPlayhead )
	, m_bExpandSongItem( pOther->m_bExpandSongItem )
	, m_bExpandPatternItem( pOther->m_bExpandPatternItem )
	, m_bpmTap( pOther->m_bpmTap )
	, m_beatCounter( pOther->m_beatCounter )
	, m_nBeatCounterDriftCompensation( pOther->m_nBeatCounterDriftCompensation )
	, m_nBeatCounterStartOffset( pOther->m_nBeatCounterStartOffset )
	, m_audioDriver( pOther->m_audioDriver )
	, m_bUseMetronome( pOther->m_bUseMetronome )
	, m_fMetronomeVolume( pOther->m_fMetronomeVolume )
	, m_nMaxNotes( pOther->m_nMaxNotes )
	, m_nBufferSize( pOther->m_nBufferSize )
	, m_nSampleRate( pOther->m_nSampleRate )
	, m_sOSSDevice( pOther->m_sOSSDevice )
	, m_midiDriver( pOther->m_midiDriver )
	, m_sMidiPortName( pOther->m_sMidiPortName )
	, m_sMidiOutputPortName( pOther->m_sMidiOutputPortName )
	, m_nMidiChannelFilter( pOther->m_nMidiChannelFilter )
	, m_bMidiNoteOffIgnore( pOther->m_bMidiNoteOffIgnore )
	, m_bMidiFixedMapping( pOther->m_bMidiFixedMapping )
	, m_bMidiDiscardNoteAfterAction( pOther->m_bMidiDiscardNoteAfterAction )
	, m_bEnableMidiFeedback( pOther->m_bEnableMidiFeedback )
	, m_bOscServerEnabled( pOther->m_bOscServerEnabled )
	, m_bOscFeedbackEnabled( pOther->m_bOscFeedbackEnabled )
	, m_nOscServerPort( pOther->m_nOscServerPort )
	, m_sAlsaAudioDevice( pOther->m_sAlsaAudioDevice )
	, m_sPortAudioDevice( pOther->m_sPortAudioDevice )
	, m_sPortAudioHostAPI( pOther->m_sPortAudioHostAPI )
	, m_nLatencyTarget( pOther->m_nLatencyTarget )
	, m_sCoreAudioDevice( pOther->m_sCoreAudioDevice )
	, m_sJackPortName1( pOther->m_sJackPortName1 )
	, m_sJackPortName2( pOther->m_sJackPortName2 )
	, m_nJackTransportMode( pOther->m_nJackTransportMode )
	, m_bJackConnectDefaults( pOther->m_bJackConnectDefaults )
	, m_bJackTrackOuts( pOther->m_bJackTrackOuts )
	, m_bJackEnforceInstrumentName( pOther->m_bJackEnforceInstrumentName )
	, m_JackTrackOutputMode( pOther->m_JackTrackOutputMode )
	, m_bJackTimebaseEnabled( pOther->m_bJackTimebaseEnabled )
	, m_bJackTimebaseMode( pOther->m_bJackTimebaseMode )
	, m_nAutosavesPerHour( pOther->m_nAutosavesPerHour )
	, m_sRubberBandCLIexecutable( pOther->m_sRubberBandCLIexecutable )
	, m_bCountIn( pOther->m_bCountIn )
	, m_sDefaultEditor( pOther->m_sDefaultEditor )
	, m_sPreferredLanguage( pOther->m_sPreferredLanguage )
	, m_bUseRelativeFilenamesForPlaylists( pOther->m_bUseRelativeFilenamesForPlaylists )
	, m_bShowDevelWarning( pOther->m_bShowDevelWarning )
	, m_bShowNoteOverwriteWarning( pOther->m_bShowNoteOverwriteWarning )
	, m_sLastSongFilename( pOther->m_sLastSongFilename )
	, m_sLastPlaylistFilename( pOther->m_sLastPlaylistFilename )
	, m_bHearNewNotes( pOther->m_bHearNewNotes )
	, m_nPunchInPos( pOther->m_nPunchInPos )
	, m_nPunchOutPos( pOther->m_nPunchOutPos )
	, m_bQuantizeEvents( pOther->m_bQuantizeEvents )
	, m_nMaxBars( pOther->m_nMaxBars )
	, m_nMaxLayers( pOther->m_nMaxLayers )
<<<<<<< HEAD
#ifdef H2CORE_HAVE_OSC
	, m_sNsmClientId( pOther->m_sNsmClientId )
#endif
	, m_bMidiClockInputHandling( pOther->m_bMidiClockInputHandling )
	, m_bMidiTransportInputHandling( pOther->m_bMidiTransportInputHandling )
	, m_bMidiClockOutputSend( pOther->m_bMidiClockOutputSend )
	, m_bMidiTransportOutputSend( pOther->m_bMidiTransportOutputSend )
	, m_sH2ProcessName( pOther->m_sH2ProcessName )
=======
>>>>>>> 90976b46
	, m_bSearchForRubberbandOnLoad( pOther->m_bSearchForRubberbandOnLoad )
	, m_bUseTheRubberbandBpmChangeEvent( pOther->m_bUseTheRubberbandBpmChangeEvent )
	, m_bShowInstrumentPeaks( pOther->m_bShowInstrumentPeaks )
	, m_nPatternEditorGridResolution( pOther->m_nPatternEditorGridResolution )
	, m_bPatternEditorUsingTriplets( pOther->m_bPatternEditorUsingTriplets )
	, m_bPatternEditorAlwaysShowTypeLabels( pOther->m_bPatternEditorAlwaysShowTypeLabels )
	, m_bIsFXTabVisible( pOther->m_bIsFXTabVisible )
	, m_bHideKeyboardCursor( pOther->m_bHideKeyboardCursor )
	, m_bShowPlaybackTrack( pOther->m_bShowPlaybackTrack )
	, m_nLastOpenTab( pOther->m_nLastOpenTab )
	, m_bShowAutomationArea( pOther->m_bShowAutomationArea )
	, m_nPatternEditorGridHeight( pOther->m_nPatternEditorGridHeight )
	, m_nPatternEditorGridWidth( pOther->m_nPatternEditorGridWidth )
	, m_nSongEditorGridHeight( pOther->m_nSongEditorGridHeight )
	, m_nSongEditorGridWidth( pOther->m_nSongEditorGridWidth )
	, m_mainFormProperties( pOther->m_mainFormProperties )
	, m_mixerProperties( pOther->m_mixerProperties )
	, m_patternEditorProperties( pOther->m_patternEditorProperties )
	, m_songEditorProperties( pOther->m_songEditorProperties )
	, m_instrumentRackProperties( pOther->m_instrumentRackProperties )
	, m_audioEngineInfoProperties( pOther->m_audioEngineInfoProperties )
	, m_playlistEditorProperties( pOther->m_playlistEditorProperties )
	, m_directorProperties( pOther->m_directorProperties )
	, m_sLastExportPatternAsDirectory( pOther->m_sLastExportPatternAsDirectory )
	, m_sLastExportSongDirectory( pOther->m_sLastExportSongDirectory )
	, m_sLastSaveSongAsDirectory( pOther->m_sLastSaveSongAsDirectory )
	, m_sLastOpenSongDirectory( pOther->m_sLastOpenSongDirectory )
	, m_sLastOpenPatternDirectory( pOther->m_sLastOpenPatternDirectory )
	, m_sLastExportLilypondDirectory( pOther->m_sLastExportLilypondDirectory )
	, m_sLastExportMidiDirectory( pOther->m_sLastExportMidiDirectory )
	, m_sLastImportDrumkitDirectory( pOther->m_sLastImportDrumkitDirectory )
	, m_sLastExportDrumkitDirectory( pOther->m_sLastExportDrumkitDirectory )
	, m_sLastOpenLayerDirectory( pOther->m_sLastOpenLayerDirectory )
	, m_sLastOpenPlaybackTrackDirectory( pOther->m_sLastOpenPlaybackTrackDirectory )
	, m_sLastAddSongToPlaylistDirectory( pOther->m_sLastAddSongToPlaylistDirectory )
	, m_sLastPlaylistDirectory( pOther->m_sLastPlaylistDirectory )
	, m_sLastPlaylistScriptDirectory( pOther->m_sLastPlaylistScriptDirectory )
	, m_sLastImportThemeDirectory( pOther->m_sLastImportThemeDirectory )
	, m_sLastExportThemeDirectory( pOther->m_sLastExportThemeDirectory )
	, m_nExportSampleDepthIdx( pOther->m_nExportSampleDepthIdx )
	, m_nExportSampleRateIdx( pOther->m_nExportSampleRateIdx )
	, m_nExportModeIdx( pOther->m_nExportModeIdx )
	, m_exportFormat( pOther->m_exportFormat )
	, m_fExportCompressionLevel( pOther->m_fExportCompressionLevel )
	, m_nMidiExportMode( pOther->m_nMidiExportMode )
	, m_bMidiExportUseHumanization( pOther->m_bMidiExportUseHumanization )
	, m_bShowExportSongLicenseWarning( pOther->m_bShowExportSongLicenseWarning )
	, m_bShowExportDrumkitLicenseWarning( pOther->m_bShowExportDrumkitLicenseWarning )
	, m_bShowExportDrumkitCopyleftWarning( pOther->m_bShowExportDrumkitCopyleftWarning )
	, m_bShowExportDrumkitAttributionWarning( pOther->m_bShowExportDrumkitAttributionWarning )
	, m_theme( pOther->m_theme )
	, m_pShortcuts( pOther->m_pShortcuts )
	, m_pMidiMap( pOther->m_pMidiMap )
	, m_bLoadingSuccessful( pOther->m_bLoadingSuccessful )
{
	for ( const auto& ssServer : pOther->m_serverList ) {
		m_serverList.push_back( ssServer );
	}
	for ( const auto& ssCategory : pOther->m_patternCategories ) {
		m_patternCategories.push_back( ssCategory );
	}
	for ( const auto& ssFile : pOther->m_recentFiles ) {
		m_recentFiles.push_back( ssFile );
	}
	for ( const auto& ssFX : pOther->m_recentFX ) {
		m_recentFX.push_back( ssFX );
	}

	for ( int ii = 0; ii < MAX_FX; ++ii ) {
		m_ladspaProperties[ ii ] =
			WindowProperties( pOther->m_ladspaProperties[ ii ] );
	}
}

Preferences::~Preferences() {
}

std::shared_ptr<Preferences> Preferences::load( const QString& sPath, const bool bSilent ) {
	if ( ! Filesystem::file_readable( sPath, bSilent ) ) {
		return nullptr;
	}

	XMLDoc doc;
	doc.read( sPath, false );
	const XMLNode rootNode = doc.firstChildElement( "hydrogen_preferences" );
	if ( rootNode.isNull() ) {
		ERRORLOG( QString( "Preferences file [%1] ill-formatted. <hydrogen_preferences> node not found." )
				  .arg( sPath ) );
		return nullptr;
	}

	if ( ! bSilent ) {
		INFOLOG( QString( "Loading preferences from [%1]" ).arg( sPath ) );
	}

	auto pPref = std::make_shared<Preferences>();

	//////// GENERAL ///////////
	auto interfaceTheme = InterfaceTheme();
	auto fontTheme = FontTheme();
	auto colorTheme = ColorTheme();

	pPref->m_sPreferredLanguage = rootNode.read_string(
		"preferredLanguage", pPref->m_sPreferredLanguage, false, "", bSilent );
	pPref->m_bPlaySelectedInstrument = rootNode.read_bool(
		"instrumentInputMode", pPref->m_bPlaySelectedInstrument, false, false,
		bSilent );
	pPref->m_bShowDevelWarning = rootNode.read_bool(
		"showDevelWarning", pPref->m_bShowDevelWarning, false, false, bSilent );
	pPref->m_bShowNoteOverwriteWarning = rootNode.read_bool(
		"showNoteOverwriteWarning",
		pPref->m_bShowNoteOverwriteWarning, false, false, bSilent );
	pPref->m_nMaxBars = rootNode.read_int(
		"maxBars", pPref->m_nMaxBars, false, false, bSilent );
	pPref->m_nMaxLayers = rootNode.read_int(
		"maxLayers", pPref->m_nMaxLayers, false, false, bSilent );
	if ( pPref->m_nMaxLayers < 16 ) {
		WARNINGLOG( QString( "[maxLayers: %1] is smaller than the minimum number of layers [16]" )
					.arg( pPref->m_nMaxLayers ) );
		pPref->m_nMaxLayers = 16;
	}
	interfaceTheme.m_layout = static_cast<InterfaceTheme::Layout>(
		rootNode.read_int( "defaultUILayout",
						   static_cast<int>(interfaceTheme.m_layout),
						   false, false, bSilent ));
	interfaceTheme.m_uiScalingPolicy = static_cast<InterfaceTheme::ScalingPolicy>(
		rootNode.read_int( "uiScalingPolicy",
						   static_cast<int>(interfaceTheme.m_uiScalingPolicy),
						   false, false, bSilent ));
	pPref->m_nLastOpenTab = rootNode.read_int(
		"lastOpenTab", pPref->m_nLastOpenTab, false, false, bSilent );
	pPref->m_bUseRelativeFilenamesForPlaylists = rootNode.read_bool(
		"useRelativeFilenamesForPlaylists",
		pPref->m_bUseRelativeFilenamesForPlaylists, false, false, bSilent );
	pPref->m_bHideKeyboardCursor = rootNode.read_bool(
		"hideKeyboardCursorWhenUnused",
		pPref->m_bHideKeyboardCursor, false, false, bSilent );
	pPref->m_bUseTheRubberbandBpmChangeEvent = rootNode.read_bool(
		"useTheRubberbandBpmChangeEvent",
		pPref->m_bUseTheRubberbandBpmChangeEvent, false, false, bSilent );

	pPref->m_bHearNewNotes = rootNode.read_bool(
		"hearNewNotes", pPref->m_bHearNewNotes, false, false, bSilent );
	pPref->m_bQuantizeEvents = rootNode.read_bool(
		"quantizeEvents", pPref->m_bQuantizeEvents, false, false, bSilent );

	if ( pPref->m_bSearchForRubberbandOnLoad ){
		// In case Rubberband CLI executable was not found yet, we check the
		// additional path provided in the config (Preferences constructor
		// already checked common places).
		const QString sRubberbandPath = rootNode.read_string(
			"path_to_rubberband", "", false, false, bSilent );
		if ( ! sRubberbandPath.isEmpty() && QFile( sRubberbandPath ).exists() ){
			pPref->m_sRubberBandCLIexecutable = sRubberbandPath;
		}
		else {
			pPref->m_sRubberBandCLIexecutable = "Path to Rubberband-CLI";
		}
	}

	const XMLNode recentUsedSongsNode =
		rootNode.firstChildElement( "recentUsedSongs" );
	if ( ! recentUsedSongsNode.isNull() ) {
		QDomElement songElement = recentUsedSongsNode.firstChildElement( "song" );
		while( ! songElement.isNull() && ! songElement.text().isEmpty() ){
			pPref->m_recentFiles.push_back( songElement.text() );
			songElement = songElement.nextSiblingElement( "song" );
		}
	}
	else {
		WARNINGLOG( "<recentUsedSongs> node not found" );
	}

	const XMLNode recentFXNode =
		rootNode.firstChildElement( "recentlyUsedEffects" );
	if ( ! recentFXNode.isNull() ) {
		QDomElement fxElement = recentFXNode.firstChildElement( "FX" );
		while ( ! fxElement.isNull()  && ! fxElement.text().isEmpty() ) {
			pPref->m_recentFX.push_back( fxElement.text() );
			fxElement = fxElement.nextSiblingElement( "FX" );
		}
	}
	else {
		WARNINGLOG( "<recentlyUsedEffects> node not found" );
	}

	// Use the default server defined in the constructor and add additional
	// ones.
	const XMLNode serverListNode = rootNode.firstChildElement( "serverList" );
	if ( ! serverListNode.isNull() ) {
		QDomElement serverElement = serverListNode.firstChildElement( "server" );
		while ( ! serverElement.isNull() && !serverElement.text().isEmpty() ) {
			if ( ! pPref->m_serverList.contains( serverElement.text() ) ) {
				pPref->m_serverList.push_back( serverElement.text() );
			}

			serverElement = serverElement.nextSiblingElement( "server" );
		}
	}
	else {
		WARNINGLOG( "<serverList> node not found" );
	}

	// Use the default categories defined in the constructor and add additional
	// ones.
	const XMLNode patternCategoriesNode =
		rootNode.firstChildElement( "patternCategories" );
	if ( ! patternCategoriesNode.isNull() ) {
		QDomElement patternCategoriesElement =
			patternCategoriesNode.firstChildElement( "categories" );
		while ( ! patternCategoriesElement.isNull() &&
				! patternCategoriesElement.text().isEmpty() ) {
			if ( ! pPref->m_patternCategories.contains(
					 patternCategoriesElement.text() ) ) {
				pPref->m_patternCategories.push_back(
					patternCategoriesElement.text() );
			}

			patternCategoriesElement = patternCategoriesElement.nextSiblingElement( "categories" );
		}
	} else {
		WARNINGLOG( "<patternCategories> node not found" );
	}

	/////////////// AUDIO ENGINE //////////////
	const XMLNode audioEngineNode = rootNode.firstChildElement( "audio_engine" );
	if ( ! audioEngineNode.isNull() ) {
		const QString sAudioDriver = audioEngineNode.read_string(
			"audio_driver",
			Preferences::audioDriverToQString( pPref->m_audioDriver ),
			false, false, bSilent );
		pPref->m_audioDriver = parseAudioDriver( sAudioDriver );
		if ( pPref->m_audioDriver == AudioDriver::None ) {
			WARNINGLOG( QString( "Parsing of audio driver [%1] failed. Falling back to 'Auto'" )
						.arg( sAudioDriver ) );
			pPref->m_audioDriver = AudioDriver::Auto;
		}
		pPref->m_bUseMetronome = audioEngineNode.read_bool(
			"use_metronome", pPref->m_bUseMetronome, false, false, bSilent );
		pPref->m_fMetronomeVolume = audioEngineNode.read_float(
			"metronome_volume", pPref->m_fMetronomeVolume, false, false, bSilent );
		pPref->m_nMaxNotes = audioEngineNode.read_int(
			"maxNotes", pPref->m_nMaxNotes, false, false, bSilent );
		pPref->m_nBufferSize = audioEngineNode.read_int(
			"buffer_size", pPref->m_nBufferSize, false, false, bSilent );
		pPref->m_nSampleRate = audioEngineNode.read_int(
			"samplerate", pPref->m_nSampleRate, false, false, bSilent );
		pPref->setCountIn( audioEngineNode.read_bool(
			"countIn", pPref->getCountIn(), /*inexistent_ok*/true,
			/*empty_ok*/false, bSilent ) );

		//// OSS DRIVER ////
		const XMLNode ossDriverNode =
			audioEngineNode.firstChildElement( "oss_driver" );
		if ( ! ossDriverNode.isNull()  ) {
			pPref->m_sOSSDevice = ossDriverNode.read_string(
				"ossDevice", pPref->m_sOSSDevice, false, false, bSilent );
		}
		else {
			WARNINGLOG( "<portaudio_driver> node not found" );
		}

		//// PORTAUDIO DRIVER ////
		const XMLNode portAudioDriverNode =
			audioEngineNode.firstChildElement( "portaudio_driver" );
		if ( ! portAudioDriverNode.isNull()  ) {
			pPref->m_sPortAudioDevice = portAudioDriverNode.read_string(
				"portAudioDevice", pPref->m_sPortAudioDevice, false, true, bSilent );
			pPref->m_sPortAudioHostAPI = portAudioDriverNode.read_string(
				"portAudioHostAPI", pPref->m_sPortAudioHostAPI, false, true,
				bSilent );
			pPref->m_nLatencyTarget = portAudioDriverNode.read_int(
				"latencyTarget", pPref->m_nLatencyTarget, false, false, bSilent );
		}
		else {
			WARNINGLOG( "<portaudio_driver> node not found" );
		}

		//// COREAUDIO DRIVER ////
		const XMLNode coreAudioDriverNode =
			audioEngineNode.firstChildElement( "coreaudio_driver" );
		if ( ! coreAudioDriverNode.isNull()  ) {
			pPref->m_sCoreAudioDevice = coreAudioDriverNode.read_string(
				"coreAudioDevice", pPref->m_sCoreAudioDevice, false, true,
				bSilent );
		}
		else {
			WARNINGLOG( "<coreaudio_driver> node not found" );
		}

		//// JACK DRIVER ////
		const XMLNode jackDriverNode =
			audioEngineNode.firstChildElement( "jack_driver" );
		if ( ! jackDriverNode.isNull() ) {
			pPref->m_sJackPortName1 = jackDriverNode.read_string(
				"jack_port_name_1",
				pPref->m_sJackPortName1, false, false, bSilent );
			pPref->m_sJackPortName2 = jackDriverNode.read_string(
				"jack_port_name_2",
				pPref->m_sJackPortName2, false, false, bSilent );
			const QString sMode = jackDriverNode.read_string(
				"jack_transport_mode", "", false, false, bSilent );
			if ( sMode == "NO_JACK_TRANSPORT" ) {
				pPref->m_nJackTransportMode = NO_JACK_TRANSPORT;
			} else if ( sMode == "USE_JACK_TRANSPORT" ) {
				pPref->m_nJackTransportMode = USE_JACK_TRANSPORT;
			}

			pPref->m_bJackTimebaseEnabled = jackDriverNode.read_bool(
				"jack_timebase_enabled",
				pPref->m_bJackTimebaseEnabled, false, false, bSilent );

			// Constructor's default value will only be overwritten in case the
			// parameter is present and well formatted.
			const QString sJackMasterMode = jackDriverNode.read_string(
				"jack_transport_mode_master", "", false, false, bSilent );
			if ( sJackMasterMode == "NO_JACK_TIME_MASTER" ) {
				pPref->m_bJackTimebaseMode = NO_JACK_TIMEBASE_CONTROL;
			}
			else if ( sJackMasterMode == "USE_JACK_TIME_MASTER" ) {
				pPref->m_bJackTimebaseMode = USE_JACK_TIMEBASE_CONTROL;
			}
			else if ( ! sJackMasterMode.isEmpty() ){
				WARNINGLOG( QString( "Unable to parse <jack_transport_mode_master>: [%1]" )
							.arg( sJackMasterMode ) );
			}

			pPref->m_bJackTrackOuts = jackDriverNode.read_bool(
				"jack_track_outs", pPref->m_bJackTrackOuts, false, false, bSilent );
			pPref->m_bJackEnforceInstrumentName = jackDriverNode.read_bool(
				"jack_enforce_instrument_name", pPref->m_bJackEnforceInstrumentName,
				true, false, bSilent );
			pPref->m_bJackConnectDefaults = jackDriverNode.read_bool(
				"jack_connect_defaults",
				pPref->m_bJackConnectDefaults, false, false, bSilent );

			const int nJackTrackOutputMode = jackDriverNode.read_int(
				"jack_track_output_mode", -255, false, false, bSilent );
			if ( nJackTrackOutputMode == 0 ) {
				pPref->m_JackTrackOutputMode = JackTrackOutputMode::postFader;
			}
			else if ( nJackTrackOutputMode == 1 ) {
				pPref->m_JackTrackOutputMode = JackTrackOutputMode::preFader;
			}
			else if ( nJackTrackOutputMode != -255 ) {
				WARNINGLOG( QString( "Unable to parse <jack_track_output_mode>: [%1]" )
							.arg( nJackTrackOutputMode ) );
			}
		}
		else {
			WARNINGLOG( "<jack_driver> node not found" );
		}

		/// ALSA AUDIO DRIVER ///
		const XMLNode alsaAudioDriverNode =
			audioEngineNode.firstChildElement( "alsa_audio_driver" );
		if ( ! alsaAudioDriverNode.isNull() ) {
			pPref->m_sAlsaAudioDevice = alsaAudioDriverNode.read_string(
				"alsa_audio_device",
				pPref->m_sAlsaAudioDevice, false, false, bSilent );
		} else {
			WARNINGLOG( "<alsa_audio_driver> node not found" );
		}

		/// MIDI DRIVER ///
		const XMLNode midiDriverNode =
			audioEngineNode.firstChildElement( "midi_driver" );
		if ( ! midiDriverNode.isNull() ) {
			const auto sMidiDriver = midiDriverNode.read_string(
				"driverName",
				Preferences::midiDriverToQString( pPref->m_midiDriver ),
				false, false, bSilent );
			pPref->m_midiDriver = Preferences::parseMidiDriver( sMidiDriver );
			pPref->m_sMidiPortName = midiDriverNode.read_string(
				"port_name", pPref->m_sMidiPortName, false, false, bSilent );
			pPref->m_sMidiOutputPortName = midiDriverNode.read_string(
				"output_port_name",
				pPref->m_sMidiOutputPortName, false, false, bSilent );
			pPref->m_nMidiChannelFilter = midiDriverNode.read_int(
				"channel_filter",
				pPref->m_nMidiChannelFilter, false, false, bSilent );
			pPref->m_bMidiNoteOffIgnore = midiDriverNode.read_bool(
				"ignore_note_off",
				pPref->m_bMidiNoteOffIgnore, false, false, bSilent );
			pPref->m_bMidiDiscardNoteAfterAction = midiDriverNode.read_bool(
				"discard_note_after_action",
				pPref->m_bMidiDiscardNoteAfterAction, false, false, bSilent );
			pPref->m_bMidiFixedMapping = midiDriverNode.read_bool(
				"fixed_mapping",
				pPref->m_bMidiFixedMapping, false, true, bSilent );
			pPref->m_bEnableMidiFeedback = midiDriverNode.read_bool(
				"enable_midi_feedback",
				pPref->m_bEnableMidiFeedback, false, true, bSilent );
			pPref->setMidiClockInputHandling(
				midiDriverNode.read_bool(
					"midi_clock_input_handling",
					pPref->getMidiClockInputHandling(), true, true, bSilent ) );
			pPref->setMidiTransportInputHandling(
				midiDriverNode.read_bool(
					"midi_transport_input_handling",
					pPref->getMidiTransportInputHandling(), true, true, bSilent ) );
			pPref->setMidiClockOutputSend(
				midiDriverNode.read_bool(
					"midi_clock_output_send",
					pPref->getMidiClockOutputSend(), true, true, bSilent ) );
			pPref->setMidiTransportOutputSend(
				midiDriverNode.read_bool(
					"midi_transport_output_send",
					pPref->getMidiTransportOutputSend(), true, true, bSilent ) );
		}
		else {
			WARNINGLOG( "<midi_driver> node not found" );
		}

		/// OSC ///
		const XMLNode oscServerNode =
			audioEngineNode.firstChildElement( "osc_configuration" );
		if ( ! oscServerNode.isNull() ) {
			pPref->m_bOscServerEnabled = oscServerNode.read_bool(
				"oscEnabled", pPref->m_bOscServerEnabled, false, false, bSilent );
			pPref->m_bOscFeedbackEnabled = oscServerNode.read_bool(
				"oscFeedbackEnabled",
				pPref->m_bOscFeedbackEnabled, false, false, bSilent );
			pPref->m_nOscServerPort = oscServerNode.read_int(
				"oscServerPort", pPref->m_nOscServerPort, false, false, bSilent );
		}
		else {
			WARNINGLOG( "<osc_configuration> node not found" );
		}
	}

	/////////////// GUI //////////////
	XMLNode guiNode = rootNode.firstChildElement( "gui" );
	if ( ! guiNode.isNull() ) {
		QString sQTStyle = guiNode.read_string(
			"QTStyle", interfaceTheme.m_sQTStyle, false, true, bSilent );

		if ( sQTStyle == "Plastique" ){
			sQTStyle = "Fusion";
		}
		interfaceTheme.m_sQTStyle = sQTStyle;

		fontTheme.m_sApplicationFontFamily = guiNode.read_string(
			"application_font_family",
			fontTheme.m_sApplicationFontFamily, false, false, bSilent );
		fontTheme.m_sLevel2FontFamily = guiNode.read_string(
			"level2_font_family",
			fontTheme.m_sLevel2FontFamily, false, false, bSilent );
		fontTheme.m_sLevel3FontFamily = guiNode.read_string(
			"level3_font_family",
			fontTheme.m_sLevel3FontFamily, false, false, bSilent );
		fontTheme.m_fontSize = static_cast<FontTheme::FontSize>(
			guiNode.read_int(
				"font_size",
				static_cast<int>( fontTheme.m_fontSize ), false, false, bSilent ) );

		interfaceTheme.m_fMixerFalloffSpeed = guiNode.read_float(
			"mixer_falloff_speed",
			interfaceTheme.m_fMixerFalloffSpeed, false, false, bSilent );

		pPref->m_nPatternEditorGridResolution = guiNode.read_int(
			"patternEditorGridResolution",
			pPref->m_nPatternEditorGridResolution, false, false, bSilent );
		pPref->m_bPatternEditorUsingTriplets = guiNode.read_bool(
			"patternEditorUsingTriplets",
			pPref->m_bPatternEditorUsingTriplets, false, false, bSilent );
		pPref->m_bPatternEditorAlwaysShowTypeLabels = guiNode.read_bool(
			"patternEditorAlwaysShowTypeLabels",
			pPref->m_bPatternEditorAlwaysShowTypeLabels,
			/* inexistent_ok */true, /* empty_ok */false, bSilent );
				
		pPref->m_bShowInstrumentPeaks = guiNode.read_bool(
			"showInstrumentPeaks",
			pPref->m_bShowInstrumentPeaks, false, false, bSilent );
		pPref->m_bIsFXTabVisible = guiNode.read_bool(
			"isFXTabVisible", pPref->m_bIsFXTabVisible, false, false, bSilent );
		pPref->m_bShowAutomationArea = guiNode.read_bool(
			"showAutomationArea",
			pPref->m_bShowAutomationArea, false, false, bSilent );
		pPref->m_bShowPlaybackTrack = guiNode.read_bool(
			"showPlaybackTrack",
			pPref->m_bShowPlaybackTrack, false, false, bSilent );


		// pattern editor grid geometry
		pPref->m_nPatternEditorGridHeight = guiNode.read_int(
			"patternEditorGridHeight",
			pPref->m_nPatternEditorGridHeight, false, false, bSilent );
		pPref->m_nPatternEditorGridWidth = guiNode.read_int(
			"patternEditorGridWidth",
			pPref->m_nPatternEditorGridWidth, false, false, bSilent );

		// song editor grid geometry
		pPref->m_nSongEditorGridHeight = guiNode.read_int(
			"songEditorGridHeight",
			pPref->m_nSongEditorGridHeight, false, false, bSilent );
		pPref->m_nSongEditorGridWidth = guiNode.read_int(
			"songEditorGridWidth",
			pPref->m_nSongEditorGridWidth, false, false, bSilent );

		// mainForm window properties
		pPref->setMainFormProperties(
			loadWindowPropertiesFrom( guiNode, "mainForm_properties",
									  pPref->m_mainFormProperties, bSilent ) );
		pPref->setMixerProperties(
			loadWindowPropertiesFrom( guiNode, "mixer_properties",
									  pPref->m_mixerProperties, bSilent ) );
		pPref->setPatternEditorProperties(
			loadWindowPropertiesFrom( guiNode, "patternEditor_properties",
									  pPref->m_patternEditorProperties, bSilent ) );
		pPref->setSongEditorProperties(
			loadWindowPropertiesFrom( guiNode, "songEditor_properties",
									  pPref->m_songEditorProperties, bSilent ) );
		pPref->setInstrumentRackProperties(
			loadWindowPropertiesFrom( guiNode, "instrumentRack_properties",
									  pPref->m_instrumentRackProperties, bSilent ) );
		pPref->setAudioEngineInfoProperties(
			loadWindowPropertiesFrom( guiNode, "audioEngineInfo_properties",
									  pPref->m_audioEngineInfoProperties, bSilent ) );
		// In order to be backward compatible we still call the XML node
		// "playlistDialog". For some time we had playlistEditor and
		// playlistDialog coexisting.
		pPref->setPlaylistEditorProperties(
			loadWindowPropertiesFrom( guiNode, "playlistDialog_properties",
									  pPref->m_playlistEditorProperties, bSilent ) );
		pPref->setDirectorProperties(
			loadWindowPropertiesFrom( guiNode, "director_properties",
									  pPref->m_directorProperties, bSilent ) );

		// last used file dialog folders
		pPref->m_sLastExportPatternAsDirectory = guiNode.read_string(
			"lastExportPatternAsDirectory",
			pPref->m_sLastExportPatternAsDirectory, true, false, bSilent );
		pPref->m_sLastExportSongDirectory = guiNode.read_string(
			"lastExportSongDirectory",
			pPref->m_sLastExportSongDirectory, true, false, bSilent );
		pPref->m_sLastSaveSongAsDirectory = guiNode.read_string(
			"lastSaveSongAsDirectory",
			pPref->m_sLastSaveSongAsDirectory, true, false, bSilent );
		pPref->m_sLastOpenSongDirectory = guiNode.read_string(
			"lastOpenSongDirectory",
			pPref->m_sLastOpenSongDirectory, true, false, bSilent );
		pPref->m_sLastOpenPatternDirectory = guiNode.read_string(
			"lastOpenPatternDirectory",
			pPref->m_sLastOpenPatternDirectory, true, false, bSilent );
		pPref->m_sLastExportLilypondDirectory = guiNode.read_string(
			"lastExportLilypondDirectory",
			pPref->m_sLastExportLilypondDirectory, true, false, bSilent );
		pPref->m_sLastExportMidiDirectory = guiNode.read_string(
			"lastExportMidiDirectory",
			pPref->m_sLastExportMidiDirectory, true, false, bSilent );
		pPref->m_sLastImportDrumkitDirectory = guiNode.read_string(
			"lastImportDrumkitDirectory",
			pPref->m_sLastImportDrumkitDirectory, true, false, bSilent );
		pPref->m_sLastExportDrumkitDirectory = guiNode.read_string(
			"lastExportDrumkitDirectory",
			pPref->m_sLastExportDrumkitDirectory, true, false, bSilent );
		pPref->m_sLastOpenLayerDirectory = guiNode.read_string(
			"lastOpenLayerDirectory",
			pPref->m_sLastOpenLayerDirectory, true, false, bSilent );
		pPref->m_sLastOpenPlaybackTrackDirectory = guiNode.read_string(
			"lastOpenPlaybackTrackDirectory",
			pPref->m_sLastOpenPlaybackTrackDirectory, true, false, bSilent );
		pPref->m_sLastAddSongToPlaylistDirectory = guiNode.read_string(
			"lastAddSongToPlaylistDirectory",
			pPref->m_sLastAddSongToPlaylistDirectory, true, false, bSilent );
		pPref->m_sLastPlaylistDirectory = guiNode.read_string(
			"lastPlaylistDirectory",
			pPref->m_sLastPlaylistDirectory, true, false, bSilent );
		pPref->m_sLastPlaylistScriptDirectory = guiNode.read_string(
			"lastPlaylistScriptDirectory",
			pPref->m_sLastPlaylistScriptDirectory, true, false, bSilent );
		pPref->m_sLastImportThemeDirectory = guiNode.read_string(
			"lastImportThemeDirectory",
			pPref->m_sLastImportThemeDirectory, true, false, bSilent );
		pPref->m_sLastExportThemeDirectory = guiNode.read_string(
			"lastExportThemeDirectory",
			pPref->m_sLastExportThemeDirectory, true, false, bSilent );

		// export dialog properties
		pPref->m_exportFormat = Filesystem::AudioFormatFromSuffix(
			guiNode.read_string(
				"exportDialogFormat",
				Filesystem::AudioFormatToSuffix( pPref->m_exportFormat ),
				true, true ) );
		pPref->m_fExportCompressionLevel = guiNode.read_float(
			"exportDialogCompressionLevel",
			pPref->m_fExportCompressionLevel, true, true );
		pPref->m_nExportModeIdx = guiNode.read_int(
			"exportDialogMode", pPref->m_nExportModeIdx, false, false, bSilent );
		pPref->m_nExportSampleRateIdx = guiNode.read_int(
			"exportDialogSampleRate",
			pPref->m_nExportSampleRateIdx, false, false, bSilent );
		pPref->m_nExportSampleDepthIdx = guiNode.read_int(
			"exportDialogSampleDepth",
			pPref->m_nExportSampleDepthIdx, false, false, bSilent );
		pPref->m_bShowExportSongLicenseWarning = guiNode.read_bool(
			"showExportSongLicenseWarning",
			pPref->m_bShowExportSongLicenseWarning, true, false, bSilent );
		pPref->m_bShowExportDrumkitLicenseWarning = guiNode.read_bool(
			"showExportDrumkitLicenseWarning",
			pPref->m_bShowExportDrumkitLicenseWarning, true, false, bSilent );
		pPref->m_bShowExportDrumkitCopyleftWarning = guiNode.read_bool(
			"showExportDrumkitCopyleftWarning",
			pPref->m_bShowExportDrumkitCopyleftWarning, true, false, bSilent );
		pPref->m_bShowExportDrumkitAttributionWarning = guiNode.read_bool(
			"showExportDrumkitAttributionWarning",
			pPref->m_bShowExportDrumkitAttributionWarning, true, false, bSilent );
				
		pPref->m_bFollowPlayhead = guiNode.read_bool(
			"followPlayhead", pPref->m_bFollowPlayhead, false, false, bSilent );

		// midi export dialog properties
		pPref->m_nMidiExportMode = guiNode.read_int(
			"midiExportDialogMode", pPref->m_nMidiExportMode, false, false, bSilent );
		pPref->m_bMidiExportUseHumanization = guiNode.read_bool(
			"midiExportDialogUseHumanization", pPref->m_bMidiExportUseHumanization,
			true, false, bSilent );
				
		// beatcounter
		const QString sUseBeatCounter =
			guiNode.read_string( "bc", "", false, false, bSilent );
		if ( sUseBeatCounter == "BC_OFF" ) {
			pPref->m_bpmTap = BpmTap::TapTempo;
		}
		else if ( sUseBeatCounter == "BC_ON" ) {
			pPref->m_bpmTap = BpmTap::BeatCounter;
		}
		else if ( ! sUseBeatCounter.isEmpty() ) {
			WARNINGLOG( QString( "Unable to parse <bc>: [%1]" )
						.arg( sUseBeatCounter ) );
		}

		const QString sBeatCounterSetPlay =
			guiNode.read_string( "setplay", "", false, false, bSilent );
		if ( sBeatCounterSetPlay == "SET_PLAY_OFF" ) {
			pPref->m_beatCounter = BeatCounter::Tap;
		}
		else if ( sBeatCounterSetPlay == "SET_PLAY_ON" ) {
			pPref->m_beatCounter = BeatCounter::TapAndPlay;
		}
		else if ( ! sBeatCounterSetPlay.isEmpty() ) {
			WARNINGLOG( QString( "Unable to parse <setplay>: [%1]" )
						.arg( sBeatCounterSetPlay ) );
		}

		pPref->m_nBeatCounterDriftCompensation = guiNode.read_int(
			"countoffset", pPref->m_nBeatCounterDriftCompensation, false, false, bSilent );
		pPref->m_nBeatCounterStartOffset = guiNode.read_int(
			"playoffset", pPref->m_nBeatCounterStartOffset, false, false, bSilent );

		// ~ beatcounter
		pPref->m_bPlaySamplesOnClicking = guiNode.read_bool(
			"playSamplesOnClicking", pPref->m_bPlaySamplesOnClicking, true,
			false, bSilent );

		pPref->m_nAutosavesPerHour = guiNode.read_int(
			"autosavesPerHour", pPref->m_nAutosavesPerHour, false, false, bSilent );
				
		// SoundLibraryPanel expand items
		pPref->m_bExpandSongItem = guiNode.read_bool(
			"expandSongItem", pPref->m_bExpandSongItem, false, false, bSilent );
		pPref->m_bExpandPatternItem = guiNode.read_bool(
			"expandPatternItem", pPref->m_bExpandPatternItem, false, false, bSilent );

		for ( unsigned nFX = 0; nFX < MAX_FX; nFX++ ) {
			const QString sNodeName = QString( "ladspaFX_properties%1" ).arg( nFX );
			pPref->setLadspaProperties(
				nFX, loadWindowPropertiesFrom(
					guiNode, sNodeName, pPref->m_ladspaProperties[ nFX ],
					bSilent ) );
		}

		const XMLNode colorThemeNode = guiNode.firstChildElement( "colorTheme" );
		if ( ! colorThemeNode.isNull() ) {
			colorTheme = ColorTheme::loadFrom( colorThemeNode, bSilent );
		}
		else {
			WARNINGLOG( "<colorTheme> node not found" );
		}

		// SongEditor coloring
		interfaceTheme.m_coloringMethod = static_cast<InterfaceTheme::ColoringMethod>(
				guiNode.read_int( "SongEditor_ColoringMethod",
								  static_cast<int>(interfaceTheme.m_coloringMethod),
								  false, false, bSilent ) );
		std::vector<QColor> patternColors( InterfaceTheme::nMaxPatternColors );
		for ( int ii = 0; ii < InterfaceTheme::nMaxPatternColors; ii++ ) {
			patternColors[ ii ] = guiNode.read_color(
				QString( "SongEditor_pattern_color_%1" ).arg( ii ),
				colorTheme.m_accentColor, false, false, bSilent );
		}
		interfaceTheme.m_patternColors = patternColors;
		interfaceTheme.m_nVisiblePatternColors = std::clamp(
			guiNode.read_int(
				"SongEditor_visible_pattern_colors",
				interfaceTheme.m_nVisiblePatternColors, false, false, bSilent ),
			0, 50 );
	}
	else {
		WARNINGLOG( "<gui> node not found" );
	}

	/////////////// FILES //////////////
	const XMLNode filesNode = rootNode.firstChildElement( "files" );
	if ( ! filesNode.isNull() ) {
		pPref->m_sLastSongFilename = filesNode.read_string(
			"lastSongFilename", pPref->m_sLastSongFilename, false, true, bSilent );
		pPref->m_sLastPlaylistFilename = filesNode.read_string(
			"lastPlaylistFilename",
			pPref->m_sLastPlaylistFilename, false, true, bSilent );
		pPref->m_sDefaultEditor = filesNode.read_string(
			"defaulteditor", pPref->m_sDefaultEditor, false, true, bSilent );
	}
	else {
		WARNINGLOG( "<files> node not found" );
	}

	const XMLNode midiEventMapNode = rootNode.firstChildElement( "midiEventMap" );
	if ( ! midiEventMapNode.isNull() ) {
		pPref->m_pMidiMap = MidiMap::loadFrom( midiEventMapNode, bSilent );
	} else {
		WARNINGLOG( "<midiMap> node not found" );
	}

	pPref->m_theme = Theme( colorTheme, interfaceTheme, fontTheme );

	// Shortcuts
	pPref->m_pShortcuts = Shortcuts::loadFrom( rootNode, bSilent );

	return pPref;
}

bool Preferences::saveCopyAs( const QString& sPath, const bool bSilent ) const {
	return saveTo( sPath, bSilent );
}

bool Preferences::save( const bool bSilent ) const {
	return saveTo( Filesystem::usr_config_path(), bSilent );
}

bool Preferences::saveTo( const QString& sPath, const bool bSilent ) const {
	if ( ! bSilent ) {
		INFOLOG( QString( "Saving preferences file into [%1]" ).arg( sPath ) );
	}

	const auto interfaceTheme = m_theme.m_interface;
	const auto fontTheme = m_theme.m_font;

	XMLDoc doc;
	XMLNode rootNode = doc.set_root( "hydrogen_preferences" );

	// hydrogen version
	rootNode.write_int( "formatVersion", nCurrentFormatVersion );
	rootNode.write_string( "version", QString( get_version().c_str() ) );

	////// GENERAL ///////
	rootNode.write_string( "preferredLanguage", m_sPreferredLanguage );

	rootNode.write_int( "maxBars", m_nMaxBars );
	rootNode.write_int( "maxLayers", m_nMaxLayers );

	rootNode.write_int( "defaultUILayout", static_cast<int>(
							interfaceTheme.m_layout) );
	rootNode.write_int( "uiScalingPolicy", static_cast<int>(
							interfaceTheme.m_uiScalingPolicy) );
	rootNode.write_int( "lastOpenTab", m_nLastOpenTab );

	rootNode.write_bool( "useTheRubberbandBpmChangeEvent", m_bUseTheRubberbandBpmChangeEvent );

	rootNode.write_bool( "useRelativeFilenamesForPlaylists", m_bUseRelativeFilenamesForPlaylists );
	rootNode.write_bool( "hideKeyboardCursorWhenUnused", m_bHideKeyboardCursor );
	
	// instrument input mode
	rootNode.write_bool( "instrumentInputMode", m_bPlaySelectedInstrument );
	
	//show development version warning
	rootNode.write_bool( "showDevelWarning", m_bShowDevelWarning );

	// Warn about overwriting notes
	rootNode.write_bool( "showNoteOverwriteWarning", m_bShowNoteOverwriteWarning );

	// hear new notes in the pattern editor
	rootNode.write_bool( "hearNewNotes", m_bHearNewNotes );

	// key/midi event prefs
	rootNode.write_bool( "quantizeEvents", m_bQuantizeEvents );

	//extern executables
	QString rubberBandCLIexecutable( m_sRubberBandCLIexecutable );
	if ( !Filesystem::file_executable( rubberBandCLIexecutable, true /* silent */) ) {
		rubberBandCLIexecutable = "Path to Rubberband-CLI";
	}
	rootNode.write_string( "path_to_rubberband", rubberBandCLIexecutable );

	// Recent used songs
	XMLNode recentUsedSongsNode = rootNode.createNode( "recentUsedSongs" );
	{
		unsigned nSongs = 5;
		if ( m_recentFiles.size() < 5 ) {
			nSongs = m_recentFiles.size();
		}
		for ( unsigned i = 0; i < nSongs; i++ ) {
			recentUsedSongsNode.write_string( "song", m_recentFiles[ i ] );
		}
	}

	XMLNode recentFXNode = rootNode.createNode( "recentlyUsedEffects" );
	{
		int nFX = 0;
		QString FXname;
		foreach( FXname, m_recentFX ) {
			recentFXNode.write_string( "FX", FXname );
			if ( ++nFX > 10 ) break;
		}
	}

	XMLNode serverListNode = rootNode.createNode( "serverList" );
	for ( const auto& ssServer : m_serverList ){
		serverListNode.write_string( "server", ssServer );
	}

	XMLNode patternCategoriesNode = rootNode.createNode( "patternCategories" );
	for ( const auto& ssCategory : m_patternCategories ){
		patternCategoriesNode.write_string( "categories", ssCategory );
	}

	//---- AUDIO ENGINE ----
	XMLNode audioEngineNode = rootNode.createNode( "audio_engine" );
	{
		// audio driver
		audioEngineNode.write_string( "audio_driver",
									  audioDriverToQString( m_audioDriver ) );

		// use metronome
		audioEngineNode.write_bool( "use_metronome", m_bUseMetronome );
		audioEngineNode.write_float( "metronome_volume", m_fMetronomeVolume );
		audioEngineNode.write_int( "maxNotes", m_nMaxNotes );
		audioEngineNode.write_int( "buffer_size", m_nBufferSize );
		audioEngineNode.write_int( "samplerate", m_nSampleRate );
		audioEngineNode.write_bool( "countIn", m_bCountIn );

		//// OSS DRIVER ////
		XMLNode ossDriverNode = audioEngineNode.createNode( "oss_driver" );
		{
			ossDriverNode.write_string( "ossDevice", m_sOSSDevice );
		}

		//// PORTAUDIO DRIVER ////
		XMLNode portAudioDriverNode = audioEngineNode.createNode( "portaudio_driver" );
		{
			portAudioDriverNode.write_string( "portAudioDevice", m_sPortAudioDevice );
			portAudioDriverNode.write_string( "portAudioHostAPI", m_sPortAudioHostAPI );
			portAudioDriverNode.write_int( "latencyTarget", m_nLatencyTarget );
		}

		//// COREAUDIO DRIVER ////
		XMLNode coreAudioDriverNode = audioEngineNode.createNode( "coreaudio_driver" );
		{
			coreAudioDriverNode.write_string( "coreAudioDevice", m_sCoreAudioDevice );
		}

		//// JACK DRIVER ////
		XMLNode jackDriverNode = audioEngineNode.createNode( "jack_driver" );
		{
			jackDriverNode.write_string( "jack_port_name_1", m_sJackPortName1 );	// jack port name 1
			jackDriverNode.write_string( "jack_port_name_2", m_sJackPortName2 );	// jack port name 2

			// jack transport client
			QString sMode;
			if ( m_nJackTransportMode == NO_JACK_TRANSPORT ) {
				sMode = "NO_JACK_TRANSPORT";
			} else if ( m_nJackTransportMode == USE_JACK_TRANSPORT ) {
				sMode = "USE_JACK_TRANSPORT";
			}
			jackDriverNode.write_string( "jack_transport_mode", sMode );

			jackDriverNode.write_bool( "jack_timebase_enabled", m_bJackTimebaseEnabled );
			// We stick to the old Timebase strings (? why strings for a boolean
			// option?) for backward and forward compatibility of old versions
			// still in use.
			QString tmMode;
			if ( m_bJackTimebaseMode == NO_JACK_TIMEBASE_CONTROL ) {
				tmMode = "NO_JACK_TIME_MASTER";
			} else if (  m_bJackTimebaseMode == USE_JACK_TIMEBASE_CONTROL ) {
				tmMode = "USE_JACK_TIME_MASTER";
			}
			jackDriverNode.write_string( "jack_transport_mode_master", tmMode );

			// jack default connection
			jackDriverNode.write_bool( "jack_connect_defaults", m_bJackConnectDefaults );

			int nJackTrackOutputMode;
			if ( m_JackTrackOutputMode == JackTrackOutputMode::postFader ) {
				nJackTrackOutputMode = 0;
			} else if ( m_JackTrackOutputMode == JackTrackOutputMode::preFader ) {
				nJackTrackOutputMode = 1;
			}
			jackDriverNode.write_int( "jack_track_output_mode", nJackTrackOutputMode );

			// jack track outs
			jackDriverNode.write_bool( "jack_track_outs", m_bJackTrackOuts );
			jackDriverNode.write_bool(
				"jack_enforce_instrument_name", m_bJackEnforceInstrumentName );
}

		//// ALSA AUDIO DRIVER ////
		XMLNode alsaAudioDriverNode = audioEngineNode.createNode( "alsa_audio_driver" );
		{
			alsaAudioDriverNode.write_string( "alsa_audio_device", m_sAlsaAudioDevice );
		}

		/// MIDI DRIVER ///
		XMLNode midiDriverNode = audioEngineNode.createNode( "midi_driver" );
		{
			midiDriverNode.write_string(
				"driverName", Preferences::midiDriverToQString( m_midiDriver ) );
			midiDriverNode.write_string( "port_name", m_sMidiPortName );
			midiDriverNode.write_string( "output_port_name", m_sMidiOutputPortName );
			midiDriverNode.write_int( "channel_filter", m_nMidiChannelFilter );
			midiDriverNode.write_bool( "ignore_note_off", m_bMidiNoteOffIgnore );
			midiDriverNode.write_bool( "enable_midi_feedback", m_bEnableMidiFeedback );
			midiDriverNode.write_bool( "discard_note_after_action", m_bMidiDiscardNoteAfterAction );
			midiDriverNode.write_bool( "fixed_mapping", m_bMidiFixedMapping );
			midiDriverNode.write_bool( "midi_clock_input_handling",
									   getMidiClockInputHandling() );
			midiDriverNode.write_bool( "midi_transport_input_handling",
									   getMidiTransportInputHandling() );
			midiDriverNode.write_bool( "midi_clock_output_send",
									   getMidiClockOutputSend() );
			midiDriverNode.write_bool( "midi_transport_output_send",
									   getMidiTransportOutputSend() );
		}
		
		/// OSC ///
		XMLNode oscNode = audioEngineNode.createNode( "osc_configuration" );
		{
			oscNode.write_int( "oscServerPort", m_nOscServerPort );
			oscNode.write_bool( "oscEnabled", m_bOscServerEnabled );
			oscNode.write_bool( "oscFeedbackEnabled", m_bOscFeedbackEnabled );
		}
		
	}

	//---- GUI ----
	XMLNode guiNode = rootNode.createNode( "gui" );
	{
		guiNode.write_string( "QTStyle", interfaceTheme.m_sQTStyle );
		guiNode.write_string( "application_font_family",
							  fontTheme.m_sApplicationFontFamily );
		guiNode.write_string( "level2_font_family",
							  fontTheme.m_sLevel2FontFamily );
		guiNode.write_string( "level3_font_family",
							  fontTheme.m_sLevel3FontFamily );
		guiNode.write_int( "font_size",
						   static_cast<int>(fontTheme.m_fontSize) );
		guiNode.write_float( "mixer_falloff_speed",
							 interfaceTheme.m_fMixerFalloffSpeed );
		guiNode.write_int( "patternEditorGridResolution", m_nPatternEditorGridResolution );
		guiNode.write_int( "patternEditorGridHeight", m_nPatternEditorGridHeight );
		guiNode.write_int( "patternEditorGridWidth", m_nPatternEditorGridWidth );
		guiNode.write_bool( "patternEditorUsingTriplets", m_bPatternEditorUsingTriplets );
		guiNode.write_bool( "patternEditorAlwaysShowTypeLabels",
							m_bPatternEditorAlwaysShowTypeLabels );
		guiNode.write_int( "songEditorGridHeight", m_nSongEditorGridHeight );
		guiNode.write_int( "songEditorGridWidth", m_nSongEditorGridWidth );
		guiNode.write_bool( "showInstrumentPeaks", m_bShowInstrumentPeaks );
		guiNode.write_bool( "isFXTabVisible", m_bIsFXTabVisible );
		guiNode.write_bool( "showAutomationArea", m_bShowAutomationArea );
		guiNode.write_bool( "showPlaybackTrack", m_bShowPlaybackTrack );

		// MainForm window properties
		saveWindowPropertiesTo( guiNode, "mainForm_properties", m_mainFormProperties );
		saveWindowPropertiesTo( guiNode, "mixer_properties", m_mixerProperties );
		saveWindowPropertiesTo( guiNode, "patternEditor_properties", m_patternEditorProperties );
		saveWindowPropertiesTo( guiNode, "songEditor_properties", m_songEditorProperties );
		saveWindowPropertiesTo( guiNode, "instrumentRack_properties", m_instrumentRackProperties );
		saveWindowPropertiesTo( guiNode, "audioEngineInfo_properties", m_audioEngineInfoProperties );
		saveWindowPropertiesTo( guiNode, "playlistDialog_properties", m_playlistEditorProperties );
		saveWindowPropertiesTo( guiNode, "director_properties", m_directorProperties );
		for ( unsigned nFX = 0; nFX < MAX_FX; nFX++ ) {
			QString sNode = QString("ladspaFX_properties%1").arg( nFX );
			saveWindowPropertiesTo( guiNode, sNode, m_ladspaProperties[nFX] );
		}
		
		// last used file dialog folders
		guiNode.write_string( "lastExportPatternAsDirectory", m_sLastExportPatternAsDirectory );
		guiNode.write_string( "lastExportSongDirectory", m_sLastExportSongDirectory );
		guiNode.write_string( "lastSaveSongAsDirectory", m_sLastSaveSongAsDirectory );
		guiNode.write_string( "lastOpenSongDirectory", m_sLastOpenSongDirectory );
		guiNode.write_string( "lastOpenPatternDirectory", m_sLastOpenPatternDirectory );
		guiNode.write_string( "lastExportLilypondDirectory", m_sLastExportLilypondDirectory );
		guiNode.write_string( "lastExportMidiDirectory", m_sLastExportMidiDirectory );
		guiNode.write_string( "lastImportDrumkitDirectory", m_sLastImportDrumkitDirectory );
		guiNode.write_string( "lastExportDrumkitDirectory", m_sLastExportDrumkitDirectory );
		guiNode.write_string( "lastOpenLayerDirectory", m_sLastOpenLayerDirectory );
		guiNode.write_string( "lastOpenPlaybackTrackDirectory", m_sLastOpenPlaybackTrackDirectory );
		guiNode.write_string( "lastAddSongToPlaylistDirectory", m_sLastAddSongToPlaylistDirectory );
		guiNode.write_string( "lastPlaylistDirectory", m_sLastPlaylistDirectory );
		guiNode.write_string( "lastPlaylistScriptDirectory", m_sLastPlaylistScriptDirectory );
		guiNode.write_string( "lastImportThemeDirectory", m_sLastImportThemeDirectory );
		guiNode.write_string( "lastExportThemeDirectory", m_sLastExportThemeDirectory );
				
		//ExportSongDialog
		guiNode.write_int( "exportDialogMode", m_nExportModeIdx );
		guiNode.write_string( "exportDialogFormat",
							  Filesystem::AudioFormatToSuffix( m_exportFormat ) );
		guiNode.write_float( "exportDialogCompressionLevel",
							 m_fExportCompressionLevel );
		guiNode.write_int( "exportDialogSampleRate",  m_nExportSampleRateIdx );
		guiNode.write_int( "exportDialogSampleDepth", m_nExportSampleDepthIdx );
		guiNode.write_bool( "showExportSongLicenseWarning", m_bShowExportSongLicenseWarning );
		guiNode.write_bool( "showExportDrumkitLicenseWarning", m_bShowExportDrumkitLicenseWarning );
		guiNode.write_bool( "showExportDrumkitCopyleftWarning", m_bShowExportDrumkitCopyleftWarning );
		guiNode.write_bool( "showExportDrumkitAttributionWarning", m_bShowExportDrumkitAttributionWarning );

		guiNode.write_bool( "followPlayhead", m_bFollowPlayhead );

		//ExportMidiDialog
		guiNode.write_int( "midiExportDialogMode", m_nMidiExportMode );
		guiNode.write_bool( "midiExportDialogUseHumanization",
							m_bMidiExportUseHumanization );

		//beatcounter
		QString sBeatCounterOn( "BC_OFF" );
		if ( m_bpmTap == BpmTap::BeatCounter ) {
			sBeatCounterOn = "BC_ON";
		}
		guiNode.write_string( "bc", sBeatCounterOn );

		QString setPlay( "SET_PLAY_OFF" );
		if ( m_beatCounter == BeatCounter::TapAndPlay ) {
			setPlay = "SET_PLAY_ON";
		}
		guiNode.write_string( "setplay", setPlay );

		guiNode.write_int( "countoffset", m_nBeatCounterDriftCompensation );
		guiNode.write_int( "playoffset", m_nBeatCounterStartOffset );
		// ~ beatcounter

		guiNode.write_bool( "playSamplesOnClicking", m_bPlaySamplesOnClicking );

		guiNode.write_int( "autosavesPerHour", m_nAutosavesPerHour );

		//SoundLibraryPanel expand items
		guiNode.write_bool( "expandSongItem", m_bExpandSongItem );
		guiNode.write_bool( "expandPatternItem", m_bExpandPatternItem );

		// User interface style
		m_theme.m_color.saveTo( guiNode );

		//SongEditor coloring method
		guiNode.write_int( "SongEditor_ColoringMethod",
						   static_cast<int>(m_theme.m_interface.m_coloringMethod ) );
		for ( int ii = 0; ii < InterfaceTheme::nMaxPatternColors; ii++ ) {
			guiNode.write_color( QString( "SongEditor_pattern_color_%1" ).arg( ii ),
								 m_theme.m_interface.m_patternColors[ ii ] );
		}
		guiNode.write_int( "SongEditor_visible_pattern_colors",
						   m_theme.m_interface.m_nVisiblePatternColors );
	}

	//---- FILES ----
	XMLNode filesNode = rootNode.createNode( "files" );
	{
		// last used song
		filesNode.write_string( "lastSongFilename", m_sLastSongFilename );
		filesNode.write_string( "lastPlaylistFilename", m_sLastPlaylistFilename );
		filesNode.write_string( "defaulteditor", m_sDefaultEditor );
	}

	m_pMidiMap->saveTo( rootNode, bSilent );

	m_pShortcuts->saveTo( rootNode );

	return doc.write( sPath );
}

Preferences::AudioDriver Preferences::parseAudioDriver( const QString& sDriver ) {
	const QString s = QString( sDriver ).toLower();
	if ( s == "auto" ) {
		return AudioDriver::Auto;
	}
	else if ( s == "jack" || s == "jackaudio") {
		return AudioDriver::Jack;
	}
	else if ( s == "oss" ) {
		return AudioDriver::Oss;
	}
	else if ( s == "alsa" ) {
		return AudioDriver::Alsa;
	}
	else if ( s == "pulseaudio" || s == "pulse" ) {
		return AudioDriver::PulseAudio;
	}
	else if ( s == "coreaudio" || s == "core" ) {
		return AudioDriver::CoreAudio;
	}
	else if ( s == "portaudio" || s == "port" ) {
		return AudioDriver::PortAudio;
	}
	else {
		if ( Logger::isAvailable() ) {
			ERRORLOG( QString( "Unable to parse driver [%1]" ). arg( sDriver ) );
		}
		return AudioDriver::None;
	}
}

QString Preferences::audioDriverToQString( const Preferences::AudioDriver& driver ) {
	switch ( driver ) {
	case AudioDriver::Auto:
		return "Auto";
	case AudioDriver::Jack:
		return "JACK";
	case AudioDriver::Oss:
		return "OSS";
	case AudioDriver::Alsa:
		return "ALSA";
	case AudioDriver::PulseAudio:
		return "PulseAudio";
	case AudioDriver::CoreAudio:
		return "CoreAudio";
	case AudioDriver::PortAudio:
		return "PortAudio";
	case AudioDriver::Disk:
		return "Disk";
	case AudioDriver::Fake:
		return "Fake";
	case AudioDriver::Null:
		return "Null";
	case AudioDriver::None:
		return "nullptr";
	default:
		return "Unhandled driver type";
	}
}

Preferences::MidiDriver Preferences::parseMidiDriver( const QString& sDriver ) {
	const QString s = QString( sDriver ).toLower();
	// Ensure compatibility with older versions of the files after
	// capitalization in the GUI (2021-02-05).
	if ( s == "jackmidi" || s == "jack-midi") {
		return MidiDriver::Jack;
	}
	else if ( s == "alsa" ) {
		return MidiDriver::Alsa;
	}
	else if ( s == "portmidi" ) {
		return MidiDriver::PortMidi;
	}
	else if ( s == "coremidi" ) {
		return MidiDriver::CoreMidi;
	}
	else {
		// The LoopBack driver is only used in unit tests. Thus, it should not
		// be written to disk and does not have to be parsed.
		if ( Logger::isAvailable() ) {
			ERRORLOG( QString( "Unable to parse driver [%1]" ). arg( sDriver ) );
		}
		return MidiDriver::None;
	}
}

QString Preferences::midiDriverToQString( const Preferences::MidiDriver& driver ) {
	switch ( driver ) {
	case MidiDriver::Alsa:
		return "ALSA";
	case MidiDriver::CoreMidi:
		return "CoreMIDI";
	case MidiDriver::Jack:
		return "JACK-MIDI";
	case MidiDriver::None:
		return "nullptr";
	case MidiDriver::PortMidi:
		return "PortMidi";
	case MidiDriver::LoopBack:
		return "LoopBack";
	default:
		return "Unhandled driver type";
	}
}

bool Preferences::checkJackSupport() {
	// Check whether the Logger is already available.
	const bool bUseLogger = Logger::isAvailable();

#ifndef H2CORE_HAVE_JACK
	if ( bUseLogger ) {
		INFOLOG( "Hydrogen was compiled without JACK support." );
	}
	return false;
#else
  #ifndef H2CORE_HAVE_DYNAMIC_JACK_CHECK
	if ( bUseLogger ) {
		INFOLOG( "JACK support enabled." );
	}
	return true;
  #else
	/**
	 * Calls @a sExecutable in a subprocess using the @a sOption CLI
	 * option and reports the results.
	 *
	 * @return An empty string indicates, that the call exited with a
	 *   code other than zero.
	 */
	auto checkExecutable = [&]( const QString& sExecutable,
								const QString& sOption ) {
		QProcess process;
		process.start( sExecutable, QStringList( sOption ) );
		process.waitForFinished( -1 );

		if ( process.exitCode() != 0 ) {
			return QString( "" );
		}

		QString sStdout = process.readAllStandardOutput();
		if ( sStdout.isEmpty() ) {
			return QString( "No output" );
		}

		return QString( sStdout.trimmed() );
	};


	bool bJackSupport = false;

	// Classic JACK
	QString sCapture = checkExecutable( "jackd", "--version" );
	if ( ! sCapture.isEmpty() ) {
		bJackSupport = true;
		if ( bUseLogger ) {
			INFOLOG( QString( "'jackd' of version [%1] found." )
					 .arg( sCapture ) );
		}
	}

	// JACK compiled with DBus support (maybe this one is packaged but
	// the classical one isn't).
	//
	// `jackdbus` is supposed to be run by the DBus message daemon and
	// does not have proper CLI options. But it does not fail by
	// passing a `-h` either and this will serve for checking its
	// presence.
	sCapture = checkExecutable( "jackdbus", "-h" );
	if ( ! sCapture.isEmpty() ) {
		bJackSupport = true;
		if ( bUseLogger ) {
			INFOLOG( "'jackdbus' found." );
		}
	}

	// Pipewire JACK interface
	//
	// `pw-jack` has no version query CLI option (yet). But showing
	// the help will serve for checking its presence.
	sCapture = checkExecutable( "pw-jack", "-h" );
	if ( ! sCapture.isEmpty() ) {
		bJackSupport = true;
		if ( bUseLogger ) {
			INFOLOG( "'pw-jack' found." );
		}
	}

	if ( bUseLogger ) {
		if ( bJackSupport ) {
			INFOLOG( "Dynamic JACK discovery succeeded. JACK support enabled." );
		}
		else {
			WARNINGLOG( "Dynamic JACK discovery failed. JACK support disabled." );
		}
	}

	return bJackSupport;
  #endif
#endif
}

std::vector<Preferences::AudioDriver> Preferences::getSupportedAudioDrivers() {

	std::vector<AudioDriver> drivers;

	// We always do a fresh check. Maybe dynamical discovery will yield a
	// different result this time.
	bool bJackSupported = checkJackSupport();

	// The order of the assigned drivers is important as Hydrogen uses
	// it when trying different drivers in case "Auto" was selected.
#if defined(WIN32)
  #ifdef H2CORE_HAVE_PORTAUDIO
	drivers.push_back( AudioDriver::PortAudio );
  #endif
	if ( bJackSupported ) {
		drivers.push_back( AudioDriver::Jack );
	}
#elif defined(__APPLE__)
  #ifdef H2CORE_HAVE_COREAUDIO
	drivers.push_back( AudioDriver::CoreAudio );
  #endif
	if ( bJackSupported ) {
		drivers.push_back( AudioDriver::Jack );
	}
  #ifdef H2CORE_HAVE_PULSEAUDIO
	drivers.push_back( AudioDriver::PulseAudio );
  #endif
  #ifdef H2CORE_HAVE_PORTAUDIO
	drivers.push_back( AudioDriver::PortAudio );
  #endif
#else /* Linux */
	if ( bJackSupported ) {
		drivers.push_back( AudioDriver::Jack );
	}
  #ifdef H2CORE_HAVE_PULSEAUDIO
	drivers.push_back( AudioDriver::PulseAudio );
  #endif
  #ifdef H2CORE_HAVE_ALSA
	drivers.push_back( AudioDriver::Alsa );
  #endif
  #ifdef H2CORE_HAVE_OSS
	drivers.push_back( AudioDriver::Oss );
  #endif
  #ifdef H2CORE_HAVE_PORTAUDIO
	drivers.push_back( AudioDriver::PortAudio );
  #endif
#endif

	return drivers;
}

void Preferences::setMostRecentFX( const QString& FX_name )
{
	int pos = m_recentFX.indexOf( FX_name );

	if ( pos != -1 ) {
		m_recentFX.removeAt( pos );
	}

	m_recentFX.push_front( FX_name );
}

/// Read the xml nodes related to window properties
WindowProperties Preferences::loadWindowPropertiesFrom( const XMLNode& parent,
														const QString& sWindowName,
														const WindowProperties& defaultProp,
														const bool bSilent )
{
	WindowProperties prop { defaultProp };

	const XMLNode windowPropNode  = parent.firstChildElement( sWindowName );
	if ( ! windowPropNode.isNull() ) {
		prop.visible = windowPropNode.read_bool(
			"visible", true, false, false, bSilent );
		prop.x = windowPropNode.read_int(
			"x", prop.x, false, false, bSilent );
		prop.y = windowPropNode.read_int(
			"y", prop.y, false, false, bSilent );
		prop.width = windowPropNode.read_int(
			"width", prop.width, false, false, bSilent );
		prop.height = windowPropNode.read_int(
			"height", prop.height, false, false, bSilent );
		prop.m_geometry = QByteArray::fromBase64(
			windowPropNode.read_string(
				"geometry",
				prop.m_geometry.toBase64(), false, true, bSilent ).toUtf8() );
	}
	else {
		WARNINGLOG( QString( "Error reading configuration file <%1> node not found" )
					.arg( sWindowName ) );
	}

	return prop;
}



/// Write the xml nodes related to window properties
void Preferences::saveWindowPropertiesTo( XMLNode& parent, const QString& windowName, const WindowProperties& prop )
{
	XMLNode windowPropNode = parent.createNode( windowName );
	
	windowPropNode.write_bool( "visible", prop.visible );
	windowPropNode.write_int( "x", prop.x );
	windowPropNode.write_int( "y", prop.y );
	windowPropNode.write_int( "width", prop.width );
	windowPropNode.write_int( "height", prop.height );
	windowPropNode.write_string( "geometry", QString( prop.m_geometry.toBase64() ) );
}

QString Preferences::toQString( const QString& sPrefix, bool bShort ) const {
	QString s = Base::sPrintIndention;
	QString sOutput;
	if ( ! bShort ) {
		sOutput = QString( "%1[Preferences]\n" ).arg( sPrefix )
			.append( QString( "%1%2m_bPlaySamplesOnClicking: %3\n" ).arg( sPrefix )
					 .arg( s ).arg( m_bPlaySamplesOnClicking ) )
			.append( QString( "%1%2m_bPlaySelectedInstrument: %3\n" ).arg( sPrefix )
					 .arg( s ).arg( m_bPlaySelectedInstrument ) )
			.append( QString( "%1%2m_bFollowPlayhead: %3\n" ).arg( sPrefix )
					 .arg( s ).arg( m_bFollowPlayhead ) )
			.append( QString( "%1%2m_bExpandSongItem: %3\n" ).arg( sPrefix )
					 .arg( s ).arg( m_bExpandSongItem ) )
			.append( QString( "%1%2m_bExpandPatternItem: %3\n" ).arg( sPrefix )
					 .arg( s ).arg( m_bExpandPatternItem ) )
			.append( QString( "%1%2m_bpmTap: %3\n" ).arg( sPrefix )
					 .arg( s ).arg( m_bpmTap == BpmTap::TapTempo ?
									"Tap Tempo" : "Beat Counter" ) )
			.append( QString( "%1%2m_beatCounter: %3\n" ).arg( sPrefix )
					 .arg( s ).arg( m_beatCounter == BeatCounter::Tap ?
									"Tap" : "Tap and Play" ) )
			.append( QString( "%1%2m_nBeatCounterDriftCompensation: %3\n" ).arg( sPrefix )
					 .arg( s ).arg( m_nBeatCounterDriftCompensation ) )
			.append( QString( "%1%2m_nBeatCounterStartOffset: %3\n" ).arg( sPrefix )
					 .arg( s ).arg( m_nBeatCounterStartOffset ) )
			.append( QString( "%1%2m_serverList: %3\n" ).arg( sPrefix )
					 .arg( s ).arg( m_serverList.join( ',' ) ) )
			.append( QString( "%1%2m_patternCategories: %3\n" ).arg( sPrefix )
					 .arg( s ).arg( m_patternCategories.join( ',' ) ) )
			.append( QString( "%1%2m_audioDriver: %3\n" ).arg( sPrefix )
					 .arg( s ).arg( audioDriverToQString( m_audioDriver ) ) )
			.append( QString( "%1%2m_bUseMetronome: %3\n" ).arg( sPrefix )
					 .arg( s ).arg( m_bUseMetronome ) )
			.append( QString( "%1%2m_fMetronomeVolume: %3\n" ).arg( sPrefix )
					 .arg( s ).arg( m_fMetronomeVolume ) )
			.append( QString( "%1%2m_nMaxNotes: %3\n" ).arg( sPrefix )
					 .arg( s ).arg( m_nMaxNotes ) )
			.append( QString( "%1%2m_nBufferSize: %3\n" ).arg( sPrefix )
					 .arg( s ).arg( m_nBufferSize ) )
			.append( QString( "%1%2m_nSampleRate: %3\n" ).arg( sPrefix )
					 .arg( s ).arg( m_nSampleRate ) )
			.append( QString( "%1%2m_sOSSDevice: %3\n" ).arg( sPrefix )
					 .arg( s ).arg( m_sOSSDevice ) )
			.append( QString( "%1%2m_midiDriver: %3\n" ).arg( sPrefix )
					 .arg( s ).arg( midiDriverToQString( m_midiDriver ) ) )
			.append( QString( "%1%2m_sMidiPortName: %3\n" ).arg( sPrefix )
					 .arg( s ).arg( m_sMidiPortName ) )
			.append( QString( "%1%2m_sMidiOutputPortName: %3\n" ).arg( sPrefix )
					 .arg( s ).arg( m_sMidiOutputPortName ) )
			.append( QString( "%1%2m_nMidiChannelFilter: %3\n" ).arg( sPrefix )
					 .arg( s ).arg( m_nMidiChannelFilter ) )
			.append( QString( "%1%2m_bMidiNoteOffIgnore: %3\n" ).arg( sPrefix )
					 .arg( s ).arg( m_bMidiNoteOffIgnore ) )
			.append( QString( "%1%2m_bMidiFixedMapping: %3\n" ).arg( sPrefix )
					 .arg( s ).arg( m_bMidiFixedMapping ) )
			.append( QString( "%1%2m_bMidiDiscardNoteAfterAction: %3\n" ).arg( sPrefix )
					 .arg( s ).arg( m_bMidiDiscardNoteAfterAction ) )
			.append( QString( "%1%2m_bEnableMidiFeedback: %3\n" ).arg( sPrefix )
					 .arg( s ).arg( m_bEnableMidiFeedback ) )
			.append( QString( "%1%2m_bMidiClockInputHandling: %3\n" ).arg( sPrefix )
					 .arg( s ).arg( m_bMidiClockInputHandling ) )
			.append( QString( "%1%2m_bMidiTransportInputHandling: %3\n" ).arg( sPrefix )
					 .arg( s ).arg( m_bMidiTransportInputHandling ) )
			.append( QString( "%1%2m_bMidiClockOutputSend: %3\n" ).arg( sPrefix )
					 .arg( s ).arg( m_bMidiClockOutputSend ) )
			.append( QString( "%1%2m_bMidiTransportOutputSend: %3\n" ).arg( sPrefix )
					 .arg( s ).arg( m_bMidiTransportOutputSend ) )
			.append( QString( "%1%2m_bOscServerEnabled: %3\n" ).arg( sPrefix )
					 .arg( s ).arg( m_bOscServerEnabled ) )
			.append( QString( "%1%2m_bOscFeedbackEnabled: %3\n" ).arg( sPrefix )
					 .arg( s ).arg( m_bOscFeedbackEnabled ) )
			.append( QString( "%1%2m_nOscServerPort: %3\n" ).arg( sPrefix )
					 .arg( s ).arg( m_nOscServerPort ) )
			.append( QString( "%1%2m_sAlsaAudioDevice: %3\n" ).arg( sPrefix )
					 .arg( s ).arg( m_sAlsaAudioDevice ) )
			.append( QString( "%1%2m_sPortAudioDevice: %3\n" ).arg( sPrefix )
					 .arg( s ).arg( m_sPortAudioDevice ) )
			.append( QString( "%1%2m_sPortAudioHostAPI: %3\n" ).arg( sPrefix )
					 .arg( s ).arg( m_sPortAudioHostAPI ) )
			.append( QString( "%1%2m_nLatencyTarget: %3\n" ).arg( sPrefix )
					 .arg( s ).arg( m_nLatencyTarget ) )
			.append( QString( "%1%2m_sCoreAudioDevice: %3\n" ).arg( sPrefix )
					 .arg( s ).arg( m_sCoreAudioDevice ) )
			.append( QString( "%1%2m_sJackPortName1: %3\n" ).arg( sPrefix )
					 .arg( s ).arg( m_sJackPortName1 ) )
			.append( QString( "%1%2m_sJackPortName2: %3\n" ).arg( sPrefix )
					 .arg( s ).arg( m_sJackPortName2 ) )
			.append( QString( "%1%2m_nJackTransportMode: %3\n" ).arg( sPrefix )
					 .arg( s ).arg( m_nJackTransportMode ) )
			.append( QString( "%1%2m_bJackConnectDefaults: %3\n" ).arg( sPrefix )
					 .arg( s ).arg( m_bJackConnectDefaults ) )
			.append( QString( "%1%2m_bJackTrackOuts: %3\n" ).arg( sPrefix )
					 .arg( s ).arg( m_bJackTrackOuts ) )
			.append( QString( "%1%2m_bJackEnforceInstrumentName: %3\n" ).arg( sPrefix )
					 .arg( s ).arg( m_bJackEnforceInstrumentName ) )
			.append( QString( "%1%2m_JackTrackOutputMode: %3\n" ).arg( sPrefix )
					 .arg( s ).arg( static_cast<int>(m_JackTrackOutputMode) ) )
			.append( QString( "%1%2m_bJackTimebaseEnabled: %3\n" ).arg( sPrefix )
					 .arg( s ).arg( m_bJackTimebaseEnabled ) )
			.append( QString( "%1%2m_bJackTimebaseMode: %3\n" ).arg( sPrefix )
					 .arg( s ).arg( m_bJackTimebaseMode ) )
			.append( QString( "%1%2m_nAutosavesPerHour: %3\n" ).arg( sPrefix )
					 .arg( s ).arg( m_nAutosavesPerHour ) )
			.append( QString( "%1%2m_sRubberBandCLIexecutable: %3\n" ).arg( sPrefix )
					 .arg( s ).arg( m_sRubberBandCLIexecutable ) )
			.append( QString( "%1%2m_bCountIn: %3\n" ).arg( sPrefix )
					 .arg( s ).arg( m_bCountIn ) )
			.append( QString( "%1%2m_sDefaultEditor: %3\n" ).arg( sPrefix )
					 .arg( s ).arg( m_sDefaultEditor ) )
			.append( QString( "%1%2m_sPreferredLanguage: %3\n" ).arg( sPrefix )
					 .arg( s ).arg( m_sPreferredLanguage ) )
			.append( QString( "%1%2m_bUseRelativeFilenamesForPlaylists: %3\n" ).arg( sPrefix )
					 .arg( s ).arg( m_bUseRelativeFilenamesForPlaylists ) )
			.append( QString( "%1%2m_bShowDevelWarning: %3\n" ).arg( sPrefix )
					 .arg( s ).arg( m_bShowDevelWarning ) )
			.append( QString( "%1%2m_bShowNoteOverwriteWarning: %3\n" ).arg( sPrefix )
					 .arg( s ).arg( m_bShowNoteOverwriteWarning ) )
			.append( QString( "%1%2m_sLastSongFilename: %3\n" ).arg( sPrefix )
					 .arg( s ).arg( m_sLastSongFilename ) )
			.append( QString( "%1%2m_sLastPlaylistFilename: %3\n" ).arg( sPrefix )
					 .arg( s ).arg( m_sLastPlaylistFilename ) )
			.append( QString( "%1%2m_bHearNewNotes: %3\n" ).arg( sPrefix )
					 .arg( s ).arg( m_bHearNewNotes ) )
			.append( QString( "%1%2m_nPunchInPos: %3\n" ).arg( sPrefix )
					 .arg( s ).arg( m_nPunchInPos ) )
			.append( QString( "%1%2m_nPunchOutPos: %3\n" ).arg( sPrefix )
					 .arg( s ).arg( m_nPunchOutPos ) )
			.append( QString( "%1%2m_bQuantizeEvents: %3\n" ).arg( sPrefix )
					 .arg( s ).arg( m_bQuantizeEvents ) )
			.append( QString( "%1%2m_recentFiles: %3\n" ).arg( sPrefix )
					 .arg( s ).arg( m_recentFiles.join( ',' ) ) )
			.append( QString( "%1%2m_recentFX: %3\n" ).arg( sPrefix )
					 .arg( s ).arg( m_recentFX.join( ',' ) ) )
			.append( QString( "%1%2m_nMaxBars: %3\n" ).arg( sPrefix )
					 .arg( s ).arg( m_nMaxBars ) )
			.append( QString( "%1%2m_nMaxLayers: %3\n" ).arg( sPrefix )
					 .arg( s ).arg( m_nMaxLayers ) )
			.append( QString( "%1%2m_bSearchForRubberbandOnLoad: %3\n" ).arg( sPrefix )
					 .arg( s ).arg( m_bSearchForRubberbandOnLoad ) )
			.append( QString( "%1%2m_bUseTheRubberbandBpmChangeEvent: %3\n" ).arg( sPrefix )
					 .arg( s ).arg( m_bUseTheRubberbandBpmChangeEvent ) )
			.append( QString( "%1%2m_bShowInstrumentPeaks: %3\n" ).arg( sPrefix )
					 .arg( s ).arg( m_bShowInstrumentPeaks ) )
			.append( QString( "%1%2m_nPatternEditorGridResolution: %3\n" ).arg( sPrefix )
					 .arg( s ).arg( m_nPatternEditorGridResolution ) )
			.append( QString( "%1%2m_bPatternEditorUsingTriplets: %3\n" ).arg( sPrefix )
					 .arg( s ).arg( m_bPatternEditorUsingTriplets ) )
			.append( QString( "%1%2m_bPatternEditorAlwaysShowTypeLabels: %3\n" ).arg( sPrefix )
					 .arg( s ).arg( m_bPatternEditorAlwaysShowTypeLabels ) )
			.append( QString( "%1%2m_bIsFXTabVisible: %3\n" ).arg( sPrefix )
					 .arg( s ).arg( m_bIsFXTabVisible ) )
			.append( QString( "%1%2m_bHideKeyboardCursor: %3\n" ).arg( sPrefix )
					 .arg( s ).arg( m_bHideKeyboardCursor ) )
			.append( QString( "%1%2m_bShowPlaybackTrack: %3\n" ).arg( sPrefix )
					 .arg( s ).arg( m_bShowPlaybackTrack ) )
			.append( QString( "%1%2m_nLastOpenTab: %3\n" ).arg( sPrefix )
					 .arg( s ).arg( m_nLastOpenTab ) )
			.append( QString( "%1%2m_bShowAutomationArea: %3\n" ).arg( sPrefix )
					 .arg( s ).arg( m_bShowAutomationArea ) )
			.append( QString( "%1%2m_nPatternEditorGridHeight: %3\n" ).arg( sPrefix )
					 .arg( s ).arg( m_nPatternEditorGridHeight ) )
			.append( QString( "%1%2m_nPatternEditorGridWidth: %3\n" ).arg( sPrefix )
					 .arg( s ).arg( m_nPatternEditorGridWidth ) )
			.append( QString( "%1%2m_nSongEditorGridHeight: %3\n" ).arg( sPrefix )
					 .arg( s ).arg( m_nSongEditorGridHeight ) )
			.append( QString( "%1%2m_nSongEditorGridWidth: %3\n" ).arg( sPrefix )
					 .arg( s ).arg( m_nSongEditorGridWidth ) )
			.append( QString( "%1%2m_mainFormProperties: %3\n" ).arg( sPrefix )
					 .arg( s ).arg( m_mainFormProperties.toQString( s, bShort ) ) )
			.append( QString( "%1%2m_mixerProperties: %3\n" ).arg( sPrefix )
					 .arg( s ).arg( m_mixerProperties.toQString( s, bShort ) ) )
			.append( QString( "%1%2m_patternEditorProperties: %3\n" ).arg( sPrefix )
					 .arg( s ).arg( m_patternEditorProperties.toQString( s, bShort ) ) )
			.append( QString( "%1%2m_songEditorProperties: %3\n" ).arg( sPrefix )
					 .arg( s ).arg( m_songEditorProperties.toQString( s, bShort ) ) )
			.append( QString( "%1%2m_instrumentRackProperties: %3\n" ).arg( sPrefix )
					 .arg( s ).arg( m_instrumentRackProperties.toQString( s, bShort ) ) )
			.append( QString( "%1%2m_audioEngineInfoProperties: %3\n" ).arg( sPrefix )
					 .arg( s ).arg( m_audioEngineInfoProperties.toQString( s, bShort ) ) );
		for ( int ii = 0; ii < MAX_FX; ++ii ) {
			sOutput.append(
				QString( "%1%2m_ladspaProperties[%3]: %4\n" ).arg( sPrefix )
					 .arg( s ).arg( ii ).arg( m_ladspaProperties[ ii ].toQString( s, bShort ) ) );
		}
		sOutput.append( QString( "%1%2m_playlistEditorProperties: %3\n" ).arg( sPrefix )
					 .arg( s ).arg( m_playlistEditorProperties.toQString( s, bShort ) ) )
			.append( QString( "%1%2m_directorProperties: %3\n" ).arg( sPrefix )
					 .arg( s ).arg( m_directorProperties.toQString( s, bShort ) ) )
			.append( QString( "%1%2m_sLastExportPatternAsDirectory: %3\n" ).arg( sPrefix )
					 .arg( s ).arg( m_sLastExportPatternAsDirectory ) )
			.append( QString( "%1%2m_sLastExportSongDirectory: %3\n" ).arg( sPrefix )
					 .arg( s ).arg( m_sLastExportSongDirectory ) )
			.append( QString( "%1%2m_sLastSaveSongAsDirectory: %3\n" ).arg( sPrefix )
					 .arg( s ).arg( m_sLastSaveSongAsDirectory ) )
			.append( QString( "%1%2m_sLastOpenSongDirectory: %3\n" ).arg( sPrefix )
					 .arg( s ).arg( m_sLastOpenSongDirectory ) )
			.append( QString( "%1%2m_sLastOpenPatternDirectory: %3\n" ).arg( sPrefix )
					 .arg( s ).arg( m_sLastOpenPatternDirectory ) )
			.append( QString( "%1%2m_sLastExportLilypondDirectory: %3\n" ).arg( sPrefix )
					 .arg( s ).arg( m_sLastExportLilypondDirectory ) )
			.append( QString( "%1%2m_sLastExportMidiDirectory: %3\n" ).arg( sPrefix )
					 .arg( s ).arg( m_sLastExportMidiDirectory ) )
			.append( QString( "%1%2m_sLastImportDrumkitDirectory: %3\n" ).arg( sPrefix )
					 .arg( s ).arg( m_sLastImportDrumkitDirectory ) )
			.append( QString( "%1%2m_sLastExportDrumkitDirectory: %3\n" ).arg( sPrefix )
					 .arg( s ).arg( m_sLastExportDrumkitDirectory ) )
			.append( QString( "%1%2m_sLastOpenLayerDirectory: %3\n" ).arg( sPrefix )
					 .arg( s ).arg( m_sLastOpenLayerDirectory ) )
			.append( QString( "%1%2m_sLastOpenPlaybackTrackDirectory: %3\n" ).arg( sPrefix )
					 .arg( s ).arg( m_sLastOpenPlaybackTrackDirectory ) )
			.append( QString( "%1%2m_sLastAddSongToPlaylistDirectory: %3\n" ).arg( sPrefix )
					 .arg( s ).arg( m_sLastAddSongToPlaylistDirectory ) )
			.append( QString( "%1%2m_sLastPlaylistDirectory: %3\n" ).arg( sPrefix )
					 .arg( s ).arg( m_sLastPlaylistDirectory ) )
			.append( QString( "%1%2m_sLastPlaylistScriptDirectory: %3\n" ).arg( sPrefix )
					 .arg( s ).arg( m_sLastPlaylistScriptDirectory ) )
			.append( QString( "%1%2m_sLastImportThemeDirectory: %3\n" ).arg( sPrefix )
					 .arg( s ).arg( m_sLastImportThemeDirectory ) )
			.append( QString( "%1%2m_sLastExportThemeDirectory: %3\n" ).arg( sPrefix )
					 .arg( s ).arg( m_sLastExportThemeDirectory ) )
			.append( QString( "%1%2m_nExportSampleDepthIdx: %3\n" ).arg( sPrefix )
					 .arg( s ).arg( m_nExportSampleDepthIdx ) )
			.append( QString( "%1%2m_nExportSampleRateIdx: %3\n" ).arg( sPrefix )
					 .arg( s ).arg( m_nExportSampleRateIdx ) )
			.append( QString( "%1%2m_nExportModeIdx: %3\n" ).arg( sPrefix )
					 .arg( s ).arg( m_nExportModeIdx ) )
			.append( QString( "%1%2m_exportFormat: %3\n" ).arg( sPrefix )
					 .arg( s ).arg( Filesystem::AudioFormatToSuffix(
										m_exportFormat ) ) )
			.append( QString( "%1%2m_fExportCompressionLevel: %3\n" ).arg( sPrefix )
					 .arg( s ).arg( m_fExportCompressionLevel ) )
			.append( QString( "%1%2m_nMidiExportMode: %3\n" ).arg( sPrefix )
					 .arg( s ).arg( m_nMidiExportMode ) )
			.append( QString( "%1%2m_bMidiExportUseHumanization: %3\n" ).arg( sPrefix )
					 .arg( s ).arg( m_bMidiExportUseHumanization ) )
			.append( QString( "%1%2m_bShowExportSongLicenseWarning: %3\n" ).arg( sPrefix )
					 .arg( s ).arg( m_bShowExportSongLicenseWarning ) )
			.append( QString( "%1%2m_bShowExportDrumkitLicenseWarning: %3\n" ).arg( sPrefix )
					 .arg( s ).arg( m_bShowExportDrumkitLicenseWarning ) )
			.append( QString( "%1%2m_bShowExportDrumkitCopyleftWarning: %3\n" ).arg( sPrefix )
					 .arg( s ).arg( m_bShowExportDrumkitCopyleftWarning ) )
			.append( QString( "%1%2m_bShowExportDrumkitAttributionWarning: %3\n" ).arg( sPrefix )
					 .arg( s ).arg( m_bShowExportDrumkitAttributionWarning ) )
			.append( QString( "%1%2m_theme: %3\n" ).arg( sPrefix )
					 .arg( s ).arg( m_theme.toQString( s, bShort ) ) )
			.append( QString( "%1%2m_pShortcuts: %3\n" ).arg( sPrefix )
					 .arg( s ).arg( m_pShortcuts->toQString( s, bShort ) ) )
			.append( QString( "%1%2m_pMidiMap: %3\n" ).arg( sPrefix )
					 .arg( s ).arg( m_pMidiMap->toQString( s, bShort ) ) )
			.append( QString( "%1%2m_bLoadingSuccessful: %3\n" ).arg( sPrefix )
					 .arg( s ).arg( m_bLoadingSuccessful ) );

	}
	else {
		sOutput = QString( "[Preferences] " )
			.append( QString( "m_bPlaySamplesOnClicking: %1" )
					 .arg( m_bPlaySamplesOnClicking ) )
			.append( QString( ", m_bPlaySelectedInstrument: %1" )
					 .arg( m_bPlaySelectedInstrument ) )
			.append( QString( ", m_bFollowPlayhead: %1" )
					 .arg( m_bFollowPlayhead ) )
			.append( QString( ", m_bExpandSongItem: %1" )
					 .arg( m_bExpandSongItem ) )
			.append( QString( ", m_bExpandPatternItem: %1" )
					 .arg( m_bExpandPatternItem ) )
			.append( QString( ", m_bpmTap: %1" )
					 .arg( m_bpmTap == BpmTap::TapTempo ?
						   "Tap Tempo" : "Beat Counter" ) )
			.append( QString( ", m_beatCounter: %1" )
					 .arg( m_beatCounter == BeatCounter::Tap ?
						   "Tap" : "Tap and Play" ) )
			.append( QString( ", m_nBeatCounterDriftCompensation: %1" )
					 .arg( m_nBeatCounterDriftCompensation ) )
			.append( QString( ", m_nBeatCounterStartOffset: %1" )
					 .arg( m_nBeatCounterStartOffset ) )
			.append( QString( ", m_serverList: %1" )
					 .arg( m_serverList.join( ',' ) ) )
			.append( QString( ", m_patternCategories: %1" )
					 .arg( m_patternCategories.join( ',' ) ) )
			.append( QString( ", m_audioDriver: %1" )
					 .arg( audioDriverToQString( m_audioDriver ) ) )
			.append( QString( ", m_bUseMetronome: %1" )
					 .arg( m_bUseMetronome ) )
			.append( QString( ", m_fMetronomeVolume: %1" )
					 .arg( m_fMetronomeVolume ) )
			.append( QString( ", m_nMaxNotes: %1" )
					 .arg( m_nMaxNotes ) )
			.append( QString( ", m_nBufferSize: %1" )
					 .arg( m_nBufferSize ) )
			.append( QString( ", m_nSampleRate: %1" )
					 .arg( m_nSampleRate ) )
			.append( QString( ", m_sOSSDevice: %1" )
					 .arg( m_sOSSDevice ) )
			.append( QString( ", m_midiDriver: %1" )
					 .arg( midiDriverToQString( m_midiDriver ) ) )
			.append( QString( ", m_sMidiPortName: %1" )
					 .arg( m_sMidiPortName ) )
			.append( QString( ", m_sMidiOutputPortName: %1" )
					 .arg( m_sMidiOutputPortName ) )
			.append( QString( ", m_nMidiChannelFilter: %1" )
					 .arg( m_nMidiChannelFilter ) )
			.append( QString( ", m_bMidiNoteOffIgnore: %1" )
					 .arg( m_bMidiNoteOffIgnore ) )
			.append( QString( ", m_bMidiFixedMapping: %1" )
					 .arg( m_bMidiFixedMapping ) )
			.append( QString( ", m_bMidiDiscardNoteAfterAction: %1" )
					 .arg( m_bMidiDiscardNoteAfterAction ) )
			.append( QString( ", m_bEnableMidiFeedback: %1" )
					 .arg( m_bEnableMidiFeedback ) )
			.append( QString( ", m_bMidiClockInputHandling: %1" )
					 .arg( m_bMidiClockInputHandling ) )
			.append( QString( ", m_bMidiTransportInputHandling: %1" )
					 .arg( m_bMidiTransportInputHandling ) )
			.append( QString( ", m_bMidiClockOutputSend: %1" )
					 .arg( m_bMidiClockOutputSend ) )
			.append( QString( ", m_bMidiTransportOutputSend: %1" )
					 .arg( m_bMidiTransportOutputSend ) )
			.append( QString( ", m_bOscServerEnabled: %1" )
					 .arg( m_bOscServerEnabled ) )
			.append( QString( ", m_bOscFeedbackEnabled: %1" )
					 .arg( m_bOscFeedbackEnabled ) )
			.append( QString( ", m_nOscServerPort: %1" )
					 .arg( m_nOscServerPort ) )
			.append( QString( ", m_sAlsaAudioDevice: %1" )
					 .arg( m_sAlsaAudioDevice ) )
			.append( QString( ", m_sPortAudioDevice: %1" )
					 .arg( m_sPortAudioDevice ) )
			.append( QString( ", m_sPortAudioHostAPI: %1" )
					 .arg( m_sPortAudioHostAPI ) )
			.append( QString( ", m_nLatencyTarget: %1" )
					 .arg( m_nLatencyTarget ) )
			.append( QString( ", m_sCoreAudioDevice: %1" )
					 .arg( m_sCoreAudioDevice ) )
			.append( QString( ", m_sJackPortName1: %1" )
					 .arg( m_sJackPortName1 ) )
			.append( QString( ", m_sJackPortName2: %1" )
					 .arg( m_sJackPortName2 ) )
			.append( QString( ", m_nJackTransportMode: %1" )
					 .arg( m_nJackTransportMode ) )
			.append( QString( ", m_bJackConnectDefaults: %1" )
					 .arg( m_bJackConnectDefaults ) )
			.append( QString( ", m_bJackTrackOuts: %1" )
					 .arg( m_bJackTrackOuts ) )
			.append( QString( ", m_bJackEnforceInstrumentName: %1" )
					 .arg( m_bJackEnforceInstrumentName ) )
			.append( QString( ", m_JackTrackOutputMode: %1" )
					 .arg( static_cast<int>(m_JackTrackOutputMode) ) )
			.append( QString( ", m_bJackTimebaseEnabled: %1" )
					 .arg( m_bJackTimebaseEnabled ) )
			.append( QString( ", m_bJackTimebaseMode: %1" )
					 .arg( m_bJackTimebaseMode ) )
			.append( QString( ", m_nAutosavesPerHour: %1" )
					 .arg( m_nAutosavesPerHour ) )
			.append( QString( ", m_sRubberBandCLIexecutable: %1" )
					 .arg( m_sRubberBandCLIexecutable ) )
			.append( QString( ", m_bCountIn: %1" )
					 .arg( m_bCountIn ) )
			.append( QString( ", m_sDefaultEditor: %1" )
					 .arg( m_sDefaultEditor ) )
			.append( QString( ", m_sPreferredLanguage: %1" )
					 .arg( m_sPreferredLanguage ) )
			.append( QString( ", m_bUseRelativeFilenamesForPlaylists: %1" )
					 .arg( m_bUseRelativeFilenamesForPlaylists ) )
			.append( QString( ", m_bShowDevelWarning: %1" )
					 .arg( m_bShowDevelWarning ) )
			.append( QString( ", m_bShowNoteOverwriteWarning: %1" )
					 .arg( m_bShowNoteOverwriteWarning ) )
			.append( QString( ", m_sLastSongFilename: %1" )
					 .arg( m_sLastSongFilename ) )
			.append( QString( ", m_sLastPlaylistFilename: %1" )
					 .arg( m_sLastPlaylistFilename ) )
			.append( QString( ", m_bHearNewNotes: %1" )
					 .arg( m_bHearNewNotes ) )
			.append( QString( ", m_nPunchInPos: %1" )
					 .arg( m_nPunchInPos ) )
			.append( QString( ", m_nPunchOutPos: %1" )
					 .arg( m_nPunchOutPos ) )
			.append( QString( ", m_bQuantizeEvents: %1" )
					 .arg( m_bQuantizeEvents ) )
			.append( QString( ", m_recentFiles: %1" )
					 .arg( m_recentFiles.join( ',' ) ) )
			.append( QString( ", m_recentFX: %1" )
					 .arg( m_recentFX.join( ',' ) ) )
			.append( QString( ", m_nMaxBars: %1" )
					 .arg( m_nMaxBars ) )
			.append( QString( ", m_nMaxLayers: %1" )
					 .arg( m_nMaxLayers ) )
			.append( QString( ", m_bSearchForRubberbandOnLoad: %1" )
					 .arg( m_bSearchForRubberbandOnLoad ) )
			.append( QString( ", m_bUseTheRubberbandBpmChangeEvent: %1" )
					 .arg( m_bUseTheRubberbandBpmChangeEvent ) )
			.append( QString( ", m_bShowInstrumentPeaks: %1" )
					 .arg( m_bShowInstrumentPeaks ) )
			.append( QString( ", m_nPatternEditorGridResolution: %1" )
					 .arg( m_nPatternEditorGridResolution ) )
			.append( QString( ", m_bPatternEditorUsingTriplets: %1" )
					 .arg( m_bPatternEditorUsingTriplets ) )
			.append( QString( ", m_bPatternEditorAlwaysShowTypeLabels: %1" )
					 .arg( m_bPatternEditorAlwaysShowTypeLabels ) )
			.append( QString( ", m_bIsFXTabVisible: %1" )
					 .arg( m_bIsFXTabVisible ) )
			.append( QString( ", m_bHideKeyboardCursor: %1" )
					 .arg( m_bHideKeyboardCursor ) )
			.append( QString( ", m_bShowPlaybackTrack: %1" )
					 .arg( m_bShowPlaybackTrack ) )
			.append( QString( ", m_nLastOpenTab: %1" )
					 .arg( m_nLastOpenTab ) )
			.append( QString( ", m_bShowAutomationArea: %1" )
					 .arg( m_bShowAutomationArea ) )
			.append( QString( ", m_nPatternEditorGridHeight: %1" )
					 .arg( m_nPatternEditorGridHeight ) )
			.append( QString( ", m_nPatternEditorGridWidth: %1" )
					 .arg( m_nPatternEditorGridWidth ) )
			.append( QString( ", m_nSongEditorGridHeight: %1" )
					 .arg( m_nSongEditorGridHeight ) )
			.append( QString( ", m_nSongEditorGridWidth: %1" )
					 .arg( m_nSongEditorGridWidth ) )
			.append( QString( ", m_mainFormProperties: %1" )
					 .arg( m_mainFormProperties.toQString( "", bShort ) ) )
			.append( QString( ", m_mixerProperties: %1" )
					 .arg( m_mixerProperties.toQString( "", bShort ) ) )
			.append( QString( ", m_patternEditorProperties: %1" )
					 .arg( m_patternEditorProperties.toQString( "", bShort ) ) )
			.append( QString( ", m_songEditorProperties: %1" )
					 .arg( m_songEditorProperties.toQString( "", bShort ) ) )
			.append( QString( ", m_instrumentRackProperties: %1" )
					 .arg( m_instrumentRackProperties.toQString( "", bShort ) ) )
			.append( QString( ", m_audioEngineInfoProperties: %1" )
					 .arg( m_audioEngineInfoProperties.toQString( "", bShort ) ) );
		for ( int ii = 0; ii < MAX_FX; ++ii ) {
			sOutput.append(
				QString( ", m_ladspaProperties[%1]: %2" )
					 .arg( ii )
					 .arg( m_ladspaProperties[ ii ].toQString( "", bShort ) ) );
		}
		sOutput.append( QString( ", m_playlistEditorProperties: %1" )
					 .arg( m_playlistEditorProperties.toQString( "", bShort ) ) )
			.append( QString( ", m_directorProperties: %1" )
					 .arg( m_directorProperties.toQString( "", bShort ) ) )
			.append( QString( ", m_sLastExportPatternAsDirectory: %1" )
					 .arg( m_sLastExportPatternAsDirectory ) )
			.append( QString( ", m_sLastExportSongDirectory: %1" )
					 .arg( m_sLastExportSongDirectory ) )
			.append( QString( ", m_sLastSaveSongAsDirectory: %1" )
					 .arg( m_sLastSaveSongAsDirectory ) )
			.append( QString( ", m_sLastOpenSongDirectory: %1" )
					 .arg( m_sLastOpenSongDirectory ) )
			.append( QString( ", m_sLastOpenPatternDirectory: %1" )
					 .arg( m_sLastOpenPatternDirectory ) )
			.append( QString( ", m_sLastExportLilypondDirectory: %1" )
					 .arg( m_sLastExportLilypondDirectory ) )
			.append( QString( ", m_sLastExportMidiDirectory: %1" )
					 .arg( m_sLastExportMidiDirectory ) )
			.append( QString( ", m_sLastImportDrumkitDirectory: %1" )
					 .arg( m_sLastImportDrumkitDirectory ) )
			.append( QString( ", m_sLastExportDrumkitDirectory: %1" )
					 .arg( m_sLastExportDrumkitDirectory ) )
			.append( QString( ", m_sLastOpenLayerDirectory: %1" )
					 .arg( m_sLastOpenLayerDirectory ) )
			.append( QString( ", m_sLastOpenPlaybackTrackDirectory: %1" )
					 .arg( m_sLastOpenPlaybackTrackDirectory ) )
			.append( QString( ", m_sLastAddSongToPlaylistDirectory: %1" )
					 .arg( m_sLastAddSongToPlaylistDirectory ) )
			.append( QString( ", m_sLastPlaylistDirectory: %1" )
					 .arg( m_sLastPlaylistDirectory ) )
			.append( QString( ", m_sLastPlaylistScriptDirectory: %1" )
					 .arg( m_sLastPlaylistScriptDirectory ) )
			.append( QString( ", m_sLastImportThemeDirectory: %1" )
					 .arg( m_sLastImportThemeDirectory ) )
			.append( QString( ", m_sLastExportThemeDirectory: %1" )
					 .arg( m_sLastExportThemeDirectory ) )
			.append( QString( ", m_nExportSampleDepthIdx: %1" )
					 .arg( m_nExportSampleDepthIdx ) )
			.append( QString( ", m_nExportSampleRateIdx: %1" )
					 .arg( m_nExportSampleRateIdx ) )
			.append( QString( ", m_nExportModeIdx: %1" )
					 .arg( m_nExportModeIdx ) )
			.append( QString( ", m_exportFormat: %1" )
					 .arg( Filesystem::AudioFormatToSuffix( m_exportFormat ) ) )
			.append( QString( ", m_fExportCompressionLevel: %1" )
					 .arg( m_fExportCompressionLevel ) )
			.append( QString( ", m_nMidiExportMode: %1" )
					 .arg( m_nMidiExportMode ) )
			.append( QString( ", m_bMidiExportUseHumanization: %1" )
					 .arg( m_bMidiExportUseHumanization ) )
			.append( QString( ", m_bShowExportSongLicenseWarning: %1" )
					 .arg( m_bShowExportSongLicenseWarning ) )
			.append( QString( ", m_bShowExportDrumkitLicenseWarning: %1" )
					 .arg( m_bShowExportDrumkitLicenseWarning ) )
			.append( QString( ", m_bShowExportDrumkitCopyleftWarning: %1" )
					 .arg( m_bShowExportDrumkitCopyleftWarning ) )
			.append( QString( ", m_bShowExportDrumkitAttributionWarning: %1" )
					 .arg( m_bShowExportDrumkitAttributionWarning ) )
			.append( QString( ", m_theme: %1" )
					 .arg( m_theme.toQString( "", bShort ) ) )
			.append( QString( ", m_pShortcuts: %1" )
					 .arg( m_pShortcuts->toQString( "", bShort ) ) )
			.append( QString( ", m_pMidiMap: %1" )
					 .arg( m_pMidiMap->toQString( "", bShort ) ) )
			.append( QString( ", m_bLoadingSuccessful: %1" )
					 .arg( m_bLoadingSuccessful ) );
	}

	return sOutput;
}

// -----------------------

QString Preferences::ChangesToQString( Preferences::Changes changes ) {
	QStringList changesList;

	if ( changes & Changes::None ) {
		changesList << "None";
	}
	if ( changes & Changes::Font ) {
		changesList << "Font";
	}
	if ( changes & Changes::Colors ) {
		changesList << "Colors";
	}
	if ( changes & Changes::AppearanceTab ) {
		changesList << "AppearanceTab";
	}
	if ( changes & Changes::GeneralTab ) {
		changesList << "GeneralTab";
	}
	if ( changes & Changes::AudioTab ) {
		changesList << "AudioTab";
	}
	if ( changes & Changes::MidiTab ) {
		changesList << "MidiTab";
	}
	if ( changes & Changes::OscTab ) {
		changesList << "OscTab";
	}
	if ( changes & Changes::ShortcutTab ) {
		changesList << "ShortcutTab";
	}

	return std::move( QString( "[%1]" ).arg( changesList.join( ", " ) ) );
}

WindowProperties::WindowProperties()
	: x( 0 )
	, y( 0 )
	, width( 0 )
	, height( 0 )
	, visible( true ) {
}

WindowProperties::WindowProperties( int _x, int _y, int _width, int _height,
									bool _visible, const QByteArray& geometry )
	: x( _x )
	, y( _y )
	, width( _width )
	, height( _height )
	, visible( _visible )
	, m_geometry( geometry ) {
}

WindowProperties::WindowProperties(const WindowProperties & other)
		: x( other.x )
		, y( other.y )
		, width( other.width )
		, height( other.height )
		, visible( other.visible )
		, m_geometry( other.m_geometry )
{}

WindowProperties::~WindowProperties() {
}

QString WindowProperties::toQString( const QString& sPrefix, bool bShort ) const {
	QString s = Base::sPrintIndention;
	QString sOutput;
	if ( ! bShort ) {
		sOutput = QString( "%1[WindowProperties]\n" ).arg( sPrefix )
			.append( QString( "%1%2x: %3\n" ).arg( sPrefix )
					 .arg( s ).arg( x ) )
			.append( QString( "%1%2y: %3\n" ).arg( sPrefix )
					 .arg( s ).arg( y ) )
			.append( QString( "%1%2width: %3\n" ).arg( sPrefix )
					 .arg( s ).arg( width ) )
			.append( QString( "%1%2height: %3\n" ).arg( sPrefix )
					 .arg( s ).arg( height ) )
			.append( QString( "%1%2visible: %3\n" ).arg( sPrefix )
					 .arg( s ).arg( visible ) )
			.append( QString( "%1%2m_geometry: %3\n" ).arg( sPrefix )
					 .arg( s ).arg( QString( m_geometry.toHex( ':' ) ) ) );
	}
	else {
		sOutput = QString( "[WindowProperties] " )
			.append( QString( "x: %1" ).arg( x ) )
			.append( QString( ", y: %1" ).arg( y ) )
			.append( QString( ", width: %1" ).arg( width ) )
			.append( QString( ", height: %1" ).arg( height ) )
			.append( QString( ", visible: %1" ).arg( visible ) )
			.append( QString( ", m_geometry: %1" )
					 .arg( QString( m_geometry.toHex( ':' ) ) ) );
	}

	return sOutput;
}

};<|MERGE_RESOLUTION|>--- conflicted
+++ resolved
@@ -139,17 +139,10 @@
 	, m_recentFX( QStringList() )
 	, m_nMaxBars( 400 )
 	, m_nMaxLayers( 16 )
-<<<<<<< HEAD
-#ifdef H2CORE_HAVE_OSC
-	, m_sNsmClientId( "" )
-#endif
 	, m_bMidiClockInputHandling( false )
 	, m_bMidiTransportInputHandling( false )
 	, m_bMidiClockOutputSend( false )
 	, m_bMidiTransportOutputSend( false )
-	, m_sH2ProcessName( "" )
-=======
->>>>>>> 90976b46
 	, m_bUseTheRubberbandBpmChangeEvent( false )
 	, m_bShowInstrumentPeaks( true )
 	, m_nPatternEditorGridResolution( 8 )
@@ -328,17 +321,10 @@
 	, m_bQuantizeEvents( pOther->m_bQuantizeEvents )
 	, m_nMaxBars( pOther->m_nMaxBars )
 	, m_nMaxLayers( pOther->m_nMaxLayers )
-<<<<<<< HEAD
-#ifdef H2CORE_HAVE_OSC
-	, m_sNsmClientId( pOther->m_sNsmClientId )
-#endif
 	, m_bMidiClockInputHandling( pOther->m_bMidiClockInputHandling )
 	, m_bMidiTransportInputHandling( pOther->m_bMidiTransportInputHandling )
 	, m_bMidiClockOutputSend( pOther->m_bMidiClockOutputSend )
 	, m_bMidiTransportOutputSend( pOther->m_bMidiTransportOutputSend )
-	, m_sH2ProcessName( pOther->m_sH2ProcessName )
-=======
->>>>>>> 90976b46
 	, m_bSearchForRubberbandOnLoad( pOther->m_bSearchForRubberbandOnLoad )
 	, m_bUseTheRubberbandBpmChangeEvent( pOther->m_bUseTheRubberbandBpmChangeEvent )
 	, m_bShowInstrumentPeaks( pOther->m_bShowInstrumentPeaks )
