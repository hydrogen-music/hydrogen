/*
 * Hydrogen
 * Copyright(c) 2002-2008 by Alex >Comix< Cominu [comix@users.sourceforge.net]
 * Copyright(c) 2008-2024 The hydrogen development team [hydrogen-devel@lists.sourceforge.net]
 *
 * http://www.hydrogen-music.org
 *
 * This program is free software; you can redistribute it and/or modify
 * it under the terms of the GNU General Public License as published by
 * the Free Software Foundation; either version 2 of the License, or
 * (at your option) any later version.
 *
 * This program is distributed in the hope that it will be useful,
 * but WITHOUT ANY WARRANTY, without even the implied warranty of
 * MERCHANTABILITY or FITNESS FOR A PARTICULAR PURPOSE. See the
 * GNU General Public License for more details.
 *
 * You should have received a copy of the GNU General Public License
 * along with this program. If not, see https://www.gnu.org/licenses
 *
 */

#ifndef PREFERENCES_H
#define PREFERENCES_H

#include <list>
#include <vector>
#include <cassert>
#include <memory>

#include <core/Preferences/Theme.h>
#include <core/Preferences/Shortcuts.h>

#include <core/MidiAction.h>
#include <core/Globals.h>
#include <core/Object.h>

#include <QStringList>
#include <QDomDocument>
#include <QColor>

namespace H2Core
{


/**
\ingroup H2CORE
*/
/** \ingroup docCore docConfiguration*/
class WindowProperties : public H2Core::Object<WindowProperties>
{
	H2_OBJECT(WindowProperties)
public:
	int x;
	int y;
	int width;
	int height;
	bool visible;
	QByteArray m_geometry;

	WindowProperties();
	WindowProperties(const WindowProperties &other);
	~WindowProperties();

	void set(int _x, int _y, int _width, int _height, bool _visible, const QByteArray& geometry = QByteArray() ) {
		x = _x; y = _y;
		width = _width; height = _height;
		visible = _visible;
		m_geometry = geometry;
	}

};

/**
\ingroup H2CORE
\brief	Manager for User Preferences File (singleton)
*/
/** \ingroup docCore docConfiguration*/
class Preferences : public H2Core::Object<Preferences>
{
	H2_OBJECT(Preferences)
public:
	enum {
	      /** 
	       * Specifies whether or not to use JACK transport
	       * capabilities. If set, Hydrogen will start playing as
	       * soon as any over JACK client using its transport
	       * system is starting to play. Its counterpart is
	       * #NO_JACK_TRANSPORT.
	       */
	      USE_JACK_TRANSPORT = 0,
	      /**
	       * Specifies that Hydrogen is using in the time master
	       * mode and will thus control specific aspects of the
	       * transport like the overall tempo. Its counterpart is
	       * #NO_JACK_TIME_MASTER.
	       */
	      USE_JACK_TIME_MASTER = 0,
	      SET_PLAY_ON = 0,
	      BC_ON = 0,/** 
	       * Specifies whether or not to use JACK transport
	       * capabilities. If set, Hydrogen can be used
	       * independent of the JACK system while still using the
	       * JackAudioDriver. Its counterpart is
	       * #USE_JACK_TRANSPORT.
	       */
	      NO_JACK_TRANSPORT = 1,
	      /**
	       * Specifies that Hydrogen is note using in the time
	       * master mode. Its counterpart is
	       * #USE_JACK_TIME_MASTER.
	       */
	      NO_JACK_TIME_MASTER = 1,
	      SET_PLAY_OFF = 1,
	      BC_OFF = 1
	};

	/** Bitwise or-able options showing which part of the Preferences
	 * were altered using the PreferencesDialog.*/ 
	enum Changes {
		None = 0x000,
		/** Either the font size or font family have changed.*/
		Font = 0x001,
		/** At least one of the colors has changed.*/
		Colors = 0x002,
		/** Any option in the Appearance tab excluding colors, font
			size, or font family. Those have to be indicated by
			or-ing the didicated option.*/
		AppearanceTab = 0x004,
		/** Any option in the General tab appeared.*/
		GeneralTab = 0x008,
		/** Any option in the Audio tab appeared.*/
		AudioTab = 0x010,
		/** Any option in the MIDI tab appeared.*/
		MidiTab = 0x020,
		/** Any option in the OSC tab appeared.*/
		OscTab = 0x040,
		/** At least one shortcut was changed.*/
		ShortcutTab = 0x080,
	};

	bool				__playsamplesonclicking; // audio file browser

	bool				__playselectedinstrument; // midi keys and keys play instrument or drumset

	bool				m_bFollowPlayhead;

	// switch to enable / disable lash, only on h2 startup
	bool				m_brestartLash;
	bool				m_bsetLash;

	//soundlibrarypanel expand song and pattern item
	bool				__expandSongItem;
	bool				__expandPatternItem;

	//beatcounter
	bool				m_bbc;
	bool				m_mmcsetplay;

	int					m_countOffset;
	int					m_startOffset;
	// ~ beatcounter

	std::list<QString> 		sServerList;
	std::list<QString> 		m_patternCategories;

	//	audio engine properties ___
	/**
	 * Audio driver
	 *
	 * Used in the audioEngine_startAudioDrivers() to create an
	 * audio driver using createDriver(). 
	 *
	 * These choices are support:
	 * - "Auto" : audioEngine_startAudioDrivers() will try
	 *   different drivers itself.
	 * - "Jack" : createDriver() will create a JackAudioDriver.
	 * - "Alsa" : createDriver() will create a AlsaAudioDriver.
	 * - "CoreAudio" : createDriver() will create a CoreAudioDriver.
	 * - "PortAudio" : createDriver() will create a PortAudioDriver.
	 * - "Oss" : createDriver() will create a OssDriver.
	 * - "PulseAudio" : createDriver() will create a PulseAudioDriver.
	 * - "Fake" : createDriver() will create a FakeDriver.
	 */
	QString				m_sAudioDriver;
	/** If set to true, samples of the metronome will be added to
	 * #H2Core::AudioEngine::m_songNoteQueue and thus played back on a
	 * regular basis.*/
	bool				m_bUseMetronome;
	/// Metronome volume FIXME: remove this volume!!
	float				m_fMetronomeVolume;
	/// max notes
	unsigned			m_nMaxNotes;
	/** 
	 * Buffer size of the audio.
	 *
	 * It is set e.g. by JackAudioDriver::init() to the buffer
	 * size of the freshly opened JACK client.
	 */
	unsigned			m_nBufferSize;
	/** 
	 * Sample rate of the audio.
	 *
	 * It is set e.g. by JackAudioDriver::init() to the sample
	 * rate of the freshly opened JACK client.
	 */
	unsigned			m_nSampleRate;

	//	OSS driver properties ___
	QString				m_sOSSDevice;		///< Device used for output

	//	MIDI Driver properties
	/**
	 * MIDI driver
	 *
	 * Used in the audioEngine_startAudioDrivers() to create an
	 * MIDI driver. 
	 *
	 * These choices are support:
	 * - "JackMidi" : A JackMidiDriver will be called.
	 * - "ALSA" : An AlsaMidiDriver will be called.
	 * - "CoreMidi" : A CoreMidiDriver will be called.
	 * - "PortMidi" : A PortMidiDriver will be called.
	 */
	QString				m_sMidiDriver;
	QString				m_sMidiPortName;
	QString				m_sMidiOutputPortName;
	/**
	 * Choice of #m_sMidiPortName and #m_sMidiOutputPortName in case
	 * no port/device was selected.
	 *
	 * Pinning its value to "None" will prevent Hydrogen to connect to
	 * ports/devices using this exact name but is still done for
	 * backward compatibility.
	 */
	static QString getNullMidiPort() {
		return "None";
	}
	
	int					m_nMidiChannelFilter;
	bool				m_bMidiNoteOffIgnore;
	bool				m_bMidiFixedMapping;
	bool				m_bMidiDiscardNoteAfterAction;
	bool				m_bEnableMidiFeedback;
	
	// OSC Server properties
	/**
	 * Whether to start the OscServer thread.
	 *
	 * If set to true, the OscServer::start() function of the
	 * OscServer singleton will be called in
	 * Hydrogen::Hydrogen(). This will register all OSC message
	 * handlers and makes the server listen to port
	 * #m_nOscServerPort.
	 *
	 * Set by setOscServerEnabled() and queried by
	 * getOscServerEnabled().
	 */
	bool				m_bOscServerEnabled;
	/**
	 * Whether to send the current state of Hydrogen to the OSC
	 * clients.
	 *
	 * If set to true, the current state of Hydrogen will be sent to
	 * \e all known OSC clients using
	 * CoreActionController::initExternalControlInterfaces() and
	 * OscServer::handleAction() via OSC messages each time it gets
	 * updated..
	 
	 * Set by setOscFeedbackEnabled() and queried by
	 * getOscFeedbackEnabled().
	 */
	bool				m_bOscFeedbackEnabled;
	/**
	 * In case #m_nOscServerPort is already occupied by another
	 * client, the alternative - random - port number provided by the
	 * OSC server will be stored in this variable. If the connection
	 * using the default port succeeded, the variable will be set to
	 * -1.
	 */
	int					m_nOscTemporaryPort;
	/**
	 * Port number the OscServer will be started at.
	 
	 * Set by setOscServerPort() and queried by
	 * getOscServerPort().
	 */
	int					m_nOscServerPort;

	//	alsa audio driver properties ___
	QString				m_sAlsaAudioDevice;

	// PortAudio properties
	QString				m_sPortAudioDevice;
	QString				m_sPortAudioHostAPI;
	int					m_nLatencyTarget;

	// CoreAudio properties
	QString				m_sCoreAudioDevice;

	//	jack driver properties ___
	QString				m_sJackPortName1;
	QString				m_sJackPortName2;
	/**
	 * Specifies whether or not Hydrogen will use the JACK
	 * transport system. It has two different states:
	 * #USE_JACK_TRANSPORT and #NO_JACK_TRANSPORT.
	 */
	int					m_bJackTransportMode;
	/** Toggles auto-connecting of the main stereo output ports to the
		system's default ports when starting the JACK server.*/
	bool				m_bJackConnectDefaults;
	/** 
	 * If set to _true_, JackAudioDriver::makeTrackOutputs() will
	 * create two individual left and right output ports for every
	 * component of each instrument. If _false_, one usual stereo
	 * output will be created.
	 */
	bool				m_bJackTrackOuts;

	/** Specifies which audio settings will be applied to the sample
		supplied in the JACK per track output ports.*/
	enum class JackTrackOutputMode {
		/** Applies layer, component, and instrument gain, note and
		instrument pan, note velocity, and main component and
		instrument volume to the samples. */
		postFader = 0,
		/** Only layer gain and note velocity will be applied to the samples.*/
		preFader = 1 };

	/** Specifies which audio settings will be applied to the sample
		supplied in the JACK per track output ports.*/
	JackTrackOutputMode		m_JackTrackOutputMode;
	//jack time master

	/**
	 * External applications with a faulty JACK timebase master
	 * implementation can mess up the transport within Hydrogen. To
	 * guarantee the basic functionality, the user can disable
	 * timebase support and make Hydrogen only listen to the frame
	 * number broadcast by the JACK server.
	 */
	bool				m_bJackTimebaseEnabled;
	/**
	 * Specifies the variable, which has to remain constant in order
	 * to guarantee a working synchronization and relocation with
	 * Hydrogen as JACK timebase client.
	 */
	enum class JackBBTSyncMethod {
		/** The measure - could be any - does not change during the
			song.*/
		constMeasure = 0,
		/** The length of each pattern must match the measure of the
			corresponding bar in the timebase master. This way both
			the pattern position of Hydrogen and the bar information
			provided by JACK can be assumed to be identical.*/
		identicalBars = 1 };
	/**
	 * Since Hydrogen uses both fixed pattern lengths and recalculates
	 * the tick size each time it encounters an alternative tempo, its
	 * transport is incompatible to the BBT information provided by 
	 * the JACK server. Only if the length of each pattern corresponds
	 * to the measure of the respective bar in the timebase master
	 * application, the bar information provided by JACK can be used
	 * directly to determine chosen pattern. If this, however, is not
	 * the case - which can quite easily happen - a complete history 
	 * of all measure and tempo changes would be required to correctly
	 * identify the pattern. Since this is not provided by JACK, one
	 * has to either assume the measure or tempo to be constant or 
	 * that the user took care of adjusting the lengths properly.
	 */
	JackBBTSyncMethod	m_JackBBTSync;
	/**
	 * Specifies if Hydrogen should run as JACK time master. It
	 * has two states: Preferences::USE_JACK_TIME_MASTER and
	 * Preferences::NO_JACK_TIME_MASTER. It is set to
	 * Preferences::NO_JACK_TIME_MASTER by the
	 * JackAudioDriver::initTimebaseMaster() if Hydrogen couldn't be
	 * registered as time master.
	 */
	int					m_bJackMasterMode;
	// ~ jack driver properties

	///Default text editor (used by Playlisteditor)
	QString				m_sDefaultEditor;
	int				m_nAutosavesPerHour;

	///Rubberband CLI
	QString				m_rubberBandCLIexecutable;

	/**
	 * If #__instance equals 0, a new Preferences singleton will
	 * be created and stored in it.
	 *
	 * It is called in Hydrogen::create_instance().
	 */
	static void				create_instance();
	/**
	 * Returns a pointer to the current Preferences singleton
	 * stored in #__instance.
	 */
	static Preferences* 	get_instance(){ assert(__instance); return __instance; }

	~Preferences();

	/// Load the preferences file
	bool			loadPreferences( bool bGlobal );

	/// Save the preferences file
	bool			savePreferences() const;

	const QString&	getDataDirectory() const;

	const QString&	getDefaultEditor() const;
	void			setDefaultEditor( const QString& editor);

	// General
	const QString&	getPreferredLanguage() const;
	void			setPreferredLanguage( const QString& sLanguage );

	void			setUseRelativeFilenamesForPlaylists( bool value );

	void			setShowDevelWarning( bool value );
	bool			getShowDevelWarning() const;

	bool			getShowNoteOverwriteWarning() const;
	void			setShowNoteOverwriteWarning( bool bValue );

<<<<<<< HEAD
	bool			isRestoreLastSongEnabled() const;
	bool			isRestoreLastPlaylistEnabled() const;
	bool			isPlaylistUsingRelativeFilenames() const;
=======
	bool			isPlaylistUsingRelativeFilenames();
>>>>>>> 7d0dd080

	void			setLastSongFilename( const QString& filename );
	const QString&	getLastSongFilename() const;

	void			setLastPlaylistFilename( const QString& filename );
	const QString&	getLastPlaylistFilename() const;

	void			setHearNewNotes( bool value );
	bool			getHearNewNotes() const;

	void			setRecordEvents( bool value );
	bool			getRecordEvents() const;

	void			setPunchInPos ( unsigned pos );
	int				getPunchInPos() const;

	void			setPunchOutPos ( unsigned pos );
	int				getPunchOutPos() const;

	bool			inPunchArea (int pos) const;
	void			unsetPunchArea();

	void			setQuantizeEvents( bool value );
	bool			getQuantizeEvents() const;

	const std::vector<QString>& 		getRecentFiles() const;
	void			setRecentFiles( const std::vector<QString>& recentFiles );

	const QStringList&	getRecentFX() const;
	void			setMostRecentFX( const QString& );


	// GUI Properties
	bool			showInstrumentPeaks() const;
	void			setInstrumentPeaks( bool value );

	int				getPatternEditorGridResolution() const;
	void			setPatternEditorGridResolution( int value );

	bool			isPatternEditorUsingTriplets() const;
	void			setPatternEditorUsingTriplets( bool value );

	bool			isFXTabVisible() const;
	void			setFXTabVisible( bool value );
	
	bool			getShowAutomationArea() const;
	void			setShowAutomationArea( bool value );

	unsigned		getPatternEditorGridHeight() const;
	void			setPatternEditorGridHeight( unsigned value );

	unsigned		getPatternEditorGridWidth() const;
	void			setPatternEditorGridWidth( unsigned value );

	unsigned		getSongEditorGridHeight() const;
	void			setSongEditorGridHeight( unsigned value );

	unsigned		getSongEditorGridWidth() const;
	void			setSongEditorGridWidth( unsigned value );

	const WindowProperties&	getMainFormProperties() const;
	void				setMainFormProperties( const WindowProperties& prop );

	const WindowProperties& getMixerProperties() const;
	void				setMixerProperties( const WindowProperties& prop );

	const WindowProperties& getPatternEditorProperties() const;
	void				setPatternEditorProperties( const WindowProperties& prop );

	const WindowProperties& getSongEditorProperties() const;
	void				setSongEditorProperties( const WindowProperties& prop );

	const WindowProperties& getInstrumentRackProperties() const;
	void				setInstrumentRackProperties( const WindowProperties& prop );

	const WindowProperties& getAudioEngineInfoProperties() const;
	void				setAudioEngineInfoProperties( const WindowProperties& prop );

	const WindowProperties& getLadspaProperties( unsigned nFX ) const;
	void			setLadspaProperties( unsigned nFX, const WindowProperties& prop );

	const WindowProperties& getPlaylistEditorProperties() const;
	void				setPlaylistEditorProperties( const WindowProperties& prop );

	const WindowProperties& getDirectorProperties() const;
	void				setDirectorProperties( const WindowProperties& prop );

	bool			useLash() const;
	void			setUseLash( bool b );

	bool			hideKeyboardCursor() const;
	void			setHideKeyboardCursor( bool b );

	/** @param bars Sets #m_nMaxBars.*/
	void				setMaxBars( const int bars );
	/** @return #m_nMaxBars.*/
	int				getMaxBars() const;

	/** @param layers Sets #m_nMaxLayers.*/
	void			setMaxLayers( const int layers );
	/** @return #m_nMaxLayers.*/
	int				getMaxLayers() const;

	void			setWaitForSessionHandler(bool value);
	bool			getWaitForSessionHandler() const;

#if defined(H2CORE_HAVE_OSC) || _DOXYGEN_
	void			setNsmClientId(const QString& nsmClientId);
	const QString&		getNsmClientId(void) const;

	void			setNsmSongName(const QString& nsmSongName);
	const QString& 		getNsmSongName(void) const;
#endif

	/** \return #m_bOscServerEnabled*/
	bool			getOscServerEnabled() const;
	/** \param val Sets #m_bOscServerEnabled*/
	void			setOscServerEnabled( bool val );
	/** \return #m_bOscFeedbackEnabled*/
	bool			getOscFeedbackEnabled() const;
	/** \param val Sets #m_bOscFeedbackEnabled*/
	void			setOscFeedbackEnabled( bool val );
	/** \return #m_nOscServerPort*/
	int				getOscServerPort() const;
	/** \param oscPort Sets #m_nOscServerPort*/
	void			setOscServerPort( int oscPort );

	/** Whether to use the bpm of the timeline.
	 * \return #__useTimelineBpm */
	bool			getUseTimelineBpm() const;
	/** Setting #__useTimelineBpm.
	 * \param val New choice. */
	void			setUseTimelineBpm( bool val );
	
	void			setShowPlaybackTrack( bool val);
	bool			getShowPlaybackTrack() const;

	int				getRubberBandBatchMode() const;
	void			setRubberBandBatchMode( int val );

	int				getLastOpenTab() const;
	void			setLastOpenTab(int n);

	void			setH2ProcessName(const QString& processName);

	const QString&	getH2ProcessName() const;

	const QString&	getLastExportPatternAsDirectory() const;
	const QString&	getLastExportSongDirectory() const;
	const QString&	getLastSaveSongAsDirectory() const;
	const QString&	getLastOpenSongDirectory() const;
	const QString&	getLastOpenPatternDirectory() const;
	const QString&	getLastExportLilypondDirectory() const;
	const QString&	getLastExportMidiDirectory() const;
	const QString&	getLastImportDrumkitDirectory() const;
	const QString&	getLastExportDrumkitDirectory() const;
	const QString&	getLastOpenLayerDirectory() const;
	const QString&	getLastOpenPlaybackTrackDirectory() const;
	const QString&	getLastAddSongToPlaylistDirectory() const;
	const QString&	getLastPlaylistDirectory() const;
	const QString&	getLastPlaylistScriptDirectory() const;
	const QString&	getLastImportThemeDirectory() const;
	const QString&	getLastExportThemeDirectory() const;
	void			setLastExportPatternAsDirectory( const QString& sPath );
	void			setLastExportSongDirectory( const QString& sPath );
	void			setLastSaveSongAsDirectory( const QString& sPath );
	void			setLastOpenSongDirectory( const QString& sPath );
	void			setLastOpenPatternDirectory( const QString& sPath );
	void			setLastExportLilypondDirectory( const QString& sPath );
	void			setLastExportMidiDirectory( const QString& sPath );
	void			setLastImportDrumkitDirectory( const QString& sPath );
	void			setLastExportDrumkitDirectory( const QString& sPath );
	void			setLastOpenLayerDirectory( const QString& sPath );
	void			setLastOpenPlaybackTrackDirectory( const QString& sPath );
	void			setLastAddSongToPlaylistDirectory( const QString& sPath );
	void			setLastPlaylistDirectory( const QString& sPath );
	void			setLastPlaylistScriptDirectory( const QString& sPath );
	void			setLastImportThemeDirectory( const QString& sPath );
	void			setLastExportThemeDirectory( const QString& sPath );

	int				getExportSampleDepthIdx() const;
	void			setExportSampleDepthIdx( int nExportSampleDepthIdx );
	
	int				getExportSampleRateIdx() const;
	void			setExportSampleRateIdx( int nExportSampleRateIdx );

	int				getExportModeIdx() const;
	void			setExportModeIdx(int nExportMode);
	
	int				getExportTemplateIdx() const;
	void			setExportTemplateIdx( int nExportTemplateIdx );

    int				getMidiExportMode() const;
    void			setMidiExportMode(int nExportMode);

	bool			m_bShowExportSongLicenseWarning;
	bool			m_bShowExportDrumkitLicenseWarning;
	bool			m_bShowExportDrumkitCopyleftWarning;
	bool			m_bShowExportDrumkitAttributionWarning;

	const Theme& getTheme() const;
	Theme& getThemeWritable();
	void setTheme( const Theme& pTheme );

	const std::shared_ptr<Shortcuts> getShortcuts() const;
	void setShortcuts( const std::shared_ptr<Shortcuts> pShortcuts );

	bool getLoadingSuccessful() const;
	
private:
	/**
	 * Object holding the current Preferences singleton. It is
	 * initialized with NULL, set with create_instance(), and
	 * accessed with get_instance().
	 */
	static Preferences *		__instance;

	Theme		m_theme;
	std::shared_ptr<Shortcuts>  m_pShortcuts;
	
	//___ General properties ___
	QString				m_sH2ProcessName; //Name of hydrogen's main process
	 ///rubberband bpm change queue
	bool				m_useTheRubberbandBpmChangeEvent;

	bool				m_bUseLash;
	///< Show development version warning?
	bool				m_bShowDevelWarning;
	bool				m_bShowNoteOverwriteWarning;
	///< Last song used
	QString				m_lastSongFilename;
	QString				m_lastPlaylistFilename;

	bool				quantizeEvents;
	bool				recordEvents;
	bool				readPrefFileforotherplaces;
	int					punchInPos;
	int					punchOutPos;
	bool				m_bHideKeyboardCursor;
	/** Maximum number of bars shown in the Song Editor at
	 * once. 
	 *
	 * It is set by setMaxBars() and queried by
	 * getMaxBars(). In order to change this value, you have to
	 * manually edit the \<maxBars\> tag in the configuration file
	 * of Hydrogen in your home folder. Default value assigned in
	 * constructor: 400.*/
	int					m_nMaxBars;
	/** Maximum number of layers to be used in the Instrument
	 *  editor. 
	 *
	 * It is set by setMaxLayers() and queried by
	 * getMaxLayers(). It is setIn order to change this value, you
	 * have to manually edit the \<maxLayers\> tag in the
	 * configuration file of Hydrogen in your home folder. Default
	 * value assigned in constructor: 16. */
	int					m_nMaxLayers;
	bool				hearNewNotes;

	QStringList			m_recentFX;
	std::vector<QString> 		m_recentFiles;

#if defined(H2CORE_HAVE_OSC) || _DOXYGEN_
		QString			m_sNsmClientId;
		QString			m_sNsmSongName;
#endif

	bool					waitingForSessionHandler;
	/**
	 * Whether to use local speeds specified along the Timeline or
	 * a constant tempo for the whole Song in
	 * Hydrogen::getTimelineBpm() and Hydrogen::getTimelineBpm().
	 *
	 * It is set using setUseTimelineBpm() and accessed via
	 * getUseTimelineBpm().
	 */
	bool					__useTimelineBpm;


	//___ GUI properties ___
	int						m_nLastOpenTab;
	bool					m_bShowPlaybackTrack;

	int						m_nPatternEditorGridResolution;
	bool					m_bPatternEditorUsingTriplets;
	bool					m_bShowInstrumentPeaks;
	bool					m_bIsFXTabVisible;
	bool					m_bShowAutomationArea;
	bool					m_bUseRelativeFilenamesForPlaylists;
	unsigned				m_nPatternEditorGridHeight;
	unsigned				m_nPatternEditorGridWidth;
	unsigned				m_nSongEditorGridHeight;
	unsigned				m_nSongEditorGridWidth;
	WindowProperties		mainFormProperties;
	WindowProperties		mixerProperties;
	WindowProperties		patternEditorProperties;
	WindowProperties		songEditorProperties;
	WindowProperties		instrumentRackProperties;
	WindowProperties		audioEngineInfoProperties;
	WindowProperties		m_ladspaProperties[MAX_FX];
	WindowProperties		m_playlistEditorProperties;
	WindowProperties		m_directorProperties;

	QString					m_sPreferredLanguage;

	// Last directories used in QFileDialogs
	QString					m_sLastExportPatternAsDirectory;
	QString					m_sLastExportSongDirectory;
	QString					m_sLastSaveSongAsDirectory;
	QString					m_sLastOpenSongDirectory;
	QString					m_sLastOpenPatternDirectory;
	QString					m_sLastExportLilypondDirectory;
	QString					m_sLastExportMidiDirectory;
	QString					m_sLastImportDrumkitDirectory;
	QString					m_sLastExportDrumkitDirectory;
	QString					m_sLastOpenLayerDirectory;
	QString					m_sLastOpenPlaybackTrackDirectory;
	QString					m_sLastAddSongToPlaylistDirectory;
	QString					m_sLastPlaylistDirectory;
	QString					m_sLastPlaylistScriptDirectory;
	QString					m_sLastImportThemeDirectory;
	QString					m_sLastExportThemeDirectory;

	//Export dialog
	int						m_nExportModeIdx;
	int						m_nExportSampleRateIdx;
	int						m_nExportSampleDepthIdx;
	int						m_nExportTemplateIdx;
	// ~ Export dialog

    // Export midi dialog
    int						m_nMidiExportMode;
    // ~ Export midi dialog
	
	/** Full path to local preferences file.
	 *
	 * Used in nsm_open_cb() to specify a preferences file specific to
	 * the current session.
	 *
	 * If non-empty, the local file will be loaded instead of
	 * Filesystem::usr_config_path() or
	 * Filesystem::sys_config_path(). In general the underlying file
	 * does not have to be named "hydrogen.conf". But for the sake of
	 * consistency the latter naming is strongly recommended.
	 *
	 * Note that this variable is a session variable, which won't be
	 * stored in the hydrogen.conf preferences file!
	 */
	QString					m_sPreferencesOverwritePath;
	
	Preferences();

	static WindowProperties loadWindowPropertiesFrom( const XMLNode& parent,
													  const QString& sWindowName,
													  const WindowProperties& defaultProp );
	static void saveWindowPropertiesTo( XMLNode& parent, const QString& sWindowName,
										const WindowProperties& prop );

	bool m_bLoadingSuccessful;
};

inline const QString&			Preferences::getLastExportPatternAsDirectory() const {
	return m_sLastExportPatternAsDirectory;
}
inline const QString&			Preferences::getLastExportSongDirectory() const {
	return m_sLastExportSongDirectory;
}
inline const QString&			Preferences::getLastSaveSongAsDirectory() const {
	return m_sLastSaveSongAsDirectory;
}
inline const QString&			Preferences::getLastOpenSongDirectory() const {
	return m_sLastOpenSongDirectory;
}
inline const QString&			Preferences::getLastOpenPatternDirectory() const {
	return m_sLastOpenPatternDirectory;
}
inline const QString&			Preferences::getLastExportLilypondDirectory() const {
	return m_sLastExportLilypondDirectory;
}
inline const QString&			Preferences::getLastExportMidiDirectory() const {
	return m_sLastExportMidiDirectory;
}
inline const QString&			Preferences::getLastImportDrumkitDirectory() const {
	return m_sLastImportDrumkitDirectory;
}
inline const QString&			Preferences::getLastExportDrumkitDirectory() const {
	return m_sLastExportDrumkitDirectory;
}
inline const QString&			Preferences::getLastOpenLayerDirectory() const {
	return m_sLastOpenLayerDirectory;
}
inline const QString&			Preferences::getLastOpenPlaybackTrackDirectory() const {
	return m_sLastOpenPlaybackTrackDirectory;
}
inline const QString&			Preferences::getLastAddSongToPlaylistDirectory() const {
	return m_sLastAddSongToPlaylistDirectory;
}
inline const QString&			Preferences::getLastPlaylistDirectory() const {
	return m_sLastPlaylistDirectory;
}
inline const QString&			Preferences::getLastPlaylistScriptDirectory() const {
	return m_sLastPlaylistScriptDirectory;
}
inline const QString&			Preferences::getLastImportThemeDirectory() const {
	return m_sLastImportThemeDirectory;
}
inline const QString&			Preferences::getLastExportThemeDirectory() const {
	return m_sLastExportThemeDirectory;
}
inline void Preferences::setLastExportPatternAsDirectory( const QString& sPath )
{
	m_sLastExportPatternAsDirectory = sPath;
}
inline void Preferences::setLastExportSongDirectory( const QString& sPath )
{
	m_sLastExportSongDirectory = sPath;
}
inline void Preferences::setLastSaveSongAsDirectory( const QString& sPath )
{
	m_sLastSaveSongAsDirectory = sPath;
}
inline void Preferences::setLastOpenSongDirectory( const QString& sPath )
{
	m_sLastOpenSongDirectory = sPath;
}
inline void Preferences::setLastOpenPatternDirectory( const QString& sPath )
{
	m_sLastOpenPatternDirectory = sPath;
}
inline void Preferences::setLastExportLilypondDirectory( const QString& sPath )
{
	m_sLastExportLilypondDirectory = sPath;
}
inline void Preferences::setLastExportMidiDirectory( const QString& sPath )
{
	m_sLastExportMidiDirectory = sPath;
}
inline void Preferences::setLastImportDrumkitDirectory( const QString& sPath )
{
	m_sLastImportDrumkitDirectory = sPath;
}
inline void Preferences::setLastExportDrumkitDirectory( const QString& sPath )
{
	m_sLastExportDrumkitDirectory = sPath;
}
inline void Preferences::setLastOpenLayerDirectory( const QString& sPath )
{
	m_sLastOpenLayerDirectory = sPath;
}
inline void Preferences::setLastOpenPlaybackTrackDirectory( const QString& sPath )
{
	m_sLastOpenPlaybackTrackDirectory = sPath;
}
inline void Preferences::setLastAddSongToPlaylistDirectory( const QString& sPath )
{
	m_sLastAddSongToPlaylistDirectory = sPath;
}
inline void Preferences::setLastPlaylistDirectory( const QString& sPath )
{
	m_sLastPlaylistDirectory = sPath;
}
inline void Preferences::setLastPlaylistScriptDirectory( const QString& sPath )
{
	m_sLastPlaylistScriptDirectory = sPath;
}
inline void Preferences::setLastImportThemeDirectory( const QString& sPath )
{
	m_sLastImportThemeDirectory = sPath;
}
inline void Preferences::setLastExportThemeDirectory( const QString& sPath )
{
	m_sLastExportThemeDirectory = sPath;
}

inline int Preferences::getMidiExportMode() const
{
	return m_nMidiExportMode;
}

inline void Preferences::setMidiExportMode(int ExportMode)
{
	m_nMidiExportMode = ExportMode;
}

inline int Preferences::getExportSampleDepthIdx() const
{
	return m_nExportSampleDepthIdx;
}

inline void Preferences::setExportSampleDepthIdx(int ExportSampleDepth)
{
	m_nExportSampleDepthIdx = ExportSampleDepth;
}

inline int Preferences::getExportSampleRateIdx() const
{
	return m_nExportSampleRateIdx;
}

inline int Preferences::getExportModeIdx() const
{
	return m_nExportModeIdx;
}

inline void Preferences::setExportModeIdx(int ExportModeIdx)
{
	m_nExportModeIdx = ExportModeIdx;
}

inline void Preferences::setExportSampleRateIdx(int ExportSampleRate)
{
	m_nExportSampleRateIdx = ExportSampleRate;
}

inline int Preferences::getExportTemplateIdx() const
{
	return m_nExportTemplateIdx;
}

inline void Preferences::setExportTemplateIdx(int ExportTemplateIdx)
{
	m_nExportTemplateIdx = ExportTemplateIdx;
}

inline const QString& Preferences::getDefaultEditor() const {
	return m_sDefaultEditor;
}

inline void Preferences::setDefaultEditor( const QString& editor){
	m_sDefaultEditor = editor;
}

// General
inline const QString& Preferences::getPreferredLanguage() const {
	return m_sPreferredLanguage;
}

inline void Preferences::setPreferredLanguage( const QString& sLanguage ) {
	m_sPreferredLanguage = sLanguage;
}

inline void Preferences::setUseRelativeFilenamesForPlaylists( bool value ) {
	m_bUseRelativeFilenamesForPlaylists= value;
}

inline void Preferences::setShowDevelWarning( bool value ) {
	m_bShowDevelWarning = value;
}

inline bool Preferences::getShowDevelWarning() const {
	return m_bShowDevelWarning;
}

inline bool Preferences::getShowNoteOverwriteWarning() const {
	return m_bShowNoteOverwriteWarning;
}

inline void Preferences::setShowNoteOverwriteWarning( bool bValue ) {
	m_bShowNoteOverwriteWarning = bValue;
}

inline void Preferences::setHideKeyboardCursor( bool value ) {
	m_bHideKeyboardCursor = value;
}

inline bool Preferences::hideKeyboardCursor() const {
	return m_bHideKeyboardCursor;
}

<<<<<<< HEAD
inline bool Preferences::isRestoreLastSongEnabled() const {
	return m_brestoreLastSong;
}

inline bool Preferences::isRestoreLastPlaylistEnabled() const {
	return m_brestoreLastPlaylist;
}

inline bool Preferences::isPlaylistUsingRelativeFilenames() const {
=======
inline bool Preferences::isPlaylistUsingRelativeFilenames() {
>>>>>>> 7d0dd080
	return m_bUseRelativeFilenamesForPlaylists;
}

inline void Preferences::setLastSongFilename( const QString& filename ) {
	m_lastSongFilename = filename;
}
inline const QString& Preferences::getLastSongFilename() const {
	return m_lastSongFilename;
}

inline void Preferences::setLastPlaylistFilename( const QString& filename ) {
	m_lastPlaylistFilename = filename;
}
inline const QString& Preferences::getLastPlaylistFilename() const {
	return m_lastPlaylistFilename;
}

inline void Preferences::setHearNewNotes( bool value ) {
	hearNewNotes = value;
}
inline bool Preferences::getHearNewNotes() const {
	return hearNewNotes;
}

inline void Preferences::setRecordEvents( bool value ) {
	recordEvents = value;
}
inline bool Preferences::getRecordEvents() const {
	return recordEvents;
}

inline void Preferences::setPunchInPos ( unsigned pos ) {
	punchInPos = pos;
}
inline int Preferences::getPunchInPos() const {
	return punchInPos;
}

inline void Preferences::setPunchOutPos ( unsigned pos ) {
	punchOutPos = pos;
}
inline int Preferences::getPunchOutPos() const {
	return punchOutPos;
}

inline bool Preferences::inPunchArea (int pos) const {
	// Return true if punch area not defined
	if ( punchInPos <= punchOutPos ) {
		if ( pos < punchInPos || punchOutPos < pos ) {
			return false;
		}
	}
	return true;
}

inline void Preferences::unsetPunchArea () {
	punchInPos = 0;
	punchOutPos = -1;
}

inline void Preferences::setQuantizeEvents( bool value ) {
	quantizeEvents = value;
}
inline bool Preferences::getQuantizeEvents() const {
	return quantizeEvents;
}

inline void Preferences::setRecentFiles( const std::vector<QString>& recentFiles ) {
	m_recentFiles = recentFiles;
}
inline const std::vector<QString>& Preferences::getRecentFiles() const {
	return m_recentFiles;
}

inline const QStringList& Preferences::getRecentFX() const {
	return m_recentFX;
}


// GUI Properties
inline bool Preferences::showInstrumentPeaks() const {
	return m_bShowInstrumentPeaks;
}
inline void Preferences::setInstrumentPeaks( bool value ) {
	m_bShowInstrumentPeaks = value;
}

inline int Preferences::getPatternEditorGridResolution() const {
	return m_nPatternEditorGridResolution;
}
inline void Preferences::setPatternEditorGridResolution( int value ) {
	m_nPatternEditorGridResolution = value;
}

inline bool Preferences::isPatternEditorUsingTriplets() const {
	return m_bPatternEditorUsingTriplets;
}
inline void Preferences::setPatternEditorUsingTriplets( bool value ) {
	m_bPatternEditorUsingTriplets = value;
}

inline bool Preferences::isFXTabVisible() const {
	return m_bIsFXTabVisible;
}
inline void Preferences::setFXTabVisible( bool value ) {
	m_bIsFXTabVisible = value;
}

inline bool Preferences::getShowAutomationArea() const {
	return m_bShowAutomationArea;
}
inline void Preferences::setShowAutomationArea( bool value ) {
	m_bShowAutomationArea = value;
}


inline unsigned Preferences::getSongEditorGridHeight() const {
	return m_nSongEditorGridHeight;
}
inline void Preferences::setSongEditorGridHeight( unsigned value ) {
	m_nSongEditorGridHeight = value;
}
inline unsigned Preferences::getSongEditorGridWidth() const {
	return m_nSongEditorGridWidth;
}
inline void Preferences::setSongEditorGridWidth( unsigned value ) {
	m_nSongEditorGridWidth = value;
}

inline unsigned Preferences::getPatternEditorGridHeight() const {
	return m_nPatternEditorGridHeight;
}
inline void Preferences::setPatternEditorGridHeight( unsigned value ) {
	m_nPatternEditorGridHeight = value;
}
inline unsigned Preferences::getPatternEditorGridWidth() const {
	return m_nPatternEditorGridWidth;
}
inline void Preferences::setPatternEditorGridWidth( unsigned value ) {
	m_nPatternEditorGridWidth = value;
}

inline const WindowProperties& Preferences::getMainFormProperties() const {
	return mainFormProperties;
}
inline void Preferences::setMainFormProperties( const WindowProperties& prop ) {
	mainFormProperties = prop;
}

inline const WindowProperties& Preferences::getMixerProperties() const {
	return mixerProperties;
}
inline void Preferences::setMixerProperties( const WindowProperties& prop ) {
	mixerProperties = prop;
}

inline const WindowProperties& Preferences::getPatternEditorProperties() const {
	return patternEditorProperties;
}
inline void Preferences::setPatternEditorProperties( const WindowProperties& prop ) {
	patternEditorProperties = prop;
}

inline const WindowProperties& Preferences::getSongEditorProperties() const {
	return songEditorProperties;
}
inline void Preferences::setSongEditorProperties( const WindowProperties& prop ) {
	songEditorProperties = prop;
}


inline const WindowProperties& Preferences::getInstrumentRackProperties() const {
	return instrumentRackProperties;
}
inline void Preferences::setInstrumentRackProperties( const WindowProperties& prop ) {
	instrumentRackProperties = prop;
}
 
inline const WindowProperties& Preferences::getAudioEngineInfoProperties() const {
	return audioEngineInfoProperties;
}
inline void Preferences::setAudioEngineInfoProperties( const WindowProperties& prop ) {
	audioEngineInfoProperties = prop;
}

inline const WindowProperties& Preferences::getLadspaProperties( unsigned nFX ) const {
	return m_ladspaProperties[nFX];
}
inline void Preferences::setLadspaProperties( unsigned nFX, const WindowProperties& prop ) {
	m_ladspaProperties[nFX] = prop;
}

inline const WindowProperties& Preferences::getPlaylistEditorProperties() const {
	return m_playlistEditorProperties;
}
inline void Preferences::setPlaylistEditorProperties( const WindowProperties& prop ) {
	m_playlistEditorProperties = prop;
}

inline const WindowProperties& Preferences::getDirectorProperties() const {
	return m_directorProperties;
}
inline void Preferences::setDirectorProperties( const WindowProperties& prop ) {
	m_directorProperties = prop;
}

inline bool Preferences::useLash() const {
	return m_bUseLash;
}
inline void Preferences::setUseLash( bool b ){
	m_bUseLash = b;
}

inline void Preferences::setMaxBars( const int bars ){
	m_nMaxBars = bars;
}

inline int Preferences::getMaxBars() const {
	return m_nMaxBars;
}

inline void Preferences::setMaxLayers( const int layers ){
	m_nMaxLayers = layers;
}

inline int Preferences::getMaxLayers() const {
	return m_nMaxLayers;
}

inline void Preferences::setWaitForSessionHandler(bool value){
	waitingForSessionHandler = value;
}

inline bool Preferences::getWaitForSessionHandler() const {
		return waitingForSessionHandler;
}

#if defined(H2CORE_HAVE_OSC) || _DOXYGEN_
inline void Preferences::setNsmClientId(const QString& nsmClientId){
	m_sNsmClientId = nsmClientId;
}

inline const QString& Preferences::getNsmClientId(void) const {
	return m_sNsmClientId;
}

inline void Preferences::setNsmSongName(const QString& nsmSongName){
	m_sNsmSongName = nsmSongName;
}

inline const QString& Preferences::getNsmSongName(void) const {
	return m_sNsmSongName;
}

#endif

inline bool Preferences::getOscServerEnabled() const {
	return m_bOscServerEnabled;
}
inline void Preferences::setOscServerEnabled( bool val ){
	m_bOscServerEnabled = val;
}

inline bool Preferences::getOscFeedbackEnabled() const {
	return m_bOscFeedbackEnabled;
}
inline void Preferences::setOscFeedbackEnabled( bool val ){
	m_bOscFeedbackEnabled = val;
}

inline int Preferences::getOscServerPort() const {
	return m_nOscServerPort;
}
inline void Preferences::setOscServerPort( int oscPort ){
	m_nOscServerPort = oscPort;
}

inline bool Preferences::getUseTimelineBpm() const {
	return __useTimelineBpm;
}
inline void Preferences::setUseTimelineBpm( bool val ){
	__useTimelineBpm = val;
}

inline void Preferences::setShowPlaybackTrack( bool val ) {
	m_bShowPlaybackTrack = val; 
}
inline bool Preferences::getShowPlaybackTrack() const {
	return m_bShowPlaybackTrack;
}

inline int Preferences::getRubberBandBatchMode() const {
	return m_useTheRubberbandBpmChangeEvent;
}
inline void Preferences::setRubberBandBatchMode( int val ){
	m_useTheRubberbandBpmChangeEvent = val;
}

inline int Preferences::getLastOpenTab() const {
	return m_nLastOpenTab;
}
inline void Preferences::setLastOpenTab(int n){
	m_nLastOpenTab = n;
}

inline void Preferences::setH2ProcessName(const QString& processName){
	m_sH2ProcessName = processName;
}

inline const QString& Preferences::getH2ProcessName() const {
	return m_sH2ProcessName;
}
inline void Preferences::setTheme( const Theme& theme ) {
	m_theme = theme;
}
inline const Theme& Preferences::getTheme() const {
	return m_theme;
}
inline Theme& Preferences::getThemeWritable() {
	return m_theme;
}

inline const std::shared_ptr<Shortcuts> Preferences::getShortcuts() const {
	return m_pShortcuts;
}
inline void Preferences::setShortcuts( const std::shared_ptr<Shortcuts> pShortcuts ) {
	m_pShortcuts = pShortcuts;
}
inline bool Preferences::getLoadingSuccessful() const {
	return m_bLoadingSuccessful;
}
};

#endif
<|MERGE_RESOLUTION|>--- conflicted
+++ resolved
@@ -426,13 +426,7 @@
 	bool			getShowNoteOverwriteWarning() const;
 	void			setShowNoteOverwriteWarning( bool bValue );
 
-<<<<<<< HEAD
-	bool			isRestoreLastSongEnabled() const;
-	bool			isRestoreLastPlaylistEnabled() const;
 	bool			isPlaylistUsingRelativeFilenames() const;
-=======
-	bool			isPlaylistUsingRelativeFilenames();
->>>>>>> 7d0dd080
 
 	void			setLastSongFilename( const QString& filename );
 	const QString&	getLastSongFilename() const;
@@ -1002,19 +996,7 @@
 	return m_bHideKeyboardCursor;
 }
 
-<<<<<<< HEAD
-inline bool Preferences::isRestoreLastSongEnabled() const {
-	return m_brestoreLastSong;
-}
-
-inline bool Preferences::isRestoreLastPlaylistEnabled() const {
-	return m_brestoreLastPlaylist;
-}
-
 inline bool Preferences::isPlaylistUsingRelativeFilenames() const {
-=======
-inline bool Preferences::isPlaylistUsingRelativeFilenames() {
->>>>>>> 7d0dd080
 	return m_bUseRelativeFilenamesForPlaylists;
 }
 
