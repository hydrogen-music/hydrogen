--- conflicted
+++ resolved
@@ -69,15 +69,9 @@
 const char* Action::__class_name = "MidiAction";
 
 Action::Action( QString typeString ) : Object( __class_name ) {
-<<<<<<< HEAD
 	m_sType = typeString;
 	QString m_sParameter1 = "0";
-	QString m_sParameter2 = "0" ;
-=======
-	type = typeString;
-	parameter1 = "0";
-	parameter2 = "0" ;
->>>>>>> c0f95ee5
+	QString m_sParameter2 = "0";
 }
 
 /**
