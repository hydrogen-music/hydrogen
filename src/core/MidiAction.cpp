--- conflicted
+++ resolved
@@ -580,13 +580,9 @@
 	
 	if( pInstrList->is_valid_index( nLine ) ) {
 		pHydrogen->setSelectedInstrumentNumber( nLine );
-<<<<<<< HEAD
-		Instrument *pInstr = pInstrList->get( nLine );
-=======
 	
 		auto pInstr = pInstrList->get( nLine );
 	
->>>>>>> f4ca94a2
 		if( pInstr == nullptr ) {
 			return false;
 		}
@@ -612,14 +608,9 @@
 	
 	if( pInstrList->is_valid_index( nLine ) ) {	
 		pHydrogen->setSelectedInstrumentNumber( nLine );
-<<<<<<< HEAD
-
-		Instrument *pInstr = pInstrList->get( nLine );
-=======
-	
+
 		auto pInstr = pInstrList->get( nLine );
-	
->>>>>>> f4ca94a2
+
 		if( pInstr == nullptr ) {
 			return false;
 		}
