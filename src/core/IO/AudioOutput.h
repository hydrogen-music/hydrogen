--- conflicted
+++ resolved
@@ -38,16 +38,7 @@
 {
 	H2_OBJECT(AudioOutput)
 public:
-<<<<<<< HEAD
-	AudioOutput( const char* class_name )
-			: Object( class_name ) { }
-
-=======
-	/** Local instance of the TransportInfo. */
-	TransportInfo m_transport;
-
 	AudioOutput() = default;
->>>>>>> fbd23634
 	virtual ~AudioOutput() { }
 
 	virtual int init( unsigned nBufferSize ) = 0;
@@ -57,18 +48,8 @@
 	virtual unsigned getSampleRate() = 0;
 	virtual float* getOut_L() = 0;
 	virtual float* getOut_R() = 0;
-<<<<<<< HEAD
-=======
-
-	virtual void updateTransportInfo() = 0;
-	virtual void play() = 0;
-	virtual void stop() = 0;
-	virtual void locate( unsigned long nFrame ) = 0;
-	virtual void setBpm( float fBPM ) = 0;
 
 	static QStringList getDevices() { return QStringList(); }
-
->>>>>>> fbd23634
 };
 
 };
