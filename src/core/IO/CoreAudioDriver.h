--- conflicted
+++ resolved
@@ -77,17 +77,7 @@
 	float* getOut_R();
 
 
-<<<<<<< HEAD
-=======
-	virtual void play();
-	virtual void stop();
-	virtual void locate( unsigned long nFrame );
-	virtual void updateTransportInfo();
-	virtual void setBpm( float fBPM );
-
 	static QStringList getDevices();
-
->>>>>>> fbd23634
 private:
 	AudioDeviceID defaultOutputDevice(void);
 	void retrieveBufferSize(void);
