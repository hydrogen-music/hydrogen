--- conflicted
+++ resolved
@@ -78,12 +78,9 @@
 	float* getOut_R();
 
 	static QStringList getDevices();
-<<<<<<< HEAD
-=======
 
 	virtual int getLatency();
 
->>>>>>> c845af2f
 private:
 	AudioDeviceID defaultOutputDevice(void);
 	void retrieveBufferSize(void);
