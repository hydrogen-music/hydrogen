/*
 * Hydrogen
 * Copyright(c) 2002-2008 by Alex >Comix< Cominu [comix@users.sourceforge.net]
 *
 * http://www.hydrogen-music.org
 *
 * This program is free software; you can redistribute it and/or modify
 * it under the terms of the GNU General Public License as published by
 * the Free Software Foundation; either version 2 of the License, or
 * (at your option) any later version.
 *
 * This program is distributed in the hope that it will be useful,
 * but WITHOUT ANY WARRANTY, without even the implied warranty of
 * MERCHANTABILITY or FITNESS FOR A PARTICULAR PURPOSE. See the
 * GNU General Public License for more details.
 *
 * You should have received a copy of the GNU General Public License
 * along with this program; if not, write to the Free Software
 * Foundation, Inc., 59 Temple Place, Suite 330, Boston, MA  02111-1307  USA
 *
 */

#include <core/IO/MidiInput.h>
#include <core/EventQueue.h>
#include <core/Preferences.h>
#include <core/Hydrogen.h>
#include <core/Basics/Instrument.h>
#include <core/Basics/InstrumentList.h>
#include <core/Basics/Note.h>
#include <core/MidiAction.h>
#include <core/AudioEngine.h>
#include <core/MidiMap.h>

namespace H2Core
{

MidiInput::MidiInput( const char* class_name )
		: Object( class_name )
		, m_bActive( false )
		, __hihat_cc_openess ( 127 )
		, __noteOffTick( 0 )
		, __noteOnTick( 0 )
{
	//INFOLOG( "INIT" );

}


MidiInput::~MidiInput()
{
	//INFOLOG( "DESTROY" );
}

void MidiInput::handleMidiMessage( const MidiMessage& msg )
{
		EventQueue::get_instance()->push_event( EVENT_MIDI_ACTIVITY, -1 );

		INFOLOG( "[start of handleMidiMessage]" );
		INFOLOG( QString("[handleMidiMessage] channel: %1").arg(msg.m_nChannel) );
		INFOLOG( QString("[handleMidiMessage] val1: %1").arg( msg.m_nData1 ) );
		INFOLOG( QString("[handleMidiMessage] val2: %1").arg( msg.m_nData2 ) );

		// midi channel filter for all messages
		bool bIsChannelValid = true;
		Preferences* pPref = Preferences::get_instance();
		if ( pPref->m_nMidiChannelFilter != -1
		  && pPref->m_nMidiChannelFilter != msg.m_nChannel
		) {
			bIsChannelValid = false;
		}

		// exclude all midi channel filter independent messages
		int type = msg.m_type;
		if (  MidiMessage::SYSEX == type
		   || MidiMessage::SYSTEM_EXCLUSIVE == type
		   || MidiMessage::START == type
		   || MidiMessage::CONTINUE == type
		   || MidiMessage::STOP == type
		   || MidiMessage::SONG_POS == type
		   || MidiMessage::QUARTER_FRAME == type
		) {
			bIsChannelValid = true;
		}

		if ( !bIsChannelValid) {
			return;
		}

		Hydrogen* pHydrogen = Hydrogen::get_instance();
		if ( ! pHydrogen->getSong() ) {
			ERRORLOG( "No song loaded, skipping note" );
			return;
		}

		switch ( type ) {
		case MidiMessage::SYSEX:
				handleSysexMessage( msg );
				break;

		case MidiMessage::NOTE_ON:
				INFOLOG("This is a NOTE ON message.");
				handleNoteOnMessage( msg );
				break;

		case MidiMessage::NOTE_OFF:
				INFOLOG("This is a NOTE OFF message.");
				handleNoteOffMessage( msg, false );
				break;

		case MidiMessage::POLYPHONIC_KEY_PRESSURE:
				//ERRORLOG( "POLYPHONIC_KEY_PRESSURE event not handled yet" );
				INFOLOG( QString( "[handleMidiMessage] POLYPHONIC_KEY_PRESSURE Parameter: %1, Value: %2")
					.arg( msg.m_nData1 ).arg( msg.m_nData2 ) );
				handlePolyphonicKeyPressureMessage( msg );
				break;

		case MidiMessage::CONTROL_CHANGE:
				INFOLOG( QString( "[handleMidiMessage] CONTROL_CHANGE Parameter: %1, Value: %2")
					.arg( msg.m_nData1 ).arg( msg.m_nData2 ) );
				handleControlChangeMessage( msg );
				break;

		case MidiMessage::PROGRAM_CHANGE:
				INFOLOG( QString( "[handleMidiMessage] PROGRAM_CHANGE Value: %1" )
					.arg( msg.m_nData1 ) );
				handleProgramChangeMessage( msg );
				break;

		case MidiMessage::CHANNEL_PRESSURE:
				ERRORLOG( "CHANNEL_PRESSURE event not handled yet" );
				break;

		case MidiMessage::PITCH_WHEEL:
				ERRORLOG( "PITCH_WHEEL event not handled yet" );
				break;

		case MidiMessage::SYSTEM_EXCLUSIVE:
				ERRORLOG( "SYSTEM_EXCLUSIVE event not handled yet" );
				break;

		case MidiMessage::START: /* Start from position 0 */
				INFOLOG( "START event" );
				if ( pHydrogen->getState() != STATE_PLAYING ) {
					pHydrogen->setPatternPos( 0 );
					pHydrogen->setTimelineBpm();
					pHydrogen->sequencer_play();
				}
				break;

		case MidiMessage::CONTINUE: /* Just start */
				ERRORLOG( "CONTINUE event" );
				if ( pHydrogen->getState() != STATE_PLAYING ) {
					pHydrogen->sequencer_play();
				}
				break;

		case MidiMessage::STOP: /* Stop in current position i.e. Pause */
				INFOLOG( "STOP event" );
				if ( pHydrogen->getState() == STATE_PLAYING ) {
					pHydrogen->sequencer_stop();
				}
				break;

		case MidiMessage::SONG_POS:
				ERRORLOG( "SONG_POS event not handled yet" );
				break;

		case MidiMessage::QUARTER_FRAME:
				WARNINGLOG( "QUARTER_FRAME event not handled yet" );
				break;

		case MidiMessage::UNKNOWN:
				ERRORLOG( "Unknown midi message" );
				break;

		default:
				ERRORLOG( QString( "unhandled midi message type: %1" ).arg( msg.m_type ) );
		}
		INFOLOG("[end of handleMidiMessage]");
}

void MidiInput::handleControlChangeMessage( const MidiMessage& msg )
{
	//INFOLOG( QString( "[handleMidiMessage] CONTROL_CHANGE Parameter: %1, Value: %2" ).arg( msg.m_nData1 ).arg( msg.m_nData2 ) );
	Hydrogen *pHydrogen = Hydrogen::get_instance();
	MidiActionManager *pMidiActionManager = MidiActionManager::get_instance();
	MidiMap *pMidiMap = MidiMap::get_instance();

	Action *pAction = pMidiMap->getCCAction( msg.m_nData1 );
	pAction->setParameter2( QString::number( msg.m_nData2 ) );

	pMidiActionManager->handleAction( pAction );

	if(msg.m_nData1 == 04){
		__hihat_cc_openess = msg.m_nData2;
	}

	pHydrogen->lastMidiEvent = "CC";
	pHydrogen->lastMidiEventParameter = msg.m_nData1;
}

void MidiInput::handleProgramChangeMessage( const MidiMessage& msg )
{
	Hydrogen *pHydrogen = Hydrogen::get_instance();
	MidiActionManager *pMidiActionManager = MidiActionManager::get_instance();
	MidiMap *pMidiMap = MidiMap::get_instance();

	Action *pAction = pMidiMap->getPCAction();
	pAction->setParameter2( QString::number( msg.m_nData1 ) );

	pMidiActionManager->handleAction( pAction );

	pHydrogen->lastMidiEvent = "PROGRAM_CHANGE";
	pHydrogen->lastMidiEventParameter = 0;
}

void MidiInput::handleNoteOnMessage( const MidiMessage& msg )
{
//	INFOLOG( "handleNoteOnMessage" );

	int nNote = msg.m_nData1;
	float fVelocity = msg.m_nData2 / 127.0;

	if ( fVelocity == 0 ) {
		handleNoteOffMessage( msg, false );
		return;
	}

	MidiActionManager * pMidiActionManager = MidiActionManager::get_instance();
	MidiMap * pMidiMap = MidiMap::get_instance();
	Hydrogen *pHydrogen = Hydrogen::get_instance();
	AudioEngine* pAudioEngine = Hydrogen::get_instance()->getAudioEngine();

	pHydrogen->lastMidiEvent = "NOTE";
	pHydrogen->lastMidiEventParameter = msg.m_nData1;

	bool bActionSuccess = pMidiActionManager->handleAction( pMidiMap->getNoteAction( msg.m_nData1 ) );

	if ( bActionSuccess && Preferences::get_instance()->m_bMidiDiscardNoteAfterAction)
	{
		return;
	}

	bool bPatternSelect = false;

	if ( bPatternSelect ) {
		int patternNumber = nNote - 36;
		//INFOLOG( QString( "next pattern = %1" ).arg( patternNumber ) );
		pHydrogen->sequencer_setNextPattern( patternNumber );

	} else {
		static const float fPan_L = 0.5f;
		static const float fPan_R = 0.5f;

		int nInstrument = nNote - 36;
<<<<<<< HEAD
		InstrumentList *pInstrList = pHydrogen->getSong()->get_instrument_list();
=======
		InstrumentList *pInstrList = pEngine->getSong()->getInstrumentList();
>>>>>>> eedd2144
		Instrument *pInstr = nullptr;
		
		if ( Preferences::get_instance()->__playselectedinstrument ){
			nInstrument = pHydrogen->getSelectedInstrumentNumber();
			pInstr= pInstrList->get( pHydrogen->getSelectedInstrumentNumber());
		}
		else if(Preferences::get_instance()->m_bMidiFixedMapping ){
			pInstr = pInstrList->findMidiNote( nNote );
			
			if(pInstr == nullptr) {
				WARNINGLOG( QString( "Can't find corresponding Instrument for note %1" ).arg( nNote ));
				return;
			}
			
			nInstrument = pInstrList->index( pInstr );
		} else {
			if(nInstrument < 0) {
				//Drop everything < 36
				return;
			}
			
			if( nInstrument >= pInstrList->size()) {
				WARNINGLOG( QString( "Can't find corresponding Instrument for note %1" ).arg( nNote ));
				return;
			}
			
			pInstr = pInstrList->get( static_cast<uint>(nInstrument) );
		}

		/*
		Only look to change instrument if the
		current note is actually of hihat and
		hihat openness is outside the instrument selected
		*/
		if ( pInstr != nullptr &&
			 pInstr->get_hihat_grp() >= 0 &&
			 ( __hihat_cc_openess < pInstr->get_lower_cc() || __hihat_cc_openess > pInstr->get_higher_cc() ) )
		{
			for(int i=0 ; i<=pInstrList->size() ; i++)
			{
				Instrument *instr_contestant = pInstrList->get( i );
				if( instr_contestant != nullptr &&
						pInstr->get_hihat_grp() == instr_contestant->get_hihat_grp() &&
						__hihat_cc_openess >= instr_contestant->get_lower_cc() &&
						__hihat_cc_openess <= instr_contestant->get_higher_cc() )
				{
					nInstrument = i;
					break;
				}
			}
		}

		pHydrogen->addRealtimeNote( nInstrument, fVelocity, fPan_L, fPan_R, 0.0, false, true, nNote );
	}

	__noteOnTick = pAudioEngine->getAddRealtimeNoteTickPosition();
}

/*
	EDrums (at least Roland TD-6V) uses PolyphonicKeyPressure
	for cymbal choke.
	If the message is 127 (choked) we send a NoteOff
*/
void MidiInput::handlePolyphonicKeyPressureMessage( const MidiMessage& msg )
{
	if( msg.m_nData2 == 127 ) {
		handleNoteOffMessage( msg, true );
	}
}

void MidiInput::handleNoteOffMessage( const MidiMessage& msg, bool CymbalChoke )
{
//	INFOLOG( "handleNoteOffMessage" );
	if ( !CymbalChoke && Preferences::get_instance()->m_bMidiNoteOffIgnore ) {
		return;
	}

<<<<<<< HEAD
	Hydrogen *pHydrogen = Hydrogen::get_instance();
	InstrumentList* pInstrList = pHydrogen->getSong()->get_instrument_list();
=======
	Hydrogen *pEngine = Hydrogen::get_instance();
	InstrumentList* pInstrList = pEngine->getSong()->getInstrumentList();
>>>>>>> eedd2144

	__noteOffTick = pHydrogen->getTickPosition();
	unsigned long notelength = computeDeltaNoteOnOfftime();

	int nNote = msg.m_nData1;
	//float fVelocity = msg.m_nData2 / 127.0; //we need this in future to control release velocity
	int nInstrument = nNote - 36;
	Instrument *pInstr = nullptr;

	if ( Preferences::get_instance()->__playselectedinstrument ){
		nInstrument = pHydrogen->getSelectedInstrumentNumber();
		pInstr = pInstrList->get( pHydrogen->getSelectedInstrumentNumber());
	} else if( Preferences::get_instance()->m_bMidiFixedMapping ) {
		pInstr = pInstrList->findMidiNote( nNote );

		if( pInstr == nullptr ) {
			WARNINGLOG( QString( "Can't find corresponding Instrument for note %1" ).arg( nNote ));
			return;
		}
		nInstrument = pInstrList->index(pInstr);
	}
	else {
		if( nInstrument < 0 ) {
			//Drop everything < 36
			return;
		}
		
		if( nInstrument >= pInstrList->size()) {
			WARNINGLOG( QString( "Can't find corresponding Instrument for note %1" ).arg( nNote ));
			return;
		}
		
		pInstr =  pInstrList->get(nInstrument);
	}

	float fStep = pow( 1.0594630943593, (nNote) );
	if ( !Preferences::get_instance()->__playselectedinstrument ) {
		fStep = 1;
	}

	bool use_note_off = Hydrogen::get_instance()->getAudioEngine()->getSampler()->isInstrumentPlaying( pInstr );
	if(use_note_off){
		if ( Preferences::get_instance()->__playselectedinstrument ){
			Hydrogen::get_instance()->getAudioEngine()->getSampler()->midiKeyboardNoteOff( msg.m_nData1 );
		}
		else
		{
			if ( pInstrList->size() < nInstrument +1 ) {
				return;
			}
			
			Note *pOffNote = new Note( pInstr,
										0.0,
										0.0,
										0.0,
										0.0,
										-1,
										0 );
			pOffNote->set_note_off( true );
			Hydrogen::get_instance()->getAudioEngine()->getSampler()->noteOn( pOffNote );
			delete pOffNote;
		}
		
		if(Preferences::get_instance()->getRecordEvents()) {
			Hydrogen::get_instance()->getAudioEngine()->getSampler()->setPlayingNotelength( pInstr, notelength * fStep, __noteOnTick );
		}
	}
}


unsigned long MidiInput::computeDeltaNoteOnOfftime()
{
	unsigned long  __notelengthTicks = __noteOffTick - __noteOnTick;
	return __notelengthTicks;

}

void MidiInput::handleSysexMessage( const MidiMessage& msg )
{

	/*
		General MMC message
		0	1	2	3	4	5
		F0	7F	id	6	cmd	247

		cmd:
		1	stop
		2	play
		3	Deferred play
		4	Fast Forward
		5	Rewind
		6	Record strobe (punch in)
		7	Record exit (punch out)
		8	Record ready
		9	Pause


		Goto MMC message
		0	1	2	3	4	5	6	7	8	9	10	11	12
		240	127	id	6	68	6	1	hr	mn	sc	fr	ff	247
	*/


	MidiActionManager * pMidiActionManager = MidiActionManager::get_instance();
	MidiMap * pMidiMap = MidiMap::get_instance();
	Hydrogen *pHydrogen = Hydrogen::get_instance();

	pHydrogen->lastMidiEventParameter = msg.m_nData1;


	if ( msg.m_sysexData.size() == 6 ) {
		if (
			( msg.m_sysexData[0] == 240 ) &&
			( msg.m_sysexData[1] == 127 ) &&
					//( msg.m_sysexData[2] == 0 ) &&
			( msg.m_sysexData[3] == 6 ) ) {


			switch ( msg.m_sysexData[4] ) {

			case 1:	// STOP
			{
				pHydrogen->lastMidiEvent = "MMC_STOP";
				pMidiActionManager->handleAction(pMidiMap->getMMCAction("MMC_STOP"));
				break;
			}

			case 2:	// PLAY
			{
				pHydrogen->lastMidiEvent = "MMC_PLAY";
				pMidiActionManager->handleAction(pMidiMap->getMMCAction("MMC_PLAY"));
				break;
			}

			case 3:	//DEFERRED PLAY
			{
				pHydrogen->lastMidiEvent = "MMC_PLAY";
				pMidiActionManager->handleAction(pMidiMap->getMMCAction("MMC_PLAY"));
				break;
			}

			case 4:	// FAST FWD
				pHydrogen->lastMidiEvent = "MMC_FAST_FORWARD";
				pMidiActionManager->handleAction(pMidiMap->getMMCAction("MMC_FAST_FORWARD"));
				break;

			case 5:	// REWIND
				pHydrogen->lastMidiEvent = "MMC_REWIND";
				pMidiActionManager->handleAction(pMidiMap->getMMCAction("MMC_REWIND"));
				break;

			case 6:	// RECORD STROBE (PUNCH IN)
				pHydrogen->lastMidiEvent = "MMC_RECORD_STROBE";
				pMidiActionManager->handleAction(pMidiMap->getMMCAction("MMC_RECORD_STROBE"));
				break;

			case 7:	// RECORD EXIT (PUNCH OUT)
				pHydrogen->lastMidiEvent = "MMC_RECORD_EXIT";
				pMidiActionManager->handleAction(pMidiMap->getMMCAction("MMC_RECORD_EXIT"));
				break;

			case 8:	// RECORD READY
				pHydrogen->lastMidiEvent = "MMC_RECORD_READY";
				pMidiActionManager->handleAction(pMidiMap->getMMCAction("MMC_RECORD_READY"));
				break;

			case 9:	//PAUSE
				pHydrogen->lastMidiEvent = "MMC_PAUSE";
				pMidiActionManager->handleAction(pMidiMap->getMMCAction("MMC_PAUSE"));
				break;

			default:
				WARNINGLOG( "Unknown MMC Command" );
//					midiDump( buf, nBytes );
			}
		}
	} else if ( msg.m_sysexData.size() == 13 ) {
		ERRORLOG( "MMC GOTO Message not implemented yet" );
//		midiDump( buf, nBytes );
		//int id = buf[2];
		int hr = msg.m_sysexData[7];
		int mn = msg.m_sysexData[8];
		int sc = msg.m_sysexData[9];
		int fr = msg.m_sysexData[10];
		int ff = msg.m_sysexData[11];
		char tmp[200];
		sprintf( tmp, "[handleSysexMessage] GOTO %d:%d:%d:%d:%d", hr, mn, sc, fr, ff );
		INFOLOG( tmp );

	} else {
		// sysex dump
		QString sDump;
		char tmpChar[64];
		for ( int i = 0; i < ( int )msg.m_sysexData.size(); ++i ) {
			sprintf( tmpChar, "%X ", ( int )msg.m_sysexData[ i ] );
			sDump += tmpChar;
		}
		WARNINGLOG( QString( "Unknown SysEx message: (%1) [%2]" ).arg( msg.m_sysexData.size() ).arg( sDump ) );
	}
}

};<|MERGE_RESOLUTION|>--- conflicted
+++ resolved
@@ -253,11 +253,7 @@
 		static const float fPan_R = 0.5f;
 
 		int nInstrument = nNote - 36;
-<<<<<<< HEAD
-		InstrumentList *pInstrList = pHydrogen->getSong()->get_instrument_list();
-=======
-		InstrumentList *pInstrList = pEngine->getSong()->getInstrumentList();
->>>>>>> eedd2144
+		InstrumentList *pInstrList = pHydrogen->getSong()->getInstrumentList();
 		Instrument *pInstr = nullptr;
 		
 		if ( Preferences::get_instance()->__playselectedinstrument ){
@@ -335,13 +331,8 @@
 		return;
 	}
 
-<<<<<<< HEAD
 	Hydrogen *pHydrogen = Hydrogen::get_instance();
-	InstrumentList* pInstrList = pHydrogen->getSong()->get_instrument_list();
-=======
-	Hydrogen *pEngine = Hydrogen::get_instance();
-	InstrumentList* pInstrList = pEngine->getSong()->getInstrumentList();
->>>>>>> eedd2144
+	InstrumentList* pInstrList = pHydrogen->getSong()->getInstrumentList();
 
 	__noteOffTick = pHydrogen->getTickPosition();
 	unsigned long notelength = computeDeltaNoteOnOfftime();
