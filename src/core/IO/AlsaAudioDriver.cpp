--- conflicted
+++ resolved
@@ -111,8 +111,6 @@
 }
 
 
-<<<<<<< HEAD
-=======
 /// Use the name hints to build a list of potential device names.
 QStringList AlsaAudioDriver::getDevices()
 {
@@ -145,9 +143,6 @@
 	return result;
 }
 
-const char* AlsaAudioDriver::__class_name = "AlsaAudioDriver";
-
->>>>>>> bb898cce
 AlsaAudioDriver::AlsaAudioDriver( audioProcessCallback processCallback )
 		: AudioOutput()
 		, m_bIsRunning( false )
