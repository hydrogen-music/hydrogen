/*
 * Hydrogen
 * Copyright(c) 2002-2008 by Alex >Comix< Cominu [comix@users.sourceforge.net]
 * Copyright(c) 2008-2021 The hydrogen development team [hydrogen-devel@lists.sourceforge.net]
 *
 * http://www.hydrogen-music.org
 *
 * This program is free software; you can redistribute it and/or modify
 * it under the terms of the GNU General Public License as published by
 * the Free Software Foundation; either version 2 of the License, or
 * (at your option) any later version.
 *
 * This program is distributed in the hope that it will be useful,
 * but WITHOUT ANY WARRANTY, without even the implied warranty of
 * MERCHANTABILITY or FITNESS FOR A PARTICULAR PURPOSE. See the
 * GNU General Public License for more details.
 *
 * You should have received a copy of the GNU General Public License
 * along with this program. If not, see https://www.gnu.org/licenses
 *
 */
#ifndef ALSA_AUDIO_DRIVER_H
#define ALSA_AUDIO_DRIVER_H

#include <core/IO/AudioOutput.h>
#include <core/IO/NullDriver.h>

#if defined(H2CORE_HAVE_ALSA) || _DOXYGEN_

#include <inttypes.h>
#include <alsa/asoundlib.h>

namespace H2Core
{

/** \ingroup docCore docAudioDriver */
class AlsaAudioDriver : public Object<AlsaAudioDriver>, public AudioOutput
{
	H2_OBJECT(AlsaAudioDriver)
public:
	snd_pcm_t *m_pPlayback_handle;
	bool m_bIsRunning;
	unsigned long m_nBufferSize;
	float* m_pOut_L;
	float* m_pOut_R;
	int m_nXRuns;
	QString m_sAlsaAudioDevice;
	audioProcessCallback m_processCallback;

	AlsaAudioDriver( audioProcessCallback processCallback );
	~AlsaAudioDriver();

	virtual int init( unsigned nBufferSize );
	virtual int connect();
	virtual void disconnect();
	virtual unsigned getBufferSize();
	virtual unsigned getSampleRate();
	virtual float* getOut_L();
	virtual float* getOut_R();
<<<<<<< HEAD

=======
	
>>>>>>> 6f1e9ab1
	static QStringList getDevices();
	
private:

	unsigned int m_nSampleRate;
};

#else

namespace H2Core {

/** \ingroup docCore docAudioDriver */
class AlsaAudioDriver : public NullDriver
{
	H2_OBJECT(AlsaAudioDriver)
public:
	AlsaAudioDriver( audioProcessCallback processCallback ) : NullDriver( processCallback ) {}

};

#endif // H2CORE_HAVE_ALSA

};

#endif<|MERGE_RESOLUTION|>--- conflicted
+++ resolved
@@ -57,13 +57,7 @@
 	virtual unsigned getSampleRate();
 	virtual float* getOut_L();
 	virtual float* getOut_R();
-<<<<<<< HEAD
-
-=======
-	
->>>>>>> 6f1e9ab1
 	static QStringList getDevices();
-	
 private:
 
 	unsigned int m_nSampleRate;
