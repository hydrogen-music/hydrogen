--- conflicted
+++ resolved
@@ -410,11 +410,7 @@
 		( m_JackTransportPos.beat - 1 ) * fTicksPerBeat +
 		m_JackTransportPos.tick * ( fTicksPerBeat / m_JackTransportPos.ticks_per_beat );
 
-<<<<<<< HEAD
-	float fNewTickSize = AudioEngine::computeTickSize( getSampleRate(), m_JackTransportPos.beats_per_minute, pSong->__resolution );
-=======
-	float fNewTickSize = AudioEngine::compute_tick_size( getSampleRate(), m_JackTransportPos.beats_per_minute, pSong->getResolution() );
->>>>>>> eedd2144
+	float fNewTickSize = AudioEngine::computeTickSize( getSampleRate(), m_JackTransportPos.beats_per_minute, pSong->getResolution() );
 
 	if ( fNewTickSize == 0 ) {
 		ERRORLOG(QString("Improper tick size [%1] for tick [%2]" )
