--- conflicted
+++ resolved
@@ -432,15 +432,9 @@
 	m_frameOffset = m_JackTransportPos.frame - nNewFrames;
 
 	float fBPM = static_cast<float>(m_JackTransportPos.beats_per_minute);
-<<<<<<< HEAD
 	if ( pAudioEngine->getBpm() != fBPM ) {
 		pAudioEngine->setBpm( fBPM );
 		pHydrogen->getSong()->setBpm( fBPM );
-=======
-	if ( m_transport.m_fBPM != fBPM ) {
-		setBpm( fBPM );
-		pSong->setBpm( fBPM );
->>>>>>> 97c7d116
 		pHydrogen->setNewBpmJTM( fBPM );
 	}
 }
