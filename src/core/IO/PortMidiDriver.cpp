/*
 * Hydrogen
 * Copyright(c) 2002-2008 by Alex >Comix< Cominu [comix@users.sourceforge.net]
 * Copyright(c) 2008-2021 The hydrogen development team [hydrogen-devel@lists.sourceforge.net]
 *
 * http://www.hydrogen-music.org
 *
 * This program is free software; you can redistribute it and/or modify
 * it under the terms of the GNU General Public License as published by
 * the Free Software Foundation; either version 2 of the License, or
 * (at your option) any later version.
 *
 * This program is distributed in the hope that it will be useful,
 * but WITHOUT ANY WARRANTY, without even the implied warranty of
 * MERCHANTABILITY or FITNESS FOR A PARTICULAR PURPOSE. See the
 * GNU General Public License for more details.
 *
 * You should have received a copy of the GNU General Public License
 * along with this program. If not, see https://www.gnu.org/licenses
 *
 */


#include <core/IO/PortMidiDriver.h>
#include <core/Preferences/Preferences.h>
#include <core/Basics/Note.h>
#include <core/Basics/Instrument.h>
#include <core/Basics/InstrumentList.h>
#include <core/Hydrogen.h>
#include <core/Globals.h>


#ifdef WIN32
#include <windows.h>
#endif

#if defined(H2CORE_HAVE_PORTMIDI) || _DOXYGEN_

#include <porttime.h>
#define TIME_PROC ((int32_t (*)(void *)) Pt_Time)
#define TIME_START Pt_Start(1, 0, 0) /* timer started w/millisecond accuracy */

#include <pthread.h>

namespace H2Core
{

pthread_t PortMidiDriverThread;

void* PortMidiDriver_thread( void* param )
{
	PortMidiDriver *pDriver = static_cast<PortMidiDriver*>(param);
	___INFOLOG( "PortMidiDriver_thread starting" );

	if ( pDriver == nullptr ) {
		___ERRORLOG( "Invalid driver" );
		pthread_exit( nullptr );
		return nullptr;
	}
	if ( pDriver->m_pMidiIn == nullptr ) {
		___ERRORLOG( "Invalid input" );
		pthread_exit( nullptr );
		return nullptr;
	}

	PmError status;
	int length;
	PmEvent buffer[1];
	while ( pDriver->m_bRunning ) {
		status = Pm_Poll( pDriver->m_pMidiIn );
		if ( status == TRUE ) {
			length = Pm_Read( pDriver->m_pMidiIn, buffer, 1 );
			if ( length > 0 ) {
				MidiMessage msg;

				int nEventType = Pm_MessageStatus( buffer[0].message );
				if ( ( nEventType >= 128 ) && ( nEventType < 144 ) ) {	// note off
					msg.m_nChannel = nEventType - 128;
					msg.m_type = MidiMessage::NOTE_OFF;
				} else if ( ( nEventType >= 144 ) && ( nEventType < 160 ) ) {	// note on
					msg.m_nChannel = nEventType - 144;
					msg.m_type = MidiMessage::NOTE_ON;
				} else if ( ( nEventType >= 160 ) && ( nEventType < 176 ) ) {	// Polyphonic Key Pressure (After-touch)
					msg.m_nChannel = nEventType - 160;
					msg.m_type = MidiMessage::POLYPHONIC_KEY_PRESSURE;
				} else if ( ( nEventType >= 176 ) && ( nEventType < 192 ) ) {	// Control Change
					msg.m_nChannel = nEventType - 176;
					msg.m_type = MidiMessage::CONTROL_CHANGE;
				} else if ( ( nEventType >= 192 ) && ( nEventType < 208 ) ) {	// Program Change
					msg.m_nChannel = nEventType - 192;
					msg.m_type = MidiMessage::PROGRAM_CHANGE;
				} else if ( ( nEventType >= 208 ) && ( nEventType < 224 ) ) {	// Channel Pressure (After-touch)
					msg.m_nChannel = nEventType - 208;
					msg.m_type = MidiMessage::CHANNEL_PRESSURE;
				} else if ( ( nEventType >= 224 ) && ( nEventType < 240 ) ) {	// Pitch Wheel Change
					msg.m_nChannel = nEventType - 224;
					msg.m_type = MidiMessage::PITCH_WHEEL;
				} else if ( ( nEventType >= 240 ) && ( nEventType < 256 ) ) {	// System Exclusive
					msg.m_nChannel = nEventType - 240;
					msg.m_type = MidiMessage::SYSTEM_EXCLUSIVE;
				} else {
					___ERRORLOG( "Unhandled midi message type: " + QString::number( nEventType ) );
					___INFOLOG( "MIDI msg: " );
					___INFOLOG( QString::number( buffer[0].timestamp ) );
					___INFOLOG( QString::number( Pm_MessageStatus( buffer[0].message ) ) );
					___INFOLOG( QString::number( Pm_MessageData1( buffer[0].message ) ) );
					___INFOLOG( QString::number( Pm_MessageData2( buffer[0].message ) ) );
				}

				msg.m_nData1 = Pm_MessageData1( buffer[0].message );
				msg.m_nData2 = Pm_MessageData2( buffer[0].message );

				pDriver->handleMidiMessage( msg );
			}
		} else {
#ifdef WIN32
			Sleep( 1 );
#else
			usleep( 100 );
#endif
		}
	}



	___INFOLOG( "MIDI Thread DESTROY" );
	pthread_exit( nullptr );
	return nullptr;
}

PortMidiDriver::PortMidiDriver()
		: MidiInput(), MidiOutput(), Object<PortMidiDriver>()
		, m_bRunning( false )
		, m_pMidiIn( nullptr )
		, m_pMidiOut( nullptr )
{
	Pm_Initialize();
}


PortMidiDriver::~PortMidiDriver()
{
	Pm_Terminate();
}

void PortMidiDriver::handleOutgoingControlChange( int param, int value, int channel )
{
	if ( m_pMidiOut == nullptr ) {
		ERRORLOG( "m_pMidiOut = nullptr " );
		return;
	}

	if (channel < 0) {
		return;
	}

	PmEvent event;
	event.timestamp = 0;

	//Control change
	event.message = Pm_Message(0xB0 | channel, param, value);
	Pm_Write(m_pMidiOut, &event, 1);
}



void PortMidiDriver::open()
{
	INFOLOG( "[open]" );

	int nInputBufferSize = 100;

	int nDeviceId = -1;
	int nOutDeviceId = -1;
	QString sMidiPortName = Preferences::get_instance()->m_sMidiPortName;
	QString sMidiOutputPortName = Preferences::get_instance()->m_sMidiOutputPortName;
	int nDevices = Pm_CountDevices();

	// Find named devices
	for ( int i = 0; i < nDevices; i++ ) {
		const PmDeviceInfo *pInfo = Pm_GetDeviceInfo( i );
		
		if ( pInfo == nullptr ) {
			ERRORLOG( "Could not open input device" );
		} else {
			if ( pInfo->input == TRUE ) {
				if ( strcmp( pInfo->name, sMidiPortName.toLocal8Bit().constData() ) == 0 ) {
					nDeviceId = i;
				}
			}
	
			if ( pInfo->output == TRUE ) {
				if ( strcmp( pInfo->name, sMidiOutputPortName.toLocal8Bit().constData() ) == 0 ) {
					nOutDeviceId = i;
				}
			}
		}
	}

	// Open input device if found
	if ( nDeviceId != -1 ) {
		const PmDeviceInfo *info = Pm_GetDeviceInfo( nDeviceId );
		if ( info == nullptr ) {
			ERRORLOG( "Error opening midi input device" );
		}

		//INFOLOG( string( "Device: " ).append( info->interf ).append( " " ).append( info->name ) );
		TIME_START;

		PmError err = Pm_OpenInput(
								   &m_pMidiIn,
								   nDeviceId,
								   nullptr,
								   nInputBufferSize,
								   TIME_PROC,
								   nullptr
								   );

		if ( err != pmNoError ) {
			ERRORLOG( "Error in Pm_OpenInput" );
			m_pMidiIn = nullptr;
		}
	} else {
		INFOLOG( "Midi input device not found." );
		m_pMidiIn = nullptr;
	}

	// Open output device if found
	if ( nOutDeviceId != -1 ) {
		PmError err = Pm_OpenOutput(
									&m_pMidiOut,
									nOutDeviceId,
									nullptr,
									nInputBufferSize,
									TIME_PROC,
									nullptr,
									0
									);

		if ( err != pmNoError ) {
			ERRORLOG( "Error in Pm_OpenInput" );
			m_pMidiOut = nullptr;
		}
	} else {
		INFOLOG( "Midi output device not found." );
		m_pMidiOut = nullptr;
	}

<<<<<<< HEAD
	if ( m_pMidiIn == nullptr ) {
		ERRORLOG( "Failed to open input." );
		return;
	}
	if ( m_pMidiOut == nullptr ) {
		ERRORLOG( "Failed to open output." );
		return;
	}

	m_bRunning = true;
=======
	if ( m_pMidiOut || m_pMidiIn ) {
		m_bRunning = true;
>>>>>>> a08284a7

		pthread_attr_t attr;
		pthread_attr_init( &attr );
		pthread_create( &PortMidiDriverThread, &attr, PortMidiDriver_thread, ( void* )this );
	}
}


void PortMidiDriver::close()
{
	INFOLOG( "[close]" );
	if ( m_bRunning && m_pMidiIn != nullptr ) {
		m_bRunning = false;
		pthread_join( PortMidiDriverThread, nullptr );
		PmError err = Pm_Close( m_pMidiIn );
		if ( err != pmNoError ) {
			ERRORLOG( "Error in Pm_OpenInput" );
		}
	} else {
		ERRORLOG( "Driver was already stopped." );
	}
}

std::vector<QString> PortMidiDriver::getInputPortList()
{
	std::vector<QString> portList;

	int nDevices = Pm_CountDevices();
	for ( int i = 0; i < nDevices; i++ ) {
		const PmDeviceInfo *pInfo = Pm_GetDeviceInfo( i );
		if ( pInfo == nullptr ) {
			ERRORLOG( "Could not open output device" );
		} else if ( pInfo->output == TRUE ) {
			INFOLOG( pInfo->name );
			portList.push_back( pInfo->name );
		}
	}

	return portList;
}

std::vector<QString> PortMidiDriver::getOutputPortList()
{
	std::vector<QString> portList;

	int nDevices = Pm_CountDevices();
	for ( int i = 0; i < nDevices; i++ ) {
		const PmDeviceInfo *pInfo = Pm_GetDeviceInfo( i );
		if ( pInfo == nullptr ) {
			ERRORLOG( "Could not open input device" );
		} else if ( pInfo->input == TRUE ) {
			INFOLOG( pInfo->name );
			portList.push_back( pInfo->name );
		}
	}

	return portList;
}

void PortMidiDriver::handleQueueNote(Note* pNote)
{
	if ( m_pMidiOut == nullptr ) {
		ERRORLOG( "m_pMidiOut = nullptr " );
		return;
	}

	if ( pNote == nullptr ) {
		ERRORLOG( "invalid note" );
		return;
	}
	if ( pNote->get_instrument() ) {
		ERRORLOG( "invalid instrument" );
		return;
	}

	int channel = pNote->get_instrument()->get_midi_out_channel();
	if (channel < 0) {
		return;
	}

	int key = pNote->get_midi_key();
	int velocity = pNote->get_midi_velocity();

	PmEvent event;
	event.timestamp = 0;

	//Note off
	event.message = Pm_Message(0x80 | channel, key, velocity);
	Pm_Write(m_pMidiOut, &event, 1);

	//Note on
	event.message = Pm_Message(0x90 | channel, key, velocity);
	Pm_Write(m_pMidiOut, &event, 1);
}

void PortMidiDriver::handleQueueNoteOff( int channel, int key, int velocity )
{
	if ( m_pMidiOut == nullptr ) {
		ERRORLOG( "m_pMidiOut = nullptr " );
		return;
	}

	if (channel < 0) {
		return;
	}

	PmEvent event;
	event.timestamp = 0;

	//Note off
	event.message = Pm_Message(0x80 | channel, key, velocity);
	Pm_Write(m_pMidiOut, &event, 1);
}

void PortMidiDriver::handleQueueAllNoteOff()
{
	if ( m_pMidiOut == nullptr ) {
		ERRORLOG( "m_pMidiOut = nullptr " );
		return;
	}
	if ( Hydrogen::get_instance()->getSong() == nullptr ) {
		ERRORLOG( "no song set" );
		return;
	}

	InstrumentList *pInstrumentList = Hydrogen::get_instance()->getSong()->getInstrumentList();
	if ( pInstrumentList == nullptr ) {
		ERRORLOG( "invalid instrument list" );
		return;
	}

	unsigned int numInstruments = pInstrumentList->size();
	for (int index = 0; index < numInstruments; ++index) {
		auto pCurInst = pInstrumentList->get(index);
		if ( pCurInst == nullptr ) {
			ERRORLOG( QString( "Instrument %1 invalid" ).arg( index ) );
			continue;
		}

		int channel = pCurInst->get_midi_out_channel();
		if (channel < 0) {
			continue;
		}
		int key = pCurInst->get_midi_out_note();

		PmEvent event;
		event.timestamp = 0;

		//Note off
		event.message = Pm_Message(0x80 | channel, key, 0);
		Pm_Write(m_pMidiOut, &event, 1);
	}
}

};

#endif	// H2CORE_HAVE_PORTMIDI<|MERGE_RESOLUTION|>--- conflicted
+++ resolved
@@ -49,27 +49,17 @@
 
 void* PortMidiDriver_thread( void* param )
 {
-	PortMidiDriver *pDriver = static_cast<PortMidiDriver*>(param);
-	___INFOLOG( "PortMidiDriver_thread starting" );
-
-	if ( pDriver == nullptr ) {
-		___ERRORLOG( "Invalid driver" );
-		pthread_exit( nullptr );
-		return nullptr;
-	}
-	if ( pDriver->m_pMidiIn == nullptr ) {
-		___ERRORLOG( "Invalid input" );
-		pthread_exit( nullptr );
-		return nullptr;
-	}
+	Base *__object = (Base *)param;
+	PortMidiDriver *instance = ( PortMidiDriver* )param;
+	__INFOLOG( "PortMidiDriver_thread starting" );
 
 	PmError status;
 	int length;
 	PmEvent buffer[1];
-	while ( pDriver->m_bRunning ) {
-		status = Pm_Poll( pDriver->m_pMidiIn );
+	while ( instance->m_bRunning ) {
+		status = Pm_Poll( instance->m_pMidiIn );
 		if ( status == TRUE ) {
-			length = Pm_Read( pDriver->m_pMidiIn, buffer, 1 );
+			length = Pm_Read( instance->m_pMidiIn, buffer, 1 );
 			if ( length > 0 ) {
 				MidiMessage msg;
 
@@ -99,18 +89,18 @@
 					msg.m_nChannel = nEventType - 240;
 					msg.m_type = MidiMessage::SYSTEM_EXCLUSIVE;
 				} else {
-					___ERRORLOG( "Unhandled midi message type: " + QString::number( nEventType ) );
-					___INFOLOG( "MIDI msg: " );
-					___INFOLOG( QString::number( buffer[0].timestamp ) );
-					___INFOLOG( QString::number( Pm_MessageStatus( buffer[0].message ) ) );
-					___INFOLOG( QString::number( Pm_MessageData1( buffer[0].message ) ) );
-					___INFOLOG( QString::number( Pm_MessageData2( buffer[0].message ) ) );
+					__ERRORLOG( "Unhandled midi message type: " + QString::number( nEventType ) );
+					__INFOLOG( "MIDI msg: " );
+					__INFOLOG( QString::number( buffer[0].timestamp ) );
+					__INFOLOG( QString::number( Pm_MessageStatus( buffer[0].message ) ) );
+					__INFOLOG( QString::number( Pm_MessageData1( buffer[0].message ) ) );
+					__INFOLOG( QString::number( Pm_MessageData2( buffer[0].message ) ) );
 				}
 
 				msg.m_nData1 = Pm_MessageData1( buffer[0].message );
 				msg.m_nData2 = Pm_MessageData2( buffer[0].message );
 
-				pDriver->handleMidiMessage( msg );
+				instance->handleMidiMessage( msg );
 			}
 		} else {
 #ifdef WIN32
@@ -123,7 +113,7 @@
 
 
 
-	___INFOLOG( "MIDI Thread DESTROY" );
+	__INFOLOG( "MIDI Thread DESTROY" );
 	pthread_exit( nullptr );
 	return nullptr;
 }
@@ -246,21 +236,8 @@
 		m_pMidiOut = nullptr;
 	}
 
-<<<<<<< HEAD
-	if ( m_pMidiIn == nullptr ) {
-		ERRORLOG( "Failed to open input." );
-		return;
-	}
-	if ( m_pMidiOut == nullptr ) {
-		ERRORLOG( "Failed to open output." );
-		return;
-	}
-
-	m_bRunning = true;
-=======
 	if ( m_pMidiOut || m_pMidiIn ) {
 		m_bRunning = true;
->>>>>>> a08284a7
 
 		pthread_attr_t attr;
 		pthread_attr_init( &attr );
@@ -272,15 +249,13 @@
 void PortMidiDriver::close()
 {
 	INFOLOG( "[close]" );
-	if ( m_bRunning && m_pMidiIn != nullptr ) {
+	if ( m_bRunning ) {
 		m_bRunning = false;
 		pthread_join( PortMidiDriverThread, nullptr );
 		PmError err = Pm_Close( m_pMidiIn );
 		if ( err != pmNoError ) {
 			ERRORLOG( "Error in Pm_OpenInput" );
 		}
-	} else {
-		ERRORLOG( "Driver was already stopped." );
 	}
 }
 
@@ -327,15 +302,6 @@
 		return;
 	}
 
-	if ( pNote == nullptr ) {
-		ERRORLOG( "invalid note" );
-		return;
-	}
-	if ( pNote->get_instrument() ) {
-		ERRORLOG( "invalid instrument" );
-		return;
-	}
-
 	int channel = pNote->get_instrument()->get_midi_out_channel();
 	if (channel < 0) {
 		return;
@@ -363,9 +329,12 @@
 		return;
 	}
 
+//	int channel = pNote->get_instrument()->get_midi_out_channel();
 	if (channel < 0) {
 		return;
 	}
+
+//	int velocity = pNote->get_midi_velocity();
 
 	PmEvent event;
 	event.timestamp = 0;
@@ -381,24 +350,12 @@
 		ERRORLOG( "m_pMidiOut = nullptr " );
 		return;
 	}
-	if ( Hydrogen::get_instance()->getSong() == nullptr ) {
-		ERRORLOG( "no song set" );
-		return;
-	}
-
-	InstrumentList *pInstrumentList = Hydrogen::get_instance()->getSong()->getInstrumentList();
-	if ( pInstrumentList == nullptr ) {
-		ERRORLOG( "invalid instrument list" );
-		return;
-	}
-
-	unsigned int numInstruments = pInstrumentList->size();
+
+	InstrumentList *instList = Hydrogen::get_instance()->getSong()->getInstrumentList();
+
+	unsigned int numInstruments = instList->size();
 	for (int index = 0; index < numInstruments; ++index) {
-		auto pCurInst = pInstrumentList->get(index);
-		if ( pCurInst == nullptr ) {
-			ERRORLOG( QString( "Instrument %1 invalid" ).arg( index ) );
-			continue;
-		}
+		auto pCurInst = instList->get(index);
 
 		int channel = pCurInst->get_midi_out_channel();
 		if (channel < 0) {
