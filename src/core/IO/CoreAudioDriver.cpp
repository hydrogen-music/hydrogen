/*
 * Hydrogen
 * Copyright(c) 2002-2008 by Alex >Comix< Cominu [comix@users.sourceforge.net]
 * Copyright(c) 2008-2021 The hydrogen development team [hydrogen-devel@lists.sourceforge.net]
 *
 * http://hydrogen.sourceforge.net
 *
 * CoreAudio Driver for Hydrogen
 * Copyright(c) 2005 by Jonathan Dempsey [jonathandempsey@fastmail.fm]
 *
 * This program is free software; you can redistribute it and/or modify
 * it under the terms of the GNU General Public License as published by
 * the Free Software Foundation; either version 2 of the License, or
 * (at your option) any later version.
 *
 * This program is distributed in the hope that it will be useful,
 * but WITHOUT ANY WARRANTY, without even the implied warranty of
 * MERCHANTABILITY or FITNESS FOR A PARTICULAR PURPOSE. See the
 * GNU General Public License for more details.
 *
 * You should have received a copy of the GNU General Public License
 * along with this program. If not, see https://www.gnu.org/licenses
 *
 * Rewrote CoreAudio driver, now using AUHAL (2005/03/02 Jonathan Dempsey)
 * Set Hydrogen to detect hardware device buffer size (2005/03/06 Jonathan Dempsey)
 * Cleaned up the code a bit (2005/11/29 Jonathan Dempsey)
 * More cleaning . . . (2005/12/28 Jonathan Dempsey)
 */

#include <core/IO/CoreAudioDriver.h>

#if defined(H2CORE_HAVE_COREAUDIO) || _DOXYGEN_

#include "CoreServices/CoreServices.h"
///
/// The Render Callback
///
static OSStatus renderProc(
	void *inRefCon,
	AudioUnitRenderActionFlags *ioActionFlags,
	const AudioTimeStamp *inTimeStamp,
	UInt32 inBusNumber,
	UInt32 inNumberFrames,
	AudioBufferList *ioData
)
{
	H2Core::CoreAudioDriver* pDriver = ( H2Core::CoreAudioDriver * )inRefCon;
	assert( ioData->mNumberBuffers > 0 && ioData->mNumberBuffers <= 2 );
	pDriver->m_pOut_L =  static_cast< float *>( ioData->mBuffers[ 0 ].mData );
	pDriver->m_pOut_R =  static_cast< float *>( ioData->mBuffers[ 1 ].mData );
	pDriver->mProcessCallback( inNumberFrames, NULL );
	pDriver->m_pOut_L = nullptr;
	pDriver->m_pOut_R = nullptr;
	return noErr;
}



namespace H2Core
{

<<<<<<< HEAD
=======
const char* CoreAudioDriver::__class_name = "CoreAudioDriver";

int CoreAudioDriver::getLatency() {
	// Calculate the overall latency as the device latency + the stream latency.
	OSStatus err;
	UInt32 nSize;

	AudioObjectPropertyAddress propertyAddress = {
		kAudioDevicePropertyLatency,
		kAudioDevicePropertyScopeInput,
		0
	};
	UInt32 nDeviceLatency;
	nSize = sizeof( nDeviceLatency );
	err = AudioObjectGetPropertyData( m_outputDevice, &propertyAddress, 0, NULL, &nSize, &nDeviceLatency );
	if ( err != noErr ) {
		ERRORLOG( "Couldn't get device latency" );
		return -1;
	}

	// Find the stream ID for the output stream, then find the latency
	AudioStreamID streamID;
	nSize = sizeof( streamID );
	propertyAddress = {
		kAudioDevicePropertyStreams,
		kAudioDevicePropertyScopeOutput,
		0
	};
	err = AudioObjectGetPropertyData( m_outputDevice, &propertyAddress, 0, NULL, &nSize, &streamID );
	if ( err != noErr ) {
		ERRORLOG( "Couldn't get stream for output device" );
	}

	UInt32 nStreamLatency;
	nSize = sizeof(nStreamLatency);
	propertyAddress = {
		kAudioStreamPropertyLatency,
		kAudioObjectPropertyScopeOutput,
		0
	};
	err = AudioObjectGetPropertyData( streamID, &propertyAddress, 0, NULL, &nSize, &nStreamLatency );
	if ( err != noErr ) {
		ERRORLOG( QString("Couldn't get stream latency") );
	}

	return nDeviceLatency + nStreamLatency;
}

>>>>>>> c845af2f
QString CoreAudioDriver::deviceName( AudioDeviceID deviceID )
{
	OSStatus err;
	CFStringRef deviceNameRef;
	UInt32 size = sizeof( deviceNameRef );
	AudioObjectPropertyAddress propertyAddress = {
		kAudioDevicePropertyDeviceNameCFString,
		kAudioDevicePropertyScopeOutput,
		0
	};
	err = AudioObjectGetPropertyData( deviceID, &propertyAddress, 0, NULL, &size, &deviceNameRef );
	if ( err != noErr ) {
		ERRORLOG( QString( "Coudn't get name for device %1" ).arg( deviceID ) );
		return QString();
	}
	UInt32 nBufferSize = CFStringGetMaximumSizeForEncoding( CFStringGetLength( deviceNameRef ), kCFStringEncodingUTF8 );
	char buffer[ nBufferSize + 1 ];
	CFStringGetCString( deviceNameRef, buffer, nBufferSize + 1, kCFStringEncodingUTF8 );
	CFRelease( deviceNameRef );

	return QString( buffer );

}

std::vector< AudioDeviceID > CoreAudioDriver::outputDeviceIDs()
{
	std::vector< AudioDeviceID > outputDeviceIDs;
	QStringList res;
	UInt32 dataSize;
	OSStatus err;

	// Read the 'Devices' system property

	AudioObjectPropertyAddress propertyAddress = {
		kAudioHardwarePropertyDevices,
		kAudioObjectPropertyScopeGlobal,
		kAudioObjectPropertyElementMaster
	};

	err = AudioObjectGetPropertyDataSize( kAudioObjectSystemObject,
										  &propertyAddress, 0, NULL, &dataSize );
	if ( err != noErr ) {
		ERRORLOG( "Couldn't get size for devices list" );
		return outputDeviceIDs;
	}

	int nDevices = dataSize / sizeof( AudioDeviceID );
	AudioDeviceID deviceIDs[ nDevices ];

	err = AudioObjectGetPropertyData( kAudioObjectSystemObject,
									  &propertyAddress, 0, NULL, &dataSize, deviceIDs );
	if ( err != noErr ) {
		ERRORLOG( "Couldn't read device IDs" );
		return outputDeviceIDs;
	}

	// Find suitable output devices

	for ( int i = 0; i < nDevices; i++ ) {
		UInt32 nBufferListSize = 0;
		AudioObjectPropertyAddress propertyAddress = {
			kAudioDevicePropertyStreamConfiguration,
			kAudioDevicePropertyScopeOutput,
			0
		};
		err = AudioObjectGetPropertyDataSize( deviceIDs[ i ], &propertyAddress, 0, NULL, &nBufferListSize );
		if ( err != noErr ) {
			ERRORLOG( "Couldn't get device config size" );
			continue;
		}
		AudioBufferList *pBufferList = (AudioBufferList *) alloca( nBufferListSize );
		err = AudioObjectGetPropertyData( deviceIDs[ i ], &propertyAddress, 0, NULL, &nBufferListSize, pBufferList );

		int nChannels = 0;
		for ( int nBuffer = 0; nBuffer < pBufferList->mNumberBuffers; nBuffer++ ) {
			nChannels += pBufferList->mBuffers[i].mNumberChannels;
		}
		if ( nChannels < 2 ) {
			// Skip input devices and any mono outputs
			if ( nChannels == 1 ) {
				INFOLOG( QString( "Skipping mono output device %1" ).arg( deviceIDs[ i ] ) );
			}
			continue;
		}

		outputDeviceIDs.push_back( deviceIDs[ i ] );
	}

	return outputDeviceIDs;
}


QStringList CoreAudioDriver::getDevices()
{
	QStringList res;
	res.push_back( "default" );
	for ( AudioDeviceID device : outputDeviceIDs() ) {
		res.push_back( deviceName( device ) );
	}
	return res;
}

AudioDeviceID CoreAudioDriver::preferredOutputDevice()
{
	QString sPreferredDeviceName = Preferences::get_instance()->m_sCoreAudioDevice;

	if ( sPreferredDeviceName.isNull()
		 || QString::compare( sPreferredDeviceName, "default", Qt::CaseInsensitive ) == 0 ) {
		INFOLOG( "Using default device" );
		return defaultOutputDevice();
	}
	for ( AudioDeviceID device : outputDeviceIDs() ) {
		QString sDeviceName = deviceName( device );
		if ( QString::compare( sDeviceName, sPreferredDeviceName, Qt::CaseInsensitive ) == 0 ) {
			// Found it.
			INFOLOG( QString( "Found device '%1' (%2) for preference '%3'" )
					 .arg( sDeviceName ).arg( (int)device ).arg( sPreferredDeviceName ) );
			return device;
		}
	}
	ERRORLOG( QString( "Couldn't find device '%1', falling back to default" ).arg( sPreferredDeviceName ) );
	return defaultOutputDevice();
}

AudioDeviceID CoreAudioDriver::defaultOutputDevice(void)
{
	getDevices();
	UInt32 dataSize = 0;
	OSStatus err = 0;
	AudioDeviceID device;

	AudioObjectPropertyAddress propertyAddress = {
		kAudioHardwarePropertyDefaultOutputDevice,
		kAudioObjectPropertyScopeGlobal,
		kAudioObjectPropertyElementMaster
	};

	dataSize = sizeof(AudioDeviceID);
	err = AudioObjectGetPropertyData(kAudioObjectSystemObject,
											&propertyAddress,
											0,
											NULL,
											&dataSize,
											&device);

	if ( err != noErr ) {
		ERRORLOG( "Could not get Default Output Device" );
	}
	return device;
}

void CoreAudioDriver::retrieveBufferSize(void)
{
	UInt32 dataSize = 0;
	OSStatus err = 0;

	AudioObjectPropertyAddress propertyAddress = {
		kAudioDevicePropertyBufferFrameSize,
		kAudioObjectPropertyScopeGlobal,
		kAudioObjectPropertyElementMaster
	};

	dataSize = sizeof( m_nBufferSize );

	err = AudioObjectGetPropertyData(m_outputDevice,
							&propertyAddress,
							0,
							NULL,
							&dataSize,
							( void * )&m_nBufferSize
						);

	if ( err != noErr ) {
		ERRORLOG( "get BufferSize error" );
	}
	INFOLOG( QString( "Buffersize: %1" ).arg( m_nBufferSize ) );
}

void CoreAudioDriver::printStreamInfo(void)
{
	AudioStreamBasicDescription outputStreamBasicDescription;
	UInt32 propertySize = sizeof( outputStreamBasicDescription );
	OSStatus err = 0;

	AudioObjectPropertyAddress propertyAddress = {
		kAudioDevicePropertyStreamFormat,
		kAudioObjectPropertyScopeGlobal,
		kAudioObjectPropertyElementMaster
	};

	err = AudioObjectGetPropertyData(m_outputDevice,
							&propertyAddress,
							0,
							NULL,
							&propertySize,
							&outputStreamBasicDescription
						);

	if ( err ) {
		ERRORLOG( QString("AudioDeviceGetProperty: returned %1 when getting kAudioDevicePropertyStreamFormat").arg(err) );
	}

	INFOLOG( QString("SampleRate: %1").arg( outputStreamBasicDescription.mSampleRate ) );
	INFOLOG( QString("BytesPerPacket: %1").arg( outputStreamBasicDescription.mBytesPerPacket ) );
	INFOLOG( QString("FramesPerPacket: %1").arg( outputStreamBasicDescription.mFramesPerPacket ) );
	INFOLOG( QString("BytesPerFrame: %1").arg( outputStreamBasicDescription.mBytesPerFrame ) );
	INFOLOG( QString("ChannelsPerFrame: %1").arg( outputStreamBasicDescription.mChannelsPerFrame ) );
	INFOLOG( QString("BitsPerChannel: %1").arg( outputStreamBasicDescription.mBitsPerChannel ) );
}


CoreAudioDriver::CoreAudioDriver( audioProcessCallback processCallback )
		: H2Core::AudioOutput()
		, H2Core::Object<CoreAudioDriver>()
		, m_bIsRunning( false )
		, mProcessCallback( processCallback )
		, m_pOut_L( NULL )
		, m_pOut_R( NULL )
{
	m_nSampleRate = Preferences::get_instance()->m_nSampleRate;

	//Get the default playback device and store it in m_outputDevice
	m_outputDevice = preferredOutputDevice();

	//Get the buffer size of the previously detected device and store it in m_nBufferSize
	retrieveBufferSize();

	// print some info
	printStreamInfo();
}



CoreAudioDriver::~CoreAudioDriver()
{
	disconnect();
}



int CoreAudioDriver::init( unsigned bufferSize )
{
	OSStatus err = noErr;

	// Get Component
	AudioComponent compOutput;
	AudioComponentDescription descAUHAL;

	descAUHAL.componentType = kAudioUnitType_Output;
	descAUHAL.componentSubType = kAudioUnitSubType_HALOutput;
	descAUHAL.componentManufacturer = kAudioUnitManufacturer_Apple;
	descAUHAL.componentFlags = 0;
	descAUHAL.componentFlagsMask = 0;

	compOutput = AudioComponentFindNext( NULL, &descAUHAL );
	if ( compOutput == NULL ) {
		ERRORLOG( "Error in FindNextComponent" );
		//exit (-1);
	}

	err = AudioComponentInstanceNew( compOutput, &m_outputUnit );
	if ( err != noErr ) {
		ERRORLOG( "Error Opening Component" );
	}

	// Get Current Output Device
	m_outputDevice = preferredOutputDevice();

	// Set AUHAL to Current Device
	err = AudioUnitSetProperty(
			  m_outputUnit,
			  kAudioOutputUnitProperty_CurrentDevice,
			  kAudioUnitScope_Global,
			  0,
			  &m_outputDevice,
			  sizeof( m_outputDevice )
		  );
	if ( err != noErr ) {
		ERRORLOG( "Could not set Current Device" );
	}

	AudioStreamBasicDescription asbdesc;
	asbdesc.mSampleRate = ( Float64 )m_nSampleRate;
	asbdesc.mFormatID = kAudioFormatLinearPCM;
	asbdesc.mFormatFlags = kAudioFormatFlagsNativeFloatPacked | kAudioFormatFlagIsNonInterleaved;
	asbdesc.mBytesPerPacket = sizeof( Float32 );
	asbdesc.mFramesPerPacket = 1;
	asbdesc.mBytesPerFrame = sizeof( Float32 );
	asbdesc.mChannelsPerFrame = 2;	// comix: was set to 1
	asbdesc.mBitsPerChannel = 32;

	err = AudioUnitSetProperty(
				m_outputUnit,
				kAudioUnitProperty_StreamFormat,
				kAudioUnitScope_Input,
				0,
				&asbdesc,
				sizeof( AudioStreamBasicDescription )
			);

	// Set Render Callback
	AURenderCallbackStruct out;
	out.inputProc = renderProc;
	out.inputProcRefCon = ( void * )this;

	err = AudioUnitSetProperty(
				m_outputUnit,
				kAudioUnitProperty_SetRenderCallback,
				kAudioUnitScope_Global,
				0,
				&out,
				sizeof( out )
			);
	if ( err != noErr ) {
		ERRORLOG( "Could not Set Render Callback" );
	}

	//Initialize AUHAL
	err = AudioUnitInitialize( m_outputUnit );
	if ( err != noErr ) {
		ERRORLOG( "Could not Initialize AudioUnit" );
	}

	return 0;
}



int CoreAudioDriver::connect()
{
	OSStatus err;
	err = AudioOutputUnitStart( m_outputUnit );
	if ( err != noErr ) {
		ERRORLOG( "Could not start AudioUnit" );
	}

	m_bIsRunning = true;
	return 0;
}



void CoreAudioDriver::disconnect()
{
	OSStatus err = noErr;
	err = AudioOutputUnitStop( m_outputUnit );
	err = AudioUnitUninitialize( m_outputUnit );
	err = AudioComponentInstanceDispose( m_outputUnit );
}

float* CoreAudioDriver::getOut_L()
{
	return m_pOut_L;
}



float* CoreAudioDriver::getOut_R()
{
	return m_pOut_R;
}



unsigned CoreAudioDriver::getBufferSize()
{
	return m_nBufferSize;
}



unsigned CoreAudioDriver::getSampleRate()
{
	return m_nSampleRate;
}

}

#endif // H2CORE_HAVE_COREAUDIO<|MERGE_RESOLUTION|>--- conflicted
+++ resolved
@@ -59,10 +59,6 @@
 namespace H2Core
 {
 
-<<<<<<< HEAD
-=======
-const char* CoreAudioDriver::__class_name = "CoreAudioDriver";
-
 int CoreAudioDriver::getLatency() {
 	// Calculate the overall latency as the device latency + the stream latency.
 	OSStatus err;
@@ -109,7 +105,6 @@
 	return nDeviceLatency + nStreamLatency;
 }
 
->>>>>>> c845af2f
 QString CoreAudioDriver::deviceName( AudioDeviceID deviceID )
 {
 	OSStatus err;
