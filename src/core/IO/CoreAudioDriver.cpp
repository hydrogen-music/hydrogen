--- conflicted
+++ resolved
@@ -58,10 +58,6 @@
 
 namespace H2Core
 {
-
-<<<<<<< HEAD
-=======
-const char* CoreAudioDriver::__class_name = "CoreAudioDriver";
 
 QString CoreAudioDriver::deviceName( AudioDeviceID deviceID )
 {
@@ -186,7 +182,6 @@
 	ERRORLOG( QString( "Couldn't find device '%1', falling back to default" ).arg( sPreferredDeviceName ) );
 	return defaultOutputDevice();
 }
->>>>>>> bb898cce
 
 AudioDeviceID CoreAudioDriver::defaultOutputDevice(void)
 {
