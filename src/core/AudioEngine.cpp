/*
 * Hydrogen
 * Copyright(c) 2002-2008 by Alex >Comix< Cominu [comix@users.sourceforge.net]
 *
 * http://www.hydrogen-music.org
 *
 * This program is free software; you can redistribute it and/or modify
 * it under the terms of the GNU General Public License as published by
 * the Free Software Foundation; either version 2 of the License, or
 * (at your option) any later version.
 *
 * This program is distributed in the hope that it will be useful,
 * but WITHOUT ANY WARRANTY, without even the implied warranty of
 * MERCHANTABILITY or FITNESS FOR A PARTICULAR PURPOSE. See the
 * GNU General Public License for more details.
 *
 * You should have received a copy of the GNU General Public License
 * along with this program; if not, write to the Free Software
 * Foundation, Inc., 59 Temple Place, Suite 330, Boston, MA  02111-1307  USA
 *
 */

#include <core/AudioEngine.h>

#ifdef WIN32
#    include "core/Timehelper.h"
#else
#    include <unistd.h>
#    include <sys/time.h>
#endif

#include <core/EventQueue.h>
#include <core/FX/Effects.h>
#include <core/Basics/Song.h>
#include <core/Basics/Pattern.h>
#include <core/Basics/PatternList.h>
#include <core/Basics/Note.h>
#include <core/Basics/DrumkitComponent.h>
#include <core/Basics/AutomationPath.h>
#include <core/Basics/InstrumentList.h>
#include <core/Basics/InstrumentLayer.h>
#include <core/Basics/InstrumentComponent.h>
#include <core/Sampler/Sampler.h>
#include <core/Helpers/Filesystem.h>

#include <core/IO/AudioOutput.h>
#include <core/IO/JackAudioDriver.h>
#include <core/IO/NullDriver.h>
#include <core/IO/MidiInput.h>
#include <core/IO/MidiOutput.h>
#include <core/IO/CoreMidiDriver.h>
#include <core/IO/TransportInfo.h>
#include <core/IO/OssDriver.h>
#include <core/IO/FakeDriver.h>
#include <core/IO/AlsaAudioDriver.h>
#include <core/IO/PortAudioDriver.h>
#include <core/IO/DiskWriterDriver.h>
#include <core/IO/AlsaMidiDriver.h>
#include <core/IO/JackMidiDriver.h>
#include <core/IO/PortMidiDriver.h>
#include <core/IO/CoreAudioDriver.h>
#include <core/IO/PulseAudioDriver.h>

#include <core/Hydrogen.h>	// TODO: remove this line as soon as possible
#include <core/Preferences.h>
#include <cassert>

namespace H2Core
{


inline int randomValue( int max )
{
	return rand() % max;
}

inline float getGaussian( float z )
{
	// gaussian distribution -- dimss
	float x1, x2, w;
	do {
		x1 = 2.0 * ( ( ( float ) rand() ) / RAND_MAX ) - 1.0;
		x2 = 2.0 * ( ( ( float ) rand() ) / RAND_MAX ) - 1.0;
		w = x1 * x1 + x2 * x2;
	} while ( w >= 1.0 );

	w = sqrtf( ( -2.0 * logf( w ) ) / w );
	return x1 * w * z + 0.0; // tunable
}


/** Gets the current time.
 * \return Current time obtained by gettimeofday()*/
inline timeval currentTime2()
{
	struct timeval now;
	gettimeofday( &now, nullptr );
	return now;
}

const char* AudioEngine::__class_name = "AudioEngine";

AudioEngine::AudioEngine()
		: Object( __class_name )
		, m_pSampler( nullptr )
		, m_pSynth( nullptr )
		, m_fElapsedTime( 0 )
		, m_pMainBuffer_L( nullptr )
		, m_pMainBuffer_R( nullptr )
		, m_pAudioDriver( nullptr )
		, m_pMidiDriver( nullptr )
		, m_pMidiDriverOut( nullptr )
		, m_State( STATE_INITIALIZED )
		, m_pMetronomeInstrument( nullptr )
		, m_nBufferSize( 0 )
		, m_nPatternStartTick( -1 )
		, m_nPatternTickPosition( 0 )
		, m_nSongSizeInTicks( 0 )
		, m_nRealtimeFrames( 0 )
		, m_nAddRealtimeNoteTickPosition( 0 )
		, m_nSongPos( -1 )
		, m_nSelectedPatternNumber( 0 )
{
	INFOLOG( "INIT" );

	m_pSampler = new Sampler;
	m_pSynth = new Synth;
	
	m_pEventQueue = EventQueue::get_instance();
	
	m_fMasterPeak_L = 0.0f;		///< Master peak (left channel)
	m_fMasterPeak_R = 0.0f;		///< Master peak (right channel)
	m_fProcessTime = 0.0f;		///< time used in process function
	m_fMaxProcessTime = 0.0f;	///< max ms usable in process with no xrun
	
	srand( time( nullptr ) );

	// Create metronome instrument
	// Get the path to the file of the metronome sound.
	QString sMetronomeFilename = Filesystem::click_file_path();
	m_pMetronomeInstrument = new Instrument( METRONOME_INSTR_ID, "metronome" );
	
	InstrumentLayer* pLayer =  new InstrumentLayer( Sample::load( sMetronomeFilename ) );
	InstrumentComponent* pCompo = new InstrumentComponent( 0 );
	pCompo->set_layer(pLayer, 0);
	m_pMetronomeInstrument->get_components()->push_back( pCompo );
	m_pMetronomeInstrument->set_is_metronome_instrument(true);
	
	m_pPlayingPatterns = new PatternList();
	m_pPlayingPatterns->setNeedsLock( true );
	m_pNextPatterns = new PatternList();
	m_pNextPatterns->setNeedsLock( true );
	
	m_AudioProcessCallback = &audioEngine_process;

#ifdef H2CORE_HAVE_LADSPA
	Effects::create_instance();
#endif

}

AudioEngine::~AudioEngine()
{
	INFOLOG( "DESTROY" );
#ifdef H2CORE_HAVE_LADSPA
	delete Effects::get_instance();
#endif

//	delete Sequencer::get_instance();
	delete m_pSampler;
	delete m_pSynth;
}

Sampler* AudioEngine::getSampler()
{
	assert(m_pSampler);
	return m_pSampler;
}

Synth* AudioEngine::getSynth()
{
	assert(m_pSynth);
	return m_pSynth;
}

void AudioEngine::lock( const char* file, unsigned int line, const char* function )
{
	m_EngineMutex.lock();
	__locker.file = file;
	__locker.line = line;
	__locker.function = function;
	m_LockingThread = std::this_thread::get_id();
}

bool AudioEngine::tryLock( const char* file, unsigned int line, const char* function )
{
	bool res = m_EngineMutex.try_lock();
	if ( !res ) {
		// Lock not obtained
		return false;
	}
	__locker.file = file;
	__locker.line = line;
	__locker.function = function;
	m_LockingThread = std::this_thread::get_id();
	return true;
}

bool AudioEngine::tryLockFor( std::chrono::microseconds duration, const char* file, unsigned int line, const char* function )
{
	bool res = m_EngineMutex.try_lock_for( duration );
	if ( !res ) {
		// Lock not obtained
		WARNINGLOG( QString( "Lock timeout: lock timeout %1:%2%3, lock held by %4:%5:%6" )
					.arg( file ).arg( function ).arg( line )
					.arg( __locker.file ).arg( __locker.function ).arg( __locker.line ));
		return false;
	}
	__locker.file = file;
	__locker.line = line;
	__locker.function = function;
	m_LockingThread = std::this_thread::get_id();
	return true;
}

void AudioEngine::unlock()
{
	// Leave "__locker" dirty.
	m_LockingThread = std::thread::id();
	m_EngineMutex.unlock();
}


void AudioEngine::destroy()
{
	// check current state
	if ( getState() != STATE_INITIALIZED ) {
		___ERRORLOG( "Error the audio engine is not in INITIALIZED state" );
		return;
	}
	m_pSampler->stopPlayingNotes();

	this->lock( RIGHT_HERE );
	___INFOLOG( "*** Hydrogen audio engine shutdown ***" );

	// delete all copied notes in the song notes queue
	while ( !m_songNoteQueue.empty() ) {
		m_songNoteQueue.top()->get_instrument()->dequeue();
		delete m_songNoteQueue.top();
		m_songNoteQueue.pop();
	}
	// delete all copied notes in the midi notes queue
	for ( unsigned i = 0; i < m_midiNoteQueue.size(); ++i ) {
		delete m_midiNoteQueue[i];
	}
	m_midiNoteQueue.clear();

	// change the current audio engine state
	setState( STATE_UNINITIALIZED );

	EventQueue::get_instance()->push_event( EVENT_STATE, STATE_UNINITIALIZED );

	delete m_pPlayingPatterns;
	m_pPlayingPatterns = nullptr;

	delete m_pNextPatterns;
	m_pNextPatterns = nullptr;

	delete m_pMetronomeInstrument;
	m_pMetronomeInstrument = nullptr;

	this->unlock();
}

int AudioEngine::start( bool bLockEngine, unsigned nTotalFrames )
{
	if ( bLockEngine ) {
		this->lock( RIGHT_HERE );
	}

	___INFOLOG( "[audioEngine_start]" );

	// check current state
	if ( getState() != STATE_READY ) {
		___ERRORLOG( "Error the audio engine is not in READY state" );
		if ( bLockEngine ) {
			this->unlock();
		}
		return 0;	// FIXME!!
	}

	m_fMasterPeak_L = 0.0f;
	m_fMasterPeak_R = 0.0f;
	// Reset the current transport position.
	m_pAudioDriver->m_transport.m_nFrames = nTotalFrames;
	m_nSongPos = -1;
	m_nPatternStartTick = -1;
	m_nPatternTickPosition = 0;

	// prepare the tick size for this song
	Song* pSong = Hydrogen::get_instance()->getSong();
	m_pAudioDriver->m_transport.m_fTickSize =
		AudioEngine::computeTickSize( static_cast<float>(m_pAudioDriver->getSampleRate()), pSong->__bpm, pSong->__resolution );

	// change the current audio engine state
	setState( STATE_PLAYING );
	m_pEventQueue->push_event( EVENT_STATE, STATE_PLAYING );

	if ( bLockEngine ) {
		this->unlock();
	}
	return 0;
}

void AudioEngine::stop( bool bLockEngine )
{
	if ( bLockEngine ) {
		this->lock( RIGHT_HERE );
	}
	___INFOLOG( "[audioEngine_stop]" );

	// check current state
	if ( getState() != STATE_PLAYING ) {
		___ERRORLOG( "Error the audio engine is not in PLAYING state" );
		if ( bLockEngine ) {
			this->unlock();
		}
		return;
	}

	// change the current audio engine state
	setState( STATE_READY );
	m_pEventQueue->push_event( EVENT_STATE, STATE_READY );

	m_fMasterPeak_L = 0.0f;
	m_fMasterPeak_R = 0.0f;
	//	m_nPatternTickPosition = 0;
	m_nPatternStartTick = -1;

	// delete all copied notes in the song notes queue
	while(!m_songNoteQueue.empty()){
		m_songNoteQueue.top()->get_instrument()->dequeue();
		delete m_songNoteQueue.top();
		m_songNoteQueue.pop();
	}

	// delete all copied notes in the midi notes queue
	for ( unsigned i = 0; i < m_midiNoteQueue.size(); ++i ) {
		delete m_midiNoteQueue[i];
	}
	m_midiNoteQueue.clear();

	if ( bLockEngine ) {
		this->unlock();
	}
}


float AudioEngine::computeTickSize( const int nSampleRate, const float fBpm, const int nResolution)
{
	float fTickSize = nSampleRate * 60.0 / fBpm / nResolution;
	
	return fTickSize;
}
	
void AudioEngine::calculateElapsedTime( const unsigned sampleRate, const unsigned long nFrame, const int nResolution ) {
	const auto pHydrogen = Hydrogen::get_instance();
	float fTickSize = pHydrogen->getAudioOutput()->m_transport.m_fTickSize;
	
	if ( fTickSize == 0 || sampleRate == 0 || nResolution == 0 ) {
		ERRORLOG( "Not properly initialized yet" );
		m_fElapsedTime = 0;
		return;
	}
	
	if ( nFrame == 0 ) {
		m_fElapsedTime = 0;
		return;
	}
	
	const unsigned long currentTick = static_cast<unsigned long>(static_cast<float>(nFrame) / fTickSize );

	const auto tempoMarkers = pHydrogen->getTimeline()->getAllTempoMarkers();
	
	if ( !Preferences::get_instance()->getUseTimelineBpm() ||
		 tempoMarkers.size() == 0 ){
		
		int nPatternStartInTicks;
		const int nCurrentPatternNumber = pHydrogen->getPosForTick( currentTick, &nPatternStartInTicks );
		long totalTicks = pHydrogen->getTickForPosition( nCurrentPatternNumber );
		
		// The code above calculates the number of ticks elapsed since
		// the beginning of the Song till the start of the current
		// pattern. The following line covers the remain ticks.
		totalTicks += static_cast<long>(currentTick - nPatternStartInTicks);
		
		m_fElapsedTime = static_cast<float>(totalTicks) * fTickSize / 
			static_cast<float>(sampleRate);
	} else {

		m_fElapsedTime = 0;

		int nPatternStartInTicks;
		long totalTicks;
		long previousTicks = 0;
		float fPreviousTickSize;

		// TODO: how to handle the BPM before the first marker?
		fPreviousTickSize = computeTickSize( static_cast<int>(sampleRate), 
											   tempoMarkers[0]->fBpm, nResolution );
		
		// For each BPM marker on the Timeline we will get the number
		// of ticks since the previous marker/beginning and convert
		// them into time using tick size corresponding to the tempo.
		for ( auto const& mmarker: tempoMarkers ){
			totalTicks = pHydrogen->getTickForPosition( mmarker->nBar );
			    
			if ( totalTicks < currentTick ) {
				m_fElapsedTime += static_cast<float>(totalTicks - previousTicks) * 
					fPreviousTickSize / static_cast<float>(sampleRate);
			} else {
				m_fElapsedTime += static_cast<float>(currentTick - previousTicks) * 
					fPreviousTickSize / static_cast<float>(sampleRate);
				return;
			}

			fPreviousTickSize = computeTickSize( static_cast<int>(sampleRate), 
												   mmarker->fBpm, nResolution );
			previousTicks = totalTicks;
		}
		const int nCurrentPatternNumber = pHydrogen->getPosForTick( currentTick, &nPatternStartInTicks );
		totalTicks = pHydrogen->getTickForPosition( nCurrentPatternNumber );
		
		// The code above calculates the number of ticks elapsed since
		// the beginning of the Song till the start of the current
		// pattern. The following line covers the remain ticks.
		totalTicks += static_cast<long>(currentTick - nPatternStartInTicks);

		m_fElapsedTime += static_cast<float>(totalTicks - previousTicks) * fPreviousTickSize / 
			static_cast<float>(sampleRate);
	}
}

void AudioEngine::updateElapsedTime( const unsigned bufferSize, const unsigned sampleRate ){
	m_fElapsedTime += static_cast<float>(bufferSize) / static_cast<float>(sampleRate);
}

void AudioEngine::locate( const unsigned long nFrame ) {
	
	const auto pHydrogen = Hydrogen::get_instance();
	const auto pDriver = pHydrogen->getAudioOutput();
	pDriver->locate( nFrame );
<<<<<<< HEAD
	calculateElapsedTime( pDriver->getSampleRate(),
						  nFrame,
						  pHydrogen->getSong()->__resolution );
=======
	AudioEngine::get_instance()->calculateElapsedTime( pDriver->getSampleRate(),
													   nFrame,
													   pHydrogen->getSong()->getResolution() );
>>>>>>> eedd2144
}

void AudioEngine::clearAudioBuffers( uint32_t nFrames )
{
	QMutexLocker mx( &m_MutexOutputPointer );

	// clear main out Left and Right
	if ( m_pAudioDriver ) {
		m_pMainBuffer_L = m_pAudioDriver->getOut_L();
		m_pMainBuffer_R = m_pAudioDriver->getOut_R();
	} else {
		m_pMainBuffer_L = m_pMainBuffer_R = nullptr;
	}
	if ( m_pMainBuffer_L ) {
		memset( m_pMainBuffer_L, 0, nFrames * sizeof( float ) );
	}
	if ( m_pMainBuffer_R ) {
		memset( m_pMainBuffer_R, 0, nFrames * sizeof( float ) );
	}

#ifdef H2CORE_HAVE_JACK
	JackAudioDriver * pJackAudioDriver = dynamic_cast<JackAudioDriver*>(m_pAudioDriver);
	
	if( pJackAudioDriver ) {
		pJackAudioDriver->clearPerTrackAudioBuffers( nFrames );
	}
#endif

	mx.unlock();

#ifdef H2CORE_HAVE_LADSPA
	if ( m_State >= STATE_READY ) {
		Effects* pEffects = Effects::get_instance();
		for ( unsigned i = 0; i < MAX_FX; ++i ) {	// clear FX buffers
			LadspaFX* pFX = pEffects->getLadspaFX( i );
			if ( pFX ) {
				assert( pFX->m_pBuffer_L );
				assert( pFX->m_pBuffer_R );
				memset( pFX->m_pBuffer_L, 0, nFrames * sizeof( float ) );
				memset( pFX->m_pBuffer_R, 0, nFrames * sizeof( float ) );
			}
		}
	}
#endif
}

AudioOutput* AudioEngine::createDriver( const QString& sDriver )
{
	___INFOLOG( QString( "Driver: '%1'" ).arg( sDriver ) );
	Preferences *pPref = Preferences::get_instance();
	AudioOutput *pDriver = nullptr;

	if ( sDriver == "Oss" ) {
		pDriver = new OssDriver( m_AudioProcessCallback );
		if ( pDriver->class_name() == NullDriver::class_name() ) {
			delete pDriver;
			pDriver = nullptr;
		}
	} else if ( sDriver == "Jack" ) {
		pDriver = new JackAudioDriver( m_AudioProcessCallback );
		if ( pDriver->class_name() == NullDriver::class_name() ) {
			delete pDriver;
			pDriver = nullptr;
		} else {
#ifdef H2CORE_HAVE_JACK
			static_cast<JackAudioDriver*>(pDriver)->setConnectDefaults(
						Preferences::get_instance()->m_bJackConnectDefaults
						);
#endif
		}
	} else if ( sDriver == "Alsa" ) {
		pDriver = new AlsaAudioDriver( m_AudioProcessCallback );
		if ( pDriver->class_name() == NullDriver::class_name() ) {
			delete pDriver;
			pDriver = nullptr;
		}
	} else if ( sDriver == "PortAudio" ) {
		pDriver = new PortAudioDriver( m_AudioProcessCallback );
		if ( pDriver->class_name() == NullDriver::class_name() ) {
			delete pDriver;
			pDriver = nullptr;
		}
	}
	//#ifdef Q_OS_MACX
	else if ( sDriver == "CoreAudio" ) {
		___INFOLOG( "Creating CoreAudioDriver" );
		pDriver = new CoreAudioDriver( m_AudioProcessCallback );
		if ( pDriver->class_name() == NullDriver::class_name() ) {
			delete pDriver;
			pDriver = nullptr;
		}
	}
	//#endif
	else if ( sDriver == "PulseAudio" ) {
		pDriver = new PulseAudioDriver( m_AudioProcessCallback );
		if ( pDriver->class_name() == NullDriver::class_name() ) {
			delete pDriver;
			pDriver = nullptr;
		}
	}
	else if ( sDriver == "Fake" ) {
		___WARNINGLOG( "*** Using FAKE audio driver ***" );
		pDriver = new FakeDriver( m_AudioProcessCallback );
	} else {
		___ERRORLOG( "Unknown driver " + sDriver );
		raiseError( Hydrogen::UNKNOWN_DRIVER );
	}

	if ( pDriver  ) {
		// initialize the audio driver
		int res = pDriver->init( pPref->m_nBufferSize );
		if ( res != 0 ) {
			___ERRORLOG( "Error starting audio driver [audioDriver::init()]" );
			delete pDriver;
			pDriver = nullptr;
		}
	}

	return pDriver;
}

void AudioEngine::startAudioDrivers()
{
	Preferences *preferencesMng = Preferences::get_instance();

	// Lock both the AudioEngine and the audio output buffers.
	this->lock( RIGHT_HERE );
	QMutexLocker mx(&m_MutexOutputPointer);

	___INFOLOG( "[audioEngine_startAudioDrivers]" );
	
	// check current state
	if ( m_State != STATE_INITIALIZED ) {
		___ERRORLOG( QString( "Error the audio engine is not in INITIALIZED"
							  " state. state=%1" )
					 .arg( m_State ) );
		this->unlock();
		return;
	}

	if ( m_pAudioDriver ) {	// check if the audio m_pAudioDriver is still alive
		___ERRORLOG( "The audio driver is still alive" );
	}
	if ( m_pMidiDriver ) {	// check if midi driver is still alive
		___ERRORLOG( "The MIDI driver is still active" );
	}


	QString sAudioDriver = preferencesMng->m_sAudioDriver;
	if ( sAudioDriver == "Auto" ) {
	#ifndef WIN32
		if ( ( m_pAudioDriver = createDriver( "Jack" ) ) == nullptr ) {
			if ( ( m_pAudioDriver = createDriver( "Alsa" ) ) == nullptr ) {
				if ( ( m_pAudioDriver = createDriver( "CoreAudio" ) ) == nullptr ) {
					if ( ( m_pAudioDriver = createDriver( "PortAudio" ) ) == nullptr ) {
						if ( ( m_pAudioDriver = createDriver( "Oss" ) ) == nullptr ) {
							if ( ( m_pAudioDriver = createDriver( "PulseAudio" ) ) == nullptr ) {
								raiseError( Hydrogen::ERROR_STARTING_DRIVER );
								___ERRORLOG( "Error starting audio driver" );
								___ERRORLOG( "Using the NULL output audio driver" );

								// use the NULL output driver
								m_pAudioDriver = new NullDriver( m_AudioProcessCallback );
								m_pAudioDriver->init( 0 );
							}
						}
					}
				}
			}
		}
	#else
		//On Windows systems, use PortAudio is the prioritized backend
		if ( ( m_pAudioDriver = createDriver( "PortAudio" ) ) == nullptr ) {
			if ( ( m_pAudioDriver = createDriver( "Alsa" ) ) == nullptr ) {
				if ( ( m_pAudioDriver = createDriver( "CoreAudio" ) ) == nullptr ) {
					if ( ( m_pAudioDriver = createDriver( "Jack" ) ) == nullptr ) {
						if ( ( m_pAudioDriver = createDriver( "Oss" ) ) == nullptr ) {
							if ( ( m_pAudioDriver = createDriver( "PulseAudio" ) ) == nullptr ) {
								raiseError( Hydrogen::ERROR_STARTING_DRIVER );
								___ERRORLOG( "Error starting audio driver" );
								___ERRORLOG( "Using the NULL output audio driver" );

								// use the NULL output driver
								m_pAudioDriver = new NullDriver( m_AudioProcessCallback );
								m_pAudioDriver->init( 0 );
							}
						}
					}
				}
			}
		}
	#endif
	} else {
		m_pAudioDriver = createDriver( sAudioDriver );
		if ( m_pAudioDriver == nullptr ) {
			raiseError( Hydrogen::ERROR_STARTING_DRIVER );
			___ERRORLOG( "Error starting audio driver" );
			___ERRORLOG( "Using the NULL output audio driver" );

			// use the NULL output driver
			m_pAudioDriver = new NullDriver( m_AudioProcessCallback );
			m_pAudioDriver->init( 0 );
		}
	}

	if ( preferencesMng->m_sMidiDriver == "ALSA" ) {
#ifdef H2CORE_HAVE_ALSA
		// Create MIDI driver
		AlsaMidiDriver *alsaMidiDriver = new AlsaMidiDriver();
		m_pMidiDriverOut = alsaMidiDriver;
		m_pMidiDriver = alsaMidiDriver;
		m_pMidiDriver->open();
		m_pMidiDriver->setActive( true );
#endif
	} else if ( preferencesMng->m_sMidiDriver == "PortMidi" ) {
#ifdef H2CORE_HAVE_PORTMIDI
		PortMidiDriver* pPortMidiDriver = new PortMidiDriver();
		m_pMidiDriver = pPortMidiDriver;
		m_pMidiDriverOut = pPortMidiDriver;
		m_pMidiDriver->open();
		m_pMidiDriver->setActive( true );
#endif
	} else if ( preferencesMng->m_sMidiDriver == "CoreMidi" ) {
#ifdef H2CORE_HAVE_COREMIDI
		CoreMidiDriver *coreMidiDriver = new CoreMidiDriver();
		m_pMidiDriver = coreMidiDriver;
		m_pMidiDriverOut = coreMidiDriver;
		m_pMidiDriver->open();
		m_pMidiDriver->setActive( true );
#endif
	} else if ( preferencesMng->m_sMidiDriver == "JackMidi" ) {
#ifdef H2CORE_HAVE_JACK
		JackMidiDriver *jackMidiDriver = new JackMidiDriver();
		m_pMidiDriverOut = jackMidiDriver;
		m_pMidiDriver = jackMidiDriver;
		m_pMidiDriver->open();
		m_pMidiDriver->setActive( true );
#endif
	}

	// change the current audio engine state
	Hydrogen* pHydrogen = Hydrogen::get_instance();
	Song* pSong = pHydrogen->getSong();
	if ( pSong ) {
		m_State = STATE_READY;
		m_pAudioDriver->setBpm( pSong->__bpm );
	} else {
		m_State = STATE_PREPARED;
	}

	if ( m_State == STATE_PREPARED ) {
		m_pEventQueue->push_event( EVENT_STATE, STATE_PREPARED );
	} else if ( m_State == STATE_READY ) {
		m_pEventQueue->push_event( EVENT_STATE, STATE_READY );
	}

	// Unlocking earlier might execute the jack process() callback before we
	// are fully initialized.
	mx.unlock();
	this->unlock();

	if ( m_pAudioDriver ) {
		int res = m_pAudioDriver->connect();
		if ( res != 0 ) {
			raiseError( Hydrogen::ERROR_STARTING_DRIVER );
			___ERRORLOG( "Error starting audio driver [audioDriver::connect()]" );
			___ERRORLOG( "Using the NULL output audio driver" );

			mx.relock();
			delete m_pAudioDriver;
			m_pAudioDriver = new NullDriver( m_AudioProcessCallback );
			mx.unlock();
			m_pAudioDriver->init( 0 );
			m_pAudioDriver->connect();
		}

		if ( ( m_pMainBuffer_L = m_pAudioDriver->getOut_L() ) == nullptr ) {
			___ERRORLOG( "m_pMainBuffer_L == NULL" );
		}
		if ( ( m_pMainBuffer_R = m_pAudioDriver->getOut_R() ) == nullptr ) {
			___ERRORLOG( "m_pMainBuffer_R == NULL" );
		}

#ifdef H2CORE_HAVE_JACK
		renameJackPorts( pSong );
#endif

		setupLadspaFX( m_pAudioDriver->getBufferSize() );
	}
}

void AudioEngine::stopAudioDrivers()
{
	___INFOLOG( "[audioEngine_stopAudioDrivers]" );

	// check current state
	if ( m_State == STATE_PLAYING ) {
		this->stop(); 
	}

	if ( ( m_State != STATE_PREPARED )
		 && ( m_State != STATE_READY ) ) {
		___ERRORLOG( QString( "Error: the audio engine is not in PREPARED"
							  " or READY state. state=%1" )
					 .arg( m_State ) );
		return;
	}

	// change the current audio engine state
	m_State = STATE_INITIALIZED;
	m_pEventQueue->push_event( EVENT_STATE, STATE_INITIALIZED );

	this->lock( RIGHT_HERE );

	// delete MIDI driver
	if ( m_pMidiDriver ) {
		m_pMidiDriver->close();
		delete m_pMidiDriver;
		m_pMidiDriver = nullptr;
		m_pMidiDriverOut = nullptr;
	}

	// delete audio driver
	if ( m_pAudioDriver ) {
		m_pAudioDriver->disconnect();
		QMutexLocker mx( &m_MutexOutputPointer );
		delete m_pAudioDriver;
		m_pAudioDriver = nullptr;
		mx.unlock();
	}

	this->unlock();
}

/** 
 * Restart all audio and midi drivers by calling first
 * stopAudioDrivers() and then startAudioDrivers() 
 */
void AudioEngine::restartAudioDrivers()
{
	if ( m_pAudioDriver != nullptr ) {
		stopAudioDrivers();
	}
	startAudioDrivers();
}

void AudioEngine::processCheckBPMChanged(Song* pSong)
{
	if ( m_State != STATE_READY
		 && m_State != STATE_PLAYING ) {
		return;
	}

	long long oldFrame;
#ifdef H2CORE_HAVE_JACK
	if ( Hydrogen::get_instance()->haveJackTransport() && 
		 m_State != STATE_PLAYING ) {
		oldFrame = static_cast< JackAudioDriver* >( m_pAudioDriver )->m_currentPos;
			
	} else {
		oldFrame = m_pAudioDriver->m_transport.m_nFrames;
	}
#else
	oldFrame = m_pAudioDriver->m_transport.m_nFrames;
#endif
	float fOldTickSize = m_pAudioDriver->m_transport.m_fTickSize;
	float fNewTickSize = AudioEngine::computeTickSize( m_pAudioDriver->getSampleRate(), pSong->__bpm, pSong->__resolution );

	// Nothing changed - avoid recomputing
	if ( fNewTickSize == fOldTickSize ) {
		return;
	}
	m_pAudioDriver->m_transport.m_fTickSize = fNewTickSize;

	if ( fNewTickSize == 0 || fOldTickSize == 0 ) {
		return;
	}

	float fTickNumber = (float)oldFrame / fOldTickSize;

	// update frame position in transport class
	m_pAudioDriver->m_transport.m_nFrames = ceil(fTickNumber) * fNewTickSize;
	
	___WARNINGLOG( QString( "Tempo change: Recomputing ticksize and frame position. Old TS: %1, new TS: %2, new pos: %3" )
		.arg( fOldTickSize ).arg( fNewTickSize )
		.arg( m_pAudioDriver->m_transport.m_nFrames ) );
	
#ifdef H2CORE_HAVE_JACK
	if ( Hydrogen::get_instance()->haveJackTransport() ) {
		static_cast< JackAudioDriver* >( m_pAudioDriver )->calculateFrameOffset(oldFrame);
	}
#endif
	EventQueue::get_instance()->push_event( EVENT_RECALCULATERUBBERBAND, -1);
}

void AudioEngine::setupLadspaFX( unsigned nBufferSize )
{
	//___INFOLOG( "buffersize=" + to_string(nBufferSize) );

	Hydrogen* pHydrogen = Hydrogen::get_instance();
	Song* pSong = pHydrogen->getSong();
	if ( ! pSong ) {
		return;
	}

	if ( nBufferSize == 0 ) {
		___ERRORLOG( "nBufferSize=0" );
		return;
	}

#ifdef H2CORE_HAVE_LADSPA
	for ( unsigned nFX = 0; nFX < MAX_FX; ++nFX ) {
		LadspaFX *pFX = Effects::get_instance()->getLadspaFX( nFX );
		if ( pFX == nullptr ) {
			return;
		}

		pFX->deactivate();

		Effects::get_instance()->getLadspaFX( nFX )->connectAudioPorts(
					pFX->m_pBuffer_L,
					pFX->m_pBuffer_R,
					pFX->m_pBuffer_L,
					pFX->m_pBuffer_R
					);
		pFX->activate();
	}
#endif
}

void AudioEngine::renameJackPorts(Song * pSong)
{
#ifdef H2CORE_HAVE_JACK
	// renames jack ports
	if ( ! pSong ) return;

	if ( Hydrogen::get_instance()->haveJackAudioDriver() ) {

		// When restarting the audio driver after loading a new song under
		// Non session management all ports have to be registered _prior_
		// to the activation of the client.
		if ( Hydrogen::get_instance()->isUnderSessionManagement() ) {
			return;
		}
		
		static_cast< JackAudioDriver* >( m_pAudioDriver )->makeTrackOutputs( pSong );
	}
#endif
}

void AudioEngine::raiseError( unsigned nErrorCode )
{
	m_pEventQueue->push_event( EVENT_ERROR, nErrorCode );
}

inline void AudioEngine::processPlayNotes( unsigned long nframes )
{
	Hydrogen* pHydrogen = Hydrogen::get_instance();
	Song* pSong = pHydrogen->getSong();

	unsigned int framepos;

	if (  getState() == STATE_PLAYING ) {
		framepos = m_pAudioDriver->m_transport.m_nFrames;
	} else {
		// use this to support realtime events when not playing
		framepos = pHydrogen->getRealtimeFrames();
	}

	AutomationPath *vp = pSong->get_velocity_automation_path();
	

	// reading from m_songNoteQueue
	while ( !m_songNoteQueue.empty() ) {
		Note *pNote = m_songNoteQueue.top();

		float velocity_adjustment = 1.0f;
		if ( pSong->get_mode() == Song::SONG_MODE ) {
			float fPos = m_nSongPos + (pNote->get_position()%192) / 192.f;
			velocity_adjustment = vp->get_value(fPos);
		}

		// verifico se la nota rientra in questo ciclo
		unsigned int noteStartInFrames =
				(int)( pNote->get_position() * m_pAudioDriver->m_transport.m_fTickSize );

		// if there is a negative Humanize delay, take into account so
		// we don't miss the time slice.  ignore positive delay, or we
		// might end the queue processing prematurely based on NoteQueue
		// placement.  the sampler handles positive delay.
		if (pNote->get_humanize_delay() < 0) {
			noteStartInFrames += pNote->get_humanize_delay();
		}

		// m_nTotalFrames <= NotePos < m_nTotalFrames + bufferSize
		bool isNoteStart = ( ( noteStartInFrames >= framepos )
							 && ( noteStartInFrames < ( framepos + nframes ) ) );
		bool isOldNote = noteStartInFrames < framepos;

		if ( isNoteStart || isOldNote ) {
			// Humanize - Velocity parameter
			pNote->set_velocity( pNote->get_velocity() * velocity_adjustment );

			float rnd = (float)rand()/(float)RAND_MAX;
			if (pNote->get_probability() < rnd) {
				m_songNoteQueue.pop();
				pNote->get_instrument()->dequeue();
				continue;
			}

			if ( pSong->get_humanize_velocity_value() != 0 ) {
				float random = pSong->get_humanize_velocity_value() * getGaussian( 0.2 );
				pNote->set_velocity(
							pNote->get_velocity()
							+ ( random
								- ( pSong->get_humanize_velocity_value() / 2.0 ) )
							);
				if ( pNote->get_velocity() > 1.0 ) {
					pNote->set_velocity( 1.0 );
				} else if ( pNote->get_velocity() < 0.0 ) {
					pNote->set_velocity( 0.0 );
				}
			}

			// Random Pitch ;)
			const float fMaxPitchDeviation = 2.0;
			pNote->set_pitch( pNote->get_pitch()
							  + ( fMaxPitchDeviation * getGaussian( 0.2 )
								  - fMaxPitchDeviation / 2.0 )
							  * pNote->get_instrument()->get_random_pitch_factor() );


			/*
			 * Check if the current instrument has the property "Stop-Note" set.
			 * If yes, a NoteOff note is generated automatically after each note.
			 */
			Instrument * noteInstrument = pNote->get_instrument();
			if ( noteInstrument->is_stop_notes() ){
				Note *pOffNote = new Note( noteInstrument,
										   0.0,
										   0.0,
										   0.0,
										   0.0,
										   -1,
										   0 );
				pOffNote->set_note_off( true );
				pHydrogen->getAudioEngine()->getSampler()->noteOn( pOffNote );
				delete pOffNote;
			}

			m_pSampler->noteOn( pNote );
			m_songNoteQueue.pop(); // rimuovo la nota dalla lista di note
			pNote->get_instrument()->dequeue();
			// raise noteOn event
			int nInstrument = pSong->get_instrument_list()->index( pNote->get_instrument() );
			if( pNote->get_note_off() ){
				delete pNote;
			}

			m_pEventQueue->push_event( EVENT_NOTEON, nInstrument );
			
			continue;
		} else {
			// this note will not be played
			break;
		}
	}
}


void AudioEngine::seek( long long nFrames, bool bLoopMode )
{
	Hydrogen* pHydrogen = Hydrogen::get_instance();
	Song* pSong = pHydrogen->getSong();

	if ( m_pAudioDriver->m_transport.m_nFrames == nFrames ) {
		return;
	}

	if ( nFrames < 0 ) {
		___ERRORLOG( "nFrames < 0" );
	}

	char tmp[200];
	sprintf( tmp, "seek in %lld (old pos = %d)",
			 nFrames,
			 ( int )m_pAudioDriver->m_transport.m_nFrames );
	___INFOLOG( tmp );

	m_pAudioDriver->m_transport.m_nFrames = nFrames;

	int tickNumber_start = ( unsigned )(
				m_pAudioDriver->m_transport.m_nFrames
				/ m_pAudioDriver->m_transport.m_fTickSize );
	//	sprintf(tmp, "[audioEngine_seek()] tickNumber_start = %d", tickNumber_start);
	//	__instance->infoLog(tmp);

	bool loop = pSong->is_loop_enabled();

	if ( bLoopMode ) {
		loop = true;
	}

	m_nSongPos = findPatternInTick( tickNumber_start, loop, &m_nPatternStartTick );
	//	sprintf(tmp, "[audioEngine_seek()] m_nSongPos = %d", m_nSongPos);
	//	__instance->infoLog(tmp);
	
	clearNoteQueue();
}

inline void AudioEngine::processTransport()
{
	if (   getState() != STATE_READY
		&& getState() != STATE_PLAYING
	) return;

	// Considering JackAudioDriver:
	// Compares the current transport state, speed in bpm, and
	// transport position with a query request to the JACK
	// server. It will only overwrite m_transport.m_nFrames, if
	// the transport position was changed by the user by
	// e.g. clicking on the timeline.
	m_pAudioDriver->updateTransportInfo();

	Hydrogen* pHydrogen = Hydrogen::get_instance();
	Song* pSong = pHydrogen->getSong();

	// Update the state of the audio engine depending on the
	// status of the audio driver. E.g. if the JACK transport was
	// started by another client, the audio engine has to be
	// started as well.
	switch ( m_pAudioDriver->m_transport.m_status ) {
	case TransportInfo::ROLLING:
		if ( getState() == STATE_READY ) {
			// false == no engine lock. Already locked
			// this should set STATE_PLAYING
			this->start( false, m_pAudioDriver->m_transport.m_nFrames );
		}
		// So, we are not playing even after attempt to start engine
		if ( getState() != STATE_PLAYING ) {
			return;
		}

		/* Now we're playing | Update BPM */
		if ( pSong->__bpm != m_pAudioDriver->m_transport.m_fBPM ) {
			___INFOLOG( QString( "song bpm: (%1) gets transport bpm: (%2)" )
				.arg( pSong->__bpm )
				.arg( m_pAudioDriver->m_transport.m_fBPM )
			);

			pHydrogen->setBPM( m_pAudioDriver->m_transport.m_fBPM );
		}

		// Update the variable m_nRealtimeFrames keeping track
		// of the current transport position.
		pHydrogen->setRealtimeFrames( m_pAudioDriver->m_transport.m_nFrames );
		break;
	case TransportInfo::STOPPED:
		// So, we are not playing even after attempt to start engine
		if ( getState() == STATE_PLAYING ) {
			// false == no engine lock. Already locked
			this->stop( false );
		}

		// go ahead and increment the realtimeframes by buffersize
		// to support our realtime keyboard and midi event timing
		// TODO: use method like setRealtimeFrames
		m_nRealtimeFrames += m_nBufferSize;
		break;
	}
}

void AudioEngine::clearNoteQueue()
{
	//___INFOLOG( "clear notes...");

	// delete all copied notes in the song notes queue
	while (!m_songNoteQueue.empty()) {
		m_songNoteQueue.top()->get_instrument()->dequeue();
		delete m_songNoteQueue.top();
		m_songNoteQueue.pop();
	}

	m_pSampler->stopPlayingNotes();

	// delete all copied notes in the midi notes queue
	for ( unsigned i = 0; i < m_midiNoteQueue.size(); ++i ) {
		delete m_midiNoteQueue[i];
	}
	m_midiNoteQueue.clear();

}

int AudioEngine::audioEngine_process( uint32_t nframes, void* /*arg*/ )
{
	AudioEngine* pAudioEngine = Hydrogen::get_instance()->getAudioEngine();
	// ___INFOLOG( QString( "[begin] status: %1, frame: %2, ticksize: %3, bpm: %4" )
	// 	    .arg( m_pAudioDriver->m_transport.m_status )
	// 	    .arg( m_pAudioDriver->m_transport.m_nFrames )
	// 	    .arg( m_pAudioDriver->m_transport.m_fTickSize )
	// 	    .arg( m_pAudioDriver->m_transport.m_fBPM ) );
	timeval startTimeval = currentTime2();

	// Resetting all audio output buffers with zeros.
	pAudioEngine->clearAudioBuffers( nframes );

	// Calculate maximum time to wait for audio engine lock. Using the
	// last calculated processing time as an estimate of the expected
	// processing time for this frame, the amount of slack time that
	// we can afford to wait is: m_fMaxProcessTime - m_fProcessTime.

	float sampleRate = static_cast<float>(pAudioEngine->m_pAudioDriver->getSampleRate());
	pAudioEngine->m_fMaxProcessTime = 1000.0 / ( sampleRate / nframes );
	float fSlackTime = pAudioEngine->m_fMaxProcessTime - pAudioEngine->m_fProcessTime;

	// If we expect to take longer than the available time to process,
	// require immediate locking or not at all: we're bound to drop a
	// buffer anyway.
	if ( fSlackTime < 0.0 ) {
		fSlackTime = 0.0;
	}

	/*
	 * The "try_lock" was introduced for Bug #164 (Deadlock after during
	 * alsa driver shutdown). The try_lock *should* only fail in rare circumstances
	 * (like shutting down drivers). In such cases, it seems to be ok to interrupt
	 * audio processing. Returning the special return value "2" enables the disk 
	 * writer driver to repeat the processing of the current data.
	 */
				
	if ( !pAudioEngine->tryLockFor( std::chrono::microseconds( (int)(1000.0*fSlackTime) ),
							  RIGHT_HERE ) ) {
		___ERRORLOG( QString( "Failed to lock audioEngine in allowed %1 ms, missed buffer" ).arg( fSlackTime ) );

		if ( pAudioEngine->m_pAudioDriver->class_name() == DiskWriterDriver::class_name() ) {
			return 2;	// inform the caller that we could not aquire the lock
		}

		return 0;
	}

	if ( pAudioEngine->getState() < STATE_READY) {
		pAudioEngine->unlock();
		return 0;
	}

	if ( pAudioEngine->m_nBufferSize != nframes ) {
		___INFOLOG(
			   QString( "Buffer size changed. Old size = %1, new size = %2" )
			   .arg( pAudioEngine->m_nBufferSize )
			   .arg( nframes ) );
		pAudioEngine->m_nBufferSize = nframes;
	}

	Hydrogen* pHydrogen = Hydrogen::get_instance();
	Song* pSong = pHydrogen->getSong();

	// In case of the JackAudioDriver:
	// Query the JACK server for the current status of the
	// transport, start or stop the audio engine depending the
	// results, update the speed of the current song according to
	// the one used by the JACK server, and adjust the current
	// transport position if it was changed by an user interaction
	// (e.g. clicking on the timeline).
	pAudioEngine->processTransport();
	

	// ___INFOLOG( QString( "[after process] status: %1, frame: %2, ticksize: %3, bpm: %4" )
	// 	    .arg( m_pAudioDriver->m_transport.m_status )
	// 	    .arg( m_pAudioDriver->m_transport.m_nFrames )
	// 	    .arg( m_pAudioDriver->m_transport.m_fTickSize )
	// 	    .arg( m_pAudioDriver->m_transport.m_fBPM ) );
	// Check whether the tick size has changed.
	pAudioEngine->processCheckBPMChanged(pSong);

	bool bSendPatternChange = false;
	// always update note queue.. could come from pattern or realtime input
	// (midi, keyboard)
	int nResNoteQueue = pAudioEngine->updateNoteQueue( nframes );
	if ( nResNoteQueue == -1 ) {	// end of song
		___INFOLOG( "End of song received, calling engine_stop()" );
		pAudioEngine->unlock();
		pAudioEngine->m_pAudioDriver->stop();
		pAudioEngine->locate( 0 ); // locate 0, reposition from start of the song

		if ( (pAudioEngine->m_pAudioDriver->class_name() == DiskWriterDriver::class_name() )
			 || ( pAudioEngine->m_pAudioDriver->class_name() == FakeDriver::class_name() )
			 ) {
			___INFOLOG( "End of song." );
			
			return 1;	// kill the audio AudioDriver thread
		}

		return 0;
	} else if ( nResNoteQueue == 2 ) { // send pattern change
		bSendPatternChange = true;
	}

	// play all notes
	pAudioEngine->processPlayNotes( nframes );

	// SAMPLER
	pAudioEngine->getSampler()->process( nframes, pSong );
	float* out_L = pAudioEngine->getSampler()->m_pMainOut_L;
	float* out_R = pAudioEngine->getSampler()->m_pMainOut_R;
	for ( unsigned i = 0; i < nframes; ++i ) {
		pAudioEngine->m_pMainBuffer_L[ i ] += out_L[ i ];
		pAudioEngine->m_pMainBuffer_R[ i ] += out_R[ i ];
	}

	// SYNTH
	pAudioEngine->getSynth()->process( nframes );
	out_L = pAudioEngine->getSynth()->m_pOut_L;
	out_R = pAudioEngine->getSynth()->m_pOut_R;
	for ( unsigned i = 0; i < nframes; ++i ) {
		pAudioEngine->m_pMainBuffer_L[ i ] += out_L[ i ];
		pAudioEngine->m_pMainBuffer_R[ i ] += out_R[ i ];
	}

	timeval renderTime_end = currentTime2();
	timeval ladspaTime_start = renderTime_end;

#ifdef H2CORE_HAVE_LADSPA
	// Process LADSPA FX
	if ( pAudioEngine->getState() >= STATE_READY ) {
		for ( unsigned nFX = 0; nFX < MAX_FX; ++nFX ) {
			LadspaFX *pFX = Effects::get_instance()->getLadspaFX( nFX );
			if ( ( pFX ) && ( pFX->isEnabled() ) ) {
				pFX->processFX( nframes );

				float *buf_L, *buf_R;
				if ( pFX->getPluginType() == LadspaFX::STEREO_FX ) {
					buf_L = pFX->m_pBuffer_L;
					buf_R = pFX->m_pBuffer_R;
				} else { // MONO FX
					buf_L = pFX->m_pBuffer_L;
					buf_R = buf_L;
				}

				for ( unsigned i = 0; i < nframes; ++i ) {
					pAudioEngine->m_pMainBuffer_L[ i ] += buf_L[ i ];
					pAudioEngine->m_pMainBuffer_R[ i ] += buf_R[ i ];
					if ( buf_L[ i ] > pAudioEngine->m_fFXPeak_L[nFX] ) {
						pAudioEngine->m_fFXPeak_L[nFX] = buf_L[ i ];
					}

					if ( buf_R[ i ] > pAudioEngine->m_fFXPeak_R[nFX] ) {
						pAudioEngine->m_fFXPeak_R[nFX] = buf_R[ i ];
					}
				}
			}
		}
	}
#endif
	timeval ladspaTime_end = currentTime2();


	// update master peaks
	float val_L, val_R;
	if ( pAudioEngine->getState() >= STATE_READY ) {
		for ( unsigned i = 0; i < nframes; ++i ) {
			val_L = pAudioEngine->m_pMainBuffer_L[i];
			val_R = pAudioEngine->m_pMainBuffer_R[i];

			if ( val_L > pAudioEngine->m_fMasterPeak_L ) {
				pAudioEngine->m_fMasterPeak_L = val_L;
			}

			if ( val_R > pAudioEngine->m_fMasterPeak_R ) {
				pAudioEngine->m_fMasterPeak_R = val_R;
			}

			for (std::vector<DrumkitComponent*>::iterator it = pSong->get_components()->begin() ; it != pSong->get_components()->end(); ++it) {
				DrumkitComponent* drumkit_component = *it;

				float compo_val_L = drumkit_component->get_out_L(i);
				float compo_val_R = drumkit_component->get_out_R(i);

				if( compo_val_L > drumkit_component->get_peak_l() ) {
					drumkit_component->set_peak_l( compo_val_L );
				}
				if( compo_val_R > drumkit_component->get_peak_r() ) {
					drumkit_component->set_peak_r( compo_val_R );
				}
			}
		}
	}

	// update total frames number
	if ( pAudioEngine->getState() == STATE_PLAYING ) {
		pAudioEngine->m_pAudioDriver->m_transport.m_nFrames += nframes;
	}

	timeval finishTimeval = currentTime2();
	pAudioEngine->m_fProcessTime =
			( finishTimeval.tv_sec - startTimeval.tv_sec ) * 1000.0
			+ ( finishTimeval.tv_usec - startTimeval.tv_usec ) / 1000.0;

	if ( pAudioEngine->getState() == STATE_PLAYING ) {
		pAudioEngine->updateElapsedTime( pAudioEngine->m_pAudioDriver->getBufferSize(), pAudioEngine->m_pAudioDriver->getSampleRate() );
	}

#ifdef CONFIG_DEBUG
	if ( pAudioEngine->m_fProcessTime > m_fMaxProcessTime ) {
		___WARNINGLOG( "" );
		___WARNINGLOG( "----XRUN----" );
		___WARNINGLOG( QString( "XRUN of %1 msec (%2 > %3)" )
					   .arg( ( m_fProcessTime - pAudioEngine->m_fMaxProcessTime ) )
					   .arg( m_fProcessTime ).arg( pAudioEngine->m_fMaxProcessTime ) );
		___WARNINGLOG( QString( "Ladspa process time = %1" ).arg( fLadspaTime ) );
		___WARNINGLOG( "------------" );
		___WARNINGLOG( "" );
		// raise xRun event
		EventQueue::get_instance()->push_event( EVENT_XRUN, -1 );
	}
#endif
	// ___INFOLOG( QString( "[end] status: %1, frame: %2, ticksize: %3, bpm: %4" )
	// 	    .arg( m_pAudioDriver->m_transport.m_status )
	// 	    .arg( m_pAudioDriver->m_transport.m_nFrames )
	// 	    .arg( m_pAudioDriver->m_transport.m_fTickSize )
	// 	    .arg( m_pAudioDriver->m_transport.m_fBPM ) );

	pAudioEngine->unlock();

	if ( bSendPatternChange ) {
		EventQueue::get_instance()->push_event( EVENT_PATTERN_CHANGED, -1 );
	}
	return 0;
}

void AudioEngine::setSong( Song* pNewSong )
{
	___WARNINGLOG( QString( "Set song: %1" ).arg( pNewSong->__name ) );
	
	this->lock( RIGHT_HERE );

	// check current state
	// should be set by removeSong called earlier
	if ( getState() != STATE_PREPARED ) {
		___ERRORLOG( "Error the audio engine is not in PREPARED state" );
	}

	// setup LADSPA FX
	setupLadspaFX( m_pAudioDriver->getBufferSize() );

	// update tick size
	processCheckBPMChanged( pNewSong );

	// find the first pattern and set as current
	if ( pNewSong->get_pattern_list()->size() > 0 ) {
		m_pPlayingPatterns->add( pNewSong->get_pattern_list()->get( 0 ) );
	}

	renameJackPorts( pNewSong );

	m_pAudioDriver->setBpm( pNewSong->__bpm );
	m_pAudioDriver->m_transport.m_fTickSize = 
		AudioEngine::computeTickSize( static_cast<int>(m_pAudioDriver->getSampleRate()),
										pNewSong->__bpm,
										static_cast<int>(pNewSong->__resolution) );

	// change the current audio engine state
	setState( STATE_READY );

	locate( 0 );

	this->unlock();

	m_pEventQueue->push_event( EVENT_STATE, STATE_READY );
}

void AudioEngine::removeSong()
{
	this->lock( RIGHT_HERE );

	if ( getState() == STATE_PLAYING ) {
		m_pAudioDriver->stop();
		this->stop( false );
	}

	// check current state
	if ( getState() != STATE_READY ) {
		___ERRORLOG( "Error the audio engine is not in READY state" );
		this->unlock();
		return;
	}

	m_pPlayingPatterns->clear();
	m_pNextPatterns->clear();
	clearNoteQueue();

	// change the current audio engine state
	setState( STATE_PREPARED );
	this->unlock();

	m_pEventQueue->push_event( EVENT_STATE, STATE_PREPARED );
}

inline int AudioEngine::updateNoteQueue( unsigned nFrames )
{
	Hydrogen* pHydrogen = Hydrogen::get_instance();
	Song* pSong = pHydrogen->getSong();

	// Indicates whether the current pattern list changed with respect
	// to the last cycle.
	bool bSendPatternChange = false;
	float fTickSize = m_pAudioDriver->m_transport.m_fTickSize;
	int nLeadLagFactor = pHydrogen->calculateLeadLagFactor( fTickSize );

	unsigned int framepos;
	if ( getState() == STATE_PLAYING ) {
		// Current transport position.
		framepos = m_pAudioDriver->m_transport.m_nFrames;
	} else {
		// Use this to support realtime events, like MIDI, when not
		// playing.
		framepos = pHydrogen->getRealtimeFrames();
	}

	int lookahead = pHydrogen->calculateLookahead( fTickSize );
	int tickNumber_start = 0;
	if ( framepos == 0
		 || ( getState() == STATE_PLAYING
			  && pSong->get_mode() == Song::SONG_MODE
			  && m_nSongPos == -1 )
	) {
		tickNumber_start = framepos / fTickSize;
	} else {
		tickNumber_start = ( framepos + lookahead) / fTickSize;
	}
	int tickNumber_end = ( framepos + nFrames + lookahead ) /fTickSize;

	// Get initial timestamp for first tick
	gettimeofday( &m_currentTickTime, nullptr );

	// A tick is the most fine-grained time scale within Hydrogen.
	for ( int tick = tickNumber_start; tick < tickNumber_end; tick++ ) {
		
		// MIDI events now get put into the `m_songNoteQueue` as well,
		// based on their timestamp (which is given in terms of its
		// transport position and not in terms of the date-time as
		// above).
		while ( m_midiNoteQueue.size() > 0 ) {
			Note *pNote = m_midiNoteQueue[0];
			if ( pNote->get_position() > tick ) break;

			m_midiNoteQueue.pop_front();
			pNote->get_instrument()->enqueue();
			m_songNoteQueue.push( pNote );
		}

		if (  getState() != STATE_PLAYING ) {
			// only keep going if we're playing
			continue;
		}

		bool doErase = getState() == STATE_PLAYING
				&& Preferences::get_instance()->getRecordEvents()
				&& Preferences::get_instance()->getDestructiveRecord()
				&& Preferences::get_instance()->m_nRecPreDelete == 0;
		
		//////////////////////////////////////////////////////////////
		// SONG MODE
		if ( pSong->get_mode() == Song::SONG_MODE ) {
			if ( pSong->get_pattern_group_vector()->size() == 0 ) {
				// there's no song!!
				___ERRORLOG( "no patterns in song." );
				m_pAudioDriver->stop();
				return -1;
			}
	
			m_nSongPos = findPatternInTick( tick, pSong->is_loop_enabled(), &m_nPatternStartTick );

			// The `m_nSongSizeInTicks` variable is only set to some
			// value other than zero in `findPatternInTick()` if
			// either the pattern list was not found of loop mode was
			// enabled and will contain the total size of the song in
			// ticks.
			if ( m_nSongSizeInTicks != 0 ) {
				// When using the JACK audio driver the overall
				// transport position will be managed by an external
				// server. Since it is agnostic of all the looping in
				// its clients, it will only increment time and
				// Hydrogen has to take care of the looping itself. 
				m_nPatternTickPosition = ( tick - m_nPatternStartTick )
						% m_nSongSizeInTicks;
			} else {
				m_nPatternTickPosition = tick - m_nPatternStartTick;
			}

			// Since we are located at the very beginning of the
			// pattern list, it had to change with respect to the last
			// cycle.
			if ( m_nPatternTickPosition == 0 ) {
				bSendPatternChange = true;
			}

			// If no pattern list could not be found, either choose
			// the first one if loop mode is activate or the
			// function returns indicating that the end of the song is
			// reached.
			if ( m_nSongPos == -1 ) {
				___INFOLOG( "song pos = -1" );
				if ( pSong->is_loop_enabled() == true ) {
					// TODO: This function call should be redundant
					// since `findPatternInTick()` is deterministic
					// and was already invoked with
					// `pSong->is_loop_enabled()` as second argument.
					m_nSongPos = findPatternInTick( 0, true, &m_nPatternStartTick );
				} else {

					___INFOLOG( "End of Song" );

					if( Hydrogen::get_instance()->getMidiOutput() != nullptr ){
						Hydrogen::get_instance()->getMidiOutput()->handleQueueAllNoteOff();
					}

					return -1;
				}
			}
			
			// Obtain the current PatternList and use it to overwrite
			// the on in `m_pPlayingPatterns.
			// TODO: Why overwriting it for each and every tick
			//       without check if it did changed? This is highly
			//       inefficient.
			PatternList *pPatternList = ( *( pSong->get_pattern_group_vector() ) )[m_nSongPos];
			m_pPlayingPatterns->clear();
			for ( int i=0; i< pPatternList->size(); ++i ) {
				Pattern* pPattern = pPatternList->get(i);
				m_pPlayingPatterns->add( pPattern );
				pPattern->extand_with_flattened_virtual_patterns( m_pPlayingPatterns );
			}
			// Set destructive record depending on punch area
			doErase = doErase && Preferences::get_instance()->inPunchArea(m_nSongPos);
		}
		
		//////////////////////////////////////////////////////////////
		// PATTERN MODE
		else if ( pSong->get_mode() == Song::PATTERN_MODE )	{

			int nPatternSize = MAX_NOTES;

			// If the user chose to playback the pattern she focuses,
			// use it to overwrite `m_pPlayingPatterns`.
			if ( Preferences::get_instance()->patternModePlaysSelected() )
			{
				// TODO: Again, a check whether the pattern did change
				// would be more efficient.
				m_pPlayingPatterns->clear();
				Pattern * pattern = pSong->get_pattern_list()->get(m_nSelectedPatternNumber);
				m_pPlayingPatterns->add( pattern );
				pattern->extand_with_flattened_virtual_patterns( m_pPlayingPatterns );
			}

			if ( m_pPlayingPatterns->size() != 0 ) {
				nPatternSize = m_pPlayingPatterns->longest_pattern_length();
			}

			if ( nPatternSize == 0 ) {
				___ERRORLOG( "nPatternSize == 0" );
			}

			// If either the beginning of the current pattern was not
			// specified yet or if its end is reached, write the
			// content of `m_pNextPatterns` to `m_pPlayingPatterns`
			// and clear the former one.
			if ( ( tick == m_nPatternStartTick + nPatternSize )
				 || ( m_nPatternStartTick == -1 ) ) {
				if ( m_pNextPatterns->size() > 0 ) {
					Pattern* pPattern;
					for ( uint i = 0; i < m_pNextPatterns->size(); i++ ) {
						pPattern = m_pNextPatterns->get( i );
						// If `pPattern is already present in
						// `m_pPlayingPatterns`, it will be removed
						// from the latter and its `del()` method will
						// return a pointer to the very pattern. The
						// if clause is therefore only entered if the
						// `pPattern` was not already present.
						if ( ( m_pPlayingPatterns->del( pPattern ) ) == nullptr ) {
							m_pPlayingPatterns->add( pPattern );
						}
					}
					m_pNextPatterns->clear();
					bSendPatternChange = true;
				}
				if ( m_nPatternStartTick == -1 && nPatternSize > 0 ) {
					m_nPatternStartTick = tick - (tick % nPatternSize);
				} else {
					m_nPatternStartTick = tick;
				}
			}

			// Since the starting position of the Pattern may have
			// been updated, update the number of ticks passed since
			// the beginning of the pattern too.
			m_nPatternTickPosition = tick - m_nPatternStartTick;
			if ( m_nPatternTickPosition > nPatternSize && nPatternSize > 0 ) {
				m_nPatternTickPosition = tick % nPatternSize;
			}
		}

		//////////////////////////////////////////////////////////////
		// Metronome
		// Only trigger the metronome at a predefined rate.
		if ( m_nPatternTickPosition % 48 == 0 ) {
			float fPitch;
			float fVelocity;
			
			// Depending on whether the metronome beat will be issued
			// at the beginning or in the remainder of the pattern,
			// two different sounds and events will be used.
			if ( m_nPatternTickPosition == 0 ) {
				fPitch = 3;
				fVelocity = 1.0;
				EventQueue::get_instance()->push_event( EVENT_METRONOME, 1 );
			} else {
				fPitch = 0;
				fVelocity = 0.8;
				EventQueue::get_instance()->push_event( EVENT_METRONOME, 0 );
			}
			
			// Only trigger the sounds if the user enabled the
			// metronome. 
			if ( Preferences::get_instance()->m_bUseMetronome ) {
				m_pMetronomeInstrument->set_volume(
							Preferences::get_instance()->m_fMetronomeVolume
							);
				Note *pMetronomeNote = new Note( m_pMetronomeInstrument,
												 tick,
												 fVelocity,
												 0.5,
												 0.5,
												 -1,
												 fPitch
												 );
				m_pMetronomeInstrument->enqueue();
				m_songNoteQueue.push( pMetronomeNote );
			}
		}

		//////////////////////////////////////////////////////////////
		// Update the notes queue.
		// 
		if ( m_pPlayingPatterns->size() != 0 ) {
			for ( unsigned nPat = 0 ;
				  nPat < m_pPlayingPatterns->size() ;
				  ++nPat ) {
				Pattern *pPattern = m_pPlayingPatterns->get( nPat );
				assert( pPattern != nullptr );
				Pattern::notes_t* notes = (Pattern::notes_t*)pPattern->get_notes();
				// Delete notes before attempting to play them
				if ( doErase ) {
					FOREACH_NOTE_IT_BOUND(notes,it,m_nPatternTickPosition) {
						Note* pNote = it->second;
						assert( pNote != nullptr );
						if ( pNote->get_just_recorded() == false ) {
							EventQueue::AddMidiNoteVector noteAction;
							noteAction.m_column = pNote->get_position();
							noteAction.m_row = pNote->get_instrument_id();
							noteAction.m_pattern = nPat;
							noteAction.f_velocity = pNote->get_velocity();
							noteAction.f_pan_L = pNote->get_pan_l();
							noteAction.f_pan_R = pNote->get_pan_r();
							noteAction.m_length = -1;
							noteAction.no_octaveKeyVal = pNote->get_octave();
							noteAction.nk_noteKeyVal = pNote->get_key();
							noteAction.b_isInstrumentMode = false;
							noteAction.b_isMidi = false;
							noteAction.b_noteExist = false;
							EventQueue::get_instance()->m_addMidiNoteVector.push_back(noteAction);
						}
					}
				}

				// Perform a loop over all notes, which are enclose
				// the position of the current tick, using a constant
				// iterator (notes won't be altered!). After some
				// humanization was applied to onset of each note, it
				// will be added to `m_songNoteQueue` for playback.
				FOREACH_NOTE_CST_IT_BOUND(notes,it,m_nPatternTickPosition) {
					Note *pNote = it->second;
					if ( pNote ) {
						pNote->set_just_recorded( false );
						int nOffset = 0;

						// Swing //
						// Add a constant and periodic offset at
						// predefined positions to the note position.
						// TODO: incorporate the factor of 6.0 either
						// in Song::__swing_factor or make it a member
						// variable.
						float fSwingFactor = pSong->get_swing_factor();
						if ( ( ( m_nPatternTickPosition % 12 ) == 0 )
							 && ( ( m_nPatternTickPosition % 24 ) != 0 ) ) {
							// da l'accento al tick 4, 12, 20, 36...
							nOffset += (int)( 6.0 * fTickSize * fSwingFactor );
						}

						// Humanize - Time parameter //
						// Add a random offset to each note. Due to
						// the nature of the Gaussian distribution,
						// the factor Song::__humanize_time_value will
						// also scale the variance of the generated
						// random variable.
						if ( pSong->get_humanize_time_value() != 0 ) {
							nOffset += ( int )(
										getGaussian( 0.3 )
										* pSong->get_humanize_time_value()
										* pHydrogen->m_nMaxTimeHumanize
										);
						}

						// Lead or Lag - timing parameter //
						// Add a constant offset to all notes.
						nOffset += (int) ( pNote->get_lead_lag()
										   * nLeadLagFactor );

						// No note is allowed to start prior to the
						// beginning of the song.
						if((tick == 0) && (nOffset < 0)) {
							nOffset = 0;
						}
						
						// Generate a copy of the current note, assign
						// it the new offset, and push it to the list
						// of all notes, which are about to be played
						// back.
						// TODO: Why a copy?
						Note *pCopiedNote = new Note( pNote );
						pCopiedNote->set_position( tick );
						pCopiedNote->set_humanize_delay( nOffset );
						pNote->get_instrument()->enqueue();
						m_songNoteQueue.push( pCopiedNote );
					}
				}
			}
		}
	}

	// audioEngine_process() must send the pattern change event after
	// mutex unlock
	if ( bSendPatternChange ) {
		return 2;
	}
	return 0;
}

inline int AudioEngine::findPatternInTick( int nTick, bool bLoopMode, int* pPatternStartTick )
{
	Hydrogen* pHydrogen = Hydrogen::get_instance();
	Song* pSong = pHydrogen->getSong();
	assert( pSong );

	int nTotalTick = 0;
	m_nSongSizeInTicks = 0;

	std::vector<PatternList*> *pPatternColumns = pSong->get_pattern_group_vector();
	int nColumns = pPatternColumns->size();

	// Sum the lengths of all pattern columns and use the macro
	// MAX_NOTES in case some of them are of size zero. If the
	// supplied value nTick is bigger than this and doesn't belong to
	// the next pattern column, we just found the pattern list we were
	// searching for.
	int nPatternSize;
	for ( int i = 0; i < nColumns; ++i ) {
		PatternList *pColumn = ( *pPatternColumns )[ i ];
		if ( pColumn->size() != 0 ) {
			nPatternSize = pColumn->longest_pattern_length();
		} else {
			nPatternSize = MAX_NOTES;
		}

		if ( ( nTick >= nTotalTick ) && ( nTick < nTotalTick + nPatternSize ) ) {
			( *pPatternStartTick ) = nTotalTick;
			return i;
		}
		nTotalTick += nPatternSize;
	}

	// If the song is played in loop mode, the tick numbers of the
	// second turn are added on top of maximum tick number of the
	// song. Therefore, we will introduced periodic boundary
	// conditions and start the search again.
	if ( bLoopMode ) {
		m_nSongSizeInTicks = nTotalTick;
		int nLoopTick = 0;
		if ( m_nSongSizeInTicks != 0 ) {
			nLoopTick = nTick % m_nSongSizeInTicks;
		}
		nTotalTick = 0;
		for ( int i = 0; i < nColumns; ++i ) {
			PatternList *pColumn = ( *pPatternColumns )[ i ];
			if ( pColumn->size() != 0 ) {
				nPatternSize = pColumn->longest_pattern_length();
			} else {
				nPatternSize = MAX_NOTES;
			}

			if ( ( nLoopTick >= nTotalTick )
				 && ( nLoopTick < nTotalTick + nPatternSize ) ) {
				( *pPatternStartTick ) = nTotalTick;
				return i;
			}
			nTotalTick += nPatternSize;
		}
	}

	QString err = QString( "[findPatternInTick] tick = %1. No pattern list found" ).arg( QString::number(nTick) );
	___ERRORLOG( err );
	return -1;
}

void AudioEngine::noteOn( Note *note )
{
	// check current state
	if ( ( getState() != STATE_READY )
		 && ( getState() != STATE_PLAYING ) ) {
		___ERRORLOG( "Error the audio engine is not in READY state" );
		delete note;
		return;
	}

	m_midiNoteQueue.push_back( note );
}

bool AudioEngine::compare_pNotes::operator()(Note* pNote1, Note* pNote2)
{
	return (pNote1->get_humanize_delay() +
			pNote1->get_position() *
				Hydrogen::get_instance()->getAudioEngine()->getAudioDriver()->m_transport.m_fTickSize) >
		   (pNote2->get_humanize_delay() +
			pNote2->get_position() *
				Hydrogen::get_instance()->getAudioEngine()->getAudioDriver()->m_transport.m_fTickSize);
}


void AudioEngineLocking::assertAudioEngineLocked() const 
{
#ifndef NDEBUG
		if ( m_bNeedsLock ) {
			H2Core::Hydrogen::get_instance()->getAudioEngine()->assertLocked();
		}
#endif
	}


}; // namespace H2Core<|MERGE_RESOLUTION|>--- conflicted
+++ resolved
@@ -300,7 +300,7 @@
 	// prepare the tick size for this song
 	Song* pSong = Hydrogen::get_instance()->getSong();
 	m_pAudioDriver->m_transport.m_fTickSize =
-		AudioEngine::computeTickSize( static_cast<float>(m_pAudioDriver->getSampleRate()), pSong->__bpm, pSong->__resolution );
+		AudioEngine::computeTickSize( static_cast<float>(m_pAudioDriver->getSampleRate()), pSong->getBpm(), pSong->getResolution() );
 
 	// change the current audio engine state
 	setState( STATE_PLAYING );
@@ -450,15 +450,10 @@
 	const auto pHydrogen = Hydrogen::get_instance();
 	const auto pDriver = pHydrogen->getAudioOutput();
 	pDriver->locate( nFrame );
-<<<<<<< HEAD
 	calculateElapsedTime( pDriver->getSampleRate(),
 						  nFrame,
-						  pHydrogen->getSong()->__resolution );
-=======
-	AudioEngine::get_instance()->calculateElapsedTime( pDriver->getSampleRate(),
-													   nFrame,
-													   pHydrogen->getSong()->getResolution() );
->>>>>>> eedd2144
+						  pHydrogen->getSong()->getResolution() );
+
 }
 
 void AudioEngine::clearAudioBuffers( uint32_t nFrames )
@@ -511,13 +506,13 @@
 	Preferences *pPref = Preferences::get_instance();
 	AudioOutput *pDriver = nullptr;
 
-	if ( sDriver == "Oss" ) {
+	if ( sDriver == "OSS" ) {
 		pDriver = new OssDriver( m_AudioProcessCallback );
 		if ( pDriver->class_name() == NullDriver::class_name() ) {
 			delete pDriver;
 			pDriver = nullptr;
 		}
-	} else if ( sDriver == "Jack" ) {
+	} else if ( sDriver == "JACK" ) {
 		pDriver = new JackAudioDriver( m_AudioProcessCallback );
 		if ( pDriver->class_name() == NullDriver::class_name() ) {
 			delete pDriver;
@@ -529,7 +524,7 @@
 						);
 #endif
 		}
-	} else if ( sDriver == "Alsa" ) {
+	} else if ( sDriver == "ALSA" ) {
 		pDriver = new AlsaAudioDriver( m_AudioProcessCallback );
 		if ( pDriver->class_name() == NullDriver::class_name() ) {
 			delete pDriver;
@@ -610,11 +605,11 @@
 	QString sAudioDriver = preferencesMng->m_sAudioDriver;
 	if ( sAudioDriver == "Auto" ) {
 	#ifndef WIN32
-		if ( ( m_pAudioDriver = createDriver( "Jack" ) ) == nullptr ) {
-			if ( ( m_pAudioDriver = createDriver( "Alsa" ) ) == nullptr ) {
+		if ( ( m_pAudioDriver = createDriver( "JACK" ) ) == nullptr ) {
+			if ( ( m_pAudioDriver = createDriver( "ALSA" ) ) == nullptr ) {
 				if ( ( m_pAudioDriver = createDriver( "CoreAudio" ) ) == nullptr ) {
 					if ( ( m_pAudioDriver = createDriver( "PortAudio" ) ) == nullptr ) {
-						if ( ( m_pAudioDriver = createDriver( "Oss" ) ) == nullptr ) {
+						if ( ( m_pAudioDriver = createDriver( "OSS" ) ) == nullptr ) {
 							if ( ( m_pAudioDriver = createDriver( "PulseAudio" ) ) == nullptr ) {
 								raiseError( Hydrogen::ERROR_STARTING_DRIVER );
 								___ERRORLOG( "Error starting audio driver" );
@@ -632,10 +627,10 @@
 	#else
 		//On Windows systems, use PortAudio is the prioritized backend
 		if ( ( m_pAudioDriver = createDriver( "PortAudio" ) ) == nullptr ) {
-			if ( ( m_pAudioDriver = createDriver( "Alsa" ) ) == nullptr ) {
+			if ( ( m_pAudioDriver = createDriver( "ALSA" ) ) == nullptr ) {
 				if ( ( m_pAudioDriver = createDriver( "CoreAudio" ) ) == nullptr ) {
-					if ( ( m_pAudioDriver = createDriver( "Jack" ) ) == nullptr ) {
-						if ( ( m_pAudioDriver = createDriver( "Oss" ) ) == nullptr ) {
+					if ( ( m_pAudioDriver = createDriver( "JACK" ) ) == nullptr ) {
+						if ( ( m_pAudioDriver = createDriver( "OSS" ) ) == nullptr ) {
 							if ( ( m_pAudioDriver = createDriver( "PulseAudio" ) ) == nullptr ) {
 								raiseError( Hydrogen::ERROR_STARTING_DRIVER );
 								___ERRORLOG( "Error starting audio driver" );
@@ -681,7 +676,7 @@
 		m_pMidiDriver->open();
 		m_pMidiDriver->setActive( true );
 #endif
-	} else if ( preferencesMng->m_sMidiDriver == "CoreMidi" ) {
+	} else if ( preferencesMng->m_sMidiDriver == "CoreMIDI" ) {
 #ifdef H2CORE_HAVE_COREMIDI
 		CoreMidiDriver *coreMidiDriver = new CoreMidiDriver();
 		m_pMidiDriver = coreMidiDriver;
@@ -689,7 +684,7 @@
 		m_pMidiDriver->open();
 		m_pMidiDriver->setActive( true );
 #endif
-	} else if ( preferencesMng->m_sMidiDriver == "JackMidi" ) {
+	} else if ( preferencesMng->m_sMidiDriver == "JACK-MIDI" ) {
 #ifdef H2CORE_HAVE_JACK
 		JackMidiDriver *jackMidiDriver = new JackMidiDriver();
 		m_pMidiDriverOut = jackMidiDriver;
@@ -704,7 +699,7 @@
 	Song* pSong = pHydrogen->getSong();
 	if ( pSong ) {
 		m_State = STATE_READY;
-		m_pAudioDriver->setBpm( pSong->__bpm );
+		m_pAudioDriver->setBpm( pSong->getBpm() );
 	} else {
 		m_State = STATE_PREPARED;
 	}
@@ -825,7 +820,7 @@
 	oldFrame = m_pAudioDriver->m_transport.m_nFrames;
 #endif
 	float fOldTickSize = m_pAudioDriver->m_transport.m_fTickSize;
-	float fNewTickSize = AudioEngine::computeTickSize( m_pAudioDriver->getSampleRate(), pSong->__bpm, pSong->__resolution );
+	float fNewTickSize = AudioEngine::computeTickSize( m_pAudioDriver->getSampleRate(), pSong->getBpm(), pSong->getResolution() );
 
 	// Nothing changed - avoid recomputing
 	if ( fNewTickSize == fOldTickSize ) {
@@ -928,7 +923,7 @@
 		framepos = pHydrogen->getRealtimeFrames();
 	}
 
-	AutomationPath *vp = pSong->get_velocity_automation_path();
+	AutomationPath *vp = pSong->getVelocityAutomationPath();
 	
 
 	// reading from m_songNoteQueue
@@ -936,7 +931,7 @@
 		Note *pNote = m_songNoteQueue.top();
 
 		float velocity_adjustment = 1.0f;
-		if ( pSong->get_mode() == Song::SONG_MODE ) {
+		if ( pSong->getMode() == Song::SONG_MODE ) {
 			float fPos = m_nSongPos + (pNote->get_position()%192) / 192.f;
 			velocity_adjustment = vp->get_value(fPos);
 		}
@@ -962,19 +957,24 @@
 			// Humanize - Velocity parameter
 			pNote->set_velocity( pNote->get_velocity() * velocity_adjustment );
 
-			float rnd = (float)rand()/(float)RAND_MAX;
-			if (pNote->get_probability() < rnd) {
-				m_songNoteQueue.pop();
-				pNote->get_instrument()->dequeue();
-				continue;
-			}
-
-			if ( pSong->get_humanize_velocity_value() != 0 ) {
-				float random = pSong->get_humanize_velocity_value() * getGaussian( 0.2 );
+			/* Check if the current note has probability != 1
+			 * If yes remove call random function to dequeue or not the note
+			 */
+			float fNoteProbability = pNote->get_probability();
+			if ( fNoteProbability != 1. ) {
+				if ( fNoteProbability < (float) rand() / (float) RAND_MAX ) {
+					m_songNoteQueue.pop();
+					pNote->get_instrument()->dequeue();
+					continue;
+				}
+			}
+
+			if ( pSong->getHumanizeVelocityValue() != 0 ) {
+				float random = pSong->getHumanizeVelocityValue() * getGaussian( 0.2 );
 				pNote->set_velocity(
 							pNote->get_velocity()
 							+ ( random
-								- ( pSong->get_humanize_velocity_value() / 2.0 ) )
+								- ( pSong->getHumanizeVelocityValue() / 2.0 ) )
 							);
 				if ( pNote->get_velocity() > 1.0 ) {
 					pNote->set_velocity( 1.0 );
@@ -983,12 +983,16 @@
 				}
 			}
 
-			// Random Pitch ;)
-			const float fMaxPitchDeviation = 2.0;
-			pNote->set_pitch( pNote->get_pitch()
-							  + ( fMaxPitchDeviation * getGaussian( 0.2 )
-								  - fMaxPitchDeviation / 2.0 )
-							  * pNote->get_instrument()->get_random_pitch_factor() );
+			// Offset + Random Pitch ;)
+			float fPitch = pNote->get_pitch() + pNote->get_instrument()->get_pitch_offset();
+			/* Check if the current instrument has random picth factor != 0.
+			 * If yes add a gaussian perturbation to the pitch
+			 */
+			float fRandomPitchFactor = pNote->get_instrument()->get_random_pitch_factor();
+			if ( fRandomPitchFactor != 0. ) {
+				fPitch += getGaussian( 0.4 ) * fRandomPitchFactor;
+			}
+			pNote->set_pitch( fPitch );
 
 
 			/*
@@ -1013,7 +1017,7 @@
 			m_songNoteQueue.pop(); // rimuovo la nota dalla lista di note
 			pNote->get_instrument()->dequeue();
 			// raise noteOn event
-			int nInstrument = pSong->get_instrument_list()->index( pNote->get_instrument() );
+			int nInstrument = pSong->getInstrumentList()->index( pNote->get_instrument() );
 			if( pNote->get_note_off() ){
 				delete pNote;
 			}
@@ -1056,7 +1060,7 @@
 	//	sprintf(tmp, "[audioEngine_seek()] tickNumber_start = %d", tickNumber_start);
 	//	__instance->infoLog(tmp);
 
-	bool loop = pSong->is_loop_enabled();
+	bool loop = pSong->getIsLoopEnabled();
 
 	if ( bLoopMode ) {
 		loop = true;
@@ -1103,9 +1107,9 @@
 		}
 
 		/* Now we're playing | Update BPM */
-		if ( pSong->__bpm != m_pAudioDriver->m_transport.m_fBPM ) {
+		if ( pSong->getBpm() != m_pAudioDriver->m_transport.m_fBPM ) {
 			___INFOLOG( QString( "song bpm: (%1) gets transport bpm: (%2)" )
-				.arg( pSong->__bpm )
+				.arg( pSong->getBpm() )
 				.arg( m_pAudioDriver->m_transport.m_fBPM )
 			);
 
@@ -1331,7 +1335,7 @@
 				pAudioEngine->m_fMasterPeak_R = val_R;
 			}
 
-			for (std::vector<DrumkitComponent*>::iterator it = pSong->get_components()->begin() ; it != pSong->get_components()->end(); ++it) {
+			for (std::vector<DrumkitComponent*>::iterator it = pSong->getComponents()->begin() ; it != pSong->getComponents()->end(); ++it) {
 				DrumkitComponent* drumkit_component = *it;
 
 				float compo_val_L = drumkit_component->get_out_L(i);
@@ -1391,7 +1395,7 @@
 
 void AudioEngine::setSong( Song* pNewSong )
 {
-	___WARNINGLOG( QString( "Set song: %1" ).arg( pNewSong->__name ) );
+	___WARNINGLOG( QString( "Set song: %1" ).arg( pNewSong->getName() ) );
 	
 	this->lock( RIGHT_HERE );
 
@@ -1408,17 +1412,17 @@
 	processCheckBPMChanged( pNewSong );
 
 	// find the first pattern and set as current
-	if ( pNewSong->get_pattern_list()->size() > 0 ) {
-		m_pPlayingPatterns->add( pNewSong->get_pattern_list()->get( 0 ) );
+	if ( pNewSong->getPatternList()->size() > 0 ) {
+		m_pPlayingPatterns->add( pNewSong->getPatternList()->get( 0 ) );
 	}
 
 	renameJackPorts( pNewSong );
 
-	m_pAudioDriver->setBpm( pNewSong->__bpm );
+	m_pAudioDriver->setBpm( pNewSong->getBpm() );
 	m_pAudioDriver->m_transport.m_fTickSize = 
 		AudioEngine::computeTickSize( static_cast<int>(m_pAudioDriver->getSampleRate()),
-										pNewSong->__bpm,
-										static_cast<int>(pNewSong->__resolution) );
+										pNewSong->getBpm(),
+										static_cast<int>(pNewSong->getResolution()) );
 
 	// change the current audio engine state
 	setState( STATE_READY );
@@ -1482,7 +1486,7 @@
 	int tickNumber_start = 0;
 	if ( framepos == 0
 		 || ( getState() == STATE_PLAYING
-			  && pSong->get_mode() == Song::SONG_MODE
+			  && pSong->getMode() == Song::SONG_MODE
 			  && m_nSongPos == -1 )
 	) {
 		tickNumber_start = framepos / fTickSize;
@@ -1514,23 +1518,18 @@
 			// only keep going if we're playing
 			continue;
 		}
-
-		bool doErase = getState() == STATE_PLAYING
-				&& Preferences::get_instance()->getRecordEvents()
-				&& Preferences::get_instance()->getDestructiveRecord()
-				&& Preferences::get_instance()->m_nRecPreDelete == 0;
 		
 		//////////////////////////////////////////////////////////////
 		// SONG MODE
-		if ( pSong->get_mode() == Song::SONG_MODE ) {
-			if ( pSong->get_pattern_group_vector()->size() == 0 ) {
+		if ( pSong->getMode() == Song::SONG_MODE ) {
+			if ( pSong->getPatternGroupVector()->size() == 0 ) {
 				// there's no song!!
 				___ERRORLOG( "no patterns in song." );
 				m_pAudioDriver->stop();
 				return -1;
 			}
 	
-			m_nSongPos = findPatternInTick( tick, pSong->is_loop_enabled(), &m_nPatternStartTick );
+			m_nSongPos = findPatternInTick( tick, pSong->getIsLoopEnabled(), &m_nPatternStartTick );
 
 			// The `m_nSongSizeInTicks` variable is only set to some
 			// value other than zero in `findPatternInTick()` if
@@ -1562,7 +1561,7 @@
 			// reached.
 			if ( m_nSongPos == -1 ) {
 				___INFOLOG( "song pos = -1" );
-				if ( pSong->is_loop_enabled() == true ) {
+				if ( pSong->getIsLoopEnabled() == true ) {
 					// TODO: This function call should be redundant
 					// since `findPatternInTick()` is deterministic
 					// and was already invoked with
@@ -1585,20 +1584,18 @@
 			// TODO: Why overwriting it for each and every tick
 			//       without check if it did changed? This is highly
 			//       inefficient.
-			PatternList *pPatternList = ( *( pSong->get_pattern_group_vector() ) )[m_nSongPos];
+			PatternList *pPatternList = ( *( pSong->getPatternGroupVector() ) )[m_nSongPos];
 			m_pPlayingPatterns->clear();
 			for ( int i=0; i< pPatternList->size(); ++i ) {
 				Pattern* pPattern = pPatternList->get(i);
 				m_pPlayingPatterns->add( pPattern );
 				pPattern->extand_with_flattened_virtual_patterns( m_pPlayingPatterns );
 			}
-			// Set destructive record depending on punch area
-			doErase = doErase && Preferences::get_instance()->inPunchArea(m_nSongPos);
 		}
 		
 		//////////////////////////////////////////////////////////////
 		// PATTERN MODE
-		else if ( pSong->get_mode() == Song::PATTERN_MODE )	{
+		else if ( pSong->getMode() == Song::PATTERN_MODE )	{
 
 			int nPatternSize = MAX_NOTES;
 
@@ -1609,7 +1606,7 @@
 				// TODO: Again, a check whether the pattern did change
 				// would be more efficient.
 				m_pPlayingPatterns->clear();
-				Pattern * pattern = pSong->get_pattern_list()->get(m_nSelectedPatternNumber);
+				Pattern * pattern = pSong->getPatternList()->get(m_nSelectedPatternNumber);
 				m_pPlayingPatterns->add( pattern );
 				pattern->extand_with_flattened_virtual_patterns( m_pPlayingPatterns );
 			}
@@ -1710,29 +1707,6 @@
 				Pattern *pPattern = m_pPlayingPatterns->get( nPat );
 				assert( pPattern != nullptr );
 				Pattern::notes_t* notes = (Pattern::notes_t*)pPattern->get_notes();
-				// Delete notes before attempting to play them
-				if ( doErase ) {
-					FOREACH_NOTE_IT_BOUND(notes,it,m_nPatternTickPosition) {
-						Note* pNote = it->second;
-						assert( pNote != nullptr );
-						if ( pNote->get_just_recorded() == false ) {
-							EventQueue::AddMidiNoteVector noteAction;
-							noteAction.m_column = pNote->get_position();
-							noteAction.m_row = pNote->get_instrument_id();
-							noteAction.m_pattern = nPat;
-							noteAction.f_velocity = pNote->get_velocity();
-							noteAction.f_pan_L = pNote->get_pan_l();
-							noteAction.f_pan_R = pNote->get_pan_r();
-							noteAction.m_length = -1;
-							noteAction.no_octaveKeyVal = pNote->get_octave();
-							noteAction.nk_noteKeyVal = pNote->get_key();
-							noteAction.b_isInstrumentMode = false;
-							noteAction.b_isMidi = false;
-							noteAction.b_noteExist = false;
-							EventQueue::get_instance()->m_addMidiNoteVector.push_back(noteAction);
-						}
-					}
-				}
 
 				// Perform a loop over all notes, which are enclose
 				// the position of the current tick, using a constant
@@ -1751,7 +1725,7 @@
 						// TODO: incorporate the factor of 6.0 either
 						// in Song::__swing_factor or make it a member
 						// variable.
-						float fSwingFactor = pSong->get_swing_factor();
+						float fSwingFactor = pSong->getSwingFactor();
 						if ( ( ( m_nPatternTickPosition % 12 ) == 0 )
 							 && ( ( m_nPatternTickPosition % 24 ) != 0 ) ) {
 							// da l'accento al tick 4, 12, 20, 36...
@@ -1764,10 +1738,10 @@
 						// the factor Song::__humanize_time_value will
 						// also scale the variance of the generated
 						// random variable.
-						if ( pSong->get_humanize_time_value() != 0 ) {
+						if ( pSong->getHumanizeTimeValue() != 0 ) {
 							nOffset += ( int )(
 										getGaussian( 0.3 )
-										* pSong->get_humanize_time_value()
+										* pSong->getHumanizeTimeValue()
 										* pHydrogen->m_nMaxTimeHumanize
 										);
 						}
@@ -1816,7 +1790,7 @@
 	int nTotalTick = 0;
 	m_nSongSizeInTicks = 0;
 
-	std::vector<PatternList*> *pPatternColumns = pSong->get_pattern_group_vector();
+	std::vector<PatternList*> *pPatternColumns = pSong->getPatternGroupVector();
 	int nColumns = pPatternColumns->size();
 
 	// Sum the lengths of all pattern columns and use the macro
@@ -1868,8 +1842,6 @@
 		}
 	}
 
-	QString err = QString( "[findPatternInTick] tick = %1. No pattern list found" ).arg( QString::number(nTick) );
-	___ERRORLOG( err );
 	return -1;
 }
 
