--- conflicted
+++ resolved
@@ -2225,9 +2225,9 @@
 
 	AutomationPath* pAutomationPath = pSong->getVelocityAutomationPath();
  
-	DEBUGLOG( QString( "tick interval: [%1 : %2], curr tick: %3, curr frame: %4")
-			  .arg( fTickStart, 0, 'f' ).arg( fTickEnd, 0, 'f' )
-			  .arg( getDoubleTick(), 0, 'f' ).arg( getFrames() ) );
+	// DEBUGLOG( QString( "tick interval: [%1 : %2], curr tick: %3, curr frame: %4")
+	// 		  .arg( fTickStart, 0, 'f' ).arg( fTickEnd, 0, 'f' )
+	// 		  .arg( getDoubleTick(), 0, 'f' ).arg( getFrames() ) );
 
 	// We loop over integer ticks to ensure that all notes encountered
 	// between two iterations belong to the same pattern.
@@ -2295,7 +2295,6 @@
 					nPatternSize = MAX_NOTES;
 				}
 
-<<<<<<< HEAD
 				if ( nPatternSize > 0 ) {
 					nPatternStartTick =
 						std::floor( static_cast<float>(nnTick -
@@ -2305,10 +2304,6 @@
 				} else {
 					nPatternStartTick = nnTick;
 				}
-=======
-			if ( nPatternSize == 0 ) {
-				ERRORLOG( "nPatternSize == 0" );
->>>>>>> cfec3d2e
 			}
 
 			updatePlayingPatterns( 0, nnTick, nPatternStartTick );
@@ -2346,9 +2341,9 @@
 					nPatternSize;
 			}
 
-			DEBUGLOG( QString( "[post] nnTick: %1, nPatternTickPosition: %2, nPatternStartTick: %3, nPatternSize: %4" )
-					  .arg( nnTick ).arg( nPatternTickPosition )
-					  .arg( nPatternStartTick ).arg( nPatternSize ) );
+			// DEBUGLOG( QString( "[post] nnTick: %1, nPatternTickPosition: %2, nPatternStartTick: %3, nPatternSize: %4" )
+			// 		  .arg( nnTick ).arg( nPatternTickPosition )
+			// 		  .arg( nPatternStartTick ).arg( nPatternSize ) );
 		}
 		
 		//////////////////////////////////////////////////////////////
@@ -2491,11 +2486,11 @@
 						Note *pCopiedNote = new Note( pNote );
 						pCopiedNote->set_humanize_delay( nOffset );
 
-						DEBUGLOG( QString( "getDoubleTick(): %1, getFrames(): %2, getColumn(): %3, nnTick: %4, nColumn: %5, " )
-								  .arg( getDoubleTick() ).arg( getFrames() )
-								  .arg( getColumn() ).arg( nnTick )
-								  .arg( nColumn )
-								  .append( pCopiedNote->toQString("", true ) ) );
+						// DEBUGLOG( QString( "getDoubleTick(): %1, getFrames(): %2, getColumn(): %3, nnTick: %4, nColumn: %5, " )
+						// 		  .arg( getDoubleTick() ).arg( getFrames() )
+						// 		  .arg( getColumn() ).arg( nnTick )
+						// 		  .arg( nColumn )
+						// 		  .append( pCopiedNote->toQString("", true ) ) );
 						
 						pCopiedNote->set_position( nnTick );
 						// Important: this call has to be done _after_
