--- conflicted
+++ resolved
@@ -1508,21 +1508,6 @@
 		pBuffer_R[ i ] += out_R[ i ];
 	}
 
-<<<<<<< HEAD
-=======
-	auto synth = getSynth();
-	if (synth->getPlayingNotesNumber() != 0) {
-		synth->process( nFrames );
-		out_L = synth->m_pOut_L;
-		out_R = synth->m_pOut_R;
-		for ( unsigned i = 0; i < nFrames; ++i ) {
-			pBuffer_L[ i ] += out_L[ i ];
-			pBuffer_R[ i ] += out_R[ i ];
-		}
-	}
-
-#ifdef H2CORE_HAVE_LADSPA
->>>>>>> 5c8f70ed
 	timeval ladspaTime_start = currentTime2();
 
 	for ( unsigned nFX = 0; nFX < MAX_FX; ++nFX ) {
@@ -1566,27 +1551,9 @@
 		fPeak_L = std::max( fPeak_L, pBuffer_L[i] );
 		fPeak_R = std::max( fPeak_R, pBuffer_R[i] );
 	}
-<<<<<<< HEAD
-
-	for ( auto& component : *pSong->getDrumkit()->getComponents() ) {
-		DrumkitComponent *pComponent = component.get();
-		for ( unsigned i = 0; i < nFrames; ++i ) {
-			float compo_val_L = pComponent->get_out_L(i);
-			float compo_val_R = pComponent->get_out_R(i);
-
-			if( compo_val_L > pComponent->get_peak_l() ) {
-				pComponent->set_peak_l( compo_val_L );
-			}
-			if( compo_val_R > pComponent->get_peak_r() ) {
-				pComponent->set_peak_r( compo_val_R );
-			}
-		}
-	}
-
-=======
+
 	m_fMasterPeak_L = fPeak_L;
 	m_fMasterPeak_R = fPeak_R;
->>>>>>> 5c8f70ed
 }
 
 void AudioEngine::setState( const AudioEngine::State& state ) {
