/*
 * Hydrogen
 * Copyright(c) 2002-2008 by Alex >Comix< Cominu [comix@users.sourceforge.net]
 * Copyright(c) 2008-2021 The hydrogen development team [hydrogen-devel@lists.sourceforge.net]
 *
 * http://www.hydrogen-music.org
 *
 * This program is free software; you can redistribute it and/or modify
 * it under the terms of the GNU General Public License as published by
 * the Free Software Foundation; either version 2 of the License, or
 * (at your option) any later version.
 *
 * This program is distributed in the hope that it will be useful,
 * but WITHOUT ANY WARRANTY, without even the implied warranty of
 * MERCHANTABILITY or FITNESS FOR A PARTICULAR PURPOSE. See the
 * GNU General Public License for more details.
 *
 * You should have received a copy of the GNU General Public License
 * along with this program. If not, see https://www.gnu.org/licenses
 *
 */

#include <stdlib.h>
#include <core/Preferences.h>

#include <core/LocalFileMng.h>

#ifndef WIN32
#include <pwd.h>
#include <unistd.h>
#endif
#include <sys/types.h>
#include <sys/stat.h>
#include <stdlib.h>
#include <fstream>
#include <iostream>
#include <cstdio>
#include <list>
#include <algorithm>

#include "MidiMap.h"
#include "Version.h"
#include "core/Helpers/Filesystem.h"

#include <QDir>
//#include <QApplication>

namespace H2Core
{

Preferences* Preferences::__instance = nullptr;

void Preferences::create_instance()
{
	if ( __instance == nullptr ) {
		__instance = new Preferences;
	}
}

Preferences::Preferences()
{
	__instance = this;
	INFOLOG( "INIT" );
	
	// switch to enable / disable lash, only on h2 startup
	m_brestartLash = false;
	m_bsetLash = false;

	//rubberband bpm change queue
	m_useTheRubberbandBpmChangeEvent = false;
	__rubberBandCalcTime = 5;

	QString rubberBandCLIPath = getenv( "PATH" );
	QStringList rubberBandCLIPathList = rubberBandCLIPath.split(":");//linux use ":" as separator. maybe windows and osx use other separators

	//find the Rubberband-CLI in system env
	//if this fails a second test will check individual user settings
	for(int i = 0; i < rubberBandCLIPathList.size(); ++i){
		m_rubberBandCLIexecutable = rubberBandCLIPathList[i] + "/rubberband";
		if ( QFile( m_rubberBandCLIexecutable ).exists() == true ){
			readPrefFileforotherplaces = false;
			break;
		}else
		{
			m_rubberBandCLIexecutable = "Path to Rubberband-CLI";
			readPrefFileforotherplaces = true;
		}
	}

	m_sPreferredLanguage = QString();

	m_pDefaultUIStyle = new UIStyle();
	m_nDefaultUILayout = UI_LAYOUT_SINGLE_PANE;
	m_nUIScalingPolicy = UI_SCALING_SMALLER;

	__lastspatternDirectory = QDir::homePath();
	__lastsampleDirectory = QDir::homePath(); //audio file browser
	__playsamplesonclicking = false; // audio file browser
	__playselectedinstrument = false; // midi keyboard and keyboard play only selected instrument

	recordEvents = false; // not recording by default
	punchInPos = 0;
	punchOutPos = -1;

	__expandSongItem = true; //SoundLibraryPanel
	__expandPatternItem = true; //SoundLibraryPanel
	__useTimelineBpm = false;		// use timeline
	
	//export dialog
	m_sExportDirectory = QDir::homePath();
	m_nExportModeIdx = 0;
	m_nExportSampleRateIdx = 0;
	m_nExportSampleDepthIdx = 0;

	//export midi dialog
	m_sMidiExportDirectory = QDir::homePath();
	m_nMidiExportMode = 0;
	/////////////////////////////////////////////////////////////////////////
	/////////////////// DEFAULT SETTINGS ////////////////////////////////////
	/////////////////////////////////////////////////////////////////////////
	m_bFollowPlayhead = true;
	// SEE ABOVE: m_brestartLash
	// SEE ABOVE: m_bsetLash

	m_bbc = false;
	m_mmcsetplay = false;

	m_countOffset = 0;  // beatcounter
	m_startOffset = 0;  // beatcounter

	sServerList.push_back( QString("http://hydrogen-music.org/feeds/drumkit_list.php") );
	m_patternCategories.push_back( QString("not_categorized") );

	//___ audio engine properties ___
	m_sAudioDriver = QString("Auto");
	m_bUseMetronome = false;
	m_fMetronomeVolume = 0.5;
	m_nMaxNotes = 256;
	m_nBufferSize = 1024;
	m_nSampleRate = 44100;

	//___ oss driver properties ___
	m_sOSSDevice = QString("/dev/dsp");

	//___ MIDI Driver properties
	m_sMidiDriver = QString("ALSA");
	m_sMidiPortName = QString("None");
	m_sMidiOutputPortName = QString("None");
	m_nMidiChannelFilter = -1;
	m_bMidiNoteOffIgnore = false;
	m_bMidiFixedMapping = false;
	m_bMidiDiscardNoteAfterAction = false;

	// PortAudio properties
	m_sPortAudioDevice = QString();
	m_sPortAudioHostAPI = QString();

	// CoreAudio
	m_sCoreAudioDevice = QString();

	//___  alsa audio driver properties ___
	m_sAlsaAudioDevice = QString("hw:0");

	//___  jack driver properties ___
	m_sJackPortName1 = QString("alsa_pcm:playback_1");
	m_sJackPortName2 = QString("alsa_pcm:playback_2");
	m_bJackTransportMode = true;
	m_bJackConnectDefaults = true;
	m_bJackTrackOuts = false;
	m_bJackTimebaseEnabled = true;
	m_bJackMasterMode = NO_JACK_TIME_MASTER;
	m_JackTrackOutputMode = JackTrackOutputMode::postFader;
	m_JackBBTSync = JackBBTSyncMethod::constMeasure;

	// OSC configuration
	m_bOscServerEnabled = false;
	m_bOscFeedbackEnabled = true;
	m_nOscServerPort = 9000;
	m_nOscTemporaryPort = -1;

	//___ General properties ___
	m_bPatternModePlaysSelected = true;
	m_brestoreLastSong = true;
	m_brestoreLastPlaylist = false;
	m_bUseLash = false;
	m_bShowDevelWarning = false;
	m_bShowNoteOverwriteWarning = true;
	// NONE: lastSongFilename;
	hearNewNotes = true;
	// NONE: m_recentFiles;
	// NONE: m_recentFX;
	quantizeEvents = true;
	recordEvents = false;
	m_bUseRelativeFilenamesForPlaylists = false;
	m_bHideKeyboardCursor = false;

	//___ GUI properties ___
	m_sQTStyle = "Fusion";
	m_sApplicationFontFamily = "Lucida Grande";
	m_sLevel2FontFamily = "Lucida Grande";
	m_sLevel3FontFamily = "Lucida Grande";
	m_fontSize = FontSize::Normal;
	mixerFalloffSpeed = 1.1;
	m_nPatternEditorGridResolution = 8;
	m_bPatternEditorUsingTriplets = false;
	m_bShowInstrumentPeaks = true;
	m_bIsFXTabVisible = true;
	m_bShowAutomationArea = false;
	m_bShowPlaybackTrack = false;
	m_nPatternEditorGridHeight = 21;
	m_nPatternEditorGridWidth = 3;
	m_nSongEditorGridHeight = 18;
	m_nSongEditorGridWidth = 16;
	mainFormProperties.set(0, 0, 1000, 700, true);
	mixerProperties.set(10, 350, 829, 276, true);
	patternEditorProperties.set(280, 100, 706, 439, true);
	songEditorProperties.set(10, 10, 600, 250, true);
	instrumentRackProperties.set(500, 20, 526, 437, true);
	audioEngineInfoProperties.set(720, 120, 0, 0, false);
	m_ladspaProperties[0].set(2, 20, 0, 0, false);
	m_ladspaProperties[1].set(2, 20, 0, 0, false);
	m_ladspaProperties[2].set(2, 20, 0, 0, false);
	m_ladspaProperties[3].set(2, 20, 0, 0, false);
	m_nMaxBars = 400;
	m_nMaxLayers = 16;

	UIStyle uis = m_pDefaultUIStyle;

	m_nColoringMethod = 2;
	m_nMaxPatternColors = 50;
	std::vector<QColor> m_patternColors( m_nMaxPatternColors );
	for ( int ii = 0; ii < m_nMaxPatternColors; ii++ ) {
		m_patternColors[ ii ] = uis.m_accentColor;
	}
	m_nVisiblePatternColors = 1;

	/////////////////////////////////////////////////////////////////////////
	//////////////// END OF DEFAULT SETTINGS ////////////////////////////////
	/////////////////////////////////////////////////////////////////////////

	loadPreferences( true );	// Global settings
	loadPreferences( false );	// User settings
}



Preferences::~Preferences()
{
	savePreferences();

	INFOLOG( "DESTROY" );
	__instance = nullptr;
	delete m_pDefaultUIStyle;
}






///
/// Load the preferences file
///
void Preferences::loadPreferences( bool bGlobal )
{
	// We do not required the recently used variables to be
	// accumulated throughout various configuration files.
	m_recentFiles.clear();
	m_recentFX.clear();

	bool recreate = false;	// configuration file must be recreated?

	QString sPreferencesFilename;
	const QString sPreferencesOverwritePath = Filesystem::getPreferencesOverwritePath();
	if ( sPreferencesOverwritePath.isEmpty() ) {
			sPreferencesFilename = ( bGlobal ? Filesystem::sys_config_path() : Filesystem::usr_config_path() );
			INFOLOG( QString( "Loading preferences file (%1) [%2]" ).arg( bGlobal ? "SYS" : "USER" ).arg( sPreferencesFilename ) );
	} else {
		sPreferencesFilename = sPreferencesOverwritePath;
		INFOLOG( QString( "Loading preferences file %1" ).arg( sPreferencesFilename ) );
	}
	
	Filesystem::file_readable( sPreferencesFilename );

	// pref file exists?
	std::ifstream input( sPreferencesFilename.toLocal8Bit() , std::ios::in | std::ios::binary );
	if ( input ) {

		// read preferences file
		QDomDocument doc = LocalFileMng::openXmlDocument( sPreferencesFilename );
		QDomNode rootNode = doc.firstChildElement( "hydrogen_preferences" );

		if ( !rootNode.isNull() ) {

			// version
			QString version = LocalFileMng::readXmlString( rootNode, "version", "" );
			if ( version.isEmpty() ) {
				recreate = true;
			}

			//////// GENERAL ///////////
			m_sPreferredLanguage = LocalFileMng::readXmlString( rootNode, "preferredLanguage", QString() );
			__playselectedinstrument = LocalFileMng::readXmlBool( rootNode, "instrumentInputMode", __playselectedinstrument );
			m_bShowDevelWarning = LocalFileMng::readXmlBool( rootNode, "showDevelWarning", m_bShowDevelWarning );
			m_bShowNoteOverwriteWarning = LocalFileMng::readXmlBool( rootNode, "showNoteOverwriteWarning", m_bShowNoteOverwriteWarning );
			m_brestoreLastSong = LocalFileMng::readXmlBool( rootNode, "restoreLastSong", m_brestoreLastSong );
			m_brestoreLastPlaylist = LocalFileMng::readXmlBool( rootNode, "restoreLastPlaylist", m_brestoreLastPlaylist );
			m_bPatternModePlaysSelected = LocalFileMng::readXmlBool( rootNode, "patternModePlaysSelected", true );
			m_bUseLash = LocalFileMng::readXmlBool( rootNode, "useLash", false );
			__useTimelineBpm = LocalFileMng::readXmlBool( rootNode, "useTimeLine", __useTimelineBpm );
			m_nMaxBars = LocalFileMng::readXmlInt( rootNode, "maxBars", 400 );
			m_nMaxLayers = LocalFileMng::readXmlInt( rootNode, "maxLayers", 16 );
			m_nDefaultUILayout =  LocalFileMng::readXmlInt( rootNode, "defaultUILayout", UI_LAYOUT_SINGLE_PANE );
			m_nUIScalingPolicy = LocalFileMng::readXmlInt( rootNode, "uiScalingPolicy", UI_SCALING_SMALLER );
			m_nLastOpenTab =  LocalFileMng::readXmlInt( rootNode, "lastOpenTab", 0 );
			m_bUseRelativeFilenamesForPlaylists = LocalFileMng::readXmlBool( rootNode, "useRelativeFilenamesForPlaylists", false );
			m_bHideKeyboardCursor = LocalFileMng::readXmlBool( rootNode, "hideKeyboardCursorWhenUnused", false );

			//restore the right m_bsetlash value
			m_bsetLash = m_bUseLash;
			m_useTheRubberbandBpmChangeEvent = LocalFileMng::readXmlBool( rootNode, "useTheRubberbandBpmChangeEvent", m_useTheRubberbandBpmChangeEvent );

			hearNewNotes = LocalFileMng::readXmlBool( rootNode, "hearNewNotes", hearNewNotes );
			quantizeEvents = LocalFileMng::readXmlBool( rootNode, "quantizeEvents", quantizeEvents );

			//rubberband
			if( readPrefFileforotherplaces ){
				//this scond test will check individual user settings
				QString test = LocalFileMng::readXmlString( rootNode, "path_to_rubberband", "");
				if ( QFile( test ).exists() == true ){
					m_rubberBandCLIexecutable = test;
				}else
				{
					m_rubberBandCLIexecutable = "Path to Rubberband-CLI";
				}
			}

			QDomNode pRecentUsedSongsNode = rootNode.firstChildElement( "recentUsedSongs" );
			if ( !pRecentUsedSongsNode.isNull() ) {
				QDomElement pSongElement = pRecentUsedSongsNode.firstChildElement( "song" );
				while( !pSongElement.isNull() && !pSongElement.text().isEmpty() ){
					m_recentFiles.push_back( pSongElement.text() );
					pSongElement = pSongElement.nextSiblingElement( "song" );
				}

			} else {
				WARNINGLOG( "recentUsedSongs node not found" );
			}

			QDomNode pRecentFXNode = rootNode.firstChildElement( "recentlyUsedEffects" );
			if ( ! pRecentFXNode.isNull() ) {
				QDomElement pFXElement = pRecentFXNode.firstChildElement( "FX" );
				while ( !pFXElement.isNull()  && ! pFXElement.text().isEmpty()) {
					m_recentFX.push_back( pFXElement.text() );
					pFXElement = pFXElement.nextSiblingElement( "FX" );
				}
			} else {
				WARNINGLOG( "recentlyUsedEffects node not found" );
			}

			sServerList.clear();
			QDomNode pServerListNode = rootNode.firstChildElement( "serverList" );
			if ( !pServerListNode.isNull() ) {
				QDomElement pServerElement = pServerListNode.firstChildElement( "server" );
				while ( !pServerElement.isNull() && !pServerElement.text().isEmpty() ) {
					sServerList.push_back( pServerElement.text() );
					pServerElement = pServerElement.nextSiblingElement( "server" );
				}
			} else {
				WARNINGLOG( "serverList node not found" );
			}

			m_patternCategories.clear();
			QDomNode pPatternCategoriesNode = rootNode.firstChildElement( "patternCategories" );
			if ( !pPatternCategoriesNode.isNull() ) {
				QDomElement pPatternCategoriesElement = pPatternCategoriesNode.firstChildElement( "categories" );
				while ( !pPatternCategoriesElement.isNull() && !pPatternCategoriesElement.text().isEmpty() ) {
					m_patternCategories.push_back( pPatternCategoriesElement.text() );
					pPatternCategoriesElement = pPatternCategoriesElement.nextSiblingElement( "categories" );
				}
			} else {
				WARNINGLOG( "patternCategories node not found" );
			}


			/////////////// AUDIO ENGINE //////////////
			QDomNode audioEngineNode = rootNode.firstChildElement( "audio_engine" );
			if ( audioEngineNode.isNull() ) {
				WARNINGLOG( "audio_engine node not found" );
				recreate = true;
			} else {
				m_sAudioDriver = LocalFileMng::readXmlString( audioEngineNode, "audio_driver", m_sAudioDriver );
				// Ensure compatibility will older versions of the
				// files after capitalization in the GUI
				// (2021-02-05). This can be dropped in releases >=
				// 1.2
				if ( m_sAudioDriver == "Jack" ) {
					m_sAudioDriver = "JACK";
				} else if ( m_sAudioDriver == "Oss" ) {
					m_sAudioDriver = "OSS";
				} else if ( m_sAudioDriver == "Alsa" ) {
					m_sAudioDriver = "ALSA";
				}
				m_bUseMetronome = LocalFileMng::readXmlBool( audioEngineNode, "use_metronome", m_bUseMetronome );
				m_fMetronomeVolume = LocalFileMng::readXmlFloat( audioEngineNode, "metronome_volume", 0.5f );
				m_nMaxNotes = LocalFileMng::readXmlInt( audioEngineNode, "maxNotes", m_nMaxNotes );
				m_nBufferSize = LocalFileMng::readXmlInt( audioEngineNode, "buffer_size", m_nBufferSize );
				m_nSampleRate = LocalFileMng::readXmlInt( audioEngineNode, "samplerate", m_nSampleRate );

				//// OSS DRIVER ////
				QDomNode ossDriverNode = audioEngineNode.firstChildElement( "oss_driver" );
				if ( ossDriverNode.isNull()  ) {
					WARNINGLOG( "oss_driver node not found" );
					recreate = true;
				} else {
					m_sOSSDevice = LocalFileMng::readXmlString( ossDriverNode, "ossDevice", m_sOSSDevice );
				}

				//// PORTAUDIO DRIVER ////
				QDomNode portAudioDriverNode = audioEngineNode.firstChildElement( "portaudio_driver" );
				if ( portAudioDriverNode.isNull()  ) {
					WARNINGLOG( "portaudio_driver node not found" );
					recreate = true;
				} else {
					m_sPortAudioDevice = LocalFileMng::readXmlString( portAudioDriverNode, "portAudioDevice", m_sPortAudioDevice );
					m_sPortAudioHostAPI = LocalFileMng::readXmlString( portAudioDriverNode, "portAudioHostAPI", m_sPortAudioHostAPI );
				}

				//// COREAUDIO DRIVER ////
				QDomNode coreAudioDriverNode = audioEngineNode.firstChildElement( "coreaudio_driver" );
				if ( coreAudioDriverNode.isNull()  ) {
					WARNINGLOG( "coreaudio_driver node not found" );
					recreate = true;
				} else {
					m_sCoreAudioDevice = LocalFileMng::readXmlString( coreAudioDriverNode, "coreAudioDevice", m_sCoreAudioDevice );
				}

				//// JACK DRIVER ////
				QDomNode jackDriverNode = audioEngineNode.firstChildElement( "jack_driver" );
				if ( jackDriverNode.isNull() ) {
					WARNINGLOG( "jack_driver node not found" );
					recreate = true;
				} else {
					m_sJackPortName1 = LocalFileMng::readXmlString( jackDriverNode, "jack_port_name_1", m_sJackPortName1 );
					m_sJackPortName2 = LocalFileMng::readXmlString( jackDriverNode, "jack_port_name_2", m_sJackPortName2 );
					QString sMode = LocalFileMng::readXmlString( jackDriverNode, "jack_transport_mode", "NO_JACK_TRANSPORT" );
					if ( sMode == "NO_JACK_TRANSPORT" ) {
						m_bJackTransportMode = NO_JACK_TRANSPORT;
					} else if ( sMode == "USE_JACK_TRANSPORT" ) {
						m_bJackTransportMode = USE_JACK_TRANSPORT;
					}

					//jack time master
					m_bJackTimebaseEnabled = LocalFileMng::readXmlBool( jackDriverNode, "jack_timebase_enabled", true );
					QString tmMode = LocalFileMng::readXmlString( jackDriverNode, "jack_transport_mode_master", "NO_JACK_TIME_MASTER" );
					if ( tmMode == "NO_JACK_TIME_MASTER" ) {
						m_bJackMasterMode = NO_JACK_TIME_MASTER;
					} else if ( tmMode == "USE_JACK_TIME_MASTER" ) {
						m_bJackMasterMode = USE_JACK_TIME_MASTER;
					}

					int nBBTSync = LocalFileMng::readXmlInt( jackDriverNode, "jack_bbt_sync", 0 );
					if ( nBBTSync == 0 ){
						m_JackBBTSync = JackBBTSyncMethod::constMeasure;
					} else if ( nBBTSync == 1 ) {
						m_JackBBTSync = JackBBTSyncMethod::identicalBars;
					} else {
						WARNINGLOG( QString( "Unknown jack_bbt_sync value [%1]. Using JackBBTSyncMethod::constMeasure instead." )
								  .arg( nBBTSync ) );
						m_JackBBTSync = JackBBTSyncMethod::constMeasure;
					}
					//~ jack time master

					m_bJackTrackOuts = LocalFileMng::readXmlBool( jackDriverNode, "jack_track_outs", m_bJackTrackOuts );
					m_bJackConnectDefaults = LocalFileMng::readXmlBool( jackDriverNode, "jack_connect_defaults", m_bJackConnectDefaults );

					int nJackTrackOutputMode = LocalFileMng::readXmlInt( jackDriverNode, "jack_track_output_mode", 0 );
					switch ( nJackTrackOutputMode ) {
					case 0:
						m_JackTrackOutputMode = JackTrackOutputMode::postFader;
						break;
					case 1:
						m_JackTrackOutputMode = JackTrackOutputMode::preFader;
						break;
					default:
						WARNINGLOG( QString( "Unknown jack_track_output_mode value [%1]. Using JackTrackOutputMode::postFader instead." )
								  .arg( nJackTrackOutputMode ) );
						m_JackTrackOutputMode = JackTrackOutputMode::postFader;
					}
				}


				/// ALSA AUDIO DRIVER ///
				QDomNode alsaAudioDriverNode = audioEngineNode.firstChildElement( "alsa_audio_driver" );
				if ( alsaAudioDriverNode.isNull() ) {
					WARNINGLOG( "alsa_audio_driver node not found" );
					recreate = true;
				} else {
					m_sAlsaAudioDevice = LocalFileMng::readXmlString( alsaAudioDriverNode, "alsa_audio_device", m_sAlsaAudioDevice );
				}

				/// MIDI DRIVER ///
				QDomNode midiDriverNode = audioEngineNode.firstChildElement( "midi_driver" );
				if ( midiDriverNode.isNull() ) {
					WARNINGLOG( "midi_driver node not found" );
					recreate = true;
				} else {
					m_sMidiDriver = LocalFileMng::readXmlString( midiDriverNode, "driverName", "ALSA" );
					// Ensure compatibility will older versions of the
					// files after capitalization in the GUI
					// (2021-02-05). This can be dropped in releases
					// >= 1.2
					if ( m_sAudioDriver == "JackMidi" ) {
						m_sAudioDriver = "JACK-MIDI";
					} else if ( m_sAudioDriver == "CoreMidi" ) {
						m_sAudioDriver = "CoreMIDI";
					}
					m_sMidiPortName = LocalFileMng::readXmlString( midiDriverNode, "port_name", "None" );
					m_sMidiOutputPortName = LocalFileMng::readXmlString( midiDriverNode, "output_port_name", "None" );
					m_nMidiChannelFilter = LocalFileMng::readXmlInt( midiDriverNode, "channel_filter", -1 );
					m_bMidiNoteOffIgnore = LocalFileMng::readXmlBool( midiDriverNode, "ignore_note_off", true );
					m_bMidiDiscardNoteAfterAction = LocalFileMng::readXmlBool( midiDriverNode, "discard_note_after_action", true);
					m_bMidiFixedMapping = LocalFileMng::readXmlBool( midiDriverNode, "fixed_mapping", false, true );
					m_bEnableMidiFeedback = LocalFileMng::readXmlBool( midiDriverNode, "enable_midi_feedback", false, true );
				}

				/// OSC ///
				QDomNode oscServerNode = audioEngineNode.firstChildElement( "osc_configuration" );
				if ( oscServerNode.isNull() ) {
					WARNINGLOG( "osc_configuration node not found" );
					recreate = true;
				} else {
					m_bOscServerEnabled = LocalFileMng::readXmlBool( oscServerNode, "oscEnabled", false );
					m_bOscFeedbackEnabled = LocalFileMng::readXmlBool( oscServerNode, "oscFeedbackEnabled", true );
					m_nOscServerPort = LocalFileMng::readXmlInt( oscServerNode, "oscServerPort", 9000 );
				}
			}

			/////////////// GUI //////////////
			QDomNode guiNode = rootNode.firstChildElement( "gui" );
			if ( guiNode.isNull() ) {
				WARNINGLOG( "gui node not found" );
				recreate = true;
			} else {
				// QT Style
				m_sQTStyle = LocalFileMng::readXmlString( guiNode, "QTStyle", m_sQTStyle, true );

				if(m_sQTStyle == "Plastique"){
					m_sQTStyle = "Fusion";
				}

				// Font fun
				m_sApplicationFontFamily = LocalFileMng::readXmlString( guiNode, "application_font_family", m_sApplicationFontFamily );
				// The value defaults to m_sApplicationFontFamily on
				// purpose to provide backward compatibility.
				m_sLevel2FontFamily = LocalFileMng::readXmlString( guiNode, "level2_font_family", m_sApplicationFontFamily );
				m_sLevel3FontFamily = LocalFileMng::readXmlString( guiNode, "level3_font_family", m_sApplicationFontFamily );
				m_fontSize = static_cast<FontSize>( LocalFileMng::readXmlInt( guiNode, "font_size", 0 ) );

				// Mixer falloff speed
				mixerFalloffSpeed = LocalFileMng::readXmlFloat( guiNode, "mixer_falloff_speed", 1.1f );

				// pattern editor grid resolution
				m_nPatternEditorGridResolution = LocalFileMng::readXmlInt( guiNode, "patternEditorGridResolution", m_nPatternEditorGridResolution );
				m_bPatternEditorUsingTriplets = LocalFileMng::readXmlBool( guiNode, "patternEditorUsingTriplets", m_bPatternEditorUsingTriplets );
				
				m_bShowInstrumentPeaks = LocalFileMng::readXmlBool( guiNode, "showInstrumentPeaks", m_bShowInstrumentPeaks );
				m_bIsFXTabVisible = LocalFileMng::readXmlBool( guiNode, "isFXTabVisible", m_bIsFXTabVisible );
				m_bShowAutomationArea = LocalFileMng::readXmlBool( guiNode, "showAutomationArea", m_bShowAutomationArea );
				m_bShowPlaybackTrack = LocalFileMng::readXmlBool( guiNode, "showPlaybackTrack", m_bShowPlaybackTrack );


				// pattern editor grid geometry
				m_nPatternEditorGridHeight = LocalFileMng::readXmlInt( guiNode, "patternEditorGridHeight", m_nPatternEditorGridHeight );
				m_nPatternEditorGridWidth = LocalFileMng::readXmlInt( guiNode, "patternEditorGridWidth", m_nPatternEditorGridWidth );

				// song editor grid geometry
				m_nSongEditorGridHeight = LocalFileMng::readXmlInt( guiNode, "songEditorGridHeight", m_nSongEditorGridHeight );
				m_nSongEditorGridWidth = LocalFileMng::readXmlInt( guiNode, "songEditorGridWidth", m_nSongEditorGridWidth );

				// mainForm window properties
				setMainFormProperties( readWindowProperties( guiNode, "mainForm_properties", mainFormProperties ) );
				setMixerProperties( readWindowProperties( guiNode, "mixer_properties", mixerProperties ) );
				setPatternEditorProperties( readWindowProperties( guiNode, "patternEditor_properties", patternEditorProperties ) );
				setSongEditorProperties( readWindowProperties( guiNode, "songEditor_properties", songEditorProperties ) );
				setInstrumentRackProperties( readWindowProperties( guiNode, "instrumentRack_properties", instrumentRackProperties ) );
				setAudioEngineInfoProperties( readWindowProperties( guiNode, "audioEngineInfo_properties", audioEngineInfoProperties ) );

				//export dialog properties
				m_nExportTemplateIdx = LocalFileMng::readXmlInt( guiNode, "exportDialogTemplate", 0 );
				m_nExportModeIdx = LocalFileMng::readXmlInt( guiNode, "exportDialogMode", 0 );
				m_nExportSampleRateIdx = LocalFileMng::readXmlInt( guiNode, "exportDialogSampleRate", 0 );
				m_nExportSampleDepthIdx = LocalFileMng::readXmlInt( guiNode, "exportDialogSampleDepth", 0 );
				m_sExportDirectory = LocalFileMng::readXmlString( guiNode, "exportDialogDirectory", QDir::homePath(), true );
					
				m_bFollowPlayhead = LocalFileMng::readXmlBool( guiNode, "followPlayhead", true );

				// midi export dialog properties
				m_nMidiExportMode = LocalFileMng::readXmlInt( guiNode, "midiExportDialogMode", 0 );
				m_sMidiExportDirectory = LocalFileMng::readXmlString( guiNode, "midiExportDialogDirectory", QDir::homePath(), true );
				
				//beatcounter
				QString bcMode = LocalFileMng::readXmlString( guiNode, "bc", "BC_OFF" );
					if ( bcMode == "BC_OFF" ) {
						m_bbc = BC_OFF;
					} else if ( bcMode == "BC_ON" ) {
						m_bbc = BC_ON;
					}


				QString setPlay = LocalFileMng::readXmlString( guiNode, "setplay", "SET_PLAY_OFF" );
					if ( setPlay == "SET_PLAY_OFF" ) {
						m_mmcsetplay = SET_PLAY_OFF;
					} else if ( setPlay == "SET_PLAY_ON" ) {
						m_mmcsetplay = SET_PLAY_ON;
					}

				m_countOffset = LocalFileMng::readXmlInt( guiNode, "countoffset", 0 );
				m_startOffset = LocalFileMng::readXmlInt( guiNode, "playoffset", 0 );

				//~ beatcounter

				//SoundLibraryPanel expand items
				__expandSongItem = LocalFileMng::readXmlBool( guiNode, "expandSongItem", __expandSongItem );
				__expandPatternItem = LocalFileMng::readXmlBool( guiNode, "expandPatternItem", __expandPatternItem );

				for ( unsigned nFX = 0; nFX < MAX_FX; nFX++ ) {
					QString sNodeName = QString("ladspaFX_properties%1").arg( nFX );
					setLadspaProperties( nFX, readWindowProperties( guiNode, sNodeName, m_ladspaProperties[nFX] ) );
				}

				QDomNode pUIStyle = guiNode.firstChildElement( "UI_Style" );
				if ( !pUIStyle.isNull() ) {
					readUIStyle( pUIStyle );
				} else {
					WARNINGLOG( "UI_Style node not found" );
					recreate = true;
				}

				//SongEditor coloring
				m_nColoringMethod = LocalFileMng::readXmlInt( guiNode, "SongEditor_ColoringMethod", 1 );
				if ( m_nColoringMethod > 1 ) {
					m_nColoringMethod = 1;
				} else if ( m_nColoringMethod < 0 ) {
					m_nColoringMethod = 0;
				}
				std::vector<QColor> colors( m_nMaxPatternColors );
				for ( int ii = 0; ii < m_nMaxPatternColors; ii++ ) {
					colors[ ii ] = LocalFileMng::readXmlColor( guiNode, QString( "SongEditor_pattern_color_%1" ).arg( ii ), m_pDefaultUIStyle->m_accentColor );
				}
				m_patternColors = colors;
				m_nVisiblePatternColors = LocalFileMng::readXmlInt( guiNode, "SongEditor_visible_pattern_colors", 1 );
				if ( m_nVisiblePatternColors > 50 ) {
					m_nVisiblePatternColors = 50;
				} else if ( m_nVisiblePatternColors < 0 ) {
					m_nVisiblePatternColors = 0;
				}
			}

			/////////////// FILES //////////////
			QDomNode filesNode = rootNode.firstChildElement( "files" );
			if ( filesNode.isNull() ) {
				WARNINGLOG( "files node not found" );
				recreate = true;
			} else {
				// last used song
				m_lastSongFilename = LocalFileMng::readXmlString( filesNode, "lastSongFilename", m_lastSongFilename, true );
				m_lastPlaylistFilename = LocalFileMng::readXmlString( filesNode, "lastPlaylistFilename", m_lastPlaylistFilename, true );
				m_sDefaultEditor = LocalFileMng::readXmlString( filesNode, "defaulteditor", m_sDefaultEditor, true );
			}

			MidiMap::reset_instance();
			MidiMap* mM = MidiMap::get_instance();


			QDomNode pMidiEventMapNode = rootNode.firstChildElement( "midiEventMap" );
			if ( !pMidiEventMapNode.isNull() ) {
				QDomNode pMidiEventNode = pMidiEventMapNode.firstChildElement( "midiEvent" );
				while ( !pMidiEventNode.isNull() ) {
					if( pMidiEventNode.firstChildElement().nodeName() == QString("mmcEvent")){
						QString event = pMidiEventNode.firstChildElement("mmcEvent").text();
						QString s_action = pMidiEventNode.firstChildElement("action").text();
						QString s_param = pMidiEventNode.firstChildElement("parameter").text();

						Action* pAction = new Action( s_action );
						pAction->setParameter1( s_param );
						mM->registerMMCEvent(event, pAction);
					}

					if( pMidiEventNode.firstChildElement().nodeName() == QString("noteEvent")){
						QString event = pMidiEventNode.firstChildElement("noteEvent").text();
						QString s_action = pMidiEventNode.firstChildElement("action").text();
						QString s_param = pMidiEventNode.firstChildElement("parameter").text();
						QString s_eventParameter = pMidiEventNode.firstChildElement("eventParameter").text();
						Action* pAction = new Action( s_action );
						pAction->setParameter1( s_param );
						mM->registerNoteEvent(s_eventParameter.toInt(), pAction);
					}

					if( pMidiEventNode.firstChildElement().nodeName() == QString("ccEvent") ){
						QString event = pMidiEventNode.firstChildElement("ccEvent").text();
						QString s_action = pMidiEventNode.firstChildElement("action").text();
						QString s_param = pMidiEventNode.firstChildElement("parameter").text();
						QString s_eventParameter = pMidiEventNode.firstChildElement("eventParameter").text();
						Action * pAction = new Action( s_action );
						pAction->setParameter1( s_param );
						mM->registerCCEvent( s_eventParameter.toInt(), pAction );
					}

					if( pMidiEventNode.firstChildElement().nodeName() == QString("pcEvent") ){
						QString event = pMidiEventNode.firstChildElement("pcEvent").text();
						QString s_action = pMidiEventNode.firstChildElement("action").text();
						QString s_param = pMidiEventNode.firstChildElement("parameter").text();
						Action * pAction = new Action( s_action );
						pAction->setParameter1( s_param );
						mM->registerPCEvent( pAction );
					}

					pMidiEventNode = pMidiEventNode.nextSiblingElement( "midiEvent" );
				}

			} else {
				WARNINGLOG( "midiMap node not found" );
			}
		} // rootNode
		else {
			WARNINGLOG( "hydrogen_preferences node not found" );
			recreate = true;
		}
	} else {
		if ( bGlobal ) {
			WARNINGLOG( "System configuration file not found." );
		} else {
			WARNINGLOG( "Configuration file not found." );
			recreate = true;
		}
	}

	if ( m_nMaxLayers < 16 ) {
		m_nMaxLayers = 16;
	}

	// The preferences file should be recreated?
	if ( recreate == true && !bGlobal ) {
		WARNINGLOG( "Recreating configuration file." );
		savePreferences();
	}
}



///
/// Save the preferences file
///
void Preferences::savePreferences()
{
	QString sPreferencesFilename;
	const QString sPreferencesOverwritePath = Filesystem::getPreferencesOverwritePath();
	if ( sPreferencesOverwritePath.isEmpty() ) {
		sPreferencesFilename = Filesystem::usr_config_path();
	} else {
		sPreferencesFilename = sPreferencesOverwritePath;
	}
	
	INFOLOG( QString( "Saving preferences file %1" ).arg( sPreferencesFilename ) );

	QDomDocument doc;
	QDomProcessingInstruction header = doc.createProcessingInstruction( "xml", "version=\"1.0\" encoding=\"UTF-8\"");
	doc.appendChild( header );

	QDomNode rootNode = doc.createElement( "hydrogen_preferences" );

	// hydrogen version
	LocalFileMng::writeXmlString( rootNode, "version", QString( get_version().c_str() ) );

	////// GENERAL ///////
	LocalFileMng::writeXmlString( rootNode, "preferredLanguage", m_sPreferredLanguage );
	LocalFileMng::writeXmlString( rootNode, "restoreLastSong", m_brestoreLastSong ? "true": "false" );
	LocalFileMng::writeXmlString( rootNode, "restoreLastPlaylist", m_brestoreLastPlaylist ? "true": "false" );

	LocalFileMng::writeXmlString( rootNode, "patternModePlaysSelected", m_bPatternModePlaysSelected ? "true": "false" );

	LocalFileMng::writeXmlString( rootNode, "useLash", m_bsetLash ? "true": "false" );
	LocalFileMng::writeXmlString( rootNode, "useTimeLine", __useTimelineBpm ? "true": "false" );

	LocalFileMng::writeXmlString( rootNode, "maxBars", QString::number( m_nMaxBars ) );
	LocalFileMng::writeXmlString( rootNode, "maxLayers", QString::number( m_nMaxLayers ) );

	LocalFileMng::writeXmlString( rootNode, "defaultUILayout", QString::number( m_nDefaultUILayout ) );
	LocalFileMng::writeXmlString( rootNode, "uiScalingPolicy", QString::number( m_nUIScalingPolicy ) );
	LocalFileMng::writeXmlString( rootNode, "lastOpenTab", QString::number( m_nLastOpenTab ) );

	LocalFileMng::writeXmlString( rootNode, "useTheRubberbandBpmChangeEvent", m_useTheRubberbandBpmChangeEvent ? "true": "false" );

	LocalFileMng::writeXmlString( rootNode, "useRelativeFilenamesForPlaylists", m_bUseRelativeFilenamesForPlaylists ? "true": "false" );
	LocalFileMng::writeXmlBool( rootNode, "hideKeyboardCursorWhenUnused", m_bHideKeyboardCursor );
	
	// instrument input mode
	LocalFileMng::writeXmlString( rootNode, "instrumentInputMode", __playselectedinstrument ? "true": "false" );
	
	//show development version warning
	LocalFileMng::writeXmlString( rootNode, "showDevelWarning", m_bShowDevelWarning ? "true": "false" );

	// Warn about overwriting notes
	LocalFileMng::writeXmlString( rootNode, "showNoteOverwriteWarning", m_bShowNoteOverwriteWarning ? "true" : "false" );

	// hear new notes in the pattern editor
	LocalFileMng::writeXmlString( rootNode, "hearNewNotes", hearNewNotes ? "true": "false" );

	// key/midi event prefs
	//LocalFileMng::writeXmlString( rootNode, "recordEvents", recordEvents ? "true": "false" );
	LocalFileMng::writeXmlString( rootNode, "quantizeEvents", quantizeEvents ? "true": "false" );

	//extern executables
	if ( !Filesystem::file_executable( m_rubberBandCLIexecutable , true /* silent */) ) {
		m_rubberBandCLIexecutable = "Path to Rubberband-CLI";
	}
	LocalFileMng::writeXmlString( rootNode, "path_to_rubberband", QString(m_rubberBandCLIexecutable));

	// Recent used songs
	QDomNode recentUsedSongsNode = doc.createElement( "recentUsedSongs" );
	{
		unsigned nSongs = 5;
		if ( m_recentFiles.size() < 5 ) {
			nSongs = m_recentFiles.size();
		}
		for ( unsigned i = 0; i < nSongs; i++ ) {
			LocalFileMng::writeXmlString( recentUsedSongsNode, "song", m_recentFiles[ i ] );
		}
	}
	rootNode.appendChild( recentUsedSongsNode );

	QDomNode recentFXNode = doc.createElement( "recentlyUsedEffects" );
	{
		int nFX = 0;
		QString FXname;
		foreach( FXname, m_recentFX ) {
			LocalFileMng::writeXmlString( recentFXNode, "FX", FXname );
			if ( ++nFX > 10 ) break;
		}
	}
	rootNode.appendChild( recentFXNode );


	std::list<QString>::const_iterator cur_Server;

	QDomNode serverListNode = doc.createElement( "serverList" );
	for( cur_Server = sServerList.begin(); cur_Server != sServerList.end(); ++cur_Server ){
		LocalFileMng::writeXmlString( serverListNode , QString("server") , QString( *cur_Server ) );
	}
	rootNode.appendChild( serverListNode );


	std::list<QString>::const_iterator cur_patternCategories;

	QDomNode patternCategoriesNode = doc.createElement( "patternCategories" );
	for( cur_patternCategories = m_patternCategories.begin(); cur_patternCategories != m_patternCategories.end(); ++cur_patternCategories ){
		LocalFileMng::writeXmlString( patternCategoriesNode , QString("categories") , QString( *cur_patternCategories ) );
	}
	rootNode.appendChild( patternCategoriesNode );



	//---- AUDIO ENGINE ----
	QDomNode audioEngineNode = doc.createElement( "audio_engine" );
	{
		// audio driver
		LocalFileMng::writeXmlString( audioEngineNode, "audio_driver", m_sAudioDriver );

		// use metronome
		LocalFileMng::writeXmlString( audioEngineNode, "use_metronome", m_bUseMetronome ? "true": "false" );
		LocalFileMng::writeXmlString( audioEngineNode, "metronome_volume", QString("%1").arg( m_fMetronomeVolume ) );
		LocalFileMng::writeXmlString( audioEngineNode, "maxNotes", QString("%1").arg( m_nMaxNotes ) );
		LocalFileMng::writeXmlString( audioEngineNode, "buffer_size", QString("%1").arg( m_nBufferSize ) );
		LocalFileMng::writeXmlString( audioEngineNode, "samplerate", QString("%1").arg( m_nSampleRate ) );

		//// OSS DRIVER ////
		QDomNode ossDriverNode = doc.createElement( "oss_driver" );
		{
			LocalFileMng::writeXmlString( ossDriverNode, "ossDevice", m_sOSSDevice );
		}
		audioEngineNode.appendChild( ossDriverNode );

		//// PORTAUDIO DRIVER ////
		QDomNode portAudioDriverNode = doc.createElement( "portaudio_driver" );
		{
			LocalFileMng::writeXmlString( portAudioDriverNode, "portAudioDevice", m_sPortAudioDevice );
			LocalFileMng::writeXmlString( portAudioDriverNode, "portAudioHostAPI", m_sPortAudioHostAPI );
		}
		audioEngineNode.appendChild( portAudioDriverNode );

		//// COREAUDIO DRIVER ////
		QDomNode coreAudioDriverNode = doc.createElement( "coreaudio_driver" );
		{
			LocalFileMng::writeXmlString( coreAudioDriverNode, "coreAudioDevice", m_sCoreAudioDevice );
		}
		audioEngineNode.appendChild( coreAudioDriverNode );

		//// JACK DRIVER ////
		QDomNode jackDriverNode = doc.createElement( "jack_driver" );
		{
			LocalFileMng::writeXmlString( jackDriverNode, "jack_port_name_1", m_sJackPortName1 );	// jack port name 1
			LocalFileMng::writeXmlString( jackDriverNode, "jack_port_name_2", m_sJackPortName2 );	// jack port name 2

			// jack transport slave
			QString sMode;
			if ( m_bJackTransportMode == NO_JACK_TRANSPORT ) {
				sMode = "NO_JACK_TRANSPORT";
			} else if ( m_bJackTransportMode == USE_JACK_TRANSPORT ) {
				sMode = "USE_JACK_TRANSPORT";
			}
			LocalFileMng::writeXmlString( jackDriverNode, "jack_transport_mode", sMode );

			//jack time master
			LocalFileMng::writeXmlBool( jackDriverNode, "jack_timebase_enabled", m_bJackTimebaseEnabled );
			QString tmMode;
			if ( m_bJackMasterMode == NO_JACK_TIME_MASTER ) {
				tmMode = "NO_JACK_TIME_MASTER";
			} else if (  m_bJackMasterMode == USE_JACK_TIME_MASTER ) {
				tmMode = "USE_JACK_TIME_MASTER";
			}
			LocalFileMng::writeXmlString( jackDriverNode, "jack_transport_mode_master", tmMode );

			int nBBTSync = 0;
			if ( m_JackBBTSync == JackBBTSyncMethod::constMeasure ) {
				nBBTSync = 0;
			} else if ( m_JackBBTSync == JackBBTSyncMethod::identicalBars ) {
				nBBTSync = 1;
			}
			LocalFileMng::writeXmlString( jackDriverNode, "jack_bbt_sync",
										  QString::number( nBBTSync ) );
			
			//~ jack time master

			// jack default connection
			QString jackConnectDefaultsString = "false";
			if ( m_bJackConnectDefaults ) {
				jackConnectDefaultsString = "true";
			}
			LocalFileMng::writeXmlString( jackDriverNode, "jack_connect_defaults", jackConnectDefaultsString );

			int nJackTrackOutputMode;
			if ( m_JackTrackOutputMode == JackTrackOutputMode::postFader ) {
				nJackTrackOutputMode = 0;
			} else if ( m_JackTrackOutputMode == JackTrackOutputMode::preFader ) {
				nJackTrackOutputMode = 1;
			}
			LocalFileMng::writeXmlString( jackDriverNode, "jack_track_output_mode", QString("%1").arg( nJackTrackOutputMode ));

			// jack track outs
			QString jackTrackOutsString = "false";
			if ( m_bJackTrackOuts ) {
				jackTrackOutsString = "true";
			}
			LocalFileMng::writeXmlString( jackDriverNode, "jack_track_outs", jackTrackOutsString );
		}
		audioEngineNode.appendChild( jackDriverNode );

		//// ALSA AUDIO DRIVER ////
		QDomNode alsaAudioDriverNode = doc.createElement( "alsa_audio_driver" );
		{
			LocalFileMng::writeXmlString( alsaAudioDriverNode, "alsa_audio_device", m_sAlsaAudioDevice );
		}
		audioEngineNode.appendChild( alsaAudioDriverNode );

		/// MIDI DRIVER ///
		QDomNode midiDriverNode = doc.createElement( "midi_driver" );
		{
			LocalFileMng::writeXmlString( midiDriverNode, "driverName", m_sMidiDriver );
			LocalFileMng::writeXmlString( midiDriverNode, "port_name", m_sMidiPortName );
			LocalFileMng::writeXmlString( midiDriverNode, "output_port_name", m_sMidiOutputPortName );
			LocalFileMng::writeXmlString( midiDriverNode, "channel_filter", QString("%1").arg( m_nMidiChannelFilter ) );

			if ( m_bMidiNoteOffIgnore ) {
				LocalFileMng::writeXmlString( midiDriverNode, "ignore_note_off", "true" );
			} else {
				LocalFileMng::writeXmlString( midiDriverNode, "ignore_note_off", "false" );
			}
			
			if ( m_bEnableMidiFeedback ) {
				LocalFileMng::writeXmlString( midiDriverNode, "enable_midi_feedback", "true" );
			} else {
				LocalFileMng::writeXmlString( midiDriverNode, "enable_midi_feedback", "false" );
			}

			if ( m_bMidiDiscardNoteAfterAction ) {
				LocalFileMng::writeXmlString( midiDriverNode, "discard_note_after_action", "true" );
			} else {
				LocalFileMng::writeXmlString( midiDriverNode, "discard_note_after_action", "false" );
			}

			if ( m_bMidiFixedMapping ) {
				LocalFileMng::writeXmlString( midiDriverNode, "fixed_mapping", "true" );
				INFOLOG("Saving fixed mapping\n");
			} else {
				LocalFileMng::writeXmlString( midiDriverNode, "fixed_mapping", "false" );
				INFOLOG("Saving fixed mapping false\n");
			}
		}
		audioEngineNode.appendChild( midiDriverNode );
		
		/// OSC ///
		QDomNode oscNode = doc.createElement( "osc_configuration" );
		{
			LocalFileMng::writeXmlString( oscNode, "oscServerPort", QString("%1").arg( m_nOscServerPort ) );

			if ( m_bOscServerEnabled ) {
				LocalFileMng::writeXmlString( oscNode, "oscEnabled", "true" );
			} else {
				LocalFileMng::writeXmlString( oscNode, "oscEnabled", "false" );
			}
			
			if ( m_bOscFeedbackEnabled ) {
				LocalFileMng::writeXmlString( oscNode, "oscFeedbackEnabled", "true" );
			} else {
				LocalFileMng::writeXmlString( oscNode, "oscFeedbackEnabled", "false" );
			}
		}
		audioEngineNode.appendChild( oscNode );
		
	}
	rootNode.appendChild( audioEngineNode );

	//---- GUI ----
	QDomNode guiNode = doc.createElement( "gui" );
	{
		LocalFileMng::writeXmlString( guiNode, "QTStyle", m_sQTStyle );
		LocalFileMng::writeXmlString( guiNode, "application_font_family", m_sApplicationFontFamily );
		LocalFileMng::writeXmlString( guiNode, "level2_font_family", m_sLevel2FontFamily );
		LocalFileMng::writeXmlString( guiNode, "level3_font_family", m_sLevel3FontFamily );
		LocalFileMng::writeXmlString( guiNode, "font_size", QString::number( static_cast<int>(m_fontSize) ) );
		LocalFileMng::writeXmlString( guiNode, "mixer_falloff_speed", QString("%1").arg( mixerFalloffSpeed ) );
		LocalFileMng::writeXmlString( guiNode, "patternEditorGridResolution", QString("%1").arg( m_nPatternEditorGridResolution ) );
		LocalFileMng::writeXmlString( guiNode, "patternEditorGridHeight", QString("%1").arg( m_nPatternEditorGridHeight ) );
		LocalFileMng::writeXmlString( guiNode, "patternEditorGridWidth", QString("%1").arg( m_nPatternEditorGridWidth ) );
		LocalFileMng::writeXmlBool( guiNode, "patternEditorUsingTriplets", m_bPatternEditorUsingTriplets );
		LocalFileMng::writeXmlString( guiNode, "songEditorGridHeight", QString("%1").arg( m_nSongEditorGridHeight ) );
		LocalFileMng::writeXmlString( guiNode, "songEditorGridWidth", QString("%1").arg( m_nSongEditorGridWidth ) );
		LocalFileMng::writeXmlBool( guiNode, "showInstrumentPeaks", m_bShowInstrumentPeaks );
		LocalFileMng::writeXmlBool( guiNode, "isFXTabVisible", m_bIsFXTabVisible );
		LocalFileMng::writeXmlBool( guiNode, "showAutomationArea", m_bShowAutomationArea );
		LocalFileMng::writeXmlBool( guiNode, "showPlaybackTrack", m_bShowPlaybackTrack );

		// MainForm window properties
		writeWindowProperties( guiNode, "mainForm_properties", mainFormProperties );
		writeWindowProperties( guiNode, "mixer_properties", mixerProperties );
		writeWindowProperties( guiNode, "patternEditor_properties", patternEditorProperties );
		writeWindowProperties( guiNode, "songEditor_properties", songEditorProperties );
		writeWindowProperties( guiNode, "instrumentRack_properties", instrumentRackProperties );
		writeWindowProperties( guiNode, "audioEngineInfo_properties", audioEngineInfoProperties );
		for ( unsigned nFX = 0; nFX < MAX_FX; nFX++ ) {
			QString sNode = QString("ladspaFX_properties%1").arg( nFX );
			writeWindowProperties( guiNode, sNode, m_ladspaProperties[nFX] );
		}
		
		
		//ExportSongDialog
		LocalFileMng::writeXmlString( guiNode, "exportDialogMode", QString("%1").arg( m_nExportModeIdx ) );
		LocalFileMng::writeXmlString( guiNode, "exportDialogTemplate", QString("%1").arg( m_nExportTemplateIdx ) );
		LocalFileMng::writeXmlString( guiNode, "exportDialogSampleRate",  QString("%1").arg( m_nExportSampleRateIdx ) );
		LocalFileMng::writeXmlString( guiNode, "exportDialogSampleDepth", QString("%1").arg( m_nExportSampleDepthIdx ) );
		LocalFileMng::writeXmlString( guiNode, "exportDialogDirectory", m_sExportDirectory );

		LocalFileMng::writeXmlBool( guiNode, "followPlayhead", m_bFollowPlayhead );

		//ExportMidiDialog
		LocalFileMng::writeXmlString( guiNode, "midiExportDialogMode", QString("%1").arg( m_nMidiExportMode ) );
		LocalFileMng::writeXmlString( guiNode, "midiExportDialogDirectory", m_sMidiExportDirectory );

		//beatcounter
		QString bcMode;

		if ( m_bbc == BC_OFF ) {
			bcMode = "BC_OFF";
		} else if ( m_bbc  == BC_ON ) {
			bcMode = "BC_ON";
		}
		LocalFileMng::writeXmlString( guiNode, "bc", bcMode );

		QString setPlay;
		if ( m_mmcsetplay == SET_PLAY_OFF ) {
			setPlay = "SET_PLAY_OFF";
		} else if ( m_mmcsetplay == SET_PLAY_ON ) {
			setPlay = "SET_PLAY_ON";
		}
		LocalFileMng::writeXmlString( guiNode, "setplay", setPlay );

		LocalFileMng::writeXmlString( guiNode, "countoffset", QString("%1").arg(m_countOffset) );
		LocalFileMng::writeXmlString( guiNode, "playoffset", QString("%1").arg(m_startOffset) );
		//~ beatcounter


		//SoundLibraryPanel expand items
		LocalFileMng::writeXmlString( guiNode, "expandSongItem", __expandSongItem ? "true": "false" );
		LocalFileMng::writeXmlString( guiNode, "expandPatternItem", __expandPatternItem ? "true": "false" );

		// User interface style
		writeUIStyle( guiNode );

		//SongEditor coloring method
		LocalFileMng::writeXmlString( guiNode, "SongEditor_ColoringMethod", QString::number( m_nColoringMethod ) );
		for ( int ii = 0; ii < m_nMaxPatternColors; ii++ ) {
			LocalFileMng::writeXmlColor( guiNode, QString( "SongEditor_pattern_color_%1" ).arg( ii ), m_patternColors[ ii ] );
		}
		LocalFileMng::writeXmlString( guiNode, "SongEditor_visible_pattern_colors", QString::number( m_nVisiblePatternColors ) );
	}
	rootNode.appendChild( guiNode );

	//---- FILES ----
	QDomNode filesNode = doc.createElement( "files" );
	{
		// last used song
		LocalFileMng::writeXmlString( filesNode, "lastSongFilename", m_lastSongFilename );
		LocalFileMng::writeXmlString( filesNode, "lastPlaylistFilename", m_lastPlaylistFilename );
		LocalFileMng::writeXmlString( filesNode, "defaulteditor", m_sDefaultEditor );
	}
	rootNode.appendChild( filesNode );

	MidiMap * mM = MidiMap::get_instance();
	std::map< QString, Action* > mmcMap = mM->getMMCMap();

	//---- MidiMap ----
	QDomNode midiEventMapNode = doc.createElement( "midiEventMap" );

		std::map< QString, Action* >::iterator dIter( mmcMap.begin() );
	for( dIter = mmcMap.begin(); dIter != mmcMap.end(); dIter++ ){
		QString event = dIter->first;
		Action * pAction = dIter->second;
		if ( pAction->getType() != "NOTHING" ){
			QDomNode midiEventNode = doc.createElement( "midiEvent" );

			LocalFileMng::writeXmlString( midiEventNode, "mmcEvent" , event );
			LocalFileMng::writeXmlString( midiEventNode, "action" , pAction->getType());
			LocalFileMng::writeXmlString( midiEventNode, "parameter" , pAction->getParameter1() );

			midiEventMapNode.appendChild( midiEventNode );
		}
	}

	for( int note=0; note < 128; note++ ){
		Action * pAction = mM->getNoteAction( note );
		if( pAction != nullptr && pAction->getType() != "NOTHING") {
			QDomNode midiEventNode = doc.createElement( "midiEvent" );

			LocalFileMng::writeXmlString( midiEventNode, "noteEvent" , QString("NOTE") );
			LocalFileMng::writeXmlString( midiEventNode, "eventParameter" , QString::number( note ) );
			LocalFileMng::writeXmlString( midiEventNode, "action" , pAction->getType() );
			LocalFileMng::writeXmlString( midiEventNode, "parameter" , pAction->getParameter1() );
			midiEventMapNode.appendChild( midiEventNode );
		}
	}

	for( int parameter=0; parameter < 128; parameter++ ){
		Action * pAction = mM->getCCAction( parameter );
		if( pAction != nullptr && pAction->getType() != "NOTHING") {
			QDomNode midiEventNode = doc.createElement( "midiEvent" );

			LocalFileMng::writeXmlString( midiEventNode, "ccEvent" , QString("CC") );
			LocalFileMng::writeXmlString( midiEventNode, "eventParameter" , QString::number( parameter ) );
			LocalFileMng::writeXmlString( midiEventNode, "action" , pAction->getType() );
			LocalFileMng::writeXmlString( midiEventNode, "parameter" , pAction->getParameter1() );
			midiEventMapNode.appendChild( midiEventNode );
		}
	}

	{
		Action * pAction = mM->getPCAction();
		if( pAction != nullptr && pAction->getType() != "NOTHING") {
			QDomNode midiEventNode = doc.createElement( "midiEvent" );

			LocalFileMng::writeXmlString( midiEventNode, "pcEvent" , QString("PROGRAM_CHANGE") );
			LocalFileMng::writeXmlString( midiEventNode, "action" , pAction->getType() );
			LocalFileMng::writeXmlString( midiEventNode, "parameter" , pAction->getParameter1() );
			midiEventMapNode.appendChild( midiEventNode );
		}
	}

	rootNode.appendChild( midiEventMapNode );

	doc.appendChild( rootNode );

	QFile file( sPreferencesFilename );
	if ( !file.open(QIODevice::WriteOnly) ) {
		return;
	}

	QTextStream TextStream( &file );
	doc.save( TextStream, 1 );

	file.close();
}

void Preferences::setMostRecentFX( QString FX_name )
{
	int pos = m_recentFX.indexOf( FX_name );

	if ( pos != -1 ) {
		m_recentFX.removeAt( pos );
	}

	m_recentFX.push_front( FX_name );
}

void Preferences::insertRecentFile( const QString sFilename ){

	bool bAlreadyContained =
		std::find( m_recentFiles.begin(), m_recentFiles.end(),
				   sFilename ) != m_recentFiles.end();
	
	m_recentFiles.insert( m_recentFiles.begin(), sFilename );

	if ( bAlreadyContained ) {
		// Eliminate all duplicates in the list while keeping the one
		// inserted at the beginning.
		setRecentFiles( m_recentFiles );
	}
}

void Preferences::setRecentFiles( const std::vector<QString> recentFiles )
{
	// find single filenames. (skip duplicates)
	std::vector<QString> sTmpVec;
	for ( const auto& ssFilename : recentFiles ) {
		if ( std::find( sTmpVec.begin(), sTmpVec.end(), ssFilename) ==
			 sTmpVec.end() ) {
			// Particular file is not contained yet.
			sTmpVec.push_back( ssFilename );
		}
	}

	m_recentFiles = sTmpVec;
}



/// Read the xml nodes related to window properties
WindowProperties Preferences::readWindowProperties( QDomNode parent, const QString& windowName, WindowProperties defaultProp )
{
	WindowProperties prop = defaultProp;

	QDomNode windowPropNode  = parent.firstChildElement( windowName );
	if ( windowPropNode.isNull() ) {
		WARNINGLOG( "Error reading configuration file: " + windowName + " node not found" );
	} else {
		prop.visible = LocalFileMng::readXmlBool( windowPropNode, "visible", true );
		prop.x = LocalFileMng::readXmlInt( windowPropNode, "x", prop.x );
		prop.y = LocalFileMng::readXmlInt( windowPropNode, "y", prop.y );
		prop.width = LocalFileMng::readXmlInt( windowPropNode, "width", prop.width );
		prop.height = LocalFileMng::readXmlInt( windowPropNode, "height", prop.height );
	}

	return prop;
}



/// Write the xml nodes related to window properties
void Preferences::writeWindowProperties( QDomNode parent, const QString& windowName, const WindowProperties& prop )
{
	QDomDocument doc;
	QDomNode windowPropNode = doc.createElement( windowName );
	if ( prop.visible ) {
		LocalFileMng::writeXmlString( windowPropNode, "visible", "true" );
	} else {
		LocalFileMng::writeXmlString( windowPropNode, "visible", "false" );
	}

	LocalFileMng::writeXmlString( windowPropNode, "x", QString("%1").arg( prop.x ) );
	LocalFileMng::writeXmlString( windowPropNode, "y", QString("%1").arg( prop.y ) );
	LocalFileMng::writeXmlString( windowPropNode, "width", QString("%1").arg( prop.width ) );
	LocalFileMng::writeXmlString( windowPropNode, "height", QString("%1").arg( prop.height ) );
	parent.appendChild( windowPropNode );
}



void Preferences::writeUIStyle( QDomNode parent )
{
	QDomDocument doc;
	QDomNode node = doc.createElement( "UI_Style" );

	// SONG EDITOR
	QDomNode songEditorNode = doc.createElement( "songEditor" );
	LocalFileMng::writeXmlColor( songEditorNode, "backgroundColor", m_pDefaultUIStyle->m_songEditor_backgroundColor );
	LocalFileMng::writeXmlColor( songEditorNode, "alternateRowColor", m_pDefaultUIStyle->m_songEditor_alternateRowColor );
	LocalFileMng::writeXmlColor( songEditorNode, "selectedRowColor", m_pDefaultUIStyle->m_songEditor_selectedRowColor );
	LocalFileMng::writeXmlColor( songEditorNode, "lineColor", m_pDefaultUIStyle->m_songEditor_lineColor );
	LocalFileMng::writeXmlColor( songEditorNode, "textColor", m_pDefaultUIStyle->m_songEditor_textColor );
	node.appendChild( songEditorNode );

	// PATTERN EDITOR
	QDomNode patternEditorNode = doc.createElement( "patternEditor" );
	LocalFileMng::writeXmlColor( patternEditorNode, "backgroundColor", m_pDefaultUIStyle->m_patternEditor_backgroundColor );
	LocalFileMng::writeXmlColor( patternEditorNode, "alternateRowColor", m_pDefaultUIStyle->m_patternEditor_alternateRowColor );
	LocalFileMng::writeXmlColor( patternEditorNode, "selectedRowColor", m_pDefaultUIStyle->m_patternEditor_selectedRowColor );
	LocalFileMng::writeXmlColor( patternEditorNode, "textColor", m_pDefaultUIStyle->m_patternEditor_textColor );
	LocalFileMng::writeXmlColor( patternEditorNode, "noteColor", m_pDefaultUIStyle->m_patternEditor_noteColor );
	LocalFileMng::writeXmlColor( patternEditorNode, "noteoffColor", m_pDefaultUIStyle->m_patternEditor_noteoffColor );

	LocalFileMng::writeXmlColor( patternEditorNode, "lineColor", m_pDefaultUIStyle->m_patternEditor_lineColor );
	LocalFileMng::writeXmlColor( patternEditorNode, "line1Color", m_pDefaultUIStyle->m_patternEditor_line1Color );
	LocalFileMng::writeXmlColor( patternEditorNode, "line2Color", m_pDefaultUIStyle->m_patternEditor_line2Color );
	LocalFileMng::writeXmlColor( patternEditorNode, "line3Color", m_pDefaultUIStyle->m_patternEditor_line3Color );
	LocalFileMng::writeXmlColor( patternEditorNode, "line4Color", m_pDefaultUIStyle->m_patternEditor_line4Color );
	LocalFileMng::writeXmlColor( patternEditorNode, "line5Color", m_pDefaultUIStyle->m_patternEditor_line5Color );
	node.appendChild( patternEditorNode );

	QDomNode selectionNode = doc.createElement( "selection" );
	LocalFileMng::writeXmlColor( selectionNode, "highlightColor", m_pDefaultUIStyle->m_selectionHighlightColor );
	LocalFileMng::writeXmlColor( selectionNode, "inactiveColor", m_pDefaultUIStyle->m_selectionInactiveColor );
	node.appendChild( selectionNode );
	
	QDomNode paletteNode = doc.createElement( "palette" );
	LocalFileMng::writeXmlColor( paletteNode, "windowColor", m_pDefaultUIStyle->m_windowColor );
	LocalFileMng::writeXmlColor( paletteNode, "windowTextColor", m_pDefaultUIStyle->m_windowTextColor );
	LocalFileMng::writeXmlColor( paletteNode, "baseColor", m_pDefaultUIStyle->m_baseColor );
	LocalFileMng::writeXmlColor( paletteNode, "alternateBaseColor", m_pDefaultUIStyle->m_alternateBaseColor );
	LocalFileMng::writeXmlColor( paletteNode, "textColor", m_pDefaultUIStyle->m_textColor );
	LocalFileMng::writeXmlColor( paletteNode, "buttonColor", m_pDefaultUIStyle->m_buttonColor );
	LocalFileMng::writeXmlColor( paletteNode, "buttonTextColor", m_pDefaultUIStyle->m_buttonTextColor );
	LocalFileMng::writeXmlColor( paletteNode, "lightColor", m_pDefaultUIStyle->m_lightColor );
	LocalFileMng::writeXmlColor( paletteNode, "midLightColor", m_pDefaultUIStyle->m_midLightColor );
	LocalFileMng::writeXmlColor( paletteNode, "midColor", m_pDefaultUIStyle->m_midColor );
	LocalFileMng::writeXmlColor( paletteNode, "darkColor", m_pDefaultUIStyle->m_darkColor );
	LocalFileMng::writeXmlColor( paletteNode, "shadowTextColor", m_pDefaultUIStyle->m_shadowTextColor );
	LocalFileMng::writeXmlColor( paletteNode, "highlightColor", m_pDefaultUIStyle->m_highlightColor );
	LocalFileMng::writeXmlColor( paletteNode, "highlightedTextColor", m_pDefaultUIStyle->m_highlightedTextColor );
	LocalFileMng::writeXmlColor( paletteNode, "toolTipBaseColor", m_pDefaultUIStyle->m_toolTipBaseColor );
	LocalFileMng::writeXmlColor( paletteNode, "toolTipTextColor", m_pDefaultUIStyle->m_toolTipTextColor );
	node.appendChild( paletteNode );
	
	QDomNode widgetNode = doc.createElement( "widget" );
	LocalFileMng::writeXmlColor( widgetNode, "accentColor", m_pDefaultUIStyle->m_accentColor );
	LocalFileMng::writeXmlColor( widgetNode, "accentTextColor", m_pDefaultUIStyle->m_accentTextColor );
	LocalFileMng::writeXmlColor( widgetNode, "widgetColor", m_pDefaultUIStyle->m_widgetColor );
	LocalFileMng::writeXmlColor( widgetNode, "widgetTextColor", m_pDefaultUIStyle->m_widgetTextColor );
	LocalFileMng::writeXmlColor( widgetNode, "buttonRedColor", m_pDefaultUIStyle->m_buttonRedColor );
	LocalFileMng::writeXmlColor( widgetNode, "buttonRedTextColor", m_pDefaultUIStyle->m_buttonRedTextColor );
	LocalFileMng::writeXmlColor( widgetNode, "spinBoxSelectionColor", m_pDefaultUIStyle->m_spinBoxSelectionColor );
	LocalFileMng::writeXmlColor( widgetNode, "spinBoxSelectionTextColor", m_pDefaultUIStyle->m_spinBoxSelectionTextColor );
	LocalFileMng::writeXmlColor( widgetNode, "automationColor", m_pDefaultUIStyle->m_automationColor );
	LocalFileMng::writeXmlColor( widgetNode, "automationCircleColor", m_pDefaultUIStyle->m_automationCircleColor );
	node.appendChild( widgetNode );
	
	parent.appendChild( node );


}



void Preferences::readUIStyle( QDomNode parent )
{
	// SONG EDITOR
	QDomNode pSongEditorNode = parent.firstChildElement( "songEditor" );
	if ( !pSongEditorNode.isNull() ) {
		m_pDefaultUIStyle->m_songEditor_backgroundColor = LocalFileMng::readXmlColor( pSongEditorNode, "backgroundColor", m_pDefaultUIStyle->m_songEditor_backgroundColor );
		m_pDefaultUIStyle->m_songEditor_alternateRowColor = LocalFileMng::readXmlColor( pSongEditorNode, "alternateRowColor", m_pDefaultUIStyle->m_songEditor_alternateRowColor );
		m_pDefaultUIStyle->m_songEditor_selectedRowColor = LocalFileMng::readXmlColor( pSongEditorNode, "selectedRowColor", m_pDefaultUIStyle->m_songEditor_selectedRowColor );
		m_pDefaultUIStyle->m_songEditor_lineColor = LocalFileMng::readXmlColor( pSongEditorNode, "lineColor", m_pDefaultUIStyle->m_songEditor_lineColor );
		m_pDefaultUIStyle->m_songEditor_textColor = LocalFileMng::readXmlColor( pSongEditorNode, "textColor", m_pDefaultUIStyle->m_songEditor_textColor );
	} else {
		WARNINGLOG( "songEditor node not found" );
	}

	// PATTERN EDITOR
	QDomNode pPatternEditorNode = parent.firstChildElement( "patternEditor" );
	if ( !pPatternEditorNode.isNull() ) {
		m_pDefaultUIStyle->m_patternEditor_backgroundColor = LocalFileMng::readXmlColor( pPatternEditorNode, "backgroundColor", m_pDefaultUIStyle->m_patternEditor_backgroundColor );
		m_pDefaultUIStyle->m_patternEditor_alternateRowColor = LocalFileMng::readXmlColor( pPatternEditorNode, "alternateRowColor", m_pDefaultUIStyle->m_patternEditor_alternateRowColor );
		m_pDefaultUIStyle->m_patternEditor_selectedRowColor = LocalFileMng::readXmlColor( pPatternEditorNode, "selectedRowColor", m_pDefaultUIStyle->m_patternEditor_selectedRowColor );
		m_pDefaultUIStyle->m_patternEditor_textColor = LocalFileMng::readXmlColor( pPatternEditorNode, "textColor", m_pDefaultUIStyle->m_patternEditor_textColor );
		m_pDefaultUIStyle->m_patternEditor_noteColor = LocalFileMng::readXmlColor( pPatternEditorNode, "noteColor", m_pDefaultUIStyle->m_patternEditor_noteColor );
		m_pDefaultUIStyle->m_patternEditor_noteoffColor = LocalFileMng::readXmlColor( pPatternEditorNode, "noteoffColor", m_pDefaultUIStyle->m_patternEditor_noteoffColor );
		m_pDefaultUIStyle->m_patternEditor_lineColor = LocalFileMng::readXmlColor( pPatternEditorNode, "lineColor", m_pDefaultUIStyle->m_patternEditor_lineColor );
		m_pDefaultUIStyle->m_patternEditor_line1Color = LocalFileMng::readXmlColor( pPatternEditorNode, "line1Color", m_pDefaultUIStyle->m_patternEditor_line1Color );
		m_pDefaultUIStyle->m_patternEditor_line2Color = LocalFileMng::readXmlColor( pPatternEditorNode, "line2Color", m_pDefaultUIStyle->m_patternEditor_line2Color );
		m_pDefaultUIStyle->m_patternEditor_line3Color = LocalFileMng::readXmlColor( pPatternEditorNode, "line3Color", m_pDefaultUIStyle->m_patternEditor_line3Color );
		m_pDefaultUIStyle->m_patternEditor_line4Color = LocalFileMng::readXmlColor( pPatternEditorNode, "line4Color", m_pDefaultUIStyle->m_patternEditor_line4Color );
		m_pDefaultUIStyle->m_patternEditor_line5Color = LocalFileMng::readXmlColor( pPatternEditorNode, "line5Color", m_pDefaultUIStyle->m_patternEditor_line5Color );
	} else {
		WARNINGLOG( "patternEditor node not found" );
	}

	QDomNode pSelectionNode = parent.firstChildElement( "selection" );
	if ( !pSelectionNode.isNull() ) {
		m_pDefaultUIStyle->m_selectionHighlightColor = LocalFileMng::readXmlColor( pSelectionNode, "highlightColor", m_pDefaultUIStyle->m_selectionHighlightColor );
		m_pDefaultUIStyle->m_selectionInactiveColor = LocalFileMng::readXmlColor( pSelectionNode, "inactiveColor", m_pDefaultUIStyle->m_selectionInactiveColor );
	} else {
		WARNINGLOG( "selection node not found" );
	}

	QDomNode pPaletteNode = parent.firstChildElement( "palette" );
	if ( !pPaletteNode.isNull() ) {
		m_pDefaultUIStyle->m_windowColor = LocalFileMng::readXmlColor( pPaletteNode, "windowColor", m_pDefaultUIStyle->m_windowColor );
		m_pDefaultUIStyle->m_windowTextColor = LocalFileMng::readXmlColor( pPaletteNode, "windowTextColor", m_pDefaultUIStyle->m_windowTextColor );
		m_pDefaultUIStyle->m_baseColor = LocalFileMng::readXmlColor( pPaletteNode, "baseColor", m_pDefaultUIStyle->m_baseColor );
		m_pDefaultUIStyle->m_alternateBaseColor = LocalFileMng::readXmlColor( pPaletteNode, "alternateBaseColor", m_pDefaultUIStyle->m_alternateBaseColor );
		m_pDefaultUIStyle->m_textColor = LocalFileMng::readXmlColor( pPaletteNode, "textColor", m_pDefaultUIStyle->m_textColor );
		m_pDefaultUIStyle->m_buttonColor = LocalFileMng::readXmlColor( pPaletteNode, "buttonColor", m_pDefaultUIStyle->m_buttonColor );
		m_pDefaultUIStyle->m_buttonTextColor = LocalFileMng::readXmlColor( pPaletteNode, "buttonTextColor", m_pDefaultUIStyle->m_buttonTextColor );
		m_pDefaultUIStyle->m_lightColor = LocalFileMng::readXmlColor( pPaletteNode, "lightColor", m_pDefaultUIStyle->m_lightColor );
		m_pDefaultUIStyle->m_midLightColor = LocalFileMng::readXmlColor( pPaletteNode, "midLightColor", m_pDefaultUIStyle->m_midLightColor );
		m_pDefaultUIStyle->m_midColor = LocalFileMng::readXmlColor( pPaletteNode, "midColor", m_pDefaultUIStyle->m_midColor );
		m_pDefaultUIStyle->m_darkColor = LocalFileMng::readXmlColor( pPaletteNode, "darkColor", m_pDefaultUIStyle->m_darkColor );
		m_pDefaultUIStyle->m_shadowTextColor = LocalFileMng::readXmlColor( pPaletteNode, "shadowTextColor", m_pDefaultUIStyle->m_shadowTextColor );
		m_pDefaultUIStyle->m_highlightColor = LocalFileMng::readXmlColor( pPaletteNode, "highlightColor", m_pDefaultUIStyle->m_highlightColor );
		m_pDefaultUIStyle->m_highlightedTextColor = LocalFileMng::readXmlColor( pPaletteNode, "highlightedTextColor", m_pDefaultUIStyle->m_highlightedTextColor );
		m_pDefaultUIStyle->m_toolTipBaseColor = LocalFileMng::readXmlColor( pPaletteNode, "toolTipBaseColor", m_pDefaultUIStyle->m_toolTipBaseColor );
		m_pDefaultUIStyle->m_toolTipTextColor = LocalFileMng::readXmlColor( pPaletteNode, "toolTipTextColor", m_pDefaultUIStyle->m_toolTipTextColor );
	} else {
		WARNINGLOG( "palette node not found" );
	}

	QDomNode pWidgetNode = parent.firstChildElement( "widget" );
	if ( !pWidgetNode.isNull() ) {
		m_pDefaultUIStyle->m_accentColor = LocalFileMng::readXmlColor( pWidgetNode, "accentColor", m_pDefaultUIStyle->m_accentColor );
		m_pDefaultUIStyle->m_accentTextColor = LocalFileMng::readXmlColor( pWidgetNode, "accentTextColor", m_pDefaultUIStyle->m_accentTextColor );
		m_pDefaultUIStyle->m_widgetColor = LocalFileMng::readXmlColor( pWidgetNode, "widgetColor", m_pDefaultUIStyle->m_widgetColor );
		m_pDefaultUIStyle->m_widgetTextColor = LocalFileMng::readXmlColor( pWidgetNode, "widgetTextColor", m_pDefaultUIStyle->m_widgetTextColor );
		m_pDefaultUIStyle->m_buttonRedColor = LocalFileMng::readXmlColor( pWidgetNode, "buttonRedColor", m_pDefaultUIStyle->m_buttonRedColor );
		m_pDefaultUIStyle->m_buttonRedTextColor = LocalFileMng::readXmlColor( pWidgetNode, "buttonRedTextColor", m_pDefaultUIStyle->m_buttonRedTextColor );
		m_pDefaultUIStyle->m_spinBoxSelectionColor = LocalFileMng::readXmlColor( pWidgetNode, "spinBoxSelectionColor", m_pDefaultUIStyle->m_spinBoxSelectionColor );
		m_pDefaultUIStyle->m_spinBoxSelectionTextColor = LocalFileMng::readXmlColor( pWidgetNode, "spinBoxSelectionTextColor", m_pDefaultUIStyle->m_spinBoxSelectionTextColor );
		m_pDefaultUIStyle->m_automationColor = LocalFileMng::readXmlColor( pWidgetNode, "automationColor", m_pDefaultUIStyle->m_automationColor );
		m_pDefaultUIStyle->m_automationCircleColor = LocalFileMng::readXmlColor( pWidgetNode, "automationCircleColor", m_pDefaultUIStyle->m_automationCircleColor );
	} else {
		WARNINGLOG( "widget node not found" );
	}
}


// -----------------------



WindowProperties::WindowProperties()
{
//	infoLog( "INIT" );
	x = 0;
	y = 0;
	width = 0;
	height = 0;
	visible = true;
}


WindowProperties::WindowProperties(const WindowProperties & other)
		: x(other.x),
		y(other.y),
		width(other.width),
		height(other.height),
		visible(other.visible)
{
//	infoLog( "INIT" );
}



WindowProperties::~WindowProperties()
{
//	infoLog( "DESTROY" );
}




// :::::::::::::::::::::::::::::::


UIStyle::UIStyle()
<<<<<<< HEAD
	: Object( __class_name )
	, m_songEditor_backgroundColor( QColor(95, 101, 117) )
	, m_songEditor_alternateRowColor( QColor(128, 134, 152) )
	, m_songEditor_selectedRowColor( QColor(128, 134, 152) )
	, m_songEditor_lineColor( QColor(72, 76, 88) )
	, m_songEditor_textColor( QColor(196, 201, 214) )
	, m_patternEditor_backgroundColor( QColor(167, 168, 163) )
	, m_patternEditor_alternateRowColor( QColor(167, 168, 163) )
	, m_patternEditor_selectedRowColor( QColor(207, 208, 200) )
	, m_patternEditor_textColor( QColor(40, 40, 40) )
	, m_patternEditor_noteColor( QColor(40, 40, 40) )
	, m_patternEditor_lineColor( QColor(65, 65, 65) )
	, m_patternEditor_line1Color( QColor(75, 75, 75) )
	, m_patternEditor_line2Color( QColor(95, 95, 95) )
	, m_patternEditor_line3Color( QColor(115, 115, 115) )
	, m_patternEditor_line4Color( QColor(125, 125, 125) )
	, m_patternEditor_line5Color( QColor(135, 135, 135) )
	, m_selectionHighlightColor( QColor(0, 0, 255) )
	, m_selectionInactiveColor( QColor(85, 85, 85) )
	, m_windowColor( QColor( 58, 62, 72 ) )
	, m_windowTextColor( QColor( 255, 255, 255 ) )
	, m_baseColor( QColor( 88, 94, 112 ) )
	, m_alternateBaseColor( QColor( 138, 144, 162 ) )
	, m_textColor( QColor( 255, 255, 255 ) )
	, m_buttonColor( QColor( 88, 94, 112 ) )
	, m_buttonTextColor( QColor( 255, 255, 255 ) )
	, m_lightColor( QColor( 138, 144, 162 ) )
	, m_midLightColor( QColor( 128, 134, 152 ) )
	, m_midColor( QColor( 58, 62, 72 ) )
	, m_darkColor( QColor( 81, 86, 99 ) )
	, m_shadowTextColor( QColor( 255, 255, 255 ) )
	, m_highlightColor( QColor( 206, 150, 30 ) )
	, m_highlightedTextColor( QColor( 255, 255, 255 ) )
	, m_toolTipBaseColor( QColor( 227, 243, 252 ) )
	, m_toolTipTextColor( QColor( 64, 64, 66 ) )
	, m_widgetColor( QColor( 164, 170, 190 ) )
	, m_widgetTextColor( QColor( 10, 10, 10 ) )
	, m_buttonRedColor( QColor( 247, 100, 100 ) )
	, m_buttonRedTextColor( QColor( 10, 10, 10 ) )
	, m_spinBoxSelectionColor( QColor( 51, 74 , 100 ) )
	, m_spinBoxSelectionTextColor( QColor( 240, 240, 240 ) )
	, m_automationColor( QColor( 67, 96, 131 ) )
	, m_automationCircleColor( QColor( 255, 255, 255 ) )
	, m_accentColor( QColor( 67, 96, 131 ) )
	, m_accentTextColor( QColor( 255, 255, 255 ) )
{
}

UIStyle::UIStyle( const UIStyle* pOther )
	: Object( __class_name )
	, m_songEditor_backgroundColor( pOther->m_songEditor_backgroundColor )
	, m_songEditor_alternateRowColor( pOther->m_songEditor_alternateRowColor )
	, m_songEditor_selectedRowColor( pOther->m_songEditor_selectedRowColor )
	, m_songEditor_lineColor( pOther->m_songEditor_lineColor )
	, m_songEditor_textColor( pOther->m_songEditor_textColor )
	, m_patternEditor_backgroundColor( pOther->m_patternEditor_backgroundColor )
	, m_patternEditor_alternateRowColor( pOther->m_patternEditor_alternateRowColor )
	, m_patternEditor_selectedRowColor( pOther->m_patternEditor_selectedRowColor )
	, m_patternEditor_textColor( pOther->m_patternEditor_textColor )
	, m_patternEditor_noteColor( pOther->m_patternEditor_noteColor )
	, m_patternEditor_noteoffColor( pOther->m_patternEditor_noteoffColor )
	, m_patternEditor_lineColor( pOther->m_patternEditor_lineColor )
	, m_patternEditor_line1Color( pOther->m_patternEditor_line1Color )
	, m_patternEditor_line2Color( pOther->m_patternEditor_line2Color )
	, m_patternEditor_line3Color( pOther->m_patternEditor_line3Color )
	, m_patternEditor_line4Color( pOther->m_patternEditor_line4Color )
	, m_patternEditor_line5Color( pOther->m_patternEditor_line5Color )
	, m_selectionHighlightColor( pOther->m_selectionHighlightColor )
	, m_selectionInactiveColor( pOther->m_selectionInactiveColor )
	, m_windowColor( pOther->m_windowColor )
	, m_windowTextColor( pOther->m_windowTextColor )
	, m_baseColor( pOther->m_baseColor )
	, m_alternateBaseColor( pOther->m_alternateBaseColor )
	, m_textColor( pOther->m_textColor )
	, m_buttonColor( pOther->m_buttonColor )
	, m_buttonTextColor( pOther->m_buttonTextColor )
	, m_lightColor( pOther->m_lightColor )
	, m_midLightColor( pOther->m_midLightColor )
	, m_midColor( pOther->m_midColor )
	, m_darkColor( pOther->m_darkColor )
	, m_shadowTextColor( pOther->m_shadowTextColor )
	, m_highlightColor( pOther->m_highlightColor )
	, m_highlightedTextColor( pOther->m_highlightedTextColor )
	, m_toolTipBaseColor( pOther->m_toolTipBaseColor )
	, m_toolTipTextColor( pOther->m_toolTipTextColor )
	, m_accentColor( pOther->m_accentColor )
	, m_accentTextColor( pOther->m_accentTextColor )
	, m_widgetColor( pOther->m_widgetColor )
	, m_widgetTextColor( pOther->m_widgetTextColor )
	, m_buttonRedColor( pOther->m_buttonRedColor )
	, m_buttonRedTextColor( pOther->m_buttonRedTextColor )
	, m_spinBoxSelectionColor( pOther->m_spinBoxSelectionColor )
	, m_spinBoxSelectionTextColor( pOther->m_spinBoxSelectionTextColor )
	, m_automationColor( pOther->m_automationColor )
	, m_automationCircleColor( pOther->m_automationCircleColor )
=======
		: Object()
>>>>>>> 30d4f640
{
}
};<|MERGE_RESOLUTION|>--- conflicted
+++ resolved
@@ -1469,9 +1469,7 @@
 
 
 UIStyle::UIStyle()
-<<<<<<< HEAD
-	: Object( __class_name )
-	, m_songEditor_backgroundColor( QColor(95, 101, 117) )
+	: m_songEditor_backgroundColor( QColor(95, 101, 117) )
 	, m_songEditor_alternateRowColor( QColor(128, 134, 152) )
 	, m_songEditor_selectedRowColor( QColor(128, 134, 152) )
 	, m_songEditor_lineColor( QColor(72, 76, 88) )
@@ -1519,8 +1517,7 @@
 }
 
 UIStyle::UIStyle( const UIStyle* pOther )
-	: Object( __class_name )
-	, m_songEditor_backgroundColor( pOther->m_songEditor_backgroundColor )
+	: m_songEditor_backgroundColor( pOther->m_songEditor_backgroundColor )
 	, m_songEditor_alternateRowColor( pOther->m_songEditor_alternateRowColor )
 	, m_songEditor_selectedRowColor( pOther->m_songEditor_selectedRowColor )
 	, m_songEditor_lineColor( pOther->m_songEditor_lineColor )
@@ -1565,9 +1562,6 @@
 	, m_spinBoxSelectionTextColor( pOther->m_spinBoxSelectionTextColor )
 	, m_automationColor( pOther->m_automationColor )
 	, m_automationCircleColor( pOther->m_automationCircleColor )
-=======
-		: Object()
->>>>>>> 30d4f640
 {
 }
 };