--- conflicted
+++ resolved
@@ -899,16 +899,12 @@
 #endif
 }
 
-<<<<<<< HEAD
-bool Drumkit::exportTo( const QString& sTargetDir, bool bSilent ) {
-=======
-bool Drumkit::exportTo( const QString& sTargetDir, int nComponentId,
-						bool bRecentVersion, bool* pUtf8Encoded, bool bSilent ) {
+bool Drumkit::exportTo( const QString& sTargetDir, bool* pUtf8Encoded,
+						bool bSilent ) {
 	if ( pUtf8Encoded != nullptr ) {
 		// Ensure the variable is always set/initialized.
 		*pUtf8Encoded = false;
 	}
->>>>>>> 3a41d87d
 
 	if ( ! Filesystem::path_usable( sTargetDir, true, false ) ) {
 		ERRORLOG( QString( "Provided destination folder [%1] is not valid" )
