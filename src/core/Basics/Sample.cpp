--- conflicted
+++ resolved
@@ -39,12 +39,6 @@
 namespace H2Core
 {
 
-<<<<<<< HEAD
-const char* Sample::__class_name = "Sample";
-const char* EnvelopePoint::__class_name = "EnvelopePoint";
-
-=======
->>>>>>> dcac63de
 const std::vector<QString> Sample::__loop_modes = { "forward", "reverse", "pingpong" };
 
 #if defined(H2CORE_HAVE_RUBBERBAND) || _DOXYGEN_
@@ -54,19 +48,11 @@
 
 
 /* EnvelopePoint */
-<<<<<<< HEAD
-EnvelopePoint::EnvelopePoint() : Object( EnvelopePoint::__class_name ), frame( 0 ), value( 0 )
-{
-}
-
-EnvelopePoint::EnvelopePoint( int f, int v ) : Object ( EnvelopePoint::__class_name), frame( f ), value( v )
-=======
 EnvelopePoint::EnvelopePoint() : frame( 0 ), value( 0 )
 {
 }
 
 EnvelopePoint::EnvelopePoint( int f, int v ) : frame( f ), value( v )
->>>>>>> dcac63de
 {
 }
 
@@ -87,11 +73,7 @@
 	assert( filepath.lastIndexOf( "/" ) >0 );
 }
 
-<<<<<<< HEAD
-Sample::Sample( std::shared_ptr<Sample> pOther ): Object(  *pOther ),
-=======
 Sample::Sample( std::shared_ptr<Sample> pOther ): Object( *pOther ),
->>>>>>> dcac63de
 	__filepath( pOther->get_filepath() ),
 	__frames( pOther->get_frames() ),
 	__sample_rate( pOther->get_sample_rate() ),
