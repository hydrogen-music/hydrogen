/*
 * Hydrogen
 * Copyright(c) 2002-2008 by Alex >Comix< Cominu [comix@users.sourceforge.net]
 *
 * http://www.hydrogen-music.org
 *
 * This program is free software; you can redistribute it and/or modify
 * it under the terms of the GNU General Public License as published by
 * the Free Software Foundation; either version 2 of the License, or
 * (at your option) any later version.
 *
 * This program is distributed in the hope that it will be useful,
 * but WITHOUT ANY WARRANTY, without even the implied warranty of
 * MERCHANTABILITY or FITNESS FOR A PARTICULAR PURPOSE. See the
 * GNU General Public License for more details.
 *
 * You should have received a copy of the GNU General Public License
 * along with this program; if not, write to the Free Software
 * Foundation, Inc., 59 Temple Place, Suite 330, Boston, MA  02111-1307  USA
 *
 */

#ifndef H2C_NOTE_H
#define H2C_NOTE_H

#include <memory>

#include <core/Object.h>
#include <core/Basics/Instrument.h>

#define KEY_MIN                 0
#define KEY_MAX                 11
#define OCTAVE_MIN              -3
#define OCTAVE_MAX              3
#define OCTAVE_OFFSET           3
#define OCTAVE_DEFAULT          0
#define KEYS_PER_OCTAVE         12

#define MIDI_MIDDLE_C           60
#define MIDI_FACTOR             127

#define VELOCITY_MIN            0.0f
#define VELOCITY_MAX            1.0f
#define PAN_MIN                 0.0f
#define PAN_MAX                 0.5f
#define LEAD_LAG_MIN            -1.0f
#define LEAD_LAG_MAX            1.0f

/* Should equal (default __octave + OCTAVE_OFFSET) * KEYS_PER_OCTAVE + default __key */
#define MIDI_DEFAULT_OFFSET     36

namespace H2Core
{

class XMLNode;
class ADSR;
class Instrument;
class InstrumentList;

struct SelectedLayerInfo {
	int SelectedLayer;		///< selected layer during layer selection
	float SamplePosition;	///< place marker for overlapping process() cycles
};

/**
 * A note plays an associated instrument with a velocity left and right pan
 */
class Note : public H2Core::Object
{
		H2_OBJECT
	public:
		/** possible keys */
		enum Key { C=KEY_MIN, Cs, D, Ef, E, F, Fs, G, Af, A, Bf, B };
		/** possible octaves */
		enum Octave { P8Z=-3, P8Y=-2, P8X=-1, P8=OCTAVE_DEFAULT, P8A=1, P8B=2, P8C=3 };

		/**
		 * constructor
		 * \param instrument the instrument played by this note
		 * \param position the position of the note within the pattern
		 * \param velocity it's velocity
		 * \param pan_l left pan
		 * \param pan_r right pan
		 * \param length it's length
		 * \param pitch it's pitch
		 */
<<<<<<< HEAD
		Note( Instrument* instrument, int position, float velocity, float pan, int length, float pitch );
=======
		Note( std::shared_ptr<Instrument> instrument, int position, float velocity, float pan_l, float pan_r, int length, float pitch );
>>>>>>> f4ca94a2

		/**
		 * copy constructor with an optional parameter
		 * \param other 
		 * \param instrument if set will be used as note instrument
		 */
		Note( Note* other, std::shared_ptr<Instrument> instrument=nullptr );
		/** destructor */
		~Note();

		/*
		 * save the note within the given XMLNode
		 * \param node the XMLNode to feed
		 */
		void save_to( XMLNode* node );
		/**
		 * load a note from an XMLNode
		 * \param node the XMLDode to read from
		 * \param instruments the current instrument list to search instrument into
		 * \return a new Note instance
		 */
		static Note* load_from( XMLNode* node, InstrumentList* instruments );

		/** output details through logger with DEBUG severity */
		void dump();

		/**
		 * find the corresponding instrument and point to it, or an empty instrument
		 * \param instruments the list of instrument to look into
		 */
		void map_instrument( InstrumentList* instruments );
		/** #__instrument accessor */
		std::shared_ptr<Instrument> get_instrument();
		/** return true if #__instrument is set */
		bool has_instrument() const;
		/**
		 * #__instrument_id setter
		 * \param value the new value
		 */
		void set_instrument_id( int value );
		/** #__instrument_id accessor */
		int get_instrument_id() const;
		/**
		 * #__specific_compo_id setter
		 * \param value the new value
		 */
		void set_specific_compo_id( int value );
		/** #__specific_compo_id accessor */
		int get_specific_compo_id() const;
		/**
		 * #__position setter
		 * \param value the new value
		 */
		void set_position( int value );
		/** #__position accessor */
		int get_position() const;
		/**
		 * #__velocity setter
		 * \param value the new value
		 */
		void set_velocity( float value );
		/** #__velocity accessor */
		float get_velocity() const;
		
		/** set pan of the note. assumes the input range in [-1;1]*/
		void setPan( float val );
		/** set pan of the note, assuming the input range in [0;1] */
		void setPanWithRangeFrom0To1( float fVal ) {
			this->setPan( -1.f + 2.f * fVal ); // scale and translate into [-1;1]
		};
		/** get pan of the note. Output pan range: [-1;1] */
		float getPan() const;
		/** get pan of the note, scaling and translating the range from [-1;1] to [0;1] */
		float getPanWithRangeFrom0To1() const {
			return 0.5f * ( 1.f + m_fPan );
		}

		/**
		 * #__lead_lag setter
		 * \param value the new value
		 */
		void set_lead_lag( float value );
		/** #__lead_lag accessor */
		float get_lead_lag() const;
		/**
		 * #__length setter
		 * \param value the new value
		 */
		void set_length( int value );
		/** #__length accessor */
		int get_length() const;
		/**
		 * #__pitch setter
		 * \param value the new value
		 */
		void set_pitch( float value );
		/** #__pitch accessor */
		float get_pitch() const;
		/**
		 * #__note_off setter
		 * \param value the new value
		 */
		void set_note_off( bool value );
		/** #__note_off accessor */
		bool get_note_off() const;
		/** #__midi_msg accessor */
		int get_midi_msg() const;
		/**
		 * #__pattern_idx setter
		 * \param value the new value
		 */
		void set_pattern_idx( int value );
		/** #__pattern_idx accessor */
		int get_pattern_idx() const;
		/**
		 * #__just_recorded setter
		 * \param value the new value
		 */
		void set_just_recorded( bool value );
		/** #__just_recorded accessor */
		bool get_just_recorded() const;

		/*
		 * selected sample
		 * */
		SelectedLayerInfo* get_layer_selected( int CompoID );


		void set_probability( float value );
		float get_probability() const;

		/**
		 * #__humanize_delay setter
		 * \param value the new value
		 */
		void set_humanize_delay( int value );
		/** #__humanize_delay accessor */
		int get_humanize_delay() const;
		/** #__cut_off accessor */
		float get_cut_off() const;
		/** #__resonance accessor */
		float get_resonance() const;
		/** #__bpfb_l accessor */
		float get_bpfb_l() const;
		/** #__bpfb_r accessor */
		float get_bpfb_r() const;
		/** #__lpfb_l accessor */
		float get_lpfb_l() const;
		/** #__lpfb_r accessor */
		float get_lpfb_r() const;
		/** #__key accessor */
		Key get_key();
		/** #__octave accessor */
		Octave get_octave();
		/** return scaled key for midi output, !!! DO NOT CHECK IF INSTRUMENT IS SET !!! */
		int get_midi_key() const;
		/** midi velocity accessor 
		 * \code{.cpp}
		 * __velocity * #MIDI_FACTOR
		 * \endcode */
		int get_midi_velocity() const;
		/** note key pitch accessor
		 * \code{.cpp}
		 * __octave * KEYS_PER_OCTAVE + __key
		 * \endcode */
		float get_notekey_pitch() const;
	        /** returns
		 * \code{.cpp}
		 * __octave * 12 + __key + __pitch 
		 * \endcode*/ 
		float get_total_pitch() const;

		/** return a string representation of key-octave */
		QString key_to_string();
		/**
		 * parse str and set #__key and #__octave
		 * \param str the string to be parsed
		 */
		void set_key_octave( const QString& str );
		/**
		 * set #__key and #__octave only if within acceptable range
		 * \param key the key to set
		 * \param octave the octave to be set
		 */
		void set_key_octave( Key key, Octave octave );
		/**
		 * set #__key, #__octave and #__midi_msg only if within acceptable range
		 * \param key the key to set
		 * \param octave the octave to be set
		 * \param msg
		 */
		void set_midi_info( Key key, Octave octave, int msg );

		/** get the ADSR of the note */
		std::shared_ptr<ADSR> get_adsr() const;
		/** call release on adsr */
		//float release_adsr() const              { return __adsr->release(); }
		/** call get value on adsr */
		//float get_adsr_value(float v) const     { return __adsr->get_value( v ); }

		/** return true if instrument, key and octave matches with internal
		 * \param instrument the instrument to match with #__instrument
		 * \param key the key to match with #__key
		 * \param octave the octave to match with #__octave
		 */
		bool match( std::shared_ptr<Instrument> instrument, Key key, Octave octave ) const;

		/** Return true if two notes match in instrument, key and octave. */
		bool match( const Note *pNote ) const;

		/**
		 * compute left and right output based on filters
		 * \param val_l the left channel value
		 * \param val_r the right channel value
		 */
		void compute_lr_values( float* val_l, float* val_r );
		/** Formatted string version for debugging purposes.
		 * \param sPrefix String prefix which will be added in front of
		 * every new line
		 * \param bShort Instead of the whole content of all classes
		 * stored as members just a single unique identifier will be
		 * displayed without line breaks.
		 *
		 * \return String presentation of current object.*/
		QString toQString( const QString& sPrefix, bool bShort = true ) const override;

	private:
		std::shared_ptr<Instrument>		__instrument;   ///< the instrument to be played by this note
		int				__instrument_id;        ///< the id of the instrument played by this note
		int				__specific_compo_id;    ///< play a specific component, -1 if playing all
		int				__position;             ///< note position inside the pattern
		float			__velocity;           ///< velocity (intensity) of the note [0;1]
		float			m_fPan;		///< pan of the note, [-1;1] from left to right, as requested by Sampler PanLaws
		int				__length;               ///< the length of the note
		float			__pitch;              ///< the frequency of the note
		Key				__key;                  ///< the key, [0;11]==[C;B]
		Octave			 __octave;            ///< the octave [-3;3]
		std::shared_ptr<ADSR>			__adsr;               ///< attack decay sustain release
		float			__lead_lag;           ///< lead or lag offset of the note
		float			__cut_off;            ///< filter cutoff [0;1]
		float			__resonance;          ///< filter resonant frequency [0;1]
		int				__humanize_delay;       ///< used in "humanize" function
		std::map< int, SelectedLayerInfo* > __layers_selected;
		float			__bpfb_l;             ///< left band pass filter buffer
		float			__bpfb_r;             ///< right band pass filter buffer
		float			__lpfb_l;             ///< left low pass filter buffer
		float			__lpfb_r;             ///< right low pass filter buffer
		int				__pattern_idx;          ///< index of the pattern holding this note for undo actions
		int				__midi_msg;             ///< TODO
		bool			__note_off;            ///< note type on|off
		bool			__just_recorded;       ///< used in record+delete
		float			__probability;        ///< note probability
		static const char* __key_str[]; ///< used to build QString from #__key an #__octave
};

// DEFINITIONS

inline std::shared_ptr<ADSR> Note::get_adsr() const
{
	return __adsr;
}

inline std::shared_ptr<Instrument> Note::get_instrument()
{
	return __instrument;
}

inline bool Note::has_instrument() const
{
	return __instrument!=nullptr;
}

inline void Note::set_instrument_id( int value )
{
	__instrument_id = value;
}

inline int Note::get_instrument_id() const
{
	return __instrument_id;
}

inline void Note::set_specific_compo_id( int value )
{
	__specific_compo_id = value;
}

inline int Note::get_specific_compo_id() const
{
	return __specific_compo_id;
}

inline void Note::set_position( int value )
{
	__position = value;
}

inline int Note::get_position() const
{
	return __position;
}

inline float Note::get_velocity() const
{
	return __velocity;
}

inline float Note::getPan() const
{
	return m_fPan;
}

inline float Note::get_lead_lag() const
{
	return __lead_lag;
}

inline void Note::set_length( int value )
{
	__length = value;
}

inline int Note::get_length() const
{
	return __length;
}

inline void Note::set_pitch( float value )
{
	__pitch = value;
}

inline float Note::get_pitch() const
{
	return __pitch;
}

inline void Note::set_note_off( bool value )
{
	__note_off = value;
}

inline bool Note::get_note_off() const
{
	return __note_off;
}

inline int Note::get_midi_msg() const
{
	return __midi_msg;
}

inline void Note::set_pattern_idx( int value )
{
	__pattern_idx = value;
}

inline int Note::get_pattern_idx() const
{
	return __pattern_idx;
}

inline void Note::set_just_recorded( bool value )
{
	__just_recorded = value;
}

inline bool Note::get_just_recorded() const
{
	return __just_recorded;
}

inline float Note::get_probability() const
{
	return __probability;
}

inline void Note::set_probability( float value )
{
	__probability = value;
}

inline SelectedLayerInfo* Note::get_layer_selected( int CompoID )
{
	return __layers_selected[ CompoID ];
}

inline void Note::set_humanize_delay( int value )
{
	__humanize_delay = value;
}

inline int Note::get_humanize_delay() const
{
	return __humanize_delay;
}

inline float Note::get_cut_off() const
{
	return __cut_off;
}

inline float Note::get_resonance() const
{
	return __resonance;
}

inline float Note::get_bpfb_l() const
{
	return __bpfb_l;
}

inline float Note::get_bpfb_r() const
{
	return __bpfb_r;
}

inline float Note::get_lpfb_l() const
{
	return __lpfb_l;
}

inline float Note::get_lpfb_r() const
{
	return __lpfb_r;
}

inline Note::Key Note::get_key()
{
	return __key;
}

inline Note::Octave Note::get_octave()
{
	return __octave;
}

inline int Note::get_midi_key() const
{
	/* TODO ???
	if( !has_instrument() ) { return (__octave + OCTAVE_OFFSET ) * KEYS_PER_OCTAVE + __key; }
	*/
	return ( __octave + OCTAVE_OFFSET ) * KEYS_PER_OCTAVE + __key + __instrument->get_midi_out_note() - MIDI_DEFAULT_OFFSET;
}

inline int Note::get_midi_velocity() const
{
	return __velocity * MIDI_FACTOR;
}

inline float Note::get_notekey_pitch() const
{
	return __octave * KEYS_PER_OCTAVE + __key;
}

inline float Note::get_total_pitch() const
{
	return __octave * KEYS_PER_OCTAVE + __key + __pitch;
}

inline void Note::set_key_octave( Key key, Octave octave )
{
	if( key>=KEY_MIN && key<=KEY_MAX ) __key = key;
	if( octave>=OCTAVE_MIN && octave<=OCTAVE_MAX ) __octave = octave;
}

inline void Note::set_midi_info( Key key, Octave octave, int msg )
{
	if( key>=KEY_MIN && key<=KEY_MAX ) __key = key;
	if( octave>=OCTAVE_MIN && octave<=OCTAVE_MAX ) __octave = octave;
	__midi_msg = msg;
}

inline bool Note::match( std::shared_ptr<Instrument> instrument, Key key, Octave octave ) const
{
	return ( ( __instrument==instrument ) && ( __key==key ) && ( __octave==octave ) );
}

inline bool Note::match( const Note *pNote ) const
{
	return match( pNote->__instrument, pNote->__key, pNote->__octave );
}

inline void Note::compute_lr_values( float* val_l, float* val_r )
{
	/* TODO ???
	if( !has_instrument() ) {
		*val_l = 0.0f;
		*val_r = 0.0f;
		return;
	}
	*/
	float cut_off = __instrument->get_filter_cutoff();
	float resonance = __instrument->get_filter_resonance();
	__bpfb_l  =  resonance * __bpfb_l  + cut_off * ( *val_l - __lpfb_l );
	__lpfb_l +=  cut_off   * __bpfb_l;
	__bpfb_r  =  resonance * __bpfb_r  + cut_off * ( *val_r - __lpfb_r );
	__lpfb_r +=  cut_off   * __bpfb_r;
	*val_l = __lpfb_l;
	*val_r = __lpfb_r;
}

};

#endif // H2C_NOTE_H

/* vim: set softtabstop=4 noexpandtab: */<|MERGE_RESOLUTION|>--- conflicted
+++ resolved
@@ -84,11 +84,7 @@
 		 * \param length it's length
 		 * \param pitch it's pitch
 		 */
-<<<<<<< HEAD
-		Note( Instrument* instrument, int position, float velocity, float pan, int length, float pitch );
-=======
-		Note( std::shared_ptr<Instrument> instrument, int position, float velocity, float pan_l, float pan_r, int length, float pitch );
->>>>>>> f4ca94a2
+		Note( std::shared_ptr<Instrument> instrument, int position, float velocity, float pan, int length, float pitch );
 
 		/**
 		 * copy constructor with an optional parameter
