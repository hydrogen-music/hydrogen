/*
 * Hydrogen
 * Copyright(c) 2002-2008 by Alex >Comix< Cominu [comix@users.sourceforge.net]
 *
 * http://www.hydrogen-music.org
 *
 * This program is free software; you can redistribute it and/or modify
 * it under the terms of the GNU General Public License as published by
 * the Free Software Foundation; either version 2 of the License, or
 * (at your option) any later version.
 *
 * This program is distributed in the hope that it will be useful,
 * but WITHOUT ANY WARRANTY, without even the implied warranty of
 * MERCHANTABILITY or FITNESS FOR A PARTICULAR PURPOSE. See the
 * GNU General Public License for more details.
 *
 * You should have received a copy of the GNU General Public License
 * along with this program; if not, write to the Free Software
 * Foundation, Inc., 59 Temple Place, Suite 330, Boston, MA  02111-1307  USA
 *
 */

#include <core/Basics/Note.h>

#include <cassert>

#include <core/Helpers/Xml.h>

#include <core/Basics/Adsr.h>
#include <core/Basics/Instrument.h>
#include <core/Basics/InstrumentComponent.h>
#include <core/Basics/InstrumentList.h>
#include <core/Sampler/Sampler.h>

namespace H2Core
{

const char* Note::__class_name = "Note";
const char* Note::__key_str[] = { "C", "Cs", "D", "Ef", "E", "F", "Fs", "G", "Af", "A", "Bf", "B" };

<<<<<<< HEAD
Note::Note( Instrument* instrument, int position, float velocity, float pan, int length, float pitch )
=======
Note::Note( std::shared_ptr<Instrument> instrument, int position, float velocity, float pan_l, float pan_r, int length, float pitch )
>>>>>>> f4ca94a2
	: Object( __class_name ),
	  __instrument( instrument ),
	  __instrument_id( 0 ),
	  __specific_compo_id( -1 ),
	  __position( position ),
	  __velocity( velocity ),
	  __length( length ),
	  __pitch( pitch ),
	  __key( C ),
	  __octave( P8 ),
	  __adsr( nullptr ),
	  __lead_lag( 0.0 ),
	  __cut_off( 1.0 ),
	  __resonance( 0.0 ),
	  __humanize_delay( 0 ),
	  __bpfb_l( 0.0 ),
	  __bpfb_r( 0.0 ),
	  __lpfb_l( 0.0 ),
	  __lpfb_r( 0.0 ),
	  __pattern_idx( 0 ),
	  __midi_msg( -1 ),
	  __note_off( false ),
	  __just_recorded( false ),
	  __probability( 1.0f )
{
	if ( __instrument != nullptr ) {
		__adsr = __instrument->copy_adsr();
		__instrument_id = __instrument->get_id();

		for ( const auto& pCompo : *__instrument->get_components() ) {

			SelectedLayerInfo *sampleInfo = new SelectedLayerInfo;
			sampleInfo->SelectedLayer = -1;
			sampleInfo->SamplePosition = 0;

			__layers_selected[ pCompo->get_drumkit_componentID() ] = sampleInfo;
		}
	}

	setPan( pan ); // this checks the boundaries
}

Note::Note( Note* other, std::shared_ptr<Instrument> instrument )
	: Object( __class_name ),
	  __instrument( other->get_instrument() ),
	  __instrument_id( 0 ),
	  __specific_compo_id( -1 ),
	  __position( other->get_position() ),
	  __velocity( other->get_velocity() ),
	  m_fPan( other->getPan() ),
	  __length( other->get_length() ),
	  __pitch( other->get_pitch() ),
	  __key( other->get_key() ),
	  __octave( other->get_octave() ),
	  __adsr( nullptr ),
	  __lead_lag( other->get_lead_lag() ),
	  __cut_off( other->get_cut_off() ),
	  __resonance( other->get_resonance() ),
	  __humanize_delay( other->get_humanize_delay() ),
	  __bpfb_l( other->get_bpfb_l() ),
	  __bpfb_r( other->get_bpfb_r() ),
	  __lpfb_l( other->get_lpfb_l() ),
	  __lpfb_r( other->get_lpfb_r() ),
	  __pattern_idx( other->get_pattern_idx() ),
	  __midi_msg( other->get_midi_msg() ),
	  __note_off( other->get_note_off() ),
	  __just_recorded( other->get_just_recorded() ),
	  __probability( other->get_probability() )
{
	if ( instrument != nullptr ) __instrument = instrument;
	if ( __instrument != nullptr ) {
		__adsr = __instrument->copy_adsr();
		__instrument_id = __instrument->get_id();

		for ( const auto& pCompo : *__instrument->get_components() ) {
			SelectedLayerInfo *sampleInfo = new SelectedLayerInfo;
			sampleInfo->SelectedLayer = -1;
			sampleInfo->SamplePosition = 0;

			__layers_selected[ pCompo->get_drumkit_componentID() ] = sampleInfo;
		}
	}
}

Note::~Note()
{
}

static inline float check_boundary( float v, float min, float max )
{
	if ( v>max ) return max;
	if ( v<min ) return min;
	return v;
}

void Note::set_velocity( float velocity )
{
	__velocity = check_boundary( velocity, VELOCITY_MIN, VELOCITY_MAX );
}

void Note::set_lead_lag( float lead_lag )
{
	__lead_lag = check_boundary( lead_lag, LEAD_LAG_MIN, LEAD_LAG_MAX );
}

void Note::setPan( float val ) {
	m_fPan = check_boundary( val, -1.0f, 1.0f );
}

void Note::map_instrument( InstrumentList* instruments )
{
	assert( instruments );
	auto instr = instruments->find( __instrument_id );
	if( !instr ) {
		ERRORLOG( QString( "Instrument with ID: '%1' not found. Using empty instrument." ).arg( __instrument_id ) );
		__instrument = std::make_shared<Instrument>();
	} else {
		__instrument = instr;
	}
}

QString Note::key_to_string()
{
	return QString( "%1%2" ).arg( __key_str[__key] ).arg( __octave );
}

void Note::set_key_octave( const QString& str )
{
	int l = str.length();
	QString s_key = str.left( l-1 );
	QString s_oct = str.mid( l-1, l );
	if ( s_key.endsWith( "-" ) ) {
		s_key.replace( "-", "" );
		s_oct.insert( 0, "-" );
	}
	__octave = ( Octave )s_oct.toInt();
	for( int i=KEY_MIN; i<=KEY_MAX; i++ ) {
		if( __key_str[i]==s_key ) {
			__key = ( Key )i;
			return;
		}
	}
	___ERRORLOG( "Unhandled key: " + s_key );
}

void Note::dump()
{
	INFOLOG( QString( "Note : pos: %1\t humanize offset%2\t instr: %3\t key: %4\t pitch: %5" )
	         .arg( __position )
	         .arg( __humanize_delay )
	         .arg( __instrument->get_name() )
	         .arg( key_to_string() )
	         .arg( __pitch )
	         .arg( __note_off )
	       );
}

void Note::save_to( XMLNode* node )
{
	node->write_int( "position", __position );
	node->write_float( "leadlag", __lead_lag );
	node->write_float( "velocity", __velocity );
	node->write_float( "pan", m_fPan );
	node->write_float( "pitch", __pitch );
	node->write_string( "key", key_to_string() );
	node->write_int( "length", __length );
	node->write_int( "instrument", get_instrument()->get_id() );
	node->write_bool( "note_off", __note_off );
	node->write_float( "probability", __probability );
}

Note* Note::load_from( XMLNode* node, InstrumentList* instruments )
{
	bool bFound, bFound2;
	float fPan = node->read_float( "pan", 0.f, &bFound );
	if ( !bFound ) {
		// check if pan is expressed in the old fashion (version <= 1.1 ) with the pair (pan_L, pan_R)
		float fPanL = node->read_float( "pan_L", 1.f, &bFound );
		float fPanR = node->read_float( "pan_R", 1.f, &bFound2 );
		if ( bFound == true && bFound2 == true ) { // found nodes pan_L and pan_R
			fPan = Sampler::getRatioPan( fPanL, fPanR );  // convert to single pan parameter
		}
	}

	Note* note = new Note(
		nullptr,
		node->read_int( "position", 0 ),
		node->read_float( "velocity", 0.8f ),
		fPan,
		node->read_int( "length", -1 ),
		node->read_float( "pitch", 0.0f )
	);
	note->set_lead_lag( node->read_float( "leadlag", 0, false, false ) );
	note->set_key_octave( node->read_string( "key", "C0", false, false ) );
	note->set_note_off( node->read_bool( "note_off", false, false, false ) );
	note->set_instrument_id( node->read_int( "instrument", EMPTY_INSTR_ID ) );
	note->map_instrument( instruments );
	note->set_probability( node->read_float( "probability", 1.0f ));

	return note;
}

QString Note::toQString( const QString& sPrefix, bool bShort ) const {
	QString s = Object::sPrintIndention;
	QString sOutput;
	if ( ! bShort ) {
		sOutput = QString( "%1[Note]\n" ).arg( sPrefix )
			.append( QString( "%1%2instrument_id: %3\n" ).arg( sPrefix ).arg( s ).arg( __instrument_id ) )
			.append( QString( "%1%2specific_compo_id: %3\n" ).arg( sPrefix ).arg( s ).arg( __specific_compo_id ) )
			.append( QString( "%1%2position: %3\n" ).arg( sPrefix ).arg( s ).arg( __position ) )
			.append( QString( "%1%2velocity: %3\n" ).arg( sPrefix ).arg( s ).arg( __velocity ) )
			.append( QString( "%1%2pan: %3\n" ).arg( sPrefix ).arg( s ).arg( m_fPan ) )
			.append( QString( "%1%2length: %3\n" ).arg( sPrefix ).arg( s ).arg( __length ) )
			.append( QString( "%1%2pitch: %3\n" ).arg( sPrefix ).arg( s ).arg( __pitch ) )
			.append( QString( "%1%2key: %3\n" ).arg( sPrefix ).arg( s ).arg( __key ) )
			.append( QString( "%1%2octave: %3\n" ).arg( sPrefix ).arg( s ).arg( __octave ) )
			.append( QString( "%1" ).arg( __adsr->toQString( sPrefix + s, bShort ) ) )
			.append( QString( "%1%2lead_lag: %3\n" ).arg( sPrefix ).arg( s ).arg( __lead_lag ) )
			.append( QString( "%1%2cut_off: %3\n" ).arg( sPrefix ).arg( s ).arg( __cut_off ) )
			.append( QString( "%1%2resonance: %3\n" ).arg( sPrefix ).arg( s ).arg( __resonance ) )
			.append( QString( "%1%2humanize_delay: %3\n" ).arg( sPrefix ).arg( s ).arg( __humanize_delay ) )
			.append( QString( "%1%2key: %3\n" ).arg( sPrefix ).arg( s ).arg( __key ) )
			.append( QString( "%1%2bpfb_l: %3\n" ).arg( sPrefix ).arg( s ).arg( __bpfb_l ) )
			.append( QString( "%1%2bpfb_r: %3\n" ).arg( sPrefix ).arg( s ).arg( __bpfb_r ) )
			.append( QString( "%1%2lpfb_l: %3\n" ).arg( sPrefix ).arg( s ).arg( __lpfb_l ) )
			.append( QString( "%1%2lpfb_r: %3\n" ).arg( sPrefix ).arg( s ).arg( __lpfb_r ) )
			.append( QString( "%1%2pattern_idx: %3\n" ).arg( sPrefix ).arg( s ).arg( __pattern_idx ) )
			.append( QString( "%1%2midi_msg: %3\n" ).arg( sPrefix ).arg( s ).arg( __midi_msg ) )
			.append( QString( "%1%2note_off: %3\n" ).arg( sPrefix ).arg( s ).arg( __note_off ) )
			.append( QString( "%1%2just_recorded: %3\n" ).arg( sPrefix ).arg( s ).arg( __just_recorded ) )
			.append( QString( "%1%2probability: %3\n" ).arg( sPrefix ).arg( s ).arg( __probability ) )
			.append( QString( "%1" ).arg( __instrument->toQString( sPrefix + s, bShort ) ) );
		sOutput.append( QString( "%1%2layers_selected:\n" )
						.arg( sPrefix ).arg( s ) );
		for ( auto ll : __layers_selected ) {
			sOutput.append( QString( "%1%2%3 : selected layer: %4, sample position: %5\n" )
							.arg( sPrefix ).arg( s + s )
							.arg( ll.first )
							.arg( ll.second->SelectedLayer )
							.arg( ll.second->SamplePosition ) );
		}
	} else {

		sOutput = QString( "[Note]" )
			.append( QString( ", instrument_id: %1" ).arg( __instrument_id ) )
			.append( QString( ", specific_compo_id: %1" ).arg( __specific_compo_id ) )
			.append( QString( ", position: %1" ).arg( __position ) )
			.append( QString( ", velocity: %1" ).arg( __velocity ) )
			.append( QString( ", pan: %1" ).arg( m_fPan ) )
			.append( QString( ", length: %1" ).arg( __length ) )
			.append( QString( ", pitch: %1" ).arg( __pitch ) )
			.append( QString( ", key: %1" ).arg( __key ) )
			.append( QString( ", octave: %1" ).arg( __octave ) )
			.append( QString( ", [%1" ).arg( __adsr->toQString( sPrefix + s, bShort ).replace( "\n", "]" ) ) )
			.append( QString( ", lead_lag: %1" ).arg( __lead_lag ) )
			.append( QString( ", cut_off: %1" ).arg( __cut_off ) )
			.append( QString( ", resonance: %1" ).arg( __resonance ) )
			.append( QString( ", humanize_delay: %1" ).arg( __humanize_delay ) )
			.append( QString( ", key: %1" ).arg( __key ) )
			.append( QString( ", bpfb_l: %1" ).arg( __bpfb_l ) )
			.append( QString( ", bpfb_r: %1" ).arg( __bpfb_r ) )
			.append( QString( ", lpfb_l: %1" ).arg( __lpfb_l ) )
			.append( QString( ", lpfb_r: %1" ).arg( __lpfb_r ) )
			.append( QString( ", pattern_idx: %1" ).arg( __pattern_idx ) )
			.append( QString( ", midi_msg: %1" ).arg( __midi_msg ) )
			.append( QString( ", note_off: %1" ).arg( __note_off ) )
			.append( QString( ", just_recorded: %1" ).arg( __just_recorded ) )
			.append( QString( ", probability: %1" ).arg( __probability ) )
			.append( QString( ", instrument: %1" ).arg( __instrument->get_name() ) )
			.append( QString( ", layers_selected:" ) );
		for ( auto ll : __layers_selected ) {
			sOutput.append( QString( "%1 : selected layer: %2, sample position: %3" )
							.arg( ll.first )
							.arg( ll.second->SelectedLayer )
							.arg( ll.second->SamplePosition ) );
		}
	}
	return sOutput;
}

};

/* vim: set softtabstop=4 noexpandtab: */<|MERGE_RESOLUTION|>--- conflicted
+++ resolved
@@ -38,11 +38,7 @@
 const char* Note::__class_name = "Note";
 const char* Note::__key_str[] = { "C", "Cs", "D", "Ef", "E", "F", "Fs", "G", "Af", "A", "Bf", "B" };
 
-<<<<<<< HEAD
-Note::Note( Instrument* instrument, int position, float velocity, float pan, int length, float pitch )
-=======
-Note::Note( std::shared_ptr<Instrument> instrument, int position, float velocity, float pan_l, float pan_r, int length, float pitch )
->>>>>>> f4ca94a2
+Note::Note( std::shared_ptr<Instrument> instrument, int position, float velocity, float pan, int length, float pitch )
 	: Object( __class_name ),
 	  __instrument( instrument ),
 	  __instrument_id( 0 ),
