/*
 * Hydrogen
 * Copyright(c) 2002-2008 by Alex >Comix< Cominu [comix@users.sourceforge.net]
 * Copyright(c) 2008-2021 The hydrogen development team [hydrogen-devel@lists.sourceforge.net]
 *
 * http://www.hydrogen-music.org
 *
 * This program is free software; you can redistribute it and/or modify
 * it under the terms of the GNU General Public License as published by
 * the Free Software Foundation; either version 2 of the License, or
 * (at your option) any later version.
 *
 * This program is distributed in the hope that it will be useful,
 * but WITHOUT ANY WARRANTY, without even the implied warranty of
 * MERCHANTABILITY or FITNESS FOR A PARTICULAR PURPOSE. See the
 * GNU General Public License for more details.
 *
 * You should have received a copy of the GNU General Public License
 * along with this program. If not, see https://www.gnu.org/licenses
 *
 */

#include "Version.h"

#include <cassert>
#include <memory>

#include <core/LocalFileMng.h>
#include <core/Preferences/Preferences.h>
#include <core/EventQueue.h>
#include <core/FX/Effects.h>
#include <core/Globals.h>
#include <core/Timeline.h>
#include <core/Basics/Song.h>
#include <core/Basics/DrumkitComponent.h>
#include <core/Basics/Sample.h>
#include <core/Basics/Instrument.h>
#include <core/Basics/InstrumentComponent.h>
#include <core/Basics/InstrumentList.h>
#include <core/Basics/InstrumentLayer.h>
#include <core/Basics/Pattern.h>
#include <core/Basics/PatternList.h>
#include <core/Basics/Note.h>
#include <core/Basics/AutomationPath.h>
#include <core/AutomationPathSerializer.h>
#include <core/Helpers/Xml.h>
#include <core/Helpers/Filesystem.h>
#include <core/Hydrogen.h>
#include <core/Sampler/Sampler.h>

#ifdef H2CORE_HAVE_OSC
#include <core/NsmClient.h>
#endif

#include <QDomDocument>
#include <QDir>

namespace
{

}//anonymous namespace
namespace H2Core
{

Song::Song( const QString& sName, const QString& sAuthor, float fBpm, float fVolume )
	: m_bIsMuted( false )
	, m_resolution( 48 )
	, m_fBpm( fBpm )
	, m_sName( sName )
	, m_sAuthor( sAuthor )
	, m_fVolume( fVolume )
	, m_fMetronomeVolume( 0.5 )
	, m_sNotes( "" )
	, m_pPatternList( nullptr )
	, m_pPatternGroupSequence( nullptr )
	, m_pInstrumentList( nullptr )
	, m_pComponents( nullptr )
	, m_sFilename( "" )
	, m_bIsLoopEnabled( false )
	, m_fHumanizeTimeValue( 0.0 )
	, m_fHumanizeVelocityValue( 0.0 )
	, m_fSwingFactor( 0.0 )
	, m_bIsModified( false )
	, m_mode( Mode::Pattern )
	, m_sPlaybackTrackFilename( "" )
	, m_bPlaybackTrackEnabled( false )
	, m_fPlaybackTrackVolume( 0.0 )
	, m_pVelocityAutomationPath( nullptr )
	, m_sLicense( "" )
	, m_actionMode( ActionMode::selectMode )
	, m_nPanLawType ( Sampler::RATIO_STRAIGHT_POLYGONAL )
	, m_fPanLawKNorm ( Sampler::K_NORM_DEFAULT )
{
	INFOLOG( QString( "INIT '%1'" ).arg( sName ) );

	m_pComponents = new std::vector<DrumkitComponent*> ();
	m_pVelocityAutomationPath = new AutomationPath(0.0f, 1.5f,  1.0f);
}

Song::~Song()
{
	/*
	 * Warning: it is not safe to delete a song without having a lock on the audio engine.
	 * Following the current design, the caller has to care for the lock.
	 */
	
	delete m_pPatternList;

	for (std::vector<DrumkitComponent*>::iterator it = m_pComponents->begin() ; it != m_pComponents->end(); ++it) {
		delete *it;
	}
	delete m_pComponents;

	if ( m_pPatternGroupSequence ) {
		for ( unsigned i = 0; i < m_pPatternGroupSequence->size(); ++i ) {
			PatternList* pPatternList = ( *m_pPatternGroupSequence )[i];
			pPatternList->clear();	// pulisco tutto, i pattern non vanno distrutti qua
			delete pPatternList;
		}
		delete m_pPatternGroupSequence;
	}

	delete m_pInstrumentList;

	delete m_pVelocityAutomationPath;

	INFOLOG( QString( "DESTROY '%1'" ).arg( m_sName ) );
}

void Song::purgeInstrument( std::shared_ptr<Instrument> pInstr )
{
	for ( int nPattern = 0; nPattern < ( int )m_pPatternList->size(); ++nPattern ) {
		m_pPatternList->get( nPattern )->purge_instrument( pInstr );
	}
}

void Song::setBpm( float fBpm ) {
	if ( fBpm > MAX_BPM ) {
		m_fBpm = MAX_BPM;
		WARNINGLOG( QString( "Provided bpm %1 is too high. Assigning upper bound %2 instead" )
					.arg( fBpm ).arg( MAX_BPM ) );
	} else if ( fBpm < MIN_BPM ) {
		m_fBpm = MIN_BPM;
		WARNINGLOG( QString( "Provided bpm %1 is too low. Assigning lower bound %2 instead" )
					.arg( fBpm ).arg( MIN_BPM ) );
	} else {
		m_fBpm = fBpm;
	}
	setIsModified( true );
}

void Song::setActionMode( Song::ActionMode actionMode ) {
	m_actionMode = actionMode;

	if ( actionMode == Song::ActionMode::selectMode ) {
		EventQueue::get_instance()->push_event( EVENT_ACTION_MODE_CHANGE, 0 );
	} else if ( actionMode == Song::ActionMode::drawMode ) {
		EventQueue::get_instance()->push_event( EVENT_ACTION_MODE_CHANGE, 1 );
	} else {
		ERRORLOG( QString( "Unknown actionMode" ) );
	}
	setIsModified( true );
}

int Song::lengthInTicks() const {
	int nSongLength = 0;
	int nColumns = m_pPatternGroupSequence->size();
	// Sum the lengths of all pattern columns and use the macro
	// MAX_NOTES in case some of them are of size zero.
	for ( int i = 0; i < nColumns; i++ ) {
		PatternList *pColumn = ( *m_pPatternGroupSequence )[ i ];
		if ( pColumn->size() != 0 ) {
			nSongLength += pColumn->longest_pattern_length();
		} else {
			nSongLength += MAX_NOTES;
		}
	}
    return nSongLength;
}

bool Song::isPatternActive( int nColumn, int nRow ) const {
	if ( nRow < 0 || nRow > m_pPatternList->size() ) {
		return false;
	}
	
	auto pPattern = m_pPatternList->get( nRow );
	if ( pPattern == nullptr ) {
		return false;
	}
	if ( nColumn < 0 || nColumn >= m_pPatternGroupSequence->size() ) {
		return false;
	}
	auto pColumn = ( *m_pPatternGroupSequence )[ nColumn ];
	if ( pColumn->index( pPattern ) == -1 ) {
		return false;
	}

	return true;
}
	
///Load a song from file
std::shared_ptr<Song> Song::load( const QString& sFilename )
{
	SongReader reader;
	return reader.readSong( sFilename );
}

/// Save a song to file
bool Song::save( const QString& sFilename )
{
	SongWriter writer;
	int err;
	err = writer.writeSong( shared_from_this(), sFilename );

	if( err ) {
		return false;
	}
	return QFile::exists( sFilename );
}


/// Create default song
std::shared_ptr<Song> Song::getDefaultSong()
{
	std::shared_ptr<Song> pSong = std::make_shared<Song>( "empty", "hydrogen", 120, 0.5 );

	pSong->setMetronomeVolume( 0.5 );
	pSong->setNotes( "..." );
	pSong->setLicense( "" );
	pSong->setIsLoopEnabled( false );
	pSong->setMode( Song::Mode::Pattern );
	pSong->setHumanizeTimeValue( 0.0 );
	pSong->setHumanizeVelocityValue( 0.0 );
	pSong->setSwingFactor( 0.0 );

	InstrumentList* pInstrList = new InstrumentList();
	auto pNewInstr = std::make_shared<Instrument>( EMPTY_INSTR_ID, "New instrument" );
	pInstrList->add( pNewInstr );
	pSong->setInstrumentList( pInstrList );

#ifdef H2CORE_HAVE_JACK
	Hydrogen::get_instance()->renameJackPorts( pSong );
#endif

	PatternList*	pPatternList = new PatternList();
	Pattern*		pEmptyPattern = new Pattern();
	
	pEmptyPattern->set_name( QString( "Pattern 1" ) );
	pEmptyPattern->set_category( QString( "not_categorized" ) );
	pPatternList->add( pEmptyPattern );
	pSong->setPatternList( pPatternList );
	
	std::vector<PatternList*>* pPatternGroupVector = new std::vector<PatternList*>;
	PatternList*               patternSequence = new PatternList();
	
	patternSequence->add( pEmptyPattern );
	pPatternGroupVector->push_back( patternSequence );
	pSong->setPatternGroupVector( pPatternGroupVector );
	pSong->setFilename( "empty_song" );
	pSong->setIsModified( false );

	return pSong;

}

/// Return an empty song
std::shared_ptr<Song> Song::getEmptySong()
{
	std::shared_ptr<Song> pSong = Song::load( Filesystem::empty_song_path() );

	/* 
	 * If file DefaultSong.h2song is not accessible,
	 * create a simple default song.
	 */
	if( !pSong ) {
		pSong = Song::getDefaultSong();
	}

	return pSong;
}

DrumkitComponent* Song::getComponent( int nID ) const
{
	for (std::vector<DrumkitComponent*>::iterator it = m_pComponents->begin() ; it != m_pComponents->end(); ++it) {
		if( (*it)->get_id() == nID ) {
			return *it;
		}
	}

	return nullptr;
}


void Song::setSwingFactor( float factor )
{
	if ( factor < 0.0 ) {
		factor = 0.0;
	} else if ( factor > 1.0 ) {
		factor = 1.0;
	}

	m_fSwingFactor = factor;
	setIsModified( true );
}

void Song::setIsModified( bool bIsModified )
{
	bool Notify = false;

	if( m_bIsModified != bIsModified ) {
		Notify = true;
	}

	m_bIsModified = bIsModified;

	if( Notify ) {
		EventQueue::get_instance()->push_event( EVENT_SONG_MODIFIED, -1 );

		if ( Hydrogen::get_instance()->isUnderSessionManagement() ) {
			// If Hydrogen is under session management (NSM), tell the
			// NSM server that the Song was modified.
#ifdef H2CORE_HAVE_OSC
			NsmClient::get_instance()->sendDirtyState( bIsModified );
#endif
		}
	}
	
}

bool Song::hasMissingSamples() const
{
	InstrumentList *pInstrumentList = getInstrumentList();
	for ( int i = 0; i < pInstrumentList->size(); i++ ) {
		if ( pInstrumentList->get( i )->has_missing_samples() ) {
			return true;
		}
	}
	return false;
}

void Song::clearMissingSamples() {
	InstrumentList *pInstrumentList = getInstrumentList();
	for ( int i = 0; i < pInstrumentList->size(); i++ ) {
		pInstrumentList->get( i )->set_missing_samples( false );
	}
}

void Song::readTempPatternList( const QString& sFilename )
{
	XMLDoc doc;
	if( !doc.read( sFilename ) ) {
		return;
	}
	XMLNode root = doc.firstChildElement( "sequence" );
	if ( root.isNull() ) {
		ERRORLOG( "sequence node not found" );
		return;
	}

	XMLNode virtualsNode = root.firstChildElement( "virtuals" );
	if ( !virtualsNode.isNull() ) {
		XMLNode virtualNode = virtualsNode.firstChildElement( "virtual" );
		while ( !virtualNode.isNull() ) {
			QString patternName = virtualNode.read_attribute( "pattern", nullptr, false, false );
			XMLNode patternNode = virtualNode.firstChildElement( "pattern" );
			Pattern* pPattern = nullptr;
			while ( !patternName.isEmpty() && !patternNode.isNull() ) {
				QString virtualName = patternNode.read_text( false );
				if ( !virtualName.isEmpty() ) {
					Pattern* pVirtualPattern = nullptr;
					for ( unsigned i = 0; i < getPatternList()->size(); i++ ) {
						Pattern* pat = getPatternList()->get( i );
						if ( pPattern == nullptr && pat->get_name() == patternName ) {
							pPattern = pat;
						}
						if ( pVirtualPattern == nullptr && pat->get_name() == virtualName ) {
							pVirtualPattern = pat;
						}
						if ( pPattern != nullptr && pVirtualPattern != nullptr) {
							break;
						}
					}
					if ( pPattern == nullptr ) {
						ERRORLOG( QString( "Invalid pattern name %1" ).arg( patternName ) );
					}
					if ( pVirtualPattern == nullptr ) {
						ERRORLOG( QString( "Invalid virtual pattern name %1" ).arg( virtualName ) );
					}
					if ( pPattern != nullptr && pVirtualPattern != nullptr ) {
						pPattern->virtual_patterns_add( pVirtualPattern );
					}
				}
				patternNode = patternNode.nextSiblingElement( "pattern" );
			}
			virtualNode = virtualNode.nextSiblingElement( "virtual" );
		}
	} else {
		WARNINGLOG( "no virtuals node not found" );
	}

	getPatternList()->flattened_virtual_patterns_compute();
	getPatternGroupVector()->clear();

	XMLNode sequenceNode = root.firstChildElement( "groups" );
	if ( !sequenceNode.isNull() ) {
		XMLNode groupNode = sequenceNode.firstChildElement( "group" );
		while ( !groupNode.isNull() ) {
			PatternList* patternSequence = new PatternList();
			XMLNode patternNode = groupNode.firstChildElement( "pattern" );
			while ( !patternNode.isNull() ) {
				QString patternName = patternNode.read_text( false );
				if( !patternName.isEmpty() ) {
					Pattern* p = nullptr;
					for ( unsigned i = 0; i < getPatternList()->size(); i++ ) {
						Pattern* pat = getPatternList()->get( i );
						if ( pat->get_name() == patternName ) {
							p = pat;
							break;
						}
					}
					if ( p == nullptr ) {
						ERRORLOG( QString( "Invalid pattern name %1" ).arg( patternName ) );
					} else {
						patternSequence->add( p );
					}
				}
				patternNode = patternNode.nextSiblingElement( "pattern" );
			}
			getPatternGroupVector()->push_back( patternSequence );
			groupNode = groupNode.nextSiblingElement( "group" );
		}
	} else {
		WARNINGLOG( "no sequence node not found" );
	}
	setIsModified( true );
}

bool Song::writeTempPatternList( const QString& sFilename )
{
	XMLDoc doc;
	XMLNode root = doc.set_root( "sequence" );

	XMLNode virtualPatternListNode = root.createNode( "virtuals" );
	for ( unsigned i = 0; i < getPatternList()->size(); i++ ) {
		Pattern *pPattern = getPatternList()->get( i );
		if ( !pPattern->get_virtual_patterns()->empty() ) {
			XMLNode node = virtualPatternListNode.createNode( "virtual" );
			node.write_attribute( "pattern", pPattern->get_name() );
			for ( Pattern::virtual_patterns_it_t virtIter = pPattern->get_virtual_patterns()->begin(); virtIter != pPattern->get_virtual_patterns()->end(); ++virtIter ) {
				node.write_string( "pattern", (*virtIter)->get_name() );
			}
		}
	}

	XMLNode patternSequenceNode = root.createNode( "groups" );
	for ( unsigned i = 0; i < getPatternGroupVector()->size(); i++ ) {
		XMLNode node = patternSequenceNode.createNode( "group" );
		PatternList *pList = ( *getPatternGroupVector() )[i];
		for ( unsigned j = 0; j < pList->size(); j++ ) {
			Pattern *pPattern = pList->get( j );
			node.write_string( "pattern", pPattern->get_name() );
		}
	}

	return doc.write( sFilename );
}

QString Song::copyInstrumentLineToString( int nSelectedPattern, int nSelectedInstrument )
{
	auto pInstr = getInstrumentList()->get( nSelectedInstrument );
	assert( pInstr );

	QDomDocument doc;
	QDomProcessingInstruction header = doc.createProcessingInstruction( "xml", "version=\"1.0\" encoding=\"UTF-8\"");
	doc.appendChild( header );

	QDomNode rootNode = doc.createElement( "instrument_line" );
	//LIB_ID just in work to get better usability
	//LocalFileMng::writeXmlString( &rootNode, "LIB_ID", "in_work" );
	LocalFileMng::writeXmlString( rootNode, "author", getAuthor() );
	LocalFileMng::writeXmlString( rootNode, "license", getLicense() );

	QDomNode patternList = doc.createElement( "patternList" );

	unsigned nPatterns = getPatternList()->size();
	for ( unsigned i = 0; i < nPatterns; i++ )
	{
		if (( nSelectedPattern >= 0 ) && ( nSelectedPattern != i ) ) {
			continue;
		}

		// Export pattern
		Pattern *pPattern = getPatternList()->get( i );

		QDomNode patternNode = doc.createElement( "pattern" );
		LocalFileMng::writeXmlString( patternNode, "pattern_name", pPattern->get_name() );

		QString category;
		if ( pPattern->get_category().isEmpty() ) {
			category = "No category";
		} else {
			category = pPattern->get_category();
		}

		LocalFileMng::writeXmlString( patternNode, "info", pPattern->get_info() );
		LocalFileMng::writeXmlString( patternNode, "category", category  );
		LocalFileMng::writeXmlString( patternNode, "size", QString("%1").arg( pPattern->get_length() ) );
		LocalFileMng::writeXmlString( patternNode, "denominator", QString("%1").arg( pPattern->get_denominator() ) );
		QDomNode noteListNode = doc.createElement( "noteList" );
		const Pattern::notes_t* notes = pPattern->get_notes();
		FOREACH_NOTE_CST_IT_BEGIN_END(notes,it)
		{
			Note *pNote = it->second;
			assert( pNote );

			// Export only specified instrument
			if (pNote->get_instrument() == pInstr)
			{
				XMLNode noteNode = doc.createElement( "note" );
				pNote->save_to( &noteNode );
				noteListNode.appendChild( noteNode );
			}
		}
		patternNode.appendChild( noteListNode );

		patternList.appendChild( patternNode );
	}

	rootNode.appendChild(patternList);

	doc.appendChild( rootNode );

	// Serialize document & return
	return doc.toString();
}

bool Song::pasteInstrumentLineFromString( const QString& sSerialized, int nSelectedPattern, int nSelectedInstrument, std::list<Pattern *>& pPatterns )
{
	QDomDocument doc;
	if ( !doc.setContent( sSerialized ) ) {
		return false;
	}

	// Get current instrument
	auto pInstr = getInstrumentList()->get( nSelectedInstrument );
	assert( pInstr );

	// Get pattern list
	PatternList *pList = getPatternList();
	Pattern *pSelected = ( nSelectedPattern >= 0 ) ? pList->get( nSelectedPattern ) : nullptr;
	QDomNode patternNode;
	bool bIsNoteSelection = false;
	bool is_single = true;

	// Check if document has correct structure
	QDomNode rootNode = doc.firstChildElement( "instrument_line" );	// root element
	if ( ! rootNode.isNull() ) {
		// Find pattern list
		QDomNode patternList = rootNode.firstChildElement( "patternList" );
		if ( patternList.isNull() ) {
			return false;
		}

		// Parse each pattern if needed
		patternNode = patternList.firstChildElement( "pattern" );
		if (!patternNode.isNull()) {
			is_single = (( QDomNode )patternNode.nextSiblingElement( "pattern" )).isNull();
		}

	} else {
		rootNode = doc.firstChildElement( "noteSelection" );
		if ( ! rootNode.isNull() ) {
			// Found a noteSelection. This contains a noteList, as a <pattern> does, so treat this as an anonymous pattern.
			bIsNoteSelection = true;
			is_single = true;
			patternNode = rootNode;

		} else {
			ERRORLOG( "Error pasting Clipboard:instrument_line or noteSelection node not found ");
			return false;
		}
	}

	while (!patternNode.isNull())
	{
		QString patternName(LocalFileMng::readXmlString(patternNode, "pattern_name", ""));

		// Check if pattern name specified
		if (patternName.length() > 0 || bIsNoteSelection )
		{
			// Try to find pattern by name
			Pattern* pat = pList->find(patternName);

			// If OK - check if need to add this pattern to result
			// If there is only one pattern, we always add it to list
			// If there is no selected pattern, we add all existing patterns to list (match by name)
			// Otherwise we add only existing selected pattern to list (match by name)
			if ((is_single) || ((pat != nullptr) && ((nSelectedPattern < 0) || (pat == pSelected))))
			{
				// Load additional pattern info & create pattern
				QString sInfo;
				sInfo = LocalFileMng::readXmlString(patternNode, "info", sInfo, false, false);
				QString sCategory;
				sCategory = LocalFileMng::readXmlString(patternNode, "category", sCategory, false, false);
				int nSize = -1;
				nSize = LocalFileMng::readXmlInt(patternNode, "size", nSize, false, false);

				// Change name of pattern to selected pattern
				if (pSelected != nullptr) {
					patternName = pSelected->get_name();
				}

				pat = new Pattern( patternName, sInfo, sCategory, nSize );

				// Parse pattern data
				QDomNode pNoteListNode = patternNode.firstChildElement( "noteList" );
				if ( ! pNoteListNode.isNull() )
				{
					// Parse note-by-note
					XMLNode noteNode = pNoteListNode.firstChildElement( "note" );
					while ( ! noteNode.isNull() )
					{
						QDomNode instrument = noteNode.firstChildElement( "instrument" );
						QDomNode instrumentText = instrument.firstChild();

						instrumentText.setNodeValue( QString::number( pInstr->get_id() ) );
						Note *pNote = Note::load_from( &noteNode, getInstrumentList() );

						pat->insert_note( pNote ); // Add note to created pattern

						noteNode = ( QDomNode ) noteNode.nextSiblingElement( "note" );
					}
				}

				// Add loaded pattern to apply-list
				pPatterns.push_back(pat);
			}
		}

		patternNode = ( QDomNode ) patternNode.nextSiblingElement( "pattern" );
	}

	return true;
}


void Song::setPanLawKNorm( float fKNorm ) {
	if ( fKNorm >= 0. ) {
		m_fPanLawKNorm = fKNorm;
	} else {
		WARNINGLOG("negative kNorm. Set default" );
		m_fPanLawKNorm = Sampler::K_NORM_DEFAULT;
	}
}
 
QString Song::toQString( const QString& sPrefix, bool bShort ) const {
	QString s = Base::sPrintIndention;
	QString sOutput;
	if ( ! bShort ) {
		sOutput = QString( "%1[Song]\n" ).arg( sPrefix )
			.append( QString( "%1%2m_bIsMuted: %3\n" ).arg( sPrefix ).arg( s ).arg( m_bIsMuted ) )
			.append( QString( "%1%2m_resolution: %3\n" ).arg( sPrefix ).arg( s ).arg( m_resolution ) )
			.append( QString( "%1%2m_fBpm: %3\n" ).arg( sPrefix ).arg( s ).arg( m_fBpm ) )
			.append( QString( "%1%2m_sName: %3\n" ).arg( sPrefix ).arg( s ).arg( m_sName ) )
			.append( QString( "%1%2m_sAuthor: %3\n" ).arg( sPrefix ).arg( s ).arg( m_sAuthor ) )
			.append( QString( "%1%2m_fVolume: %3\n" ).arg( sPrefix ).arg( s ).arg( m_fVolume ) )
			.append( QString( "%1%2m_fMetronomeVolume: %3\n" ).arg( sPrefix ).arg( s ).arg( m_fMetronomeVolume ) )
			.append( QString( "%1%2m_sNotes: %3\n" ).arg( sPrefix ).arg( s ).arg( m_sNotes ) )
			.append( QString( "%1" ).arg( m_pPatternList->toQString( sPrefix + s, bShort ) ) )
			.append( QString( "%1%2m_pPatternGroupSequence:\n" ).arg( sPrefix ).arg( s ) );
		for ( auto pp : *m_pPatternGroupSequence ) {
			if ( pp != nullptr ) {
				sOutput.append( QString( "%1" ).arg( pp->toQString( sPrefix + s + s, bShort ) ) );
			}
		}
		sOutput.append( QString( "%1" ).arg( m_pInstrumentList->toQString( sPrefix + s, bShort ) ) )
			.append( QString( "%1%2m_pComponents:\n" ).arg( sPrefix ).arg( s ) );
		for ( auto cc : *m_pComponents ) {
			if ( cc != nullptr ) {
				sOutput.append( QString( "%1" ).arg( cc->toQString( sPrefix + s + s ) ) );
			}
		}
		sOutput.append( QString( "%1%2m_sFilename: %3\n" ).arg( sPrefix ).arg( s ).arg( m_sFilename ) )
			.append( QString( "%1%2m_bIsLoopEnabled: %3\n" ).arg( sPrefix ).arg( s ).arg( m_bIsLoopEnabled ) )
			.append( QString( "%1%2m_fHumanizeTimeValue: %3\n" ).arg( sPrefix ).arg( s ).arg( m_fHumanizeTimeValue ) )
			.append( QString( "%1%2m_fHumanizeVelocityValue: %3\n" ).arg( sPrefix ).arg( s ).arg( m_fHumanizeVelocityValue ) )
			.append( QString( "%1%2m_fSwingFactor: %3\n" ).arg( sPrefix ).arg( s ).arg( m_fSwingFactor ) )
			.append( QString( "%1%2m_bIsModified: %3\n" ).arg( sPrefix ).arg( s ).arg( m_bIsModified ) )
			.append( QString( "%1%2m_latestRoundRobins\n" ).arg( sPrefix ).arg( s ) );
		for ( auto mm : m_latestRoundRobins ) {
			sOutput.append( QString( "%1%2%3 : %4\n" ).arg( sPrefix ).arg( s ).arg( mm.first ).arg( mm.second ) );
		}
		sOutput.append( QString( "%1%2m_songMode: %3\n" ).arg( sPrefix ).arg( s )
						.arg( static_cast<int>(m_mode )) )
			.append( QString( "%1%2m_sPlaybackTrackFilename: %3\n" ).arg( sPrefix ).arg( s ).arg( m_sPlaybackTrackFilename ) )
			.append( QString( "%1%2m_bPlaybackTrackEnabled: %3\n" ).arg( sPrefix ).arg( s ).arg( m_bPlaybackTrackEnabled ) )
			.append( QString( "%1%2m_fPlaybackTrackVolume: %3\n" ).arg( sPrefix ).arg( s ).arg( m_fPlaybackTrackVolume ) )
			.append( QString( "%1" ).arg( m_pVelocityAutomationPath->toQString( sPrefix + s, bShort ) ) )
			.append( QString( "%1%2m_sLicense: %3\n" ).arg( sPrefix ).arg( s ).arg( m_sLicense ) )
			.append( QString( "%1%2m_actionMode: %3\n" ).arg( sPrefix ).arg( s )
					 .arg( static_cast<int>(m_actionMode) ) )
			.append( QString( "%1%2m_nPanLawType: %3\n" ).arg( sPrefix ).arg( s ).arg( m_nPanLawType ) )
			.append( QString( "%1%2m_fPanLawKNorm: %3\n" ).arg( sPrefix ).arg( s ).arg( m_fPanLawKNorm ) );
	} else {
		
		sOutput = QString( "[Song]" )
			.append( QString( ", m_bIsMuted: %1" ).arg( m_bIsMuted ) )
			.append( QString( ", m_resolution: %1" ).arg( m_resolution ) )
			.append( QString( ", m_fBpm: %1" ).arg( m_fBpm ) )
			.append( QString( ", m_sName: %1" ).arg( m_sName ) )
			.append( QString( ", m_sAuthor: %1" ).arg( m_sAuthor ) )
			.append( QString( ", m_fVolume: %1" ).arg( m_fVolume ) )
			.append( QString( ", m_fMetronomeVolume: %1" ).arg( m_fMetronomeVolume ) )
			.append( QString( ", m_sNotes: %1" ).arg( m_sNotes ) )
			.append( QString( "%1" ).arg( m_pPatternList->toQString( sPrefix + s, bShort ) ) )
			.append( QString( ", m_pPatternGroupSequence:" ) );
		for ( auto pp : *m_pPatternGroupSequence ) {
			if ( pp != nullptr ) {
				sOutput.append( QString( "%1" ).arg( pp->toQString( sPrefix + s + s, bShort ) ) );
			}
		}
		sOutput.append( QString( "%1" ).arg( m_pInstrumentList->toQString( sPrefix + s, bShort ) ) )
			.append( QString( ", m_pComponents:" ) );
		for ( auto cc : *m_pComponents ) {
			if ( cc != nullptr ) {
				sOutput.append( QString( "%1" ).arg( cc->toQString( sPrefix + s + s, bShort ) ) );
			}
		}
		sOutput.append( QString( ", m_sFilename: %1" ).arg( m_sFilename ) )
			.append( QString( ", m_bIsLoopEnabled: %1" ).arg( m_bIsLoopEnabled ) )
			.append( QString( ", m_fHumanizeTimeValue: %1" ).arg( m_fHumanizeTimeValue ) )
			.append( QString( ", m_fHumanizeVelocityValue: %1" ).arg( m_fHumanizeVelocityValue ) )
			.append( QString( ", m_fSwingFactor: %1" ).arg( m_fSwingFactor ) )
			.append( QString( ", m_bIsModified: %1" ).arg( m_bIsModified ) )
			.append( QString( ", m_latestRoundRobins" ) );
		for ( auto mm : m_latestRoundRobins ) {
			sOutput.append( QString( ", %1 : %4" ).arg( mm.first ).arg( mm.second ) );
		}
		sOutput.append( QString( ", m_mode: %1" )
						.arg( static_cast<int>(m_mode) ) )
			.append( QString( ", m_sPlaybackTrackFilename: %1" ).arg( m_sPlaybackTrackFilename ) )
			.append( QString( ", m_bPlaybackTrackEnabled: %1" ).arg( m_bPlaybackTrackEnabled ) )
			.append( QString( ", m_fPlaybackTrackVolume: %1" ).arg( m_fPlaybackTrackVolume ) )
			.append( QString( ", m_pVelocityAutomationPath: %1" ).arg( m_pVelocityAutomationPath->toQString( sPrefix ) ) )
			.append( QString( ", m_sLicense: %1" ).arg( m_sLicense ) )
<<<<<<< HEAD
			.append( QString( ", m_actionMode: %1" )
					 .arg( static_cast<int>(m_actionMode) ) )
=======
			.append( QString( ", m_actionMode: %1" ).arg( static_cast<int>(m_actionMode) ) )
>>>>>>> 5acd222f
			.append( QString( ", m_nPanLawType: %1" ).arg( m_nPanLawType ) )
			.append( QString( ", m_fPanLawKNorm: %1" ).arg( m_fPanLawKNorm ) );
	}
	
	return sOutput;
}

//-----------------------------------------------------------------------------
//	Implementation of SongReader class
//-----------------------------------------------------------------------------

SongReader::SongReader()
{
//	infoLog("init");
}

SongReader::~SongReader()
{
//	infoLog("destroy");
}


const QString SongReader::getPath ( const QString& sFilename ) const
{
	/* Try direct path */
	if ( QFile( sFilename ).exists() ) {
		return QFileInfo ( sFilename ).absoluteFilePath();
	}

	/* Try search in Session Directory */
	char* sesdir = getenv ( "SESSION_DIR" );
	if ( sesdir ) {
		INFOLOG ( "Try SessionDirectory " + QString( sesdir ) );
		QDir SesDir( sesdir );
		QString BaseFileName = QFileInfo( sFilename ).fileName();
		QString SesFileName = SesDir.filePath( BaseFileName );
		if ( QFile( SesFileName ).exists() ) {
			return QFileInfo( SesFileName ).absoluteFilePath();
		}
	}

	ERRORLOG( "Song file " + sFilename + " not found." );
	return nullptr;
}

///
/// Reads a song.
/// return nullptr = error reading song file.
///
std::shared_ptr<Song> SongReader::readSong( const QString& sFileName )
{
	QString sFilename = getPath( sFileName );
	if ( sFilename.isEmpty() ) {
		return nullptr;
	}

	INFOLOG( "Reading " + sFilename );
	std::shared_ptr<Song> pSong = nullptr;

	QDomDocument doc = LocalFileMng::openXmlDocument( sFilename );
	QDomNodeList nodeList = doc.elementsByTagName( "song" );

	if( nodeList.isEmpty() ) {
		ERRORLOG( "Error reading song: song node not found" );
		return nullptr;
	}

	QDomNode songNode = nodeList.at( 0 );

	m_sSongVersion = LocalFileMng::readXmlString( songNode, "version", "Unknown version" );

	if ( m_sSongVersion != QString( get_version().c_str() ) ) {
		WARNINGLOG( "Trying to load a song created with a different version of hydrogen." );
		WARNINGLOG( "Song [" + sFilename + "] saved with version " + m_sSongVersion );
	}

	float fBpm = LocalFileMng::readXmlFloat( songNode, "bpm", 120 );
	float fVolume = LocalFileMng::readXmlFloat( songNode, "volume", 0.5 );
	float fMetronomeVolume = LocalFileMng::readXmlFloat( songNode, "metronomeVolume", 0.5 );
	QString sName( LocalFileMng::readXmlString( songNode, "name", "Untitled Song" ) );
	QString sAuthor( LocalFileMng::readXmlString( songNode, "author", "Unknown Author" ) );
	QString sNotes( LocalFileMng::readXmlString( songNode, "notes", "..." ) );
	QString sLicense( LocalFileMng::readXmlString( songNode, "license", "Unknown license" ) );
	bool bLoopEnabled = LocalFileMng::readXmlBool( songNode, "loopEnabled", false );
	Preferences::get_instance()->setPatternModePlaysSelected( LocalFileMng::readXmlBool( songNode, "patternModeMode", true ) );
	Song::Mode mode = Song::Mode::Pattern;
	QString sMode = LocalFileMng::readXmlString( songNode, "mode", "pattern" );
	if ( sMode == "song" ) {
		mode = Song::Mode::Song;
	}

	QString sPlaybackTrack( LocalFileMng::readXmlString( songNode, "playbackTrackFilename", "" ) );
	bool bPlaybackTrackEnabled = LocalFileMng::readXmlBool( songNode, "playbackTrackEnabled", false );
	float fPlaybackTrackVolume = LocalFileMng::readXmlFloat( songNode, "playbackTrackVolume", 0.0 );

	Song::ActionMode actionMode = static_cast<Song::ActionMode>( LocalFileMng::readXmlInt( songNode, "action_mode",
																						   static_cast<int>( Song::ActionMode::selectMode ) ) );
	float fHumanizeTimeValue = LocalFileMng::readXmlFloat( songNode, "humanize_time", 0.0 );
	float fHumanizeVelocityValue = LocalFileMng::readXmlFloat( songNode, "humanize_velocity", 0.0 );
	float fSwingFactor = LocalFileMng::readXmlFloat( songNode, "swing_factor", 0.0 );

	pSong = std::make_shared<Song>( sName, sAuthor, fBpm, fVolume );
	pSong->setMetronomeVolume( fMetronomeVolume );
	pSong->setNotes( sNotes );
	pSong->setLicense( sLicense );
	pSong->setIsLoopEnabled( bLoopEnabled );
	pSong->setMode( mode );
	pSong->setHumanizeTimeValue( fHumanizeTimeValue );
	pSong->setHumanizeVelocityValue( fHumanizeVelocityValue );
	pSong->setSwingFactor( fSwingFactor );
	pSong->setPlaybackTrackFilename( sPlaybackTrack );
	pSong->setPlaybackTrackEnabled( bPlaybackTrackEnabled );
	pSong->setPlaybackTrackVolume( fPlaybackTrackVolume );
	pSong->setActionMode( actionMode );
	
	// pan law
	QString sPanLawType( LocalFileMng::readXmlString( songNode, "pan_law_type", "RATIO_STRAIGHT_POLYGONAL" ) );
	if ( sPanLawType == "RATIO_STRAIGHT_POLYGONAL" ) {
		pSong->setPanLawType( Sampler::RATIO_STRAIGHT_POLYGONAL );
	} else if ( sPanLawType == "RATIO_CONST_POWER" ) {
		pSong->setPanLawType( Sampler::RATIO_CONST_POWER );
	} else if ( sPanLawType == "RATIO_CONST_SUM" ) {
		pSong->setPanLawType( Sampler::RATIO_CONST_SUM );
	} else if ( sPanLawType == "LINEAR_STRAIGHT_POLYGONAL" ) {
		pSong->setPanLawType( Sampler::LINEAR_STRAIGHT_POLYGONAL );
	} else if ( sPanLawType == "LINEAR_CONST_POWER" ) {
		pSong->setPanLawType( Sampler::LINEAR_CONST_POWER );
	} else if ( sPanLawType == "LINEAR_CONST_SUM" ) {
		pSong->setPanLawType( Sampler::LINEAR_CONST_SUM );
	} else if ( sPanLawType == "POLAR_STRAIGHT_POLYGONAL" ) {
		pSong->setPanLawType( Sampler::POLAR_STRAIGHT_POLYGONAL );
	} else if ( sPanLawType == "POLAR_CONST_POWER" ) {
		pSong->setPanLawType( Sampler::POLAR_CONST_POWER );
	} else if ( sPanLawType == "POLAR_CONST_SUM" ) {
		pSong->setPanLawType( Sampler::POLAR_CONST_SUM );
	} else if ( sPanLawType == "QUADRATIC_STRAIGHT_POLYGONAL" ) {
		pSong->setPanLawType( Sampler::QUADRATIC_STRAIGHT_POLYGONAL );
	} else if ( sPanLawType == "QUADRATIC_CONST_POWER" ) {
		pSong->setPanLawType( Sampler::QUADRATIC_CONST_POWER );
	} else if ( sPanLawType == "QUADRATIC_CONST_SUM" ) {
		pSong->setPanLawType( Sampler::QUADRATIC_CONST_SUM );
	} else if ( sPanLawType == "LINEAR_CONST_K_NORM" ) {
		pSong->setPanLawType( Sampler::LINEAR_CONST_K_NORM );
	} else if ( sPanLawType == "POLAR_CONST_K_NORM" ) {
		pSong->setPanLawType( Sampler::POLAR_CONST_K_NORM );
	} else if ( sPanLawType == "RATIO_CONST_K_NORM" ) {
		pSong->setPanLawType( Sampler::RATIO_CONST_K_NORM );
	} else if ( sPanLawType == "QUADRATIC_CONST_K_NORM" ) {
		pSong->setPanLawType( Sampler::QUADRATIC_CONST_K_NORM );
	} else {
		pSong->setPanLawType( Sampler::RATIO_STRAIGHT_POLYGONAL );
		WARNINGLOG( "Unknown pan law type in import song. Set default." );
	}

	float fPanLawKNorm = LocalFileMng::readXmlFloat( songNode, "pan_law_k_norm", Sampler::K_NORM_DEFAULT );
	if ( fPanLawKNorm <= 0.0 ) {
		fPanLawKNorm = Sampler::K_NORM_DEFAULT;
		WARNINGLOG( "Invalid pan law k in import song (<= 0). Set default k." );
	}
	pSong->setPanLawKNorm( fPanLawKNorm );

	QDomNode componentListNode = songNode.firstChildElement( "componentList" );
	if ( ( ! componentListNode.isNull()  ) ) {
		QDomNode componentNode = componentListNode.firstChildElement( "drumkitComponent" );
		while ( ! componentNode.isNull()  ) {
			int id = LocalFileMng::readXmlInt( componentNode, "id", -1 );			// instrument id
			QString sName = LocalFileMng::readXmlString( componentNode, "name", "" );		// name
			float fVolume = LocalFileMng::readXmlFloat( componentNode, "volume", 1.0 );	// volume
			
			DrumkitComponent* pDrumkitComponent = new DrumkitComponent( id, sName );
			pDrumkitComponent->set_volume( fVolume );

			pSong->getComponents()->push_back(pDrumkitComponent);

			componentNode = ( QDomNode ) componentNode.nextSiblingElement( "drumkitComponent" );
		}
	} else {
		DrumkitComponent* pDrumkitComponent = new DrumkitComponent( 0, "Main" );
		pSong->getComponents()->push_back(pDrumkitComponent);
	}

	//  Instrument List
	InstrumentList* pInstrList = new InstrumentList();

	QDomNode instrumentListNode = songNode.firstChildElement( "instrumentList" );
	if ( ( ! instrumentListNode.isNull()  ) ) {
		// INSTRUMENT NODE
		int instrumentList_count = 0;
		QDomNode instrumentNode;
		instrumentNode = instrumentListNode.firstChildElement( "instrument" );
		while ( ! instrumentNode.isNull()  ) {
			instrumentList_count++;

			int id = LocalFileMng::readXmlInt( instrumentNode, "id", -1 );			// instrument id
			QString sDrumkit = LocalFileMng::readXmlString( instrumentNode, "drumkit", "" );	// drumkit
			Hydrogen::get_instance()->setCurrentDrumkitName( sDrumkit );
			int iLookup = LocalFileMng::readXmlInt( instrumentNode, "drumkitLookup", -1 );	// drumkit
			if ( iLookup == -1 ) {
				// Song was created with an older version of the
				// Hydrogen and we just have the name of the drumkit
				// and no information whether it is found at user- or
				// system-level.

				if ( ! Filesystem::drumkit_path_search( sDrumkit, Filesystem::Lookup::user, true ).isEmpty() ) {
					iLookup = 1;
					WARNINGLOG( "Missing drumkitLookup: user-level determined" );
				} else if ( ! Filesystem::drumkit_path_search( sDrumkit, Filesystem::Lookup::system, true ).isEmpty() ) {
					iLookup = 2;
					WARNINGLOG( "Missing drumkitLookup: system-level determined" );
				} else {
					iLookup = 2;
					ERRORLOG( "Missing drumkitLookup: drumkit could not be found. system-level will be set as a fallback" );
				}
			}	
			Hydrogen::get_instance()->setCurrentDrumkitLookup( static_cast<Filesystem::Lookup>( iLookup ) );
			QString sName = LocalFileMng::readXmlString( instrumentNode, "name", "" );		// name
			float fVolume = LocalFileMng::readXmlFloat( instrumentNode, "volume", 1.0 );	// volume
			bool bIsMuted = LocalFileMng::readXmlBool( instrumentNode, "isMuted", false );	// is muted
			bool bIsSoloed = LocalFileMng::readXmlBool( instrumentNode, "isSoloed", false );	// is soloed
			
			bool bFound, bFound2;
			float fPan = LocalFileMng::readXmlFloat( instrumentNode, "pan", 0.f, &bFound );
			if ( !bFound ) {
				// check if pan is expressed in the old fashion (version <= 1.1 ) with the pair (pan_L, pan_R)
				float fPanL = LocalFileMng::readXmlFloat( instrumentNode, "pan_L", 1.f, &bFound );
				float fPanR = LocalFileMng::readXmlFloat( instrumentNode, "pan_R", 1.f, &bFound2 );
				if ( bFound == true && bFound2 == true ) { // found nodes pan_L and pan_R
					fPan = Sampler::getRatioPan( fPanL, fPanR );  // convert to single pan parameter
				}
			}

			float fFX1Level = LocalFileMng::readXmlFloat( instrumentNode, "FX1Level", 0.0 );	// FX level
			float fFX2Level = LocalFileMng::readXmlFloat( instrumentNode, "FX2Level", 0.0 );	// FX level
			float fFX3Level = LocalFileMng::readXmlFloat( instrumentNode, "FX3Level", 0.0 );	// FX level
			float fFX4Level = LocalFileMng::readXmlFloat( instrumentNode, "FX4Level", 0.0 );	// FX level
			float fGain = LocalFileMng::readXmlFloat( instrumentNode, "gain", 1.0, false, false );	// instrument gain

			int fAttack = LocalFileMng::readXmlInt( instrumentNode, "Attack", 0, false, false );		// Attack
			int fDecay = LocalFileMng::readXmlInt( instrumentNode, "Decay", 0, false, false );		// Decay
			float fSustain = LocalFileMng::readXmlFloat( instrumentNode, "Sustain", 1.0, false, false );	// Sustain
			int fRelease = LocalFileMng::readXmlFloat( instrumentNode, "Release", 1000.0, false, false );	// Release
			
			float fPitchOffset = LocalFileMng::readXmlFloat( instrumentNode, "pitchOffset", 0.0f, false, false );
			float fRandomPitchFactor = LocalFileMng::readXmlFloat( instrumentNode, "randomPitchFactor", 0.0f, false, false );

			bool bApplyVelocity = LocalFileMng::readXmlBool( instrumentNode, "applyVelocity", true );
			bool bFilterActive = LocalFileMng::readXmlBool( instrumentNode, "filterActive", false );
			float fFilterCutoff = LocalFileMng::readXmlFloat( instrumentNode, "filterCutoff", 1.0f, false );
			float fFilterResonance = LocalFileMng::readXmlFloat( instrumentNode, "filterResonance", 0.0f, false );
			QString sMuteGroup = LocalFileMng::readXmlString( instrumentNode, "muteGroup", "-1", false );
			QString sMidiOutChannel = LocalFileMng::readXmlString( instrumentNode, "midiOutChannel", "-1", false, false );
			QString sMidiOutNote = LocalFileMng::readXmlString( instrumentNode, "midiOutNote", "60", false, false );
			int nMuteGroup = sMuteGroup.toInt();
			bool isStopNote = LocalFileMng::readXmlBool( instrumentNode, "isStopNote", false );
			QString sRead_sample_select_algo = LocalFileMng::readXmlString( instrumentNode, "sampleSelectionAlgo", "VELOCITY" );

			int nMidiOutChannel = sMidiOutChannel.toInt();
			int nMidiOutNote = sMidiOutNote.toInt();

			if ( id==-1 ) {
				ERRORLOG( "Empty ID for instrument '" + sName + "'. skipping." );
				instrumentNode = ( QDomNode ) instrumentNode.nextSiblingElement( "instrument" );
				continue;
			}

			int iIsHiHat = LocalFileMng::readXmlInt( instrumentNode, "isHihat", -1, true );
			int iLowerCC = LocalFileMng::readXmlInt( instrumentNode, "lower_cc", 0, true );
			int iHigherCC = LocalFileMng::readXmlInt( instrumentNode, "higher_cc", 127, true );

			// create a new instrument
			auto pInstrument = std::make_shared<Instrument>( id, sName, std::make_shared<ADSR>( fAttack, fDecay, fSustain, fRelease ) );
			pInstrument->set_volume( fVolume );
			pInstrument->set_muted( bIsMuted );
			pInstrument->set_soloed( bIsSoloed );
			pInstrument->setPan( fPan );
			pInstrument->set_drumkit_name( sDrumkit );
			pInstrument->set_apply_velocity( bApplyVelocity );
			pInstrument->set_fx_level( fFX1Level, 0 );
			pInstrument->set_fx_level( fFX2Level, 1 );
			pInstrument->set_fx_level( fFX3Level, 2 );
			pInstrument->set_fx_level( fFX4Level, 3 );
			pInstrument->set_pitch_offset( fPitchOffset );
			pInstrument->set_random_pitch_factor( fRandomPitchFactor );
			pInstrument->set_filter_active( bFilterActive );
			pInstrument->set_filter_cutoff( fFilterCutoff );
			pInstrument->set_filter_resonance( fFilterResonance );
			pInstrument->set_gain( fGain );
			pInstrument->set_mute_group( nMuteGroup );
			pInstrument->set_stop_notes( isStopNote );
			pInstrument->set_hihat_grp( iIsHiHat );
			pInstrument->set_lower_cc( iLowerCC );
			pInstrument->set_higher_cc( iHigherCC );
			if ( sRead_sample_select_algo.compare("VELOCITY") == 0 ) {
				pInstrument->set_sample_selection_alg( Instrument::VELOCITY );
			} else if ( sRead_sample_select_algo.compare("ROUND_ROBIN") == 0 ) {
				pInstrument->set_sample_selection_alg( Instrument::ROUND_ROBIN );
			} else if ( sRead_sample_select_algo.compare("RANDOM") == 0 ) {
				pInstrument->set_sample_selection_alg( Instrument::RANDOM );
			}
			pInstrument->set_midi_out_channel( nMidiOutChannel );
			pInstrument->set_midi_out_note( nMidiOutNote );

			QString drumkitPath;
			if ( ( !sDrumkit.isEmpty() ) && ( sDrumkit != "-" ) ) {
				drumkitPath = Filesystem::drumkit_path_search( sDrumkit );
			} else {
				ERRORLOG( "Missing drumkit path" );
			}

			QDomNode sFilenameNode = instrumentNode.firstChildElement( "filename" );

			// back compatibility code ( song version <= 0.9.0 )
			if ( ! sFilenameNode.isNull() ) {
				WARNINGLOG( "Using back compatibility code. sFilename node found" );
				QString sFilename = LocalFileMng::readXmlString( instrumentNode, "filename", "" );

				if ( !QFile( sFilename ).exists() && !drumkitPath.isEmpty() ) {
					sFilename = drumkitPath + "/" + sFilename;
				}
				auto pSample = Sample::load( sFilename );
				if ( pSample == nullptr ) {
					// nel passaggio tra 0.8.2 e 0.9.0 il drumkit di default e' cambiato.
					// Se fallisce provo a caricare il corrispettivo file in formato flac
//					warningLog( "[readSong] Error loading sample: " + sFilename + " not found. Trying to load a flac..." );
					sFilename = sFilename.left( sFilename.length() - 4 );
					sFilename += ".flac";
					pSample = Sample::load( sFilename );
				}
				if ( pSample == nullptr ) {
					ERRORLOG( "Error loading sample: " + sFilename + " not found" );
					pInstrument->set_muted( true );
					pInstrument->set_missing_samples( true );
				}
				auto pCompo = std::make_shared<InstrumentComponent>( 0 );
				auto pLayer = std::make_shared<InstrumentLayer>( pSample );
				pCompo->set_layer( pLayer, 0 );
				pInstrument->get_components()->push_back( pCompo );
			}
			//~ back compatibility code
			else {
				bool bFoundAtLeastOneComponent = false;
				QDomNode componentNode = instrumentNode.firstChildElement( "instrumentComponent" );
				while (  ! componentNode.isNull()  ) {
					bFoundAtLeastOneComponent = true;
					int id = LocalFileMng::readXmlInt( componentNode, "component_id", 0 );
					auto pCompo = std::make_shared<InstrumentComponent>( id );
					float fGainCompo = LocalFileMng::readXmlFloat( componentNode, "gain", 1.0 );
					pCompo->set_gain( fGainCompo );

					unsigned nLayer = 0;
					QDomNode layerNode = componentNode.firstChildElement( "layer" );
					while (  ! layerNode.isNull()  ) {
						if ( nLayer >= InstrumentComponent::getMaxLayers() ) {
							ERRORLOG( QString( "nLayer (%1) > m_nMaxLayers (%2)" ).arg ( nLayer ).arg( InstrumentComponent::getMaxLayers() ) );
							continue;
						}
						//bool sIsModified = false;
						QString sFilename = LocalFileMng::readXmlString( layerNode, "filename", "" );
						bool sIsModified = LocalFileMng::readXmlBool( layerNode, "ismodified", false );
						Sample::Loops lo;
						lo.mode = Sample::parse_loop_mode( LocalFileMng::readXmlString( layerNode, "smode", "forward" ) );
						lo.start_frame = LocalFileMng::readXmlInt( layerNode, "startframe", 0 );
						lo.loop_frame = LocalFileMng::readXmlInt( layerNode, "loopframe", 0 );
						lo.count = LocalFileMng::readXmlInt( layerNode, "loops", 0 );
						lo.end_frame = LocalFileMng::readXmlInt( layerNode, "endframe", 0 );
						Sample::Rubberband ro;
						ro.use = LocalFileMng::readXmlInt( layerNode, "userubber", 0, false );
						ro.divider = LocalFileMng::readXmlFloat( layerNode, "rubberdivider", 0.0 );
						ro.c_settings = LocalFileMng::readXmlInt( layerNode, "rubberCsettings", 1 );
						ro.pitch = LocalFileMng::readXmlFloat( layerNode, "rubberPitch", 0.0 );

						float fMin = LocalFileMng::readXmlFloat( layerNode, "min", 0.0 );
						float fMax = LocalFileMng::readXmlFloat( layerNode, "max", 1.0 );
						float fGain = LocalFileMng::readXmlFloat( layerNode, "gain", 1.0 );
						float fPitch = LocalFileMng::readXmlFloat( layerNode, "pitch", 0.0, false, false );

						if ( !QFile( sFilename ).exists() && !drumkitPath.isEmpty() && !sFilename.startsWith("/")) {
							sFilename = drumkitPath + "/" + sFilename;
						}

						QString program = Preferences::get_instance()->m_rubberBandCLIexecutable;
						//test the path. if test fails, disable rubberband
						if ( QFile( program ).exists() == false ) {
							ro.use = false;
						}

						std::shared_ptr<Sample> pSample;
						if ( !sIsModified ) {
							pSample = Sample::load( sFilename );
						} else {
							// FIXME, kill EnvelopePoint, create Envelope class
							EnvelopePoint pt;

							Sample::VelocityEnvelope velocity;
							QDomNode volumeNode = layerNode.firstChildElement( "volume" );
							while (  ! volumeNode.isNull()  ) {
								pt.frame = LocalFileMng::readXmlInt( volumeNode, "volume-position", 0 );
								pt.value = LocalFileMng::readXmlInt( volumeNode, "volume-value", 0 );
								velocity.push_back( pt );
								volumeNode = volumeNode.nextSiblingElement( "volume" );
								//ERRORLOG( QString("volume-posi %1").arg(LocalFileMng::readXmlInt( volumeNode, "volume-position", 0)) );
							}

							Sample::VelocityEnvelope pan;
							QDomNode  panNode = layerNode.firstChildElement( "pan" );
							while (  ! panNode.isNull()  ) {
								pt.frame = LocalFileMng::readXmlInt( panNode, "pan-position", 0 );
								pt.value = LocalFileMng::readXmlInt( panNode, "pan-value", 0 );
								pan.push_back( pt );
								panNode = panNode.nextSiblingElement( "pan" );
							}

							pSample = Sample::load( sFilename, lo, ro, velocity, pan, fBpm );
						}
						if ( pSample == nullptr ) {
							ERRORLOG( "Error loading sample: " + sFilename + " not found" );
							pInstrument->set_muted( true );
							pInstrument->set_missing_samples( true );
						}
						auto pLayer = std::make_shared<InstrumentLayer>( pSample );
						pLayer->set_start_velocity( fMin );
						pLayer->set_end_velocity( fMax );
						pLayer->set_gain( fGain );
						pLayer->set_pitch( fPitch );
						pCompo->set_layer( pLayer, nLayer );
						nLayer++;

						layerNode = ( QDomNode ) layerNode.nextSiblingElement( "layer" );
					}

					pInstrument->get_components()->push_back( pCompo );
					componentNode = ( QDomNode ) componentNode.nextSiblingElement( "instrumentComponent" );
				}
				if(!bFoundAtLeastOneComponent) {
					auto pCompo = std::make_shared<InstrumentComponent>( 0 );
					float fGainCompo = LocalFileMng::readXmlFloat( componentNode, "gain", 1.0 );
					pCompo->set_gain( fGainCompo );

					unsigned nLayer = 0;
					QDomNode layerNode = instrumentNode.firstChildElement( "layer" );
					while (  ! layerNode.isNull()  ) {
						if ( nLayer >= InstrumentComponent::getMaxLayers() ) {
							ERRORLOG( QString( "nLayer (%1) > m_nMaxLayers (%2)" ).arg ( nLayer ).arg( InstrumentComponent::getMaxLayers() ) );
							continue;
						}
						QString sFilename = LocalFileMng::readXmlString( layerNode, "filename", "" );
						bool sIsModified = LocalFileMng::readXmlBool( layerNode, "ismodified", false );
						Sample::Loops lo;
						lo.mode = Sample::parse_loop_mode( LocalFileMng::readXmlString( layerNode, "smode", "forward" ) );
						lo.start_frame = LocalFileMng::readXmlInt( layerNode, "startframe", 0 );
						lo.loop_frame = LocalFileMng::readXmlInt( layerNode, "loopframe", 0 );
						lo.count = LocalFileMng::readXmlInt( layerNode, "loops", 0 );
						lo.end_frame = LocalFileMng::readXmlInt( layerNode, "endframe", 0 );
						Sample::Rubberband ro;
						ro.use = LocalFileMng::readXmlInt( layerNode, "userubber", 0, false );
						ro.divider = LocalFileMng::readXmlFloat( layerNode, "rubberdivider", 0.0 );
						ro.c_settings = LocalFileMng::readXmlInt( layerNode, "rubberCsettings", 1 );
						ro.pitch = LocalFileMng::readXmlFloat( layerNode, "rubberPitch", 0.0 );

						float fMin = LocalFileMng::readXmlFloat( layerNode, "min", 0.0 );
						float fMax = LocalFileMng::readXmlFloat( layerNode, "max", 1.0 );
						float fGain = LocalFileMng::readXmlFloat( layerNode, "gain", 1.0 );
						float fPitch = LocalFileMng::readXmlFloat( layerNode, "pitch", 0.0, false, false );

						if ( !QFile( sFilename ).exists() && !drumkitPath.isEmpty() ) {
							sFilename = drumkitPath + "/" + sFilename;
						}

						QString program = Preferences::get_instance()->m_rubberBandCLIexecutable;
						//test the path. if test fails, disable rubberband
						if ( QFile( program ).exists() == false ) {
							ro.use = false;
						}

						std::shared_ptr<Sample> pSample = nullptr;
						if ( !sIsModified ) {
							pSample = Sample::load( sFilename );
						} else {
							EnvelopePoint pt;

							Sample::VelocityEnvelope velocity;
							QDomNode volumeNode = layerNode.firstChildElement( "volume" );
							while (  ! volumeNode.isNull()  ) {
								pt.frame = LocalFileMng::readXmlInt( volumeNode, "volume-position", 0 );
								pt.value = LocalFileMng::readXmlInt( volumeNode, "volume-value", 0 );
								velocity.push_back( pt );
								volumeNode = volumeNode.nextSiblingElement( "volume" );
								//ERRORLOG( QString("volume-posi %1").arg(LocalFileMng::readXmlInt( volumeNode, "volume-position", 0)) );
							}

							Sample::VelocityEnvelope pan;
							QDomNode  panNode = layerNode.firstChildElement( "pan" );
							while (  ! panNode.isNull()  ) {
								pt.frame = LocalFileMng::readXmlInt( panNode, "pan-position", 0 );
								pt.value = LocalFileMng::readXmlInt( panNode, "pan-value", 0 );
								pan.push_back( pt );
								panNode = panNode.nextSiblingElement( "pan" );
							}

							pSample = Sample::load( sFilename, lo, ro, velocity, pan, fBpm );
						}
						if ( pSample == nullptr ) {
							ERRORLOG( "Error loading sample: " + sFilename + " not found" );
							pInstrument->set_muted( true );
							pInstrument->set_missing_samples( true );
						}
						auto pLayer = std::make_shared<InstrumentLayer>( pSample );
						pLayer->set_start_velocity( fMin );
						pLayer->set_end_velocity( fMax );
						pLayer->set_gain( fGain );
						pLayer->set_pitch( fPitch );
						pCompo->set_layer( pLayer, nLayer );
						nLayer++;

						layerNode = ( QDomNode ) layerNode.nextSiblingElement( "layer" );
					}
					pInstrument->get_components()->push_back( pCompo );
				}
			}
			pInstrList->add( pInstrument );
			instrumentNode = ( QDomNode ) instrumentNode.nextSiblingElement( "instrument" );
		}

		if ( instrumentList_count == 0 ) {
			WARNINGLOG( "0 instruments?" );
		}
		pSong->setInstrumentList( pInstrList );
	} else {
		ERRORLOG( "Error reading song: instrumentList node not found" );
		delete pInstrList;
		return nullptr;
	}

	// Pattern list
	QDomNode patterns = songNode.firstChildElement( "patternList" );

	PatternList* pPatternList = new PatternList();
	int pattern_count = 0;

	QDomNode patternNode =  patterns.firstChildElement( "pattern" );
	while (  !patternNode.isNull()  ) {
		pattern_count++;
		Pattern* pPattern = getPattern( patternNode, pInstrList );
		if ( pPattern ) {
			pPatternList->add( pPattern );
		} else {
			ERRORLOG( "Error loading pattern" );
			delete pPatternList;
			return nullptr;
		}
		patternNode = ( QDomNode ) patternNode.nextSiblingElement( "pattern" );
	}
	if ( pattern_count == 0 ) {
		WARNINGLOG( "0 patterns?" );
	}
	pSong->setPatternList( pPatternList );

	// Virtual Patterns
	QDomNode  virtualPatternListNode = songNode.firstChildElement( "virtualPatternList" );
	QDomNode virtualPatternNode = virtualPatternListNode.firstChildElement( "pattern" );
	if ( !virtualPatternNode.isNull() ) {

		while (  ! virtualPatternNode.isNull()  ) {
			QString sName = "";
			sName = LocalFileMng::readXmlString( virtualPatternNode, "name", sName );

			Pattern* pCurPattern = nullptr;
			unsigned nPatterns = pPatternList->size();
			for ( unsigned i = 0; i < nPatterns; i++ ) {
				Pattern* pPattern = pPatternList->get( i );

				if ( pPattern->get_name() == sName ) {
					pCurPattern = pPattern;
					break;
				}//if
			}//for

			if ( pCurPattern != nullptr ) {
				QDomNode  virtualNode = virtualPatternNode.firstChildElement( "virtual" );
				while (  !virtualNode.isNull()  ) {
					QString virtName = virtualNode.firstChild().nodeValue();

					Pattern* virtPattern = nullptr;
					for ( unsigned i = 0; i < nPatterns; i++ ) {
						Pattern* pat = pPatternList->get( i );

						if ( pat->get_name() == virtName ) {
							virtPattern = pat;
							break;
						}//if
					}//for

					if ( virtPattern != nullptr ) {
						pCurPattern->virtual_patterns_add( virtPattern );
					} else {
						ERRORLOG( "Song had invalid virtual pattern list data (virtual)" );
					}//if
					virtualNode = ( QDomNode ) virtualNode.nextSiblingElement( "virtual" );
				}//while
			} else {
				ERRORLOG( "Song had invalid virtual pattern list data (name)" );
			}//if
			virtualPatternNode = ( QDomNode ) virtualPatternNode.nextSiblingElement( "pattern" );
		}//while
	}//if

	pPatternList->flattened_virtual_patterns_compute();

	// Pattern sequence
	QDomNode patternSequenceNode = songNode.firstChildElement( "patternSequence" );

	std::vector<PatternList*>* pPatternGroupVector = new std::vector<PatternList*>;

	// back-compatibility code..
	QDomNode pPatternIDNode = patternSequenceNode.firstChildElement( "patternID" );
	while ( ! pPatternIDNode.isNull()  ) {
		WARNINGLOG( "Using old patternSequence code for back compatibility" );
		PatternList* pPatternSequence = new PatternList();
		QString patId = pPatternIDNode.firstChildElement().text();
		ERRORLOG( patId );

		Pattern* pPattern = nullptr;
		for ( unsigned i = 0; i < pPatternList->size(); i++ ) {
			Pattern* pTmpPattern = pPatternList->get( i );
			if ( pTmpPattern ) {
				if ( pTmpPattern->get_name() == patId ) {
					pPattern = pTmpPattern;
					break;
				}
			}
		}
		if ( pPattern == nullptr ) {
			WARNINGLOG( "patternid not found in patternSequence" );
			pPatternIDNode = ( QDomNode ) pPatternIDNode.nextSiblingElement( "patternID" );
			
			delete pPatternSequence;
			
			continue;
		}
		pPatternSequence->add( pPattern );

		pPatternGroupVector->push_back( pPatternSequence );

		pPatternIDNode = ( QDomNode ) pPatternIDNode.nextSiblingElement( "patternID" );
	}

	QDomNode groupNode = patternSequenceNode.firstChildElement( "group" );
	while (  !groupNode.isNull()  ) {
		PatternList* patternSequence = new PatternList();
		QDomNode patternId = groupNode.firstChildElement( "patternID" );
		while (  !patternId.isNull()  ) {
			QString patId = patternId.firstChild().nodeValue();

			Pattern* pPattern = nullptr;
			for ( unsigned i = 0; i < pPatternList->size(); i++ ) {
				Pattern* pTmpPattern = pPatternList->get( i );
				if ( pTmpPattern ) {
					if ( pTmpPattern->get_name() == patId ) {
						pPattern = pTmpPattern;
						break;
					}
				}
			}
			if ( pPattern == nullptr ) {
				WARNINGLOG( "patternid not found in patternSequence" );
				patternId = ( QDomNode ) patternId.nextSiblingElement( "patternID" );
				continue;
			}
			patternSequence->add( pPattern );
			patternId = ( QDomNode ) patternId.nextSiblingElement( "patternID" );
		}
		pPatternGroupVector->push_back( patternSequence );

		groupNode = groupNode.nextSiblingElement( "group" );
	}

	pSong->setPatternGroupVector( pPatternGroupVector );

#ifdef H2CORE_HAVE_LADSPA
	// reset FX
	for ( int fx = 0; fx < MAX_FX; ++fx ) {
		//LadspaFX* pFX = Effects::get_instance()->getLadspaFX( fx );
		//delete pFX;
		Effects::get_instance()->setLadspaFX( nullptr, fx );
	}
#endif

	// LADSPA FX
	QDomNode ladspaNode = songNode.firstChildElement( "ladspa" );
	if ( !ladspaNode.isNull() ) {
		int nFX = 0;
		QDomNode fxNode = ladspaNode.firstChildElement( "fx" );
		while (  !fxNode.isNull()  ) {
			QString sName = LocalFileMng::readXmlString( fxNode, "name", "" );
			QString sFilename = LocalFileMng::readXmlString( fxNode, "filename", "" );
			bool bEnabled = LocalFileMng::readXmlBool( fxNode, "enabled", false );
			float fVolume = LocalFileMng::readXmlFloat( fxNode, "volume", 1.0 );

			if ( sName != "no plugin" ) {
				// FIXME: il caricamento va fatto fare all'engine, solo lui sa il samplerate esatto
#ifdef H2CORE_HAVE_LADSPA
				LadspaFX* pFX = LadspaFX::load( sFilename, sName, 44100 );
				Effects::get_instance()->setLadspaFX( pFX, nFX );
				if ( pFX ) {
					pFX->setEnabled( bEnabled );
					pFX->setVolume( fVolume );
					QDomNode inputControlNode = fxNode.firstChildElement( "inputControlPort" );
					while ( !inputControlNode.isNull() ) {
						QString sName = LocalFileMng::readXmlString( inputControlNode, "name", "" );
						float fValue = LocalFileMng::readXmlFloat( inputControlNode, "value", 0.0 );

						for ( unsigned nPort = 0; nPort < pFX->inputControlPorts.size(); nPort++ ) {
							LadspaControlPort* port = pFX->inputControlPorts[ nPort ];
							if ( QString( port->sName ) == sName ) {
								port->fControlValue = fValue;
							}
						}
						inputControlNode = ( QDomNode ) inputControlNode.nextSiblingElement( "inputControlPort" );
					}
				}
#endif
			}
			nFX++;
			fxNode = ( QDomNode ) fxNode.nextSiblingElement( "fx" );
		}
	} else {
		WARNINGLOG( "ladspa node not found" );
	}

	Timeline* pTimeline = Hydrogen::get_instance()->getTimeline();
	pTimeline->deleteAllTempoMarkers();
	QDomNode bpmTimeLine = songNode.firstChildElement( "BPMTimeLine" );
	if ( !bpmTimeLine.isNull() ) {
		QDomNode newBPMNode = bpmTimeLine.firstChildElement( "newBPM" );
		while( !newBPMNode.isNull() ) {
			pTimeline->addTempoMarker( LocalFileMng::readXmlInt( newBPMNode, "BAR", 0 ),
									   LocalFileMng::readXmlFloat( newBPMNode, "BPM", 120.0 ) );
			newBPMNode = newBPMNode.nextSiblingElement( "newBPM" );
		}
	} else {
		WARNINGLOG( "bpmTimeLine node not found" );
	}

	pTimeline->deleteAllTags();
	QDomNode timeLineTag = songNode.firstChildElement( "timeLineTag" );
	if ( !timeLineTag.isNull() ) {
		QDomNode newTAGNode = timeLineTag.firstChildElement( "newTAG" );
		while( !newTAGNode.isNull() ) {
			pTimeline->addTag( LocalFileMng::readXmlInt( newTAGNode, "BAR", 0 ),
							   LocalFileMng::readXmlString( newTAGNode, "TAG", "" ) );
			newTAGNode = newTAGNode.nextSiblingElement( "newTAG" );
		}
	} else {
		WARNINGLOG( "TagTimeLine node not found" );
	}

	// Automation Paths
	QDomNode automationPathsNode = songNode.firstChildElement( "automationPaths" );
	if ( !automationPathsNode.isNull() ) {
		AutomationPathSerializer pathSerializer;

		QDomElement pathNode = automationPathsNode.firstChildElement( "path" );
		while( !pathNode.isNull()) {
			QString sAdjust = pathNode.attribute( "adjust" );

			// Select automation path to be read based on "adjust" attribute
			AutomationPath *pPath = nullptr;
			if (sAdjust == "velocity") {
				pPath = pSong->getVelocityAutomationPath();
			}

			if (pPath) {
				pathSerializer.read_automation_path( pathNode, *pPath );
			}

			pathNode = pathNode.nextSiblingElement( "path" );
		}
	}

	pSong->setFilename( sFilename );
	pSong->setIsModified( false );

	return pSong;
}

Pattern* SongReader::getPattern( QDomNode pattern, InstrumentList* pInstrList )
{
	Pattern* pPattern = nullptr;

	QString sName;	// name
	sName = LocalFileMng::readXmlString( pattern, "name", sName );
	QString sInfo;
	sInfo = LocalFileMng::readXmlString( pattern, "info", sInfo,false,false );
	QString sCategory; // category
	sCategory = LocalFileMng::readXmlString( pattern, "category", sCategory,false,false );

	int nSize = -1;
	nSize = LocalFileMng::readXmlInt( pattern, "size", nSize, false, false );
	int nDenominator = 4;
	nDenominator = LocalFileMng::readXmlInt( pattern, "denominator", nDenominator, false, false );

	pPattern = new Pattern( sName, sInfo, sCategory, nSize, nDenominator );

	QDomNode pNoteListNode = pattern.firstChildElement( "noteList" );
	if ( ! pNoteListNode.isNull() ) {
		// new code :)
		QDomNode noteNode = pNoteListNode.firstChildElement( "note" );
		while ( ! noteNode.isNull()  ) {

			Note* pNote = nullptr;

			unsigned nPosition = LocalFileMng::readXmlInt( noteNode, "position", 0 );
			float fLeadLag = LocalFileMng::readXmlFloat( noteNode, "leadlag", 0.0, false, false );
			float fVelocity = LocalFileMng::readXmlFloat( noteNode, "velocity", 0.8f );
			
			bool bFound, bFound2;
			float fPan = LocalFileMng::readXmlFloat( noteNode, "pan", 0.f, &bFound );
			if ( !bFound ) {
				// check if pan is expressed in the old fashion (version <= 1.1 ) with the couple (pan_L, pan_R)
				float fPanL = LocalFileMng::readXmlFloat( noteNode, "pan_L", 1.f, &bFound );
				float fPanR = LocalFileMng::readXmlFloat( noteNode, "pan_R", 1.f, &bFound2 );
				if ( bFound == true && bFound2 == true ) { // found nodes pan_L and pan_R
					fPan = Sampler::getRatioPan( fPanL, fPanR );  // convert to single pan parameter
				}
			}
			
			int nLength = LocalFileMng::readXmlInt( noteNode, "length", -1, true );
			float nPitch = LocalFileMng::readXmlFloat( noteNode, "pitch", 0.0, false, false );
			float fProbability = LocalFileMng::readXmlFloat( noteNode, "probability", 1.0, false, false );
			QString sKey = LocalFileMng::readXmlString( noteNode, "key", "C0", false, false );
			QString nNoteOff = LocalFileMng::readXmlString( noteNode, "note_off", "false", false, false );

			int instrId = LocalFileMng::readXmlInt( noteNode, "instrument", -1 );

			std::shared_ptr<Instrument> pInstrumentRef = nullptr;
			// search instrument by ref
			pInstrumentRef = pInstrList->find( instrId );
			if ( !pInstrumentRef ) {
				ERRORLOG( QString( "Instrument with ID: '%1' not found. Note skipped." ).arg( instrId ) );
				noteNode = ( QDomNode ) noteNode.nextSiblingElement( "note" );
				continue;
			}
			//assert( instrRef );
			bool noteoff = false;
			if ( nNoteOff == "true" ) {
				noteoff = true;
			}

			pNote = new Note( pInstrumentRef, nPosition, fVelocity, fPan, nLength, nPitch );
			pNote->set_key_octave( sKey );
			pNote->set_lead_lag( fLeadLag );
			pNote->set_note_off( noteoff );
			pNote->set_probability( fProbability );
			pPattern->insert_note( pNote );

			noteNode = ( QDomNode ) noteNode.nextSiblingElement( "note" );
		}
	} else {
		// Back compatibility code. Version < 0.9.4
		QDomNode sequenceListNode = pattern.firstChildElement( "sequenceList" );

		int sequence_count = 0;
		QDomNode sequenceNode = sequenceListNode.firstChildElement( "sequence" );
		while ( ! sequenceNode.isNull()  ) {
			sequence_count++;

			QDomNode noteListNode = sequenceNode.firstChildElement( "noteList" );
			QDomNode noteNode = noteListNode.firstChildElement( "note" );
			while (  !noteNode.isNull() ) {
				Note* pNote = nullptr;

				unsigned nPosition = LocalFileMng::readXmlInt( noteNode, "position", 0 );
				float fLeadLag = LocalFileMng::readXmlFloat( noteNode, "leadlag", 0.0, false, false );
				float fVelocity = LocalFileMng::readXmlFloat( noteNode, "velocity", 0.8f );
				float fPanL = LocalFileMng::readXmlFloat( noteNode, "pan_L", 0.5 );
				float fPanR = LocalFileMng::readXmlFloat( noteNode, "pan_R", 0.5 );
				float fPan = Sampler::getRatioPan( fPanL, fPanR ); // convert to single pan parameter
				int nLength = LocalFileMng::readXmlInt( noteNode, "length", -1, true );
				float nPitch = LocalFileMng::readXmlFloat( noteNode, "pitch", 0.0, false, false );

				int instrId = LocalFileMng::readXmlInt( noteNode, "instrument", -1 );

				auto instrRef = pInstrList->find( instrId );
				assert( instrRef );

				pNote = new Note( instrRef, nPosition, fVelocity, fPan, nLength, nPitch );
				pNote->set_lead_lag( fLeadLag );

				//infoLog( "new note!! pos: " + toString( pNote->m_nPosition ) + "\t instr: " + instrId );
				pPattern->insert_note( pNote );

				noteNode = ( QDomNode ) noteNode.nextSiblingElement( "note" );
			}
			sequenceNode = ( QDomNode ) sequenceNode.nextSiblingElement( "sequence" );
		}
	}

	return pPattern;
}
};<|MERGE_RESOLUTION|>--- conflicted
+++ resolved
@@ -743,12 +743,7 @@
 			.append( QString( ", m_fPlaybackTrackVolume: %1" ).arg( m_fPlaybackTrackVolume ) )
 			.append( QString( ", m_pVelocityAutomationPath: %1" ).arg( m_pVelocityAutomationPath->toQString( sPrefix ) ) )
 			.append( QString( ", m_sLicense: %1" ).arg( m_sLicense ) )
-<<<<<<< HEAD
-			.append( QString( ", m_actionMode: %1" )
-					 .arg( static_cast<int>(m_actionMode) ) )
-=======
 			.append( QString( ", m_actionMode: %1" ).arg( static_cast<int>(m_actionMode) ) )
->>>>>>> 5acd222f
 			.append( QString( ", m_nPanLawType: %1" ).arg( m_nPanLawType ) )
 			.append( QString( ", m_fPanLawKNorm: %1" ).arg( m_fPanLawKNorm ) );
 	}
