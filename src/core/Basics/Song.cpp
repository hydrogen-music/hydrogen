--- conflicted
+++ resolved
@@ -725,7 +725,7 @@
 	pSong->setPlaybackTrackFilename( sPlaybackTrack );
 	pSong->setPlaybackTrackEnabled( bPlaybackTrackEnabled );
 	pSong->setPlaybackTrackVolume( fPlaybackTrackVolume );
-<<<<<<< HEAD
+	pSong->setActionMode( actionMode );
 	
 	// pan law
 	Sampler* pSampler = AudioEngine::get_instance()->get_sampler();
@@ -773,9 +773,6 @@
 		WARNINGLOG( "Invalid pan law k in import song (<= 0). Set default k." );
 	}
 	pSampler->setPanLawKNorm( fPanLawKNorm );
-=======
-	pSong->setActionMode( actionMode );
->>>>>>> 1c279cf9
 
 	QDomNode componentListNode = songNode.firstChildElement( "componentList" );
 	if ( ( ! componentListNode.isNull()  ) ) {
