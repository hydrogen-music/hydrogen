--- conflicted
+++ resolved
@@ -70,13 +70,6 @@
 		void						set_peak_r( float val );
 		float						get_peak_r() const;
 
-<<<<<<< HEAD
-		void						reset_outs( uint32_t nFrames );
-		void						set_outs( int nBufferPos, float valL, float valR );
-		float						get_out_L( int nBufferPos ) const;
-		float						get_out_R( int nBufferPos ) const;
-=======
->>>>>>> 5c8f70ed
 		/** Formatted string version for debugging purposes.
 		 * \param sPrefix String prefix which will be added in front of
 		 * every new line
