/*
 * Hydrogen
 * Copyright(c) 2002-2008 by Alex >Comix< Cominu [comix@users.sourceforge.net]
 * Copyright(c) 2008-2021 The hydrogen development team [hydrogen-devel@lists.sourceforge.net]
 *
 * http://www.hydrogen-music.org
 *
 * This program is free software; you can redistribute it and/or modify
 * it under the terms of the GNU General Public License as published by
 * the Free Software Foundation; either version 2 of the License, or
 * (at your option) any later version.
 *
 * This program is distributed in the hope that it will be useful,
 * but WITHOUT ANY WARRANTY, without even the implied warranty of
 * MERCHANTABILITY or FITNESS FOR A PARTICULAR PURPOSE. See the
 * GNU General Public License for more details.
 *
 * You should have received a copy of the GNU General Public License
 * along with this program. If not, see https://www.gnu.org/licenses
 *
 */
#include <core/config.h>

#ifdef WIN32
#    include "core/Timehelper.h"
#else
#    include <unistd.h>
#    include <sys/time.h>
#endif


#include <pthread.h>
#include <cassert>
#include <cstdio>
#include <deque>
#include <queue>
#include <iostream>
#include <cmath>
#include <algorithm>
#include <thread>
#include <chrono>

#include <QtCore/QMutex>
#include <QtCore/QMutexLocker>

#include <core/EventQueue.h>
#include <core/Basics/Adsr.h>
#include <core/Basics/Drumkit.h>
#include <core/Basics/DrumkitComponent.h>
#include <core/H2Exception.h>
#include <core/AudioEngine/AudioEngine.h>
#include <core/AudioEngine/TransportInfo.h>
#include <core/Basics/Instrument.h>
#include <core/Basics/InstrumentComponent.h>
#include <core/Basics/InstrumentList.h>
#include <core/Basics/InstrumentLayer.h>
#include <core/Basics/Playlist.h>
#include <core/Basics/Sample.h>
#include <core/Basics/AutomationPath.h>
#include <core/Hydrogen.h>
#include <core/Basics/Pattern.h>
#include <core/Basics/PatternList.h>
#include <core/Basics/Note.h>
#include <core/Helpers/Filesystem.h>
#include <core/FX/LadspaFX.h>
#include <core/FX/Effects.h>

#include <core/Preferences/Preferences.h>
#include <core/Sampler/Sampler.h>
#include "MidiMap.h"

#ifdef H2CORE_HAVE_OSC
#include <core/NsmClient.h>
#include "OscServer.h"
#endif

#include <core/IO/AudioOutput.h>
#include <core/IO/JackAudioDriver.h>
#include <core/IO/NullDriver.h>
#include <core/IO/MidiInput.h>
#include <core/IO/MidiOutput.h>
#include <core/IO/CoreMidiDriver.h>
#include <core/IO/OssDriver.h>
#include <core/IO/FakeDriver.h>
#include <core/IO/AlsaAudioDriver.h>
#include <core/IO/PortAudioDriver.h>
#include <core/IO/DiskWriterDriver.h>
#include <core/IO/AlsaMidiDriver.h>
#include <core/IO/JackMidiDriver.h>
#include <core/IO/PortMidiDriver.h>
#include <core/IO/CoreAudioDriver.h>
#include <core/IO/PulseAudioDriver.h>

namespace H2Core
{
//----------------------------------------------------------------------------
//
// Implementation of Hydrogen class
//
//----------------------------------------------------------------------------

Hydrogen* Hydrogen::__instance = nullptr;

Hydrogen::Hydrogen() : m_nSelectedInstrumentNumber( 0 )
					 , m_nSelectedPatternNumber( 0 )
					 , m_bExportSessionIsActive( false )
					 , m_GUIState( GUIState::unavailable )
					 , m_nLastMidiEventParameter( 0 )
					 , m_CurrentTime( {0,0} )
					 , m_oldEngineMode( Song::Mode::Song ) 
					 , m_bOldLoopEnabled( false) 
					 , m_currentDrumkitLookup( Filesystem::Lookup::stacked )
{
	if ( __instance ) {
		ERRORLOG( "Hydrogen audio engine is already running" );
		throw H2Exception( "Hydrogen audio engine is already running" );
	}

	INFOLOG( "[Hydrogen]" );

	__song = nullptr;

	m_pTimeline = std::make_shared<Timeline>();
	m_pCoreActionController = new CoreActionController();

	initBeatcounter();
	InstrumentComponent::setMaxLayers( Preferences::get_instance()->getMaxLayers() );
	
	m_pAudioEngine = new AudioEngine();
	Playlist::create_instance();

	EventQueue::get_instance()->push_event( EVENT_STATE, static_cast<int>(AudioEngine::State::Initialized) );

	// Prevent double creation caused by calls from MIDI thread
	__instance = this;

	m_pAudioEngine->startAudioDrivers();
	
	for(int i = 0; i< MAX_INSTRUMENTS; i++){
		m_nInstrumentLookupTable[i] = i;
	}

	if ( Preferences::get_instance()->getOscServerEnabled() ) {
		toggleOscServer( true );
	}
}

Hydrogen::~Hydrogen()
{
	INFOLOG( "[~Hydrogen]" );

#ifdef H2CORE_HAVE_OSC
	NsmClient* pNsmClient = NsmClient::get_instance();
	if( pNsmClient ) {
		pNsmClient->shutdown();
		delete pNsmClient;
	}
	OscServer* pOscServer = OscServer::get_instance();
	if( pOscServer ) {
		delete pOscServer;
	}
#endif
	
	removeSong();
	
	__kill_instruments();

	delete m_pCoreActionController;
	delete m_pAudioEngine;

	__instance = nullptr;
}

void Hydrogen::create_instance()
{
	// Create all the other instances that we need
	// ....and in the right order
	Logger::create_instance();
	MidiMap::create_instance();
	Preferences::create_instance();
	EventQueue::create_instance();
	MidiActionManager::create_instance();

#ifdef H2CORE_HAVE_OSC
	NsmClient::create_instance();
	OscServer::create_instance( Preferences::get_instance() );
#endif

	if ( __instance == nullptr ) {
		__instance = new Hydrogen;
	}

	// See audioEngine_init() for:
	// AudioEngine::create_instance();
	// Effects::create_instance();
	// Playlist::create_instance();
}

void Hydrogen::initBeatcounter()
{
	m_ntaktoMeterCompute = 1;
	m_nbeatsToCount = 4;
	m_nEventCount = 1;
	m_nTempoChangeCounter = 0;
	m_nBeatCount = 1;
	m_nCoutOffset = 0;
	m_nStartOffset = 0;
}

/// Start the internal sequencer
void Hydrogen::sequencer_play()
{
	std::shared_ptr<Song> pSong = getSong();
	pSong->getPatternList()->set_to_old();
	m_pAudioEngine->play();
}

/// Stop the internal sequencer
void Hydrogen::sequencer_stop()
{
	if( Hydrogen::get_instance()->getMidiOutput() != nullptr ){
		Hydrogen::get_instance()->getMidiOutput()->handleQueueAllNoteOff();
	}

	m_pAudioEngine->stop();
	Preferences::get_instance()->setRecordEvents(false);

	// Delete redundant instruments still alive after switching the
	// drumkit to a smaller one.
	__kill_instruments();
}

bool Hydrogen::setPlaybackTrackState( const bool state )
{
	std::shared_ptr<Song> pSong = getSong();
	if ( pSong == nullptr ) {
		return false;
	}

	return pSong->setPlaybackTrackEnabled(state);
}

void Hydrogen::loadPlaybackTrack( const QString filename )
{
	std::shared_ptr<Song> pSong = getSong();
	pSong->setPlaybackTrackFilename(filename);

	m_pAudioEngine->getSampler()->reinitializePlaybackTrack();
}

void Hydrogen::setSong( std::shared_ptr<Song> pSong )
{
	assert ( pSong );
	
	// Move to the beginning.
	setSelectedPatternNumber( 0 );

	std::shared_ptr<Song> pCurrentSong = getSong();
	if ( pSong == pCurrentSong ) {
		DEBUGLOG( "pSong == pCurrentSong" );
		return;
	}

	if ( pCurrentSong != nullptr ) {
		/* NOTE: 
		 *       - this is actually some kind of cleanup 
		 *       - removeSong cares itself for acquiring a lock
		 */
		
		if ( isUnderSessionManagement() ) {
			// When under session management Hydrogen is only allowed
			// to replace the content of the session song but not to
			// write to a different location.
			pSong->setFilename( pCurrentSong->getFilename() );
		}
		removeSong();
		// delete pCurrentSong;
	}

	if ( m_GUIState != GUIState::unavailable ) {
		/* Reset GUI */
		EventQueue::get_instance()->push_event( EVENT_SELECTED_PATTERN_CHANGED, -1 );
		EventQueue::get_instance()->push_event( EVENT_PATTERN_CHANGED, -1 );
		EventQueue::get_instance()->push_event( EVENT_SELECTED_INSTRUMENT_CHANGED, -1 );
	}

	// In order to allow functions like audioEngine_setupLadspaFX() to
	// load the settings of the new song, like whether the LADSPA FX
	// are activated, __song has to be set prior to the call of
	// audioEngine_setSong().
	__song = pSong;

	// Update the audio engine to work with the new song.
	m_pAudioEngine->setSong( pSong );

	// load new playback track information
	m_pAudioEngine->getSampler()->reinitializePlaybackTrack();

	// Push current state of Hydrogen to attached control interfaces,
	// like OSC clients.
	m_pCoreActionController->initExternalControlInterfaces();

#ifdef H2CORE_HAVE_OSC
	if ( isUnderSessionManagement() ) {
		NsmClient::linkDrumkit( NsmClient::get_instance()->m_sSessionFolderPath, true );
	}
#endif
	
	EventQueue::get_instance()->push_event( EVENT_SONG_MODE_ACTIVATION,
											( pSong->getMode() == Song::Mode::Song) ? 1 : 0 );
	EventQueue::get_instance()->push_event( EVENT_TIMELINE_ACTIVATION,
											static_cast<int>( pSong->getIsTimelineActivated() ) );
}

/* Mean: remove current song from memory */
void Hydrogen::removeSong()
{
	m_pAudioEngine->removeSong();
	__song = nullptr;
}

void Hydrogen::midi_noteOn( Note *note )
{
	m_pAudioEngine->noteOn( note );
}

void Hydrogen::addRealtimeNote(	int		instrument,
								float	velocity,
								float	fPan,
								float	pitch,
								bool	noteOff,
								bool	forcePlay,
								int		msg1 )
{
	UNUSED( pitch );
	
	AudioEngine* pAudioEngine = m_pAudioEngine;
	Preferences *pPreferences = Preferences::get_instance();
	unsigned int nRealColumn = 0;
	unsigned res = pPreferences->getPatternEditorGridResolution();
	int nBase = pPreferences->isPatternEditorUsingTriplets() ? 3 : 4;
	int scalar = ( 4 * MAX_NOTES ) / ( res * nBase );
	bool hearnote = forcePlay;
	int currentPatternNumber;

	m_pAudioEngine->lock( RIGHT_HERE );

	std::shared_ptr<Song> pSong = getSong();
	if ( !pPreferences->__playselectedinstrument ) {
		if ( instrument >= ( int ) pSong->getInstrumentList()->size() ) {
			// unused instrument
			ERRORLOG( QString( "Provided instrument [%1] not found" )
					  .arg( instrument ) );
			pAudioEngine->unlock();
			return;
		}
	}

	// Get current partern and column, compensating for "lookahead" if required
	const Pattern* currentPattern = nullptr;
	long nTickInPattern = 0;
	long long nLookaheadInFrames = m_pAudioEngine->getLookaheadInFrames( pAudioEngine->getTick() );
	long nLookaheadTicks = 
		static_cast<long>(std::floor(m_pAudioEngine->computeTickFromFrame( pAudioEngine->getFrames() +
																		   nLookaheadInFrames ) -
									 m_pAudioEngine->getTick()));
			  
	bool doRecord = pPreferences->getRecordEvents();
	if ( getMode() == Song::Mode::Song && doRecord &&
		 pAudioEngine->getState() == AudioEngine::State::Playing )
	{

		// Recording + song playback mode + actually playing
		PatternList *pPatternList = pSong->getPatternList();
		int ipattern = pAudioEngine->getColumn(); // current column
												   // or pattern group
		if ( ipattern < 0 || ipattern >= (int) pPatternList->size() ) {
			pAudioEngine->unlock(); // unlock the audio engine
			ERRORLOG( QString( "Provided column [%1] out of bound [%2,%3)" )
					  .arg( ipattern ).arg( 0 )
					  .arg( (int) pPatternList->size() ) );
			return;
		}
		// Locate nTickInPattern -- may need to jump back in the pattern list
		nTickInPattern = pAudioEngine->getPatternTickPosition();
		while ( nTickInPattern < nLookaheadTicks ) {
			ipattern -= 1;
			if ( ipattern < 0 || ipattern >= (int) pPatternList->size() ) {
				pAudioEngine->unlock(); // unlock the audio engine
				ERRORLOG( "Unable to locate tick in pattern" );
				return;
			}

			// Convert from playlist index to actual pattern index
			std::vector<PatternList*> *pColumns = pSong->getPatternGroupVector();
			PatternList *pColumn = ( *pColumns )[ ipattern ];
			currentPatternNumber = -1;
			for ( int n = 0; n < pColumn->size(); n++ ) {
				Pattern *pPattern = pColumn->get( n );
				int nIndex = pPatternList->index( pPattern );
				if ( nIndex > currentPatternNumber ) {
					currentPatternNumber = nIndex;
					currentPattern = pPattern;
				}
			}
			nTickInPattern += (*pColumns)[ipattern]->longest_pattern_length();
			// WARNINGLOG( "Undoing lookahead: corrected (" + to_string( ipattern+1 ) +
			// "," + to_string( (int) ( nTickInPattern - currentPattern->get_length() ) -
			// (int) lookaheadTicks ) + ") -> (" + to_string(ipattern) +
			// "," + to_string( (int) nTickInPattern - (int) lookaheadTicks ) + ")." );
		}
		nTickInPattern -= nLookaheadTicks;
		// Convert from playlist index to actual pattern index (if not already done above)
		if ( currentPattern == nullptr ) {
			std::vector<PatternList*> *pColumns = pSong->getPatternGroupVector();
			PatternList *pColumn = ( *pColumns )[ ipattern ];
			currentPatternNumber = -1;
			for ( int n = 0; n < pColumn->size(); n++ ) {
				Pattern *pPattern = pColumn->get( n );
				int nIndex = pPatternList->index( pPattern );
				if ( nIndex > currentPatternNumber ) {
					currentPatternNumber = nIndex;
					currentPattern = pPattern;
				}
			}
		}

		// Cancel recording if punch area disagrees
		doRecord = pPreferences->inPunchArea( ipattern );

	} else { // Not song-record mode
		PatternList *pPatternList = pSong->getPatternList();

		if ( ( m_nSelectedPatternNumber != -1 )
			 && ( m_nSelectedPatternNumber < ( int )pPatternList->size() ) )
		{
			currentPattern = pPatternList->get( m_nSelectedPatternNumber );
			currentPatternNumber = m_nSelectedPatternNumber;
		}

		if ( ! currentPattern ) {
			ERRORLOG( "Current pattern invalid" );
			pAudioEngine->unlock(); // unlock the audio engine
			return;
		}

		// Locate nTickInPattern -- may need to wrap around end of pattern
		nTickInPattern = pAudioEngine->getPatternTickPosition();
		if ( nTickInPattern >= nLookaheadTicks ) {
			nTickInPattern -= nLookaheadTicks;
		} else {
			nLookaheadTicks %= currentPattern->get_length();
			nTickInPattern = (nTickInPattern + currentPattern->get_length() - nLookaheadTicks)
					% currentPattern->get_length();
		}
	}

	if ( currentPattern && pPreferences->getQuantizeEvents() ) {
		// quantize it to scale
		unsigned qcolumn = ( unsigned )::round( nTickInPattern / ( double )scalar ) * scalar;

		//we have to make sure that no beat is added on the last displayed note in a bar
		//for example: if the pattern has 4 beats, the editor displays 5 beats, so we should avoid adding beats an note 5.
		if ( qcolumn == currentPattern->get_length() ){
			qcolumn = 0;
		}
		nTickInPattern = qcolumn;
	}

	unsigned position = nTickInPattern;
	pAudioEngine->setAddRealtimeNoteTickPosition( nTickInPattern );

	std::shared_ptr<Instrument> instrRef = nullptr;
	if ( pSong ) {
		//getlookuptable index = instrument+36, ziel wert = der entprechende wert -36
		instrRef = pSong->getInstrumentList()->get( m_nInstrumentLookupTable[ instrument ] );
	}

	if ( currentPattern && ( pAudioEngine->getState() == AudioEngine::State::Playing ) ) {
		assert( currentPattern );
		if ( doRecord ) {
			EventQueue::AddMidiNoteVector noteAction;
			noteAction.m_column = nTickInPattern;
			noteAction.m_pattern = currentPatternNumber;
			noteAction.f_velocity = velocity;
			noteAction.f_pan = fPan;
			noteAction.m_length = -1;
			noteAction.b_isMidi = true;

			if ( pPreferences->__playselectedinstrument ) {
				instrRef = pSong->getInstrumentList()->get( getSelectedInstrumentNumber() );
				int divider = msg1 / 12;
				noteAction.m_row = getSelectedInstrumentNumber();
				noteAction.no_octaveKeyVal = (Note::Octave)(divider -3);
				noteAction.nk_noteKeyVal = (Note::Key)(msg1 - (12 * divider));
				noteAction.b_isInstrumentMode = true;
			} else {
				instrRef = pSong->getInstrumentList()->get( m_nInstrumentLookupTable[ instrument ] );
				noteAction.m_row =  m_nInstrumentLookupTable[ instrument ];
				noteAction.no_octaveKeyVal = (Note::Octave)0;
				noteAction.nk_noteKeyVal = (Note::Key)0;
				noteAction.b_isInstrumentMode = false;
			}

			Note* pNoteold = currentPattern->find_note( noteAction.m_column, -1, instrRef, noteAction.nk_noteKeyVal, noteAction.no_octaveKeyVal );
			noteAction.b_noteExist = ( pNoteold ) ? true : false;

			EventQueue::get_instance()->m_addMidiNoteVector.push_back(noteAction);

			// hear note if its not in the future
			if ( pPreferences->getHearNewNotes() && position <= pAudioEngine->getPatternTickPosition() ) {
				hearnote = true;
			}
		}/* if doRecord */
	} else if ( pPreferences->getHearNewNotes() ) {
			hearnote = true;
	} /* if .. AudioEngine::State::Playing */


	if ( !pPreferences->__playselectedinstrument ) {
		if ( hearnote && instrRef ) {
			Note *pNote2 = new Note( instrRef, nRealColumn, velocity, fPan, -1, 0 );
			
			midi_noteOn( pNote2 );
		}
	} else if ( hearnote  ) {
		auto pInstr = pSong->getInstrumentList()->get( getSelectedInstrumentNumber() );
		Note *pNote2 = new Note( pInstr, nRealColumn, velocity, fPan, -1, 0 );

		int divider = msg1 / 12;
		Note::Octave octave = (Note::Octave)(divider -3);
		Note::Key notehigh = (Note::Key)(msg1 - (12 * divider));

		//ERRORLOG( QString( "octave: %1, note: %2, instrument %3" ).arg( octave ).arg(notehigh).arg(instrument));
		pNote2->set_midi_info( notehigh, octave, msg1 );
		midi_noteOn( pNote2 );
	}

	m_pAudioEngine->unlock(); // unlock the audio engine
}


void Hydrogen::toggleNextPattern( int nPatternNumber ) {
	if ( __song != nullptr && getMode() == Song::Mode::Pattern ) {
		m_pAudioEngine->lock( RIGHT_HERE );
		m_pAudioEngine->toggleNextPattern( nPatternNumber );
		m_pAudioEngine->unlock();

	} else {
		ERRORLOG( "can't set next pattern in song mode" );
	}
}

void Hydrogen::flushAndAddNextPattern( int nPatternNumber ) {
	if ( __song != nullptr && getMode() == Song::Mode::Pattern ) {
		m_pAudioEngine->lock( RIGHT_HERE );
		m_pAudioEngine->flushAndAddNextPattern( nPatternNumber );
		m_pAudioEngine->unlock();

	} else {
		ERRORLOG( "can't set next pattern in song mode" );
	}
}

void Hydrogen::restartDrivers()
{
	m_pAudioEngine->restartAudioDrivers();
}

bool Hydrogen::startExportSession(int sampleRate, int sampleDepth )
{
	AudioEngine* pAudioEngine = m_pAudioEngine;
	
	if ( pAudioEngine->getState() == AudioEngine::State::Playing ) {
		sequencer_stop();
	}
	
	unsigned nSamplerate = (unsigned) sampleRate;

	std::shared_ptr<Song> pSong = getSong();
	
	m_oldEngineMode = getMode();
	m_bOldLoopEnabled = pSong->isLoopEnabled();

	pSong->setMode( Song::Mode::Song );
	pSong->setLoopMode( Song::LoopMode::Disabled );
	
	/*
	 * Currently an audio driver is loaded
	 * which is not the DiskWriter driver.
	 * Stop the current driver and fire up the DiskWriter.
	 */
	pAudioEngine->stopAudioDrivers();

	DiskWriterDriver* pNewDriver = new DiskWriterDriver( AudioEngine::audioEngine_process, nSamplerate, sampleDepth );
	int nRes = pNewDriver->init( Preferences::get_instance()->m_nBufferSize );
	if ( nRes != 0 ) {
		ERRORLOG( "Unable to initialize disk writer driver." );
		return false;
	}
	m_bExportSessionIsActive = true;
	
	pAudioEngine->setAudioDriver( pNewDriver );
	pAudioEngine->setupLadspaFX();

	return true;
}

/// Export a song to a wav file
void Hydrogen::startExportSong( const QString& filename)
{
	AudioEngine* pAudioEngine = m_pAudioEngine;
	getCoreActionController()->locateToTick( 0 );
	pAudioEngine->play();
	pAudioEngine->getSampler()->stopPlayingNotes();

	DiskWriterDriver* pDiskWriterDriver = static_cast<DiskWriterDriver*>(pAudioEngine->getAudioDriver());
	pDiskWriterDriver->setFileName( filename );
	pDiskWriterDriver->write();
}

void Hydrogen::stopExportSong()
{
	AudioEngine* pAudioEngine = m_pAudioEngine;
	pAudioEngine->getSampler()->stopPlayingNotes();
	getCoreActionController()->locateToTick( 0 );
}

void Hydrogen::stopExportSession()
{
	std::shared_ptr<Song> pSong = getSong();
	pSong->setMode( m_oldEngineMode );
	if ( m_bOldLoopEnabled ) {
		pSong->setLoopMode( Song::LoopMode::Enabled );
	} else {
		pSong->setLoopMode( Song::LoopMode::Disabled );
	}
	
	AudioEngine* pAudioEngine = m_pAudioEngine;
	
 	pAudioEngine->restartAudioDrivers();
	if ( pAudioEngine->getAudioDriver() == nullptr ) {
		ERRORLOG( "Unable to restart previous audio driver after exporting song." );
	}
	m_bExportSessionIsActive = false;
}

/// Used to display audio driver info
AudioOutput* Hydrogen::getAudioOutput() const
{
	AudioEngine* pAudioEngine = m_pAudioEngine;

	return pAudioEngine->getAudioDriver();
}

/// Used to display midi driver info
MidiInput* Hydrogen::getMidiInput() const 
{
	return m_pAudioEngine->getMidiDriver();
}

MidiOutput* Hydrogen::getMidiOutput() const
{
	return m_pAudioEngine->getMidiOutDriver();
}


int Hydrogen::loadDrumkit( Drumkit *pDrumkitInfo, bool bConditional )
{
	assert ( pDrumkitInfo );
	auto pSong = getSong();
	int nReturnValue = 0;
	
	if ( pSong != nullptr ) {

		INFOLOG( pDrumkitInfo->get_name() );
		m_sCurrentDrumkitName = pDrumkitInfo->get_name();
		if ( pDrumkitInfo->isUserDrumkit() ) {
			m_currentDrumkitLookup = Filesystem::Lookup::user;
		} else {
			m_currentDrumkitLookup = Filesystem::Lookup::system;
		}

		m_pAudioEngine->lock( RIGHT_HERE );
		
		pSong->loadDrumkit( pDrumkitInfo, bConditional );
		if ( m_nSelectedInstrumentNumber >=
			 pSong->getInstrumentList()->size() ) {
			setSelectedInstrumentNumber( std::max( 0, pSong->getInstrumentList()->size() -1 ) );
		}

		renameJackPorts( getSong() );
		m_pAudioEngine->unlock();
	
		m_pCoreActionController->initExternalControlInterfaces();

		setIsModified( true );
	
		// Create a symbolic link in the session folder when under session
		// management.
		if ( isUnderSessionManagement() ) {
#ifdef H2CORE_HAVE_OSC
			NsmClient::linkDrumkit( NsmClient::get_instance()->m_sSessionFolderPath, false );
#endif
		}
	} else {
		ERRORLOG( "No song loaded yet!" );
		nReturnValue = -1;
	}

	return nReturnValue;
}

// This will check if an instrument has any notes
bool Hydrogen::instrumentHasNotes( std::shared_ptr<Instrument> pInst )
{
	std::shared_ptr<Song> pSong = getSong();
	PatternList* pPatternList = pSong->getPatternList();

	for ( int nPattern = 0 ; nPattern < (int)pPatternList->size() ; ++nPattern )
	{
		if( pPatternList->get( nPattern )->references( pInst ) )
		{
			DEBUGLOG("Instrument " + pInst->get_name() + " has notes" );
			return true;
		}
	}

	// no notes for this instrument
	return false;
}

void Hydrogen::removeInstrument( int nInstrumentNumber ) {
	auto pSong = getSong();
	if ( pSong != nullptr ) {

		m_pAudioEngine->lock( RIGHT_HERE );

		pSong->removeInstrument( nInstrumentNumber, false );
		
		if ( nInstrumentNumber == m_nSelectedInstrumentNumber ) {
			setSelectedInstrumentNumber( std::max( 0, nInstrumentNumber - 1 ) );
		} else if ( m_nSelectedInstrumentNumber >=
					pSong->getInstrumentList()->size() ) {
			setSelectedInstrumentNumber( std::max( 0, pSong->getInstrumentList()->size() - 1 ) );
		}
		m_pAudioEngine->unlock();
		
		setIsModified( true );
	}
}

void Hydrogen::raiseError( unsigned nErrorCode )
{
	m_pAudioEngine->raiseError( nErrorCode );
}

void Hydrogen::onTapTempoAccelEvent()
{
#ifndef WIN32
	INFOLOG( "tap tempo" );
	static timeval oldTimeVal;

	struct timeval now;
	gettimeofday(&now, nullptr);

	float fInterval =
			(now.tv_sec - oldTimeVal.tv_sec) * 1000.0
			+ (now.tv_usec - oldTimeVal.tv_usec) / 1000.0;

	oldTimeVal = now;

	if ( fInterval < 1000.0 ) {
		setTapTempo( fInterval );
	}
#endif
}

void Hydrogen::setTapTempo( float fInterval )
{

	//	infoLog( "set tap tempo" );
	static float fOldBpm1 = -1;
	static float fOldBpm2 = -1;
	static float fOldBpm3 = -1;
	static float fOldBpm4 = -1;
	static float fOldBpm5 = -1;
	static float fOldBpm6 = -1;
	static float fOldBpm7 = -1;
	static float fOldBpm8 = -1;

	float fBPM = 60000.0 / fInterval;

	if ( fabs( fOldBpm1 - fBPM ) > 20 ) {	// troppa differenza, niente media
		fOldBpm1 = fBPM;
		fOldBpm2 = fBPM;
		fOldBpm3 = fBPM;
		fOldBpm4 = fBPM;
		fOldBpm5 = fBPM;
		fOldBpm6 = fBPM;
		fOldBpm7 = fBPM;
		fOldBpm8 = fBPM;
	}

	if ( fOldBpm1 == -1 ) {
		fOldBpm1 = fBPM;
		fOldBpm2 = fBPM;
		fOldBpm3 = fBPM;
		fOldBpm4 = fBPM;
		fOldBpm5 = fBPM;
		fOldBpm6 = fBPM;
		fOldBpm7 = fBPM;
		fOldBpm8 = fBPM;
	}

	fBPM = ( fBPM + fOldBpm1 + fOldBpm2 + fOldBpm3 + fOldBpm4 + fOldBpm5
			 + fOldBpm6 + fOldBpm7 + fOldBpm8 ) / 9.0;

	INFOLOG( QString( "avg BPM = %1" ).arg( fBPM ) );
	fOldBpm8 = fOldBpm7;
	fOldBpm7 = fOldBpm6;
	fOldBpm6 = fOldBpm5;
	fOldBpm5 = fOldBpm4;
	fOldBpm4 = fOldBpm3;
	fOldBpm3 = fOldBpm2;
	fOldBpm2 = fOldBpm1;
	fOldBpm1 = fBPM;

	m_pAudioEngine->setNextBpm( fBPM );
	// Store it's value in the .h2song file.
	getSong()->setBpm( fBPM );
	
	EventQueue::get_instance()->push_event( EVENT_TEMPO_CHANGED, -1 );
}

void Hydrogen::restartLadspaFX()
{
	AudioEngine* pAudioEngine = m_pAudioEngine;
	
	if ( pAudioEngine->getAudioDriver() ) {
		pAudioEngine->lock( RIGHT_HERE );
		pAudioEngine->setupLadspaFX();
		pAudioEngine->unlock();
	} else {
		ERRORLOG( "m_pAudioDriver = NULL" );
	}
}

void Hydrogen::updateSelectedPattern() {
	if ( isPatternEditorLocked() ) {
		m_pAudioEngine->lock( RIGHT_HERE );
		m_pAudioEngine->handleSelectedPattern();
		m_pAudioEngine->unlock();
	}
}

<<<<<<< HEAD
void Hydrogen::setSelectedPatternNumber( int nPat, bool bIsLocked )
=======
void Hydrogen::setSelectedPatternNumber( int nPat, bool bNeedsLock )
>>>>>>> e524a842
{
	if ( nPat == m_nSelectedPatternNumber ) {
		return;
	}

	if ( Preferences::get_instance()->patternModePlaysSelected() ) {
<<<<<<< HEAD
		if ( ! bIsLocked ) {
=======
		if ( bNeedsLock ) {
>>>>>>> e524a842
			getAudioEngine()->lock( RIGHT_HERE );
		}
		
		m_nSelectedPatternNumber = nPat;

<<<<<<< HEAD
		if ( ! bIsLocked ) {
=======
		if ( bNeedsLock ) {
>>>>>>> e524a842
			getAudioEngine()->unlock();
		}
	} else {
		m_nSelectedPatternNumber = nPat;
	}

	EventQueue::get_instance()->push_event( EVENT_SELECTED_PATTERN_CHANGED, -1 );
}

void Hydrogen::setSelectedInstrumentNumber( int nInstrument )
{
	if ( m_nSelectedInstrumentNumber == nInstrument ) {
		return;
	}

	m_nSelectedInstrumentNumber = nInstrument;
	EventQueue::get_instance()->push_event( EVENT_SELECTED_INSTRUMENT_CHANGED, -1 );
}

void Hydrogen::refreshInstrumentParameters( int nInstrument )
{
	EventQueue::get_instance()->push_event( EVENT_PARAMETERS_INSTRUMENT_CHANGED, -1 );
}

void Hydrogen::renameJackPorts( std::shared_ptr<Song> pSong )
{
#ifdef H2CORE_HAVE_JACK
	if ( pSong == nullptr ) {
		return;
	}
	
	if( Preferences::get_instance()->m_bJackTrackOuts == true ){
		if ( haveJackAudioDriver() && pSong != nullptr ) {

			// When restarting the audio driver after loading a new song under
			// Non session management all ports have to be registered _prior_
			// to the activation of the client.
			if ( isUnderSessionManagement() ) {
				return;
			}
			auto pAudioEngine = m_pAudioEngine;

			static_cast< JackAudioDriver* >( m_pAudioEngine->getAudioDriver() )->makeTrackOutputs( pSong );
		}
	}
#endif
}

/** Updates #m_nbeatsToCount
 * \param beatstocount New value*/
void Hydrogen::setbeatsToCount( int beatstocount)
{
	m_nbeatsToCount = beatstocount;
}
/** \return #m_nbeatsToCount*/
int Hydrogen::getbeatsToCount()
{
	return m_nbeatsToCount;
}

void Hydrogen::setNoteLength( float notelength)
{
	m_ntaktoMeterCompute = notelength;
}

float Hydrogen::getNoteLength()
{
	return m_ntaktoMeterCompute;
}

int Hydrogen::getBcStatus()
{
	return m_nEventCount;
}

void Hydrogen::setBcOffsetAdjust()
{
	//individual fine tuning for the m_nBeatCounter
	//to adjust  ms_offset from different people and controller
	Preferences *pPreferences = Preferences::get_instance();

	m_nCoutOffset = pPreferences->m_countOffset;
	m_nStartOffset = pPreferences->m_startOffset;
}

void Hydrogen::handleBeatCounter()
{
	AudioEngine* pAudioEngine = m_pAudioEngine;
	
	// Get first time value:
	if (m_nBeatCount == 1) {
		gettimeofday(&m_CurrentTime,nullptr);
	}

	m_nEventCount++;

	// Set lastTime to m_CurrentTime to remind the time:
	timeval lastTime = m_CurrentTime;

	// Get new time:
	gettimeofday(&m_CurrentTime,nullptr);


	// Build doubled time difference:
	double lastBeatTime = (double)(
				lastTime.tv_sec
				+ (double)(lastTime.tv_usec * US_DIVIDER)
				+ (int)m_nCoutOffset * .0001
				);
	double currentBeatTime = (double)(
				m_CurrentTime.tv_sec
				+ (double)(m_CurrentTime.tv_usec * US_DIVIDER)
				);
	double beatDiff = m_nBeatCount == 1 ? 0 : currentBeatTime - lastBeatTime;

	//if differences are to big reset the beatconter
	if( beatDiff > 3.001 * 1/m_ntaktoMeterCompute ) {
		m_nEventCount = 1;
		m_nBeatCount = 1;
		return;
	}
	// Only accept differences big enough
	if (m_nBeatCount == 1 || beatDiff > .001) {
		if (m_nBeatCount > 1) {
			m_nBeatDiffs[m_nBeatCount - 2] = beatDiff ;
		}
		// Compute and reset:
		if (m_nBeatCount == m_nbeatsToCount){
			double beatTotalDiffs = 0;
			for(int i = 0; i < (m_nbeatsToCount - 1); i++) {
				beatTotalDiffs += m_nBeatDiffs[i];
			}
			double nBeatDiffAverage =
					beatTotalDiffs
					/ (m_nBeatCount - 1)
					* m_ntaktoMeterCompute ;
			float fBeatCountBpm	 =
					(float) ((int) (60 / nBeatDiffAverage * 100))
					/ 100;
			
			m_pAudioEngine->setNextBpm( fBeatCountBpm );
			getSong()->setBpm( fBeatCountBpm );
	
			EventQueue::get_instance()->push_event( EVENT_TEMPO_CHANGED, -1 );
			
			if (Preferences::get_instance()->m_mmcsetplay
					== Preferences::SET_PLAY_OFF) {
				m_nBeatCount = 1;
				m_nEventCount = 1;
			} else {
				if ( pAudioEngine->getState() != AudioEngine::State::Playing ){
					unsigned bcsamplerate =
							pAudioEngine->getAudioDriver()->getSampleRate();
					unsigned long rtstartframe = 0;
					if ( m_ntaktoMeterCompute <= 1){
						rtstartframe =
								bcsamplerate
								* nBeatDiffAverage
								* ( 1/ m_ntaktoMeterCompute );
					}else
					{
						rtstartframe =
								bcsamplerate
								* nBeatDiffAverage
								/ m_ntaktoMeterCompute ;
					}

					int sleeptime =
							( (float) rtstartframe
							  / (float) bcsamplerate
							  * (int) 1000 )
							+ (int)m_nCoutOffset
							+ (int) m_nStartOffset;
					
					std::this_thread::sleep_for( std::chrono::milliseconds( sleeptime ) );

					sequencer_play();
				}

				m_nBeatCount = 1;
				m_nEventCount = 1;
				return;
			}
		}
		else {
			m_nBeatCount ++;
		}
	}
	return;
}
//~ m_nBeatCounter

void Hydrogen::offJackMaster()
{
#ifdef H2CORE_HAVE_JACK
	AudioEngine* pAudioEngine = m_pAudioEngine;
	
	if ( haveJackTransport() ) {
		static_cast< JackAudioDriver* >( pAudioEngine->getAudioDriver() )->releaseTimebaseMaster();
	}
#endif
}

void Hydrogen::onJackMaster()
{
#ifdef H2CORE_HAVE_JACK
	AudioEngine* pAudioEngine = m_pAudioEngine;
	
	if ( haveJackTransport() ) {
		static_cast< JackAudioDriver* >( pAudioEngine->getAudioDriver() )->initTimebaseMaster();
	}
#endif
}

void Hydrogen::setPlaysSelected( bool bPlaysSelected )
{
<<<<<<< HEAD
	auto pPref = Preferences::get_instance();
	bool bOldPlaysSelected = pPref->patternModePlaysSelected();
=======
	auto pAudioEngine = m_pAudioEngine;	
>>>>>>> e524a842

	if ( bOldPlaysSelected == bPlaysSelected ) {
		return;
	}
	
	AudioEngine* pAudioEngine = m_pAudioEngine;	
	std::shared_ptr<Song> pSong = getSong();

	auto pSong = getSong();
	auto pPref = Preferences::get_instance();

	if ( pPref->patternModePlaysSelected() != bPlaysSelected ) {
		pAudioEngine->lock( RIGHT_HERE );

<<<<<<< HEAD
	if ( bOldPlaysSelected && !bPlaysSelected &&
		 getSelectedPatternNumber() != -1 ) {
		pAudioEngine->getPlayingPatterns()->clear();
		Pattern* pSelectedPattern =
				pSong->getPatternList()->get( getSelectedPatternNumber() );
		pAudioEngine->getPlayingPatterns()->add( pSelectedPattern );
	}

	pPref->setPatternModePlaysSelected( bPlaysSelected );
	pAudioEngine->unlock();
	EventQueue::get_instance()->push_event( EVENT_STACKED_MODE_ACTIVATION,
											bPlaysSelected ? 0 : 1 );
=======
		pPref->setPatternModePlaysSelected( bPlaysSelected );
		
		pAudioEngine->updatePlayingPatterns( pAudioEngine->getColumn() );

		pAudioEngine->unlock();
	}
>>>>>>> e524a842
}

void Hydrogen::addInstrumentToDeathRow( std::shared_ptr<Instrument> pInstr ) {
	__instrument_death_row.push_back( pInstr );
	__kill_instruments();
}

void Hydrogen::__kill_instruments()
{
	if ( __instrument_death_row.size() > 0 ) {
		std::shared_ptr<Instrument> pInstr = nullptr;
		while ( __instrument_death_row.size()
				&& __instrument_death_row.front()->is_queued() == 0 ) {
			pInstr = __instrument_death_row.front();
			__instrument_death_row.pop_front();
			INFOLOG( QString( "Deleting unused instrument (%1). "
							  "%2 unused remain." )
					 . arg( pInstr->get_name() )
					 . arg( __instrument_death_row.size() ) );
			pInstr = nullptr;
		}
		if ( __instrument_death_row.size() ) {
			pInstr = __instrument_death_row.front();
			INFOLOG( QString( "Instrument %1 still has %2 active notes. "
							  "Delaying 'delete instrument' operation." )
					 . arg( pInstr->get_name() )
					 . arg( pInstr->is_queued() ) );
		}
	}
}



void Hydrogen::__panic()
{
	sequencer_stop();
	m_pAudioEngine->getSampler()->stopPlayingNotes();
}

bool Hydrogen::haveJackAudioDriver() const {
#ifdef H2CORE_HAVE_JACK
	AudioEngine* pAudioEngine = m_pAudioEngine;
	if ( pAudioEngine->getAudioDriver() != nullptr ) {
		if ( dynamic_cast<JackAudioDriver*>(pAudioEngine->getAudioDriver()) != nullptr ) {
			return true;
		}
	}
	return false;
#else
	return false;
#endif	
}

bool Hydrogen::haveJackTransport() const {
#ifdef H2CORE_HAVE_JACK
	AudioEngine* pAudioEngine = m_pAudioEngine;
	if ( pAudioEngine->getAudioDriver() != nullptr ) {
		if ( dynamic_cast<JackAudioDriver*>(pAudioEngine->getAudioDriver()) != nullptr &&
			 Preferences::get_instance()->m_bJackTransportMode ==
			 Preferences::USE_JACK_TRANSPORT ){
			return true;
		}
	}
	return false;
#else
	return false;
#endif	
}

float Hydrogen::getMasterBpm() const {
#ifdef H2CORE_HAVE_JACK
  if ( m_pAudioEngine->getAudioDriver() != nullptr ) {
	  if ( dynamic_cast<JackAudioDriver*>(m_pAudioEngine->getAudioDriver()) != nullptr ) {
		  return static_cast<JackAudioDriver*>(m_pAudioEngine->getAudioDriver())->getMasterBpm();
	  } else {
		  return std::nan("No JACK driver");
	  }
  } else {
	  return std::nan("No audio driver");
  }
#else
  return std::nan("No JACK support");
#endif
}

JackAudioDriver::Timebase Hydrogen::getJackTimebaseState() const {
#ifdef H2CORE_HAVE_JACK
	AudioEngine* pAudioEngine = m_pAudioEngine;
	if ( haveJackTransport() ) {
		return static_cast<JackAudioDriver*>(pAudioEngine->getAudioDriver())->getTimebaseState();
	} 
	return JackAudioDriver::Timebase::None;
#else
	return JackAudioDriver::Timebase::None;
#endif	
}

bool Hydrogen::isUnderSessionManagement() const {
#ifdef H2CORE_HAVE_OSC
	if ( NsmClient::get_instance() != nullptr ) {
		if ( NsmClient::get_instance()->getUnderSessionManagement() ) {
			return true;
		} else {
			return false;
		}
	} else {
		return false;
	}
#else
	return false;
#endif
}

bool Hydrogen::isTimelineEnabled() const {
	if ( getSong()->getIsTimelineActivated() &&
		 getMode() == Song::Mode::Song &&
		 getJackTimebaseState() != JackAudioDriver::Timebase::Slave ) {
		return true;
	}

	return false;
}

bool Hydrogen::isPatternEditorLocked() const {
	if ( getMode() == Song::Mode::Song ) {
		if ( getSong()->getIsPatternEditorLocked() ) {
			return true;
		}
	}

	return false;
}

void Hydrogen::setIsPatternEditorLocked( bool bValue ) {
	auto pSong = getSong();
	if ( pSong != nullptr ) {
		pSong->setIsPatternEditorLocked( bValue );
			
		EventQueue::get_instance()->push_event( EVENT_PATTERN_EDITOR_LOCKED,
												bValue );
	}
}

Song::Mode Hydrogen::getMode() const {
	auto pSong = getSong();
	if ( pSong != nullptr ) {
		return pSong->getMode();
	}

	return Song::Mode::None;
}

void Hydrogen::setMode( Song::Mode mode ) {
	auto pSong = getSong();
	if ( pSong != nullptr && mode != pSong->getMode() ) {
		pSong->setMode( mode );
		EventQueue::get_instance()->push_event( EVENT_SONG_MODE_ACTIVATION,
												( mode == Song::Mode::Song) ? 1 : 0 );
	}
}

Song::ActionMode Hydrogen::getActionMode() const {
	auto pSong = getSong();
	if ( pSong != nullptr ) {
		return pSong->getActionMode();
	}
	return Song::ActionMode::None;
}

void Hydrogen::setActionMode( Song::ActionMode mode ) {
	if ( getSong() != nullptr ) {
		getSong()->setActionMode( mode );
		EventQueue::get_instance()->push_event( EVENT_ACTION_MODE_CHANGE,
												( mode == Song::ActionMode::drawMode ) ? 1 : 0 );
	}
}

Hydrogen::Tempo Hydrogen::getTempoSource() const {
	if ( getMode() == Song::Mode::Song ) {
		if ( getJackTimebaseState() == JackAudioDriver::Timebase::Slave ) {
			return Tempo::Jack;
		} else if ( getSong()->getIsTimelineActivated() ) {
			return Tempo::Timeline;
		}
	}

	return Tempo::Song;
}

void Hydrogen::toggleOscServer( bool bEnable ) {
#ifdef H2CORE_HAVE_OSC
	if ( bEnable ) {
		OscServer::get_instance()->start();
	} else {
		OscServer::get_instance()->stop();
	}
#endif
}

void Hydrogen::recreateOscServer() {
#ifdef H2CORE_HAVE_OSC
	OscServer* pOscServer = OscServer::get_instance();
	if( pOscServer ) {
		delete pOscServer;
	}

	OscServer::create_instance( Preferences::get_instance() );
	
	if ( Preferences::get_instance()->getOscServerEnabled() ) {
		toggleOscServer( true );
	}
#endif
}

void Hydrogen::startNsmClient()
{
#ifdef H2CORE_HAVE_OSC
	//NSM has to be started before jack driver gets created
	NsmClient* pNsmClient = NsmClient::get_instance();

	if(pNsmClient){
		pNsmClient->createInitialClient();
	}
#endif
}


void Hydrogen::recalculateRubberband( float fBpm ) {
	DEBUGLOG( fBpm );

	if ( !Preferences::get_instance()->getRubberBandBatchMode() ) {
		return;
	}
	
	if ( getSong() != nullptr ) {
		auto pInstrumentList = getSong()->getInstrumentList();
		if ( pInstrumentList != nullptr ) {
			for ( unsigned nnInstr = 0; nnInstr < pInstrumentList->size(); ++nnInstr ) {
				auto pInstr = pInstrumentList->get( nnInstr );
				if ( pInstr == nullptr ) {
					return;
				}
				assert( pInstr );
				if ( pInstr != nullptr ){
					for ( int nnComponent = 0; nnComponent < pInstr->get_components()->size();
						  ++nnComponent ) {
						auto pInstrumentComponent = pInstr->get_component( nnComponent );
						if ( pInstrumentComponent == nullptr ) {
							continue; // regular case when you have a new component empty
						}
				
						for ( int nnLayer = 0; nnLayer < InstrumentComponent::getMaxLayers(); nnLayer++ ) {
							auto pLayer = pInstrumentComponent->get_layer( nnLayer );
							if ( pLayer != nullptr ) {
								auto pSample = pLayer->get_sample();
								if ( pSample != nullptr ) {
									if( pSample->get_rubberband().use ) {
										auto pNewSample = Sample::load(
																	   pSample->get_filepath(),
																	   pSample->get_loops(),
																	   pSample->get_rubberband(),
																	   *pSample->get_velocity_envelope(),
																	   *pSample->get_pan_envelope(),
																	   fBpm
																	   );
										if( pNewSample == nullptr ){
											continue;
										}
								
										// insert new sample from newInstrument
										pLayer->set_sample( pNewSample );
									}
								}
							}
						}
					}
				}
			}
			setIsModified( true );
		} else {
			ERRORLOG( "No InstrumentList present" );
		}
	} else {
		ERRORLOG( "No song set" );
	}
}

void Hydrogen::setIsModified( bool bIsModified ) {
	if ( getSong() != nullptr ) {
		if ( getSong()->getIsModified() != bIsModified ) {
			getSong()->setIsModified( bIsModified );
		}
	}
}

void Hydrogen::setIsTimelineActivated( bool bEnabled ) {
	if ( getSong() != nullptr ) {
		auto pPref = Preferences::get_instance();
		auto pAudioEngine = getAudioEngine();

		if ( bEnabled != getSong()->getIsTimelineActivated() ) {
			
			pAudioEngine->lock( RIGHT_HERE );
			
			// DEBUGLOG( QString( "bEnabled: %1, getSong()->getIsTimelineActivated(): %2" )
			// 		  .arg( bEnabled )
			// 		  .arg( getSong()->getIsTimelineActivated()) );
		
			pPref->setUseTimelineBpm( bEnabled );
			getSong()->setIsTimelineActivated( bEnabled );

			if ( bEnabled ) {
				getTimeline()->activate();
			} else {
				getTimeline()->deactivate();
			}

			pAudioEngine->handleTimelineChange();
			pAudioEngine->unlock();

			EventQueue::get_instance()->push_event( EVENT_TIMELINE_ACTIVATION, static_cast<int>( bEnabled ) );
		}
	}
}

int Hydrogen::getColumnForTick( long nTick, bool bLoopMode, long* pPatternStartTick ) const
{
	std::shared_ptr<Song> pSong = getSong();
	assert( pSong );

	long nTotalTick = 0;

	std::vector<PatternList*> *pPatternColumns = pSong->getPatternGroupVector();
	int nColumns = pPatternColumns->size();

	// Sum the lengths of all pattern columns and use the macro
	// MAX_NOTES in case some of them are of size zero. If the
	// supplied value nTick is bigger than this and doesn't belong to
	// the next pattern column, we just found the pattern list we were
	// searching for.
	int nPatternSize;
	for ( int i = 0; i < nColumns; ++i ) {
		PatternList *pColumn = ( *pPatternColumns )[ i ];
		if ( pColumn->size() != 0 ) {
			nPatternSize = pColumn->longest_pattern_length();
		} else {
			nPatternSize = MAX_NOTES;
		}

		if ( ( nTick >= nTotalTick ) && ( nTick < nTotalTick + nPatternSize ) ) {
			( *pPatternStartTick ) = nTotalTick;
			return i;
		}
		nTotalTick += nPatternSize;
	}

	// If the song is played in loop mode, the tick numbers of the
	// second turn are added on top of maximum tick number of the
	// song. Therefore, we will introduced periodic boundary
	// conditions and start the search again.
	if ( bLoopMode ) {
		long nLoopTick = 0;
		// nTotalTicks is now the same as m_nSongSizeInTicks
		if ( nTotalTick != 0 ) {
			nLoopTick = nTick % nTotalTick;
		}
		nTotalTick = 0;
		for ( int i = 0; i < nColumns; ++i ) {
			PatternList *pColumn = ( *pPatternColumns )[ i ];
			if ( pColumn->size() != 0 ) {
				nPatternSize = pColumn->longest_pattern_length();
			} else {
				nPatternSize = MAX_NOTES;
			}

			if ( ( nLoopTick >= nTotalTick )
				 && ( nLoopTick < nTotalTick + nPatternSize ) ) {
				( *pPatternStartTick ) = nTotalTick;
				return i;
			}
			nTotalTick += nPatternSize;
		}
	}

	( *pPatternStartTick ) = 0;
	return -1;
}

long Hydrogen::getTickForColumn( int nColumn ) const
{
	auto pSong = getSong();
	assert( pSong );

	const int nPatternGroups = pSong->getPatternGroupVector()->size();
	if ( nPatternGroups == 0 ) {
		return -1;
	}

	if ( nColumn >= nPatternGroups ) {
		// The position is beyond the end of the Song, we
		// set periodic boundary conditions or return the
		// beginning of the Song as a fallback.
		if ( pSong->isLoopEnabled() ) {
			nColumn = nColumn % nPatternGroups;
		} else {
			WARNINGLOG( QString( "Provided column [%1] is larger than the available number [%2]")
						.arg( nColumn ) .arg(  nPatternGroups )
						);
			return -1;
		}
	}

	std::vector<PatternList*> *pColumns = pSong->getPatternGroupVector();
	long totalTick = 0;
	int nPatternSize;
	Pattern *pPattern = nullptr;
	
	for ( int i = 0; i < nColumn; ++i ) {
		PatternList *pColumn = ( *pColumns )[ i ];
		
		if( pColumn->size() > 0)
		{
			nPatternSize = pColumn->longest_pattern_length();
		} else {
			nPatternSize = MAX_NOTES;
		}
		totalTick += nPatternSize;
	}
	
	return totalTick;
}

long Hydrogen::getPatternLength( int nPattern ) const
{
	std::shared_ptr<Song> pSong = getSong();
	
	if ( pSong == nullptr ){
		return -1;
	}

	std::vector< PatternList* > *pColumns = pSong->getPatternGroupVector();

	int nPatternGroups = pColumns->size();
	if ( nPattern >= nPatternGroups ) {
		if ( pSong->isLoopEnabled() ) {
			nPattern = nPattern % nPatternGroups;
		} else {
			return MAX_NOTES;
		}
	}

	if ( nPattern < 1 ){
		return MAX_NOTES;
	}

	PatternList* pPatternList = pColumns->at( nPattern - 1 );
	if ( pPatternList->size() > 0 ) {
		return pPatternList->longest_pattern_length();
	} else {
		return MAX_NOTES;
	}
}

void Hydrogen::updateSongSize() {
	getAudioEngine()->updateSongSize();
}

QString Hydrogen::toQString( const QString& sPrefix, bool bShort ) const {

	QString s = Base::sPrintIndention;
	QString sOutput;
	if ( ! bShort ) {
		sOutput = QString( "%1[Hydrogen]\n" ).arg( sPrefix )
			.append( QString( "%1%2__song: " ).arg( sPrefix ).arg( s ) );
		if ( __song != nullptr ) {
			sOutput.append( QString( "%1" ).arg( __song->toQString( sPrefix + s, bShort ) ) );
		} else {
			sOutput.append( QString( "nullptr\n" ) );
		}
		sOutput.append( QString( "%1%2m_ntaktoMeterCompute: %3\n" ).arg( sPrefix ).arg( s ).arg( m_ntaktoMeterCompute ) )
			.append( QString( "%1%2m_nbeatsToCount: %3\n" ).arg( sPrefix ).arg( s ).arg( m_nbeatsToCount ) )
			.append( QString( "%1%2m_nEventCount: %3\n" ).arg( sPrefix ).arg( s ).arg( m_nEventCount ) )
			.append( QString( "%1%2m_nTempoChangeCounter: %3\n" ).arg( sPrefix ).arg( s ).arg( m_nTempoChangeCounter ) )
			.append( QString( "%1%2m_nBeatCount: %3\n" ).arg( sPrefix ).arg( s ).arg( m_nBeatCount ) )
			.append( QString( "%1%2m_nBeatDiffs: [" ).arg( sPrefix ).arg( s ) );
		for ( auto dd : m_nBeatDiffs ) {
			sOutput.append( QString( " %1" ).arg( dd ) );
		}
		sOutput.append( QString( "]\n%1%2m_CurrentTime: %3" ).arg( sPrefix ).arg( s ).arg( static_cast<long>(m_CurrentTime.tv_sec ) ) )
			.append( QString( "%1%2m_nCoutOffset: %3\n" ).arg( sPrefix ).arg( s ).arg( m_nCoutOffset ) )
			.append( QString( "%1%2m_nStartOffset: %3\n" ).arg( sPrefix ).arg( s ).arg( m_nStartOffset ) )
			.append( QString( "%1%2m_oldEngineMode: %3\n" ).arg( sPrefix ).arg( s )
					 .arg( static_cast<int>(m_oldEngineMode) ) )
			.append( QString( "%1%2m_bOldLoopEnabled: %3\n" ).arg( sPrefix ).arg( s ).arg( m_bOldLoopEnabled ) )
			.append( QString( "%1%2m_bExportSessionIsActive: %3\n" ).arg( sPrefix ).arg( s ).arg( m_bExportSessionIsActive ) )
			.append( QString( "%1%2m_GUIState: %3\n" ).arg( sPrefix ).arg( s ).arg( static_cast<int>( m_GUIState ) ) )
			.append( QString( "%1%2m_pTimeline:\n" ).arg( sPrefix ).arg( s ) );
		if ( m_pTimeline != nullptr ) {
			sOutput.append( QString( "%1" ).arg( m_pTimeline->toQString( sPrefix + s, bShort ) ) );
		} else {
			sOutput.append( QString( "nullptr\n" ) );
		}
		sOutput.append( QString( "%1%2m_sCurrentDrumkitName: %3\n" ).arg( sPrefix ).arg( s ).arg( m_sCurrentDrumkitName ) )
			.append( QString( "%1%2m_currentDrumkitLookup: %3\n" ).arg( sPrefix ).arg( s ).arg( static_cast<int>(m_currentDrumkitLookup) ) )
			.append( QString( "%1%2__instrument_death_row:\n" ).arg( sPrefix ).arg( s ) );
		for ( auto const& ii : __instrument_death_row ) {
			if ( ii != nullptr ) {
				sOutput.append( QString( "%1" ).arg( ii->toQString( sPrefix + s + s, bShort ) ) );
			} else {
				sOutput.append( QString( "nullptr\n" ) );
			}
		}
		sOutput.append( QString( "%1%2m_nSelectedInstrumentNumber: %3\n" ).arg( sPrefix ).arg( s ).arg( m_nSelectedInstrumentNumber ) )
			.append( QString( "%1%2m_pAudioEngine: \n" ).arg( sPrefix ).arg( s ) )//.arg( m_pAudioEngine ) )
			.append( QString( "%1%2lastMidiEvent: %3\n" ).arg( sPrefix ).arg( s ).arg( m_LastMidiEvent ) )
			.append( QString( "%1%2lastMidiEventParameter: %3\n" ).arg( sPrefix ).arg( s ).arg( m_nLastMidiEventParameter ) )
			.append( QString( "%1%2m_nInstrumentLookupTable: [ %3 ... %4 ]\n" ).arg( sPrefix ).arg( s )
					 .arg( m_nInstrumentLookupTable[ 0 ] ).arg( m_nInstrumentLookupTable[ MAX_INSTRUMENTS -1 ] ) );
	} else {
		
		sOutput = QString( "%1[Hydrogen]" ).arg( sPrefix )
			.append( QString( ", __song: " ) );
		if ( __song != nullptr ) {
			sOutput.append( QString( "%1" ).arg( __song->toQString( sPrefix + s, bShort ) ) );
		} else {
			sOutput.append( QString( "nullptr" ) );
		}
		sOutput.append( QString( ", m_ntaktoMeterCompute: %1" ).arg( m_ntaktoMeterCompute ) )
			.append( QString( ", m_nbeatsToCount: %1" ).arg( m_nbeatsToCount ) )
			.append( QString( ", m_nEventCount: %1" ).arg( m_nEventCount ) )
			.append( QString( ", m_nTempoChangeCounter: %1" ).arg( m_nTempoChangeCounter ) )
			.append( QString( ", m_nBeatCount: %1" ).arg( m_nBeatCount ) )
			.append( QString( ", m_nBeatDiffs: [" ) );
		for ( auto dd : m_nBeatDiffs ) {
			sOutput.append( QString( " %1" ).arg( dd ) );
		}
		sOutput.append( QString( "], m_CurrentTime: %1" ).arg( static_cast<long>( m_CurrentTime.tv_sec ) ) )
			.append( QString( ", m_nCoutOffset: %1" ).arg( m_nCoutOffset ) )
			.append( QString( ", m_nStartOffset: %1" ).arg( m_nStartOffset ) )
			.append( QString( ", m_oldEngineMode: %1" )
					 .arg( static_cast<int>(m_oldEngineMode) ) )
			.append( QString( ", m_bOldLoopEnabled: %1" ).arg( m_bOldLoopEnabled ) )
			.append( QString( ", m_bExportSessionIsActive: %1" ).arg( m_bExportSessionIsActive ) )
			.append( QString( ", m_GUIState: %1" ).arg( static_cast<int>( m_GUIState ) ) );
		sOutput.append( QString( ", m_pTimeline: " ) );
		if ( m_pTimeline != nullptr ) {
			sOutput.append( QString( "%1" ).arg( m_pTimeline->toQString( sPrefix, bShort ) ) );
		} else {
			sOutput.append( QString( "nullptr" ) );
		}						 
		sOutput.append( QString( ", m_sCurrentDrumkitName: %1" ).arg( m_sCurrentDrumkitName ) )
			.append( QString( ", m_currentDrumkitLookup: %1" ).arg( static_cast<int>(m_currentDrumkitLookup) ) )
			.append( QString( ", __instrument_death_row: [" ) );
		for ( auto const& ii : __instrument_death_row ) {
			if ( ii != nullptr ) {
				sOutput.append( QString( "%1" ).arg( ii->toQString( sPrefix + s + s, bShort ) ) );
			} else {
				sOutput.append( QString( " nullptr" ) );
			}
		}
		sOutput.append( QString( ", m_nSelectedInstrumentNumber: %1" ).arg( m_nSelectedInstrumentNumber ) )
			.append( QString( ", m_pAudioEngine: " ) )// .arg( m_pAudioEngine ) )
			.append( QString( ", lastMidiEvent: %1" ).arg( m_LastMidiEvent ) )
			.append( QString( ", lastMidiEventParameter: %1" ).arg( m_nLastMidiEventParameter ) )
			.append( QString( ", m_nInstrumentLookupTable: [ %1 ... %2 ]" )
					 .arg( m_nInstrumentLookupTable[ 0 ] ).arg( m_nInstrumentLookupTable[ MAX_INSTRUMENTS -1 ] ) );
	}
		
	return sOutput;
}

}; /* Namespace */<|MERGE_RESOLUTION|>--- conflicted
+++ resolved
@@ -854,32 +854,20 @@
 	}
 }
 
-<<<<<<< HEAD
-void Hydrogen::setSelectedPatternNumber( int nPat, bool bIsLocked )
-=======
 void Hydrogen::setSelectedPatternNumber( int nPat, bool bNeedsLock )
->>>>>>> e524a842
 {
 	if ( nPat == m_nSelectedPatternNumber ) {
 		return;
 	}
 
 	if ( Preferences::get_instance()->patternModePlaysSelected() ) {
-<<<<<<< HEAD
-		if ( ! bIsLocked ) {
-=======
 		if ( bNeedsLock ) {
->>>>>>> e524a842
 			getAudioEngine()->lock( RIGHT_HERE );
 		}
 		
 		m_nSelectedPatternNumber = nPat;
 
-<<<<<<< HEAD
-		if ( ! bIsLocked ) {
-=======
 		if ( bNeedsLock ) {
->>>>>>> e524a842
 			getAudioEngine()->unlock();
 		}
 	} else {
@@ -1096,47 +1084,19 @@
 
 void Hydrogen::setPlaysSelected( bool bPlaysSelected )
 {
-<<<<<<< HEAD
 	auto pPref = Preferences::get_instance();
-	bool bOldPlaysSelected = pPref->patternModePlaysSelected();
-=======
-	auto pAudioEngine = m_pAudioEngine;	
->>>>>>> e524a842
-
-	if ( bOldPlaysSelected == bPlaysSelected ) {
-		return;
-	}
-	
-	AudioEngine* pAudioEngine = m_pAudioEngine;	
-	std::shared_ptr<Song> pSong = getSong();
-
-	auto pSong = getSong();
-	auto pPref = Preferences::get_instance();
 
 	if ( pPref->patternModePlaysSelected() != bPlaysSelected ) {
-		pAudioEngine->lock( RIGHT_HERE );
-
-<<<<<<< HEAD
-	if ( bOldPlaysSelected && !bPlaysSelected &&
-		 getSelectedPatternNumber() != -1 ) {
-		pAudioEngine->getPlayingPatterns()->clear();
-		Pattern* pSelectedPattern =
-				pSong->getPatternList()->get( getSelectedPatternNumber() );
-		pAudioEngine->getPlayingPatterns()->add( pSelectedPattern );
-	}
-
-	pPref->setPatternModePlaysSelected( bPlaysSelected );
-	pAudioEngine->unlock();
-	EventQueue::get_instance()->push_event( EVENT_STACKED_MODE_ACTIVATION,
-											bPlaysSelected ? 0 : 1 );
-=======
+		m_pAudioEngine->lock( RIGHT_HERE );
+
 		pPref->setPatternModePlaysSelected( bPlaysSelected );
 		
-		pAudioEngine->updatePlayingPatterns( pAudioEngine->getColumn() );
-
-		pAudioEngine->unlock();
-	}
->>>>>>> e524a842
+		m_pAudioEngine->updatePlayingPatterns( m_pAudioEngine->getColumn() );
+
+		m_pAudioEngine->unlock();
+		EventQueue::get_instance()->push_event( EVENT_STACKED_MODE_ACTIVATION,
+												bPlaysSelected ? 0 : 1 );
+	}
 }
 
 void Hydrogen::addInstrumentToDeathRow( std::shared_ptr<Instrument> pInstr ) {
