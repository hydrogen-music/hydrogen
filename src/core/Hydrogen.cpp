/*
 * Hydrogen
 * Copyright(c) 2002-2008 by Alex >Comix< Cominu [comix@users.sourceforge.net]
 * Copyright(c) 2008-2021 The hydrogen development team [hydrogen-devel@lists.sourceforge.net]
 *
 * http://www.hydrogen-music.org
 *
 * This program is free software; you can redistribute it and/or modify
 * it under the terms of the GNU General Public License as published by
 * the Free Software Foundation; either version 2 of the License, or
 * (at your option) any later version.
 *
 * This program is distributed in the hope that it will be useful,
 * but WITHOUT ANY WARRANTY, without even the implied warranty of
 * MERCHANTABILITY or FITNESS FOR A PARTICULAR PURPOSE. See the
 * GNU General Public License for more details.
 *
 * You should have received a copy of the GNU General Public License
 * along with this program. If not, see https://www.gnu.org/licenses
 *
 */
#include <core/config.h>

#ifdef WIN32
#    include "core/Timehelper.h"
#else
#    include <unistd.h>
#    include <sys/time.h>
#endif


#include <pthread.h>
#include <cassert>
#include <cstdio>
#include <deque>
#include <queue>
#include <iostream>
#include <cmath>
#include <algorithm>
#include <thread>
#include <chrono>

#include <QtCore/QMutex>
#include <QtCore/QMutexLocker>

#include <core/EventQueue.h>
#include <core/Basics/Adsr.h>
#include <core/Basics/Drumkit.h>
#include <core/Basics/DrumkitComponent.h>
#include <core/H2Exception.h>
#include <core/AudioEngine.h>
#include <core/Basics/Instrument.h>
#include <core/Basics/InstrumentComponent.h>
#include <core/Basics/InstrumentList.h>
#include <core/Basics/InstrumentLayer.h>
#include <core/Basics/Playlist.h>
#include <core/Basics/Sample.h>
#include <core/Basics/AutomationPath.h>
#include <core/Hydrogen.h>
#include <core/Basics/Pattern.h>
#include <core/Basics/PatternList.h>
#include <core/Basics/Note.h>
#include <core/Helpers/Filesystem.h>
#include <core/FX/LadspaFX.h>
#include <core/FX/Effects.h>

#include <core/Preferences.h>
#include <core/Sampler/Sampler.h>
#include "MidiMap.h"
#include <core/Timeline.h>

#ifdef H2CORE_HAVE_OSC
#include <core/NsmClient.h>
#include "OscServer.h"
#endif

#include <core/IO/AudioOutput.h>
#include <core/IO/JackAudioDriver.h>
#include <core/IO/NullDriver.h>
#include <core/IO/MidiInput.h>
#include <core/IO/MidiOutput.h>
#include <core/IO/CoreMidiDriver.h>
#include <core/IO/TransportInfo.h>
#include <core/IO/OssDriver.h>
#include <core/IO/FakeDriver.h>
#include <core/IO/AlsaAudioDriver.h>
#include <core/IO/PortAudioDriver.h>
#include <core/IO/DiskWriterDriver.h>
#include <core/IO/AlsaMidiDriver.h>
#include <core/IO/JackMidiDriver.h>
#include <core/IO/PortMidiDriver.h>
#include <core/IO/CoreAudioDriver.h>
#include <core/IO/PulseAudioDriver.h>

namespace H2Core
{
<<<<<<< HEAD
=======

// GLOBALS

// info
float				m_fMasterPeak_L = 0.0f;		///< Master peak (left channel)
float				m_fMasterPeak_R = 0.0f;		///< Master peak (right channel)
float				m_fProcessTime = 0.0f;		///< time used in process function
float				m_fMaxProcessTime = 0.0f;	///< max ms usable in process with no xrun
//~ info

/**
 * Fallback speed in beats per minute.
 *
 * It is set by Hydrogen::setNewBpmJTM() and accessed via
 * Hydrogen::getNewBpmJTM().
 */
float				m_fNewBpmJTM = 120;

/**
 * Pointer to the current instance of the audio driver.
 *
 * Initialized with NULL inside audioEngine_init(). Inside
 * audioEngine_startAudioDrivers() either the audio driver specified
 * in Preferences::m_sAudioDriver and created via createDriver() or
 * the NullDriver, in case the former failed, will be assigned.
 */	
AudioOutput *			m_pAudioDriver = nullptr;
/**
 * Mutex for locking the pointer to the audio output buffer, allowing
 * multiple readers.
 *
 * When locking this __and__ the AudioEngine, always lock the
 * AudioEngine first using AudioEngine::lock() or
 * AudioEngine::try_lock(). Always use a QMutexLocker to lock this
 * mutex.
 */
QMutex				mutex_OutputPointer;
/**
 * MIDI input
 *
 * In audioEngine_startAudioDrivers() it is assigned the midi driver
 * specified in Preferences::m_sMidiDriver.
 */
MidiInput *			m_pMidiDriver = nullptr;
/**
 * MIDI output
 *
 * In audioEngine_startAudioDrivers() it is assigned the midi driver
 * specified in Preferences::m_sMidiDriver.
 */
MidiOutput *			m_pMidiDriverOut = nullptr;

// overload the > operator of Note objects for priority_queue
struct compare_pNotes {
	bool operator() (Note* pNote1, Note* pNote2) {
		return (pNote1->get_humanize_delay()
				+ pNote1->get_position() * m_pAudioDriver->m_transport.m_fTickSize)
			    >
			    (pNote2->get_humanize_delay()
			    + pNote2->get_position() * m_pAudioDriver->m_transport.m_fTickSize);
	}
};

/// Song Note FIFO
std::priority_queue<Note*, std::deque<Note*>, compare_pNotes > m_songNoteQueue;
std::deque<Note*>		m_midiNoteQueue;	///< Midi Note FIFO

/**
 * Patterns to be played next in Song::PATTERN_MODE.
 *
 * In audioEngine_updateNoteQueue() whenever the end of the current
 * pattern is reached the content of #m_pNextPatterns will be added to
 * #m_pPlayingPatterns.
 *
 * Queried with Hydrogen::getNextPatterns(), set by
 * Hydrogen::sequencer_setNextPattern() and
 * Hydrogen::sequencer_setOnlyNextPattern(), initialized with an empty
 * PatternList in audioEngine_init(), destroyed and set to NULL in
 * audioEngine_destroy(), cleared in audioEngine_remove_Song(), and
 * updated in audioEngine_updateNoteQueue(). Please note that ALL of
 * these functions do access the variable directly!
 */
PatternList*		m_pNextPatterns;
bool				m_bAppendNextPattern;		///< Add the next pattern to the list instead of replace.
bool				m_bDeleteNextPattern;		///< Delete the next pattern from the list.
/**
 * PatternList containing all Patterns currently played back.
 *
 * Queried using Hydrogen::getCurrentPatternList(), set using
 * Hydrogen::setCurrentPatternList(), initialized with an empty
 * PatternList in audioEngine_init(), destroyed and set to NULL in
 * audioEngine_destroy(), set to the first pattern list of the new
 * song in audioEngine_setSong(), cleared in
 * audioEngine_removeSong(), reset in Hydrogen::togglePlaysSelected()
 * and processed in audioEngine_updateNoteQueue(). Please note that
 * ALL of these functions do access the variable directly!
 */
PatternList*			m_pPlayingPatterns;
/**
 * Index of the current PatternList in the
 * Song::m_pPatternGroupSequence.
 *
 * A value of -1 corresponds to "pattern list could not be found".
 *
 * Assigned using findPatternInTick() in
 * audioEngine_updateNoteQueue(), queried using
 * Hydrogen::getPatternPos() and set using Hydrogen::setPatternPos()
 * if it AudioEngine is playing.
 *
 * It is initialized with -1 value in audioEngine_init(), and reset to
 * the same value in audioEngine_start(), and
 * Hydrogen::stopExportSong(). In Hydrogen::startExportSong() it will
 * be set to 0. Please note that ALL of these functions do access the
 * variable directly!
 */
int				m_nSongPos; // TODO: rename it to something more
							// accurate, like m_nPatternListNumber

/**
 * Index of the pattern selected in the GUI or by a MIDI event.
 *
 * If Preferences::m_bPatternModePlaysSelected is set to true and the
 * playback is in Song::PATTERN_MODE, the corresponding pattern will
 * be assigned to #m_pPlayingPatterns in
 * audioEngine_updateNoteQueue(). This way the user can specify to
 * play back the pattern she is currently viewing/editing.
 *
 * Queried using Hydrogen::getSelectedPatternNumber() and set by
 * Hydrogen::setSelectedPatternNumber().
 *
 * Initialized to 0 in audioEngine_init().
 */
int				m_nSelectedPatternNumber;
/**
 * Instrument currently focused/selected in the GUI. 
 *
 * Within the core it is relevant for the MIDI input. Using
 * Preferences::__playselectedinstrument incoming MIDI signals can be
 * used to play back only the selected instrument or the whole
 * drumkit.
 *
 * Queried using Hydrogen::getSelectedInstrumentNumber() and set by
 * Hydrogen::setSelectedInstrumentNumber().
 */
int				m_nSelectedInstrumentNumber;
/**
 * Pointer to the metronome.
 *
 * Initialized in audioEngine_init().
 */
Instrument *			m_pMetronomeInstrument = nullptr;

/**
 * Current state of the H2Core::AudioEngine. 
 *
 * It is supposed to take five different states:
 *
 * - #STATE_UNINITIALIZED:	1      Not even the constructors have been called.
 * - #STATE_INITIALIZED:	2      Not ready, but most pointers are now valid or NULL
 * - #STATE_PREPARED:		3      Drivers are set up, but not ready to process audio.
 * - #STATE_READY:		4      Ready to process audio
 * - #STATE_PLAYING:		5      Currently playing a sequence.
 * 
 * It gets initialized with #STATE_UNINITIALIZED.
 */	
int				m_audioEngineState = STATE_UNINITIALIZED;	

#if defined(H2CORE_HAVE_LADSPA) || _DOXYGEN_
float				m_fFXPeak_L[MAX_FX];
float				m_fFXPeak_R[MAX_FX];
#endif

/**
 * Beginning of the current pattern in ticks.
 *
 * It is set using finPatternInTick() and reset to -1 in
 * audioEngine_start(), audioEngine_stop(),
 * Hydrogen::startExportSong(), and
 * Hydrogen::triggerRelocateDuringPlay() (if the playback it in
 * Song::PATTERN_MODE).
 */
int				m_nPatternStartTick = -1;
/**
 * Ticks passed since the beginning of the current pattern.
 *
 * Queried using Hydrogen::getTickPosition().
 *
 * Initialized to 0 in audioEngine_init() and reset to 0 in
 * Hydrogen::setPatternPos(), if the AudioEngine is not playing, in
 * audioEngine_start(), Hydrogen::startExportSong() and
 * Hydrogen::stopExportSong(), which marks the beginning of a Song.
 */
unsigned int	m_nPatternTickPosition = 0;

/** Set to the total number of ticks in a Song in findPatternInTick()
    if Song::SONG_MODE is chosen and playback is at least in the
    second loop.*/
int				m_nSongSizeInTicks = 0;

/** Updated in audioEngine_updateNoteQueue().*/
struct timeval			m_currentTickTime;

/**
 * Variable keeping track of the transport position in realtime.
 *
 * Even if the audio engine is stopped, the variable will be
 * incremented (as audioEngine_process() would do at  the beginning
 * of each cycle) to support realtime keyboard and MIDI event
 * timing. It is set using Hydrogen::setRealtimeFrames(), accessed via
 * Hydrogen::getRealtimeFrames(), and updated in
 * audioEngine_process_transport() using the current transport
 * position TransportInfo::m_nFrames.
 */
unsigned long			m_nRealtimeFrames = 0;
unsigned int			m_naddrealtimenotetickposition = 0;

// PROTOTYPES
/**
 * Initialization of the H2Core::AudioEngine called in Hydrogen::Hydrogen().
 *
 * -# It creates two new instances of the H2Core::PatternList and stores them
      in #m_pPlayingPatterns and #m_pNextPatterns.
 * -# It sets #m_nSongPos = -1.
 * -# It sets #m_nSelectedPatternNumber, #m_nSelectedInstrumentNumber,
      and #m_nPatternTickPosition to 0.
 * -# It sets #m_pMetronomeInstrument, #m_pAudioDriver to NULL.
 * -# It uses the current time to a random seed via std::srand(). This
      way the states of the pseudo-random number generator are not
      cross-correlated between different runs of Hydrogen.
 * -# It initializes the metronome with the sound stored in
      H2Core::Filesystem::click_file_path() by creating a new
      Instrument with #METRONOME_INSTR_ID as first argument.
 * -# It sets the H2Core::AudioEngine state #m_audioEngineState to
      #STATE_INITIALIZED.
 * -# It calls H2Core::Effects::create_instance() (if the
      #H2CORE_HAVE_LADSPA is set),
      H2Core::AudioEngine::create_instance(), and
      H2Core::Playlist::create_instance().
 * -# Finally, it pushes the H2Core::EVENT_STATE, #STATE_INITIALIZED
      on the H2Core::EventQueue using
      H2Core::EventQueue::push_event().
 *
 * If the current state of the H2Core::AudioEngine #m_audioEngineState is not
 * ::STATE_UNINITIALIZED, it will thrown an error and
 * H2Core::AudioEngine::unlock() it.
 */
void				audioEngine_init();
void				audioEngine_destroy();
/**
 * If the audio engine is in state #m_audioEngineState #STATE_READY,
 * this function will
 * - sets #m_fMasterPeak_L and #m_fMasterPeak_R to 0.0f
 * - sets TransportInfo::m_nFrames to @a nTotalFrames
 * - sets m_nSongPos and m_nPatternStartTick to -1
 * - m_nPatternTickPosition to 0
 * - sets #m_audioEngineState to #STATE_PLAYING
 * - pushes the #EVENT_STATE #STATE_PLAYING using EventQueue::push_event()
 *
 * \param bLockEngine Whether or not to lock the audio engine before
 *   performing any actions. The audio engine __must__ be locked! This
 *   option should only be used, if the process calling this function
 *   did already locked it.
 * \param nTotalFrames New value of the transport position.
 * \return 0 regardless what happens inside the function.
 */
int				audioEngine_start( bool bLockEngine = false, unsigned nTotalFrames = 0 );
/**
 * If the audio engine is in state #m_audioEngineState #STATE_PLAYING,
 * this function will
 * - sets #m_fMasterPeak_L and #m_fMasterPeak_R to 0.0f
 * - sets #m_audioEngineState to #STATE_READY
 * - sets #m_nPatternStartTick to -1
 * - deletes all copied Note in song notes queue #m_songNoteQueue and
 *   MIDI notes queue #m_midiNoteQueue
 * - calls the _clear()_ member of #m_midiNoteQueue
 *
 * \param bLockEngine Whether or not to lock the audio engine before
 *   performing any actions. The audio engine __must__ be locked! This
 *   option should only be used, if the process calling this function
 *   did already locked it.
 */
void				audioEngine_stop( bool bLockEngine = false );
/**
 * Updates the global objects of the audioEngine according to new
 * Song.
 *
 * It also updates all member variables of the audio driver specific
 * to the particular song (BPM and tick size).
 *
 * \param pNewSong Song to load.
 */
void				audioEngine_setSong(Song *pNewSong );
/**
 * Does the necessary cleanup of the global objects in the audioEngine.
 *
 * Class the clear() member of #m_pPlayingPatterns and
 * #m_pNextPatterns as well as audioEngine_clearNoteQueue();
 */
void				audioEngine_removeSong();
static void			audioEngine_noteOn( Note *note );

/**
 * Main audio processing function called by the audio drivers whenever
 * there is work to do.
 *
 * In short, it resets the audio buffers, checks the current transport
 * position and configuration, updates the queue of notes, which are
 * about to be played, plays those notes and writes their output to
 * the audio buffers, and, finally, increment the transport position
 * in order to move forward in time.
 *
 * In detail the function
 * - calls audioEngine_process_clearAudioBuffers() to reset all audio
 * buffers with zeros.
 * - calls audioEngine_process_transport() to verify the current
 * TransportInfo stored in AudioOutput::m_transport. If e.g. the
 * JACK server is used, an external JACK client might have changed the
 * speed of the transport (as JACK timebase master) or the transport
 * position. In such cases, Hydrogen has to sync its internal transport
 * state AudioOutput::m_transport to reflect these changes. Else our
 * playback would be off.
 * - calls audioEngine_process_checkBPMChanged() to check whether the
 * tick size, the number of frames per bar (size of a pattern), has
 * changed (see TransportInfo::m_nFrames in case you are unfamiliar
 * with the term _frames_). This is necessary because the transport
 * position is often given in ticks within Hydrogen and changing the
 * speed of the Song, e.g. via Hydrogen::setBPM(), would thus result
 * in a(n unintended) relocation of the transport location.
 * - calls audioEngine_updateNoteQueue() and
 * audioEngine_process_playNotes(), two functions which handle the
 * selection and playback of notes and will documented at a later
 * point in time
 * - If audioEngine_updateNoteQueue() returns with 2, the
 * EVENT_PATTERN_CHANGED event will be pushed to the EventQueue.
 * - writes the audio output of the Sampler, Synth, and the LadspaFX
 * (if #H2CORE_HAVE_LADSPA is defined) to audio output buffers, and
 * sets the peak values for #m_fFXPeak_L,
 * #m_fFXPeak_R, #m_fMasterPeak_L, and #m_fMasterPeak_R.
 * - finally increments the transport position
 * TransportInfo::m_nFrames with the buffersize @a nframes. So, if
 * this function is called during the next cycle, the transport is
 * already in the correct position.
 *
 * If the H2Core::m_audioEngineState is neither in #STATE_READY nor
 * #STATE_PLAYING or the locking of the AudioEngine failed, the
 * function will return 0 without performing any actions.
 *
 * \param nframes Buffersize.
 * \param arg Unused.
 * \return
 * - __2__ : Failed to acquire the audio engine lock, no processing took place.
 * - __1__ : kill the audio driver thread. This will be used if either
 * the DiskWriterDriver or FakeDriver are used and the end of the Song
 * is reached (audioEngine_updateNoteQueue() returned -1 ). 
 * - __0__ : else
 */
int				audioEngine_process( uint32_t nframes, void *arg );
inline void			audioEngine_clearNoteQueue();
/**
 * Update the tick size based on the current tempo without affecting
 * the current transport position.
 *
 * To access a change in the tick size, the value stored in
 * TransportInfo::m_fTickSize will be compared to the one calculated
 * from the AudioOutput::getSampleRate(), Song::m_fBpm, and
 * Song::m_resolution. Thus, if any of those quantities did change,
 * the transport position will be recalculated.
 *
 * The new transport position gets calculated by 
 * \code{.cpp}
 * ceil( m_pAudioDriver->m_transport.m_nFrames/
 *       m_pAudioDriver->m_transport.m_fTickSize ) *
 * m_pAudioDriver->getSampleRate() * 60.0 / Song::m_fBpm / Song::m_resolution 
 * \endcode
 *
 * If the JackAudioDriver is used and the audio engine is playing, a
 * potential mismatch in the transport position is determined by
 * JackAudioDriver::calculateFrameOffset() and covered by
 * JackAudioDriver::updateTransportInfo() in the next cycle.
 *
 * Finally, EventQueue::push_event() is called with
 * #EVENT_RECALCULATERUBBERBAND and -1 as arguments.
 *
 * Called in audioEngine_process() and audioEngine_setSong(). The
 * function will only perform actions if #m_audioEngineState is in
 * either #STATE_READY or #STATE_PLAYING.
 */
inline void			audioEngine_process_checkBPMChanged(Song *pSong);
inline void			audioEngine_process_playNotes( unsigned long nframes );
/**
 * Updating the TransportInfo of the audio driver.
 *
 * Firstly, it calls AudioOutput::updateTransportInfo() and then
 * updates the state of the audio engine #m_audioEngineState depending
 * on the status of the audio driver.  E.g. if the JACK transport was
 * started by another client, the audio engine has to be started as
 * well. If TransportInfo::m_status is TransportInfo::ROLLING,
 * audioEngine_start() is called with
 * TransportInfo::m_nFrames as argument if the engine is in
 * #STATE_READY. If #m_audioEngineState is then still not in
 * #STATE_PLAYING, the function will return. Otherwise, the current
 * speed is getting updated by calling Hydrogen::setBPM using
 * TransportInfo::m_fBPM and #m_nRealtimeFrames is set to
 * TransportInfo::m_nFrames.
 *
 * If the status is TransportInfo::STOPPED but the engine is still
 * running, audioEngine_stop() will be called. In any case,
 * #m_nRealtimeFrames will be incremented by #nFrames to support
 * realtime keyboard and MIDI event timing.
 *
 * If the H2Core::m_audioEngineState is neither in #STATE_READY nor
 * #STATE_PLAYING the function will immediately return.
 */
inline void			audioEngine_process_transport( unsigned nFrames );

inline unsigned		audioEngine_renderNote( Note* pNote, const unsigned& nBufferSize );
// TODO: Add documentation of inPunchArea, and
// m_addMidiNoteVector
/**
 * Takes all notes from the current patterns, from the MIDI queue
 * #m_midiNoteQueue, and those triggered by the metronome and pushes
 * them onto #m_songNoteQueue for playback.
 *
 * Apart from the MIDI queue, the extraction of all notes will be
 * based on their position measured in ticks. Since Hydrogen does
 * support humanization, which also involves triggering a Note
 * earlier or later than its actual position, the loop over all ticks
 * won't be done starting from the current position but at some
 * position in the future. This value, also called @e lookahead, is
 * set to the sum of the maximum offsets introduced by both the random
 * humanization (2000 frames) and the deterministic lead-lag offset (5
 * times TransportInfo::m_nFrames) plus 1 (note that it's not given in
 * ticks but in frames!). Hydrogen thus loops over @a nFrames frames
 * starting at the current position + the lookahead (or at 0 when at
 * the beginning of the Song).
 *
 * Within this loop all MIDI notes in #m_midiNoteQueue with a
 * Note::__position smaller or equal the current tick will be popped
 * and added to #m_songNoteQueue and the #EVENT_METRONOME Event is
 * pushed to the EventQueue at a periodic rate. If in addition
 * Preferences::m_bUseMetronome is set to true,
 * #m_pMetronomeInstrument will be used to push a 'click' to the
 * #m_songNoteQueue too. All patterns enclosing the current tick will
 * be added to #m_pPlayingPatterns and all their containing notes,
 * which position enclose the current tick too, will be added to the
 * #m_songNoteQueue. If the Song is in Song::PATTERN_MODE, the
 * patterns used are not chosen by the actual position but by
 * #m_nSelectedPatternNumber and #m_pNextPatterns. 
 *
 * All notes obtained by the current patterns (and only those) are
 * also subject to humanization in the onset position of the created
 * Note. For now Hydrogen does support three options of altering
 * these:
 * - @b Swing - A deterministic offset determined by Song::m_fSwingFactor
 * will be added for some notes in a periodic way.
 * - @b Humanize - A random offset drawn from Gaussian white noise
 * with a variance proportional to Song::m_fHumanizeTimeValue will be
 * added to every Note.
 * - @b Lead/Lag - A deterministic offset determined by
 * Note::__lead_lag will be added for every note.
 *
 * If the AudioEngine it not in #STATE_PLAYING, the loop jumps right
 * to the next tick.
 *
 * \return
 * - -1 if in Song::SONG_MODE and no patterns left.
 * - 2 if the current pattern changed with respect to the last
 * cycle.
 */
inline int			audioEngine_updateNoteQueue( unsigned nFrames );
inline void			audioEngine_prepNoteQueue();

/**
 * Find a PatternList corresponding to the supplied tick position @a
 * nTick.
 *
 * Adds up the lengths of all pattern columns until @a nTick lies in
 * between the bounds of a Pattern.
 *
 * \param nTick Position in ticks.
 * \param bLoopMode Whether looping is enabled in the Song, see
 *   Song::getIsLoopEnabled(). If true, @a nTick is allowed to be
 *   larger than the total length of the Song.
 * \param pPatternStartTick Pointer to an integer the beginning of the
 *   found pattern list will be stored in (in ticks).
 * \return
 *   - -1 : pattern list couldn't be found.
 *   - >=0 : PatternList index in Song::m_pPatternGroupSequence.
 */
inline int			findPatternInTick( int nTick, bool bLoopMode, int* pPatternStartTick );

void				audioEngine_seek( long long nFrames, bool bLoopMode = false );

void				audioEngine_restartAudioDrivers();
/** 
 * Creation and initialization of all audio and MIDI drivers called in
 * Hydrogen::Hydrogen().
 *
 * Which audio driver to use is specified in
 * Preferences::m_sAudioDriver. If "Auto" is selected, it will try to
 * initialize drivers using createDriver() in the following order: 
 * - Windows:  "PortAudio", "ALSA", "CoreAudio", "JACK", "OSS",
 *   and "PulseAudio" 
 * - all other systems: "JACK", "ALSA", "CoreAudio", "PortAudio",
 *   "OSS", and "PulseAudio".
 * If all of them return NULL, #m_pAudioDriver will be initialized
 * with the NullDriver instead. If a specific choice is contained in
 * Preferences::m_sAudioDriver and createDriver() returns NULL, the
 * NullDriver will be initialized too.
 *
 * It probes Preferences::m_sMidiDriver to create a midi driver using
 * either AlsaMidiDriver::AlsaMidiDriver(),
 * PortMidiDriver::PortMidiDriver(), CoreMidiDriver::CoreMidiDriver(),
 * or JackMidiDriver::JackMidiDriver(). Afterwards, it sets
 * #m_pMidiDriverOut and #m_pMidiDriver to the freshly created midi
 * driver and calls their open() and setActive( true ) functions.
 *
 * If a Song is already present, the state of the AudioEngine
 * #m_audioEngineState will be set to #STATE_READY, the bpm of the
 * #m_pAudioDriver will be set to the tempo of the Song Song::m_fBpm
 * using AudioOutput::setBpm(), and #STATE_READY is pushed on the
 * EventQueue. If no Song is present, the state will be
 * #STATE_PREPARED and no bpm will be set.
 *
 * All the actions mentioned so far will be performed after locking
 * both the AudioEngine using AudioEngine::lock() and the mutex of the
 * audio output buffer #mutex_OutputPointer. When they are completed
 * both mutex are unlocked and the audio driver is connected via
 * AudioOutput::connect(). If this is not successful, the audio driver
 * will be overwritten with the NullDriver and this one is connected
 * instead.
 *
 * Finally, audioEngine_renameJackPorts() (if #H2CORE_HAVE_JACK is set)
 * and audioEngine_setupLadspaFX() are called.
 *
 * The state of the AudioEngine #m_audioEngineState must not be in
 * #STATE_INITIALIZED or the function will just unlock both mutex and
 * returns.
 */
void				audioEngine_startAudioDrivers();
/**
 * Stops all audio and MIDI drivers.
 *
 * Uses audioEngine_stop() if the AudioEngine is still in state
 * #m_audioEngineState #STATE_PLAYING, sets its state to
 * #STATE_INITIALIZED, locks the AudioEngine using
 * AudioEngine::lock(), deletes #m_pMidiDriver and #m_pAudioDriver and
 * reinitializes them to NULL. 
 *
 * If #m_audioEngineState is neither in #STATE_PREPARED or
 * #STATE_READY, the function returns before deleting anything.
 */
void				audioEngine_stopAudioDrivers();

/** Gets the current time.
 * \return Current time obtained by gettimeofday()*/
inline timeval currentTime2()
{
	struct timeval now;
	gettimeofday( &now, nullptr );
	return now;
}

inline int randomValue( int max )
{
	return rand() % max;
}

inline float getGaussian( float z )
{
	// gaussian distribution -- dimss
	float x1, x2, w;
	do {
		x1 = 2.0 * ( ( ( float ) rand() ) / RAND_MAX ) - 1.0;
		x2 = 2.0 * ( ( ( float ) rand() ) / RAND_MAX ) - 1.0;
		w = x1 * x1 + x2 * x2;
	} while ( w >= 1.0 );

	w = sqrtf( ( -2.0 * logf( w ) ) / w );
	return x1 * w * z + 0.0; // tunable
}

void audioEngine_raiseError( unsigned nErrorCode )
{
	EventQueue::get_instance()->push_event( EVENT_ERROR, nErrorCode );
}

void audioEngine_init()
{
	___INFOLOG( "*** Hydrogen audio engine init ***" );

	// check current state
	if ( m_audioEngineState != STATE_UNINITIALIZED ) {
		___ERRORLOG( "Error the audio engine is not in UNINITIALIZED state" );
		AudioEngine::get_instance()->unlock();
		return;
	}

	m_pPlayingPatterns = new PatternList();
	m_pPlayingPatterns->setNeedsLock( true );
	m_pNextPatterns = new PatternList();
	m_pNextPatterns->setNeedsLock( true );
	m_nSongPos = -1;
	m_nSelectedPatternNumber = 0;
	m_nSelectedInstrumentNumber = 0;
	m_nPatternTickPosition = 0;
	m_pMetronomeInstrument = nullptr;
	m_pAudioDriver = nullptr;

	srand( time( nullptr ) );

	// Create metronome instrument
	// Get the path to the file of the metronome sound.
	QString sMetronomeFilename = Filesystem::click_file_path();
	m_pMetronomeInstrument =
			new Instrument( METRONOME_INSTR_ID, "metronome" );
	
	InstrumentLayer* pLayer = 
		new InstrumentLayer( Sample::load( sMetronomeFilename ) );
	InstrumentComponent* pCompo = new InstrumentComponent( 0 );
	pCompo->set_layer(pLayer, 0);
	m_pMetronomeInstrument->get_components()->push_back( pCompo );
	m_pMetronomeInstrument->set_is_metronome_instrument(true);

	// Change the current audio engine state
	m_audioEngineState = STATE_INITIALIZED;
	
#ifdef H2CORE_HAVE_LADSPA
	Effects::create_instance();
#endif
	AudioEngine::create_instance();
	Playlist::create_instance();

	EventQueue::get_instance()->push_event( EVENT_STATE, STATE_INITIALIZED );

}

void audioEngine_destroy()
{
	// check current state
	if ( m_audioEngineState != STATE_INITIALIZED ) {
		___ERRORLOG( "Error the audio engine is not in INITIALIZED state" );
		return;
	}
	AudioEngine::get_instance()->get_sampler()->stopPlayingNotes();

	AudioEngine::get_instance()->lock( RIGHT_HERE );
	___INFOLOG( "*** Hydrogen audio engine shutdown ***" );

	// delete all copied notes in the song notes queue
	while ( !m_songNoteQueue.empty() ) {
		m_songNoteQueue.top()->get_instrument()->dequeue();
		delete m_songNoteQueue.top();
		m_songNoteQueue.pop();
	}
	// delete all copied notes in the midi notes queue
	for ( unsigned i = 0; i < m_midiNoteQueue.size(); ++i ) {
		delete m_midiNoteQueue[i];
	}
	m_midiNoteQueue.clear();

	// change the current audio engine state
	m_audioEngineState = STATE_UNINITIALIZED;

	EventQueue::get_instance()->push_event( EVENT_STATE, STATE_UNINITIALIZED );

	delete m_pPlayingPatterns;
	m_pPlayingPatterns = nullptr;

	delete m_pNextPatterns;
	m_pNextPatterns = nullptr;

	delete m_pMetronomeInstrument;
	m_pMetronomeInstrument = nullptr;

	AudioEngine::get_instance()->unlock();
}

int audioEngine_start( bool bLockEngine, unsigned nTotalFrames )
{
	if ( bLockEngine ) {
		AudioEngine::get_instance()->lock( RIGHT_HERE );
	}

	___INFOLOG( "[audioEngine_start]" );

	// check current state
	if ( m_audioEngineState != STATE_READY ) {
		___ERRORLOG( "Error the audio engine is not in READY state" );
		if ( bLockEngine ) {
			AudioEngine::get_instance()->unlock();
		}
		return 0;	// FIXME!!
	}

	m_fMasterPeak_L = 0.0f;
	m_fMasterPeak_R = 0.0f;
	// Reset the current transport position.
	m_pAudioDriver->m_transport.m_nFrames = nTotalFrames;
	m_nSongPos = -1;
	m_nPatternStartTick = -1;
	m_nPatternTickPosition = 0;

	// prepare the tick size for this song
	Song* pSong = Hydrogen::get_instance()->getSong();
	m_pAudioDriver->m_transport.m_fTickSize =
		AudioEngine::compute_tick_size( static_cast<float>(m_pAudioDriver->getSampleRate()), pSong->getBpm(), pSong->getResolution() );

	// change the current audio engine state
	m_audioEngineState = STATE_PLAYING;
	EventQueue::get_instance()->push_event( EVENT_STATE, STATE_PLAYING );

	if ( bLockEngine ) {
		AudioEngine::get_instance()->unlock();
	}
	return 0;
}

void audioEngine_stop( bool bLockEngine )
{
	if ( bLockEngine ) {
		AudioEngine::get_instance()->lock( RIGHT_HERE );
	}
	___INFOLOG( "[audioEngine_stop]" );

	// check current state
	if ( m_audioEngineState != STATE_PLAYING ) {
		___ERRORLOG( "Error the audio engine is not in PLAYING state" );
		if ( bLockEngine ) {
			AudioEngine::get_instance()->unlock();
		}
		return;
	}

	// change the current audio engine state
	m_audioEngineState = STATE_READY;
	EventQueue::get_instance()->push_event( EVENT_STATE, STATE_READY );

	m_fMasterPeak_L = 0.0f;
	m_fMasterPeak_R = 0.0f;
	//	m_nPatternTickPosition = 0;
	m_nPatternStartTick = -1;

	// delete all copied notes in the song notes queue
	while(!m_songNoteQueue.empty()){
		m_songNoteQueue.top()->get_instrument()->dequeue();
		delete m_songNoteQueue.top();
		m_songNoteQueue.pop();
	}

	// delete all copied notes in the midi notes queue
	for ( unsigned i = 0; i < m_midiNoteQueue.size(); ++i ) {
		delete m_midiNoteQueue[i];
	}
	m_midiNoteQueue.clear();

	if ( bLockEngine ) {
		AudioEngine::get_instance()->unlock();
	}
}

inline void audioEngine_process_checkBPMChanged(Song* pSong)
{
	if ( m_audioEngineState != STATE_READY
		 && m_audioEngineState != STATE_PLAYING ) {
		return;
	}

	long long oldFrame;
#ifdef H2CORE_HAVE_JACK
	if ( Hydrogen::get_instance()->haveJackTransport() && 
		 m_audioEngineState != STATE_PLAYING ) {
		oldFrame = static_cast< JackAudioDriver* >( m_pAudioDriver )->m_currentPos;
			
	} else {
		oldFrame = m_pAudioDriver->m_transport.m_nFrames;
	}
#else
	oldFrame = m_pAudioDriver->m_transport.m_nFrames;
#endif
	float fOldTickSize = m_pAudioDriver->m_transport.m_fTickSize;
	float fNewTickSize = AudioEngine::compute_tick_size( m_pAudioDriver->getSampleRate(), pSong->getBpm(), pSong->getResolution() );

	// Nothing changed - avoid recomputing
	if ( fNewTickSize == fOldTickSize ) {
		return;
	}
	m_pAudioDriver->m_transport.m_fTickSize = fNewTickSize;

	if ( fNewTickSize == 0 || fOldTickSize == 0 ) {
		return;
	}

	float fTickNumber = (float)oldFrame / fOldTickSize;

	// update frame position in transport class
	m_pAudioDriver->m_transport.m_nFrames = ceil(fTickNumber) * fNewTickSize;
	
	___WARNINGLOG( QString( "Tempo change: Recomputing ticksize and frame position. Old TS: %1, new TS: %2, new pos: %3" )
		.arg( fOldTickSize ).arg( fNewTickSize )
		.arg( m_pAudioDriver->m_transport.m_nFrames ) );
	
#ifdef H2CORE_HAVE_JACK
	if ( Hydrogen::get_instance()->haveJackTransport() ) {
		static_cast< JackAudioDriver* >( m_pAudioDriver )->calculateFrameOffset(oldFrame);
	}
#endif
	EventQueue::get_instance()->push_event( EVENT_RECALCULATERUBBERBAND, -1);
}

inline void audioEngine_process_playNotes( unsigned long nframes )
{
	Hydrogen* pHydrogen = Hydrogen::get_instance();
	Song* pSong = pHydrogen->getSong();

	unsigned int framepos;

	if (  m_audioEngineState == STATE_PLAYING ) {
		framepos = m_pAudioDriver->m_transport.m_nFrames;
	} else {
		// use this to support realtime events when not playing
		framepos = pHydrogen->getRealtimeFrames();
	}
	
	AutomationPath *pVelAutomationPath = pSong->getVelocityAutomationPath();

	int nSongLength = 0;
	if ( pSong->getMode() == Song::SONG_MODE ) {
		nSongLength = pSong->lengthInTicks();
	}

	// reading from m_songNoteQueue
	while ( !m_songNoteQueue.empty() ) {
		Note *pNote = m_songNoteQueue.top();

		// verifico se la nota rientra in questo ciclo
		unsigned int noteStartInFrames =
				(int)( pNote->get_position() * m_pAudioDriver->m_transport.m_fTickSize );

		// if there is a negative Humanize delay, take into account so
		// we don't miss the time slice.  ignore positive delay, or we
		// might end the queue processing prematurely based on NoteQueue
		// placement.  the sampler handles positive delay.
		if (pNote->get_humanize_delay() < 0) {
			noteStartInFrames += pNote->get_humanize_delay();
		}

		// m_nTotalFrames <= NotePos < m_nTotalFrames + bufferSize
		bool isNoteStart = ( ( noteStartInFrames >= framepos )
							 && ( noteStartInFrames < ( framepos + nframes ) ) );
		bool isOldNote = noteStartInFrames < framepos;

		if ( isNoteStart || isOldNote ) {
			// Velocity Automation Adjustment
			if ( pSong->getMode() == Song::SONG_MODE ) {
				// position in the pattern columns scale (refers to the pattern sequence which can be non-linear with time)
				float fPos = static_cast<float>( m_nSongPos ) // this is the integer part
							+ ( static_cast<float>( pNote->get_position() % nSongLength - m_nPatternStartTick )
								/ static_cast<float>( pHydrogen->getCurrentPatternList()->longest_pattern_length() ) );
				pNote->set_velocity( pNote->get_velocity() * pVelAutomationPath->get_value( fPos ) );
			}
			
			/* Check if the current note has probability != 1.
			 * If yes call a random function to choose whether to dequeue the note or not
			 */
			float fNoteProbability = pNote->get_probability();
			if ( fNoteProbability != 1. ) {
				if ( fNoteProbability < (float) rand() / (float) RAND_MAX ) {
					m_songNoteQueue.pop();
					pNote->get_instrument()->dequeue();
					delete pNote;
					continue;
				}
			}

			if ( pSong->getHumanizeVelocityValue() != 0 ) {
				float random = pSong->getHumanizeVelocityValue() * getGaussian( 0.2 );
				pNote->set_velocity(
							pNote->get_velocity()
							+ ( random
								- ( pSong->getHumanizeVelocityValue() / 2.0 ) )
							);
				if ( pNote->get_velocity() > 1.0 ) {
					pNote->set_velocity( 1.0 );
				} else if ( pNote->get_velocity() < 0.0 ) {
					pNote->set_velocity( 0.0 );
				}
			}

			// Offset + Random Pitch ;)
			float fPitch = pNote->get_pitch() + pNote->get_instrument()->get_pitch_offset();
			/* Check if the current instrument has random picth factor != 0.
			 * If yes add a gaussian perturbation to the pitch
			 */
			float fRandomPitchFactor = pNote->get_instrument()->get_random_pitch_factor();
			if ( fRandomPitchFactor != 0. ) {
				fPitch += getGaussian( 0.4 ) * fRandomPitchFactor;
			}
			pNote->set_pitch( fPitch );


			/*
			 * Check if the current instrument has the property "Stop-Note" set.
			 * If yes, a NoteOff note is generated automatically after each note.
			 */
			Instrument * noteInstrument = pNote->get_instrument();
			if ( noteInstrument->is_stop_notes() ){
				Note *pOffNote = new Note( noteInstrument,
										   0.0,
										   0.0,
										   0.0,
										   0.0,
										   -1,
										   0 );
				pOffNote->set_note_off( true );
				AudioEngine::get_instance()->get_sampler()->noteOn( pOffNote );
				delete pOffNote;
			}

			AudioEngine::get_instance()->get_sampler()->noteOn( pNote );
			m_songNoteQueue.pop(); // rimuovo la nota dalla lista di note
			pNote->get_instrument()->dequeue();
			// raise noteOn event
			int nInstrument = pSong->getInstrumentList()->index( pNote->get_instrument() );
			if( pNote->get_note_off() ){
				delete pNote;
			}

			EventQueue::get_instance()->push_event( EVENT_NOTEON, nInstrument );
			continue;
		} else {
			// this note will not be played
			break;
		}
	}
}


void audioEngine_seek( long long nFrames, bool bLoopMode )
{
	Hydrogen* pHydrogen = Hydrogen::get_instance();
	Song* pSong = pHydrogen->getSong();

	if ( m_pAudioDriver->m_transport.m_nFrames == nFrames ) {
		return;
	}

	if ( nFrames < 0 ) {
		___ERRORLOG( "nFrames < 0" );
	}

	char tmp[200];
	sprintf( tmp, "seek in %lld (old pos = %d)",
			 nFrames,
			 ( int )m_pAudioDriver->m_transport.m_nFrames );
	___INFOLOG( tmp );

	m_pAudioDriver->m_transport.m_nFrames = nFrames;

	int tickNumber_start = ( unsigned )(
				m_pAudioDriver->m_transport.m_nFrames
				/ m_pAudioDriver->m_transport.m_fTickSize );
	//	sprintf(tmp, "[audioEngine_seek()] tickNumber_start = %d", tickNumber_start);
	//	__instance->infoLog(tmp);

	bool loop = pSong->getIsLoopEnabled();

	if ( bLoopMode ) {
		loop = true;
	}

	m_nSongPos = findPatternInTick( tickNumber_start, loop, &m_nPatternStartTick );
	//	sprintf(tmp, "[audioEngine_seek()] m_nSongPos = %d", m_nSongPos);
	//	__instance->infoLog(tmp);
	
	audioEngine_clearNoteQueue();
}

inline void audioEngine_process_transport( unsigned nFrames )
{
	if ( m_audioEngineState != STATE_READY
	  && m_audioEngineState != STATE_PLAYING
	) return;

	// Considering JackAudioDriver:
	// Compares the current transport state, speed in bpm, and
	// transport position with a query request to the JACK
	// server. It will only overwrite m_transport.m_nFrames, if
	// the transport position was changed by the user by
	// e.g. clicking on the timeline.
	m_pAudioDriver->updateTransportInfo();

	Hydrogen* pHydrogen = Hydrogen::get_instance();
	Song* pSong = pHydrogen->getSong();

	// Update the state of the audio engine depending on the
	// status of the audio driver. E.g. if the JACK transport was
	// started by another client, the audio engine has to be
	// started as well.
	switch ( m_pAudioDriver->m_transport.m_status ) {
	case TransportInfo::ROLLING:
		if ( m_audioEngineState == STATE_READY ) {
			// false == no engine lock. Already locked
			// this should set STATE_PLAYING
			audioEngine_start( false, m_pAudioDriver->m_transport.m_nFrames );
		}
		// So, we are not playing even after attempt to start engine
		if ( m_audioEngineState != STATE_PLAYING ) {
			return;
		}

		/* Now we're playing | Update BPM */
		if ( pSong->getBpm() != m_pAudioDriver->m_transport.m_fBPM ) {
			___INFOLOG( QString( "song bpm: (%1) gets transport bpm: (%2)" )
						.arg( pSong->getBpm() )
						.arg( m_pAudioDriver->m_transport.m_fBPM )
			);

			pHydrogen->setBPM( m_pAudioDriver->m_transport.m_fBPM );
		}

		// Update the variable m_nRealtimeFrames keeping track
		// of the current transport position.
		pHydrogen->setRealtimeFrames( m_pAudioDriver->m_transport.m_nFrames );
		break;
	case TransportInfo::STOPPED:
		// So, we are not playing even after attempt to start engine
		if ( m_audioEngineState == STATE_PLAYING ) {
			// false == no engine lock. Already locked
			audioEngine_stop( false );
		}

		// go ahead and increment the realtimeframes by nFrames
		// to support our realtime keyboard and midi event timing
		// TODO: use method like setRealtimeFrames
		m_nRealtimeFrames += nFrames;
		break;
	}
}

void audioEngine_clearNoteQueue()
{
	//___INFOLOG( "clear notes...");

	// delete all copied notes in the song notes queue
	while (!m_songNoteQueue.empty()) {
		m_songNoteQueue.top()->get_instrument()->dequeue();
		delete m_songNoteQueue.top();
		m_songNoteQueue.pop();
	}

	AudioEngine::get_instance()->get_sampler()->stopPlayingNotes();

	// delete all copied notes in the midi notes queue
	for ( unsigned i = 0; i < m_midiNoteQueue.size(); ++i ) {
		delete m_midiNoteQueue[i];
	}
	m_midiNoteQueue.clear();

}

/** Clear all audio buffers.
 *
 * It locks the audio output buffer using #mutex_OutputPointer, gets
 * pointers to the output buffers using AudioOutput::getOut_L() and
 * AudioOutput::getOut_R() of the current instance of the audio driver
 * #m_pAudioDriver, and overwrites their memory with
 * \code{.cpp}
 * nFrames * sizeof( float ) 
 * \endcode
 * zeros.
 *
 * If the JACK driver is used and Preferences::m_bJackTrackOuts is set
 * to true, the stereo buffers for all tracks of the components of
 * each instrument will be reset as well.  If LadspaFX are used, the
 * output buffers of all effects LadspaFX::m_pBuffer_L and
 * LadspaFX::m_pBuffer_L have to be reset as well.
 *
 * If the audio driver #m_pAudioDriver isn't set yet, it will just
 * unlock and return.
 */
inline void audioEngine_process_clearAudioBuffers( uint32_t nFrames )
{
	QMutexLocker mx( &mutex_OutputPointer );
	float *pBuffer_L, *pBuffer_R;

	// clear main out Left and Right
	if ( m_pAudioDriver ) {
		pBuffer_L = m_pAudioDriver->getOut_L();
		pBuffer_R = m_pAudioDriver->getOut_R();
		assert( pBuffer_L != nullptr && pBuffer_R != nullptr );
		memset( pBuffer_L, 0, nFrames * sizeof( float ) );
		memset( pBuffer_R, 0, nFrames * sizeof( float ) );
	}

#ifdef H2CORE_HAVE_JACK
	JackAudioDriver * pJackAudioDriver = dynamic_cast<JackAudioDriver*>(m_pAudioDriver);
	
	if( pJackAudioDriver ) {
		pJackAudioDriver->clearPerTrackAudioBuffers( nFrames );
	}
#endif

	mx.unlock();

#ifdef H2CORE_HAVE_LADSPA
	if ( m_audioEngineState >= STATE_READY ) {
		Effects* pEffects = Effects::get_instance();
		for ( unsigned i = 0; i < MAX_FX; ++i ) {	// clear FX buffers
			LadspaFX* pFX = pEffects->getLadspaFX( i );
			if ( pFX ) {
				assert( pFX->m_pBuffer_L );
				assert( pFX->m_pBuffer_R );
				memset( pFX->m_pBuffer_L, 0, nFrames * sizeof( float ) );
				memset( pFX->m_pBuffer_R, 0, nFrames * sizeof( float ) );
			}
		}
	}
#endif
}


int audioEngine_process( uint32_t nframes, void* /*arg*/ )
{
	// ___INFOLOG( QString( "[begin] status: %1, frame: %2, ticksize: %3, bpm: %4" )
	// 	    .arg( m_pAudioDriver->m_transport.m_status )
	// 	    .arg( m_pAudioDriver->m_transport.m_nFrames )
	// 	    .arg( m_pAudioDriver->m_transport.m_fTickSize )
	// 	    .arg( m_pAudioDriver->m_transport.m_fBPM ) );
	timeval startTimeval = currentTime2();

	// Resetting all audio output buffers with zeros.
	audioEngine_process_clearAudioBuffers( nframes );

	// Calculate maximum time to wait for audio engine lock. Using the
	// last calculated processing time as an estimate of the expected
	// processing time for this frame, the amount of slack time that
	// we can afford to wait is: m_fMaxProcessTime - m_fProcessTime.

	float sampleRate = static_cast<float>(m_pAudioDriver->getSampleRate());
	m_fMaxProcessTime = 1000.0 / ( sampleRate / nframes );
	float fSlackTime = m_fMaxProcessTime - m_fProcessTime;

	// If we expect to take longer than the available time to process,
	// require immediate locking or not at all: we're bound to drop a
	// buffer anyway.
	if ( fSlackTime < 0.0 ) {
		fSlackTime = 0.0;
	}

	/*
	 * The "try_lock" was introduced for Bug #164 (Deadlock after during
	 * alsa driver shutdown). The try_lock *should* only fail in rare circumstances
	 * (like shutting down drivers). In such cases, it seems to be ok to interrupt
	 * audio processing. Returning the special return value "2" enables the disk 
	 * writer driver to repeat the processing of the current data.
	 */
				
	if ( !AudioEngine::get_instance()->try_lock_for( std::chrono::microseconds( (int)(1000.0*fSlackTime) ),
													 RIGHT_HERE ) ) {
		___ERRORLOG( QString( "Failed to lock audioEngine in allowed %1 ms, missed buffer" ).arg( fSlackTime ) );

		if ( m_pAudioDriver->class_name() == DiskWriterDriver::class_name() ) {
			return 2;	// inform the caller that we could not acquire the lock
		}

		return 0;
	}

	if ( m_audioEngineState < STATE_READY) {
		AudioEngine::get_instance()->unlock();
		return 0;
	}

	Hydrogen* pHydrogen = Hydrogen::get_instance();
	Song* pSong = pHydrogen->getSong();

	// In case of the JackAudioDriver:
	// Query the JACK server for the current status of the
	// transport, start or stop the audio engine depending the
	// results, update the speed of the current song according to
	// the one used by the JACK server, and adjust the current
	// transport position if it was changed by an user interaction
	// (e.g. clicking on the timeline).
	audioEngine_process_transport( nframes );
	

	// ___INFOLOG( QString( "[after process] status: %1, frame: %2, ticksize: %3, bpm: %4" )
	// 	    .arg( m_pAudioDriver->m_transport.m_status )
	// 	    .arg( m_pAudioDriver->m_transport.m_nFrames )
	// 	    .arg( m_pAudioDriver->m_transport.m_fTickSize )
	// 	    .arg( m_pAudioDriver->m_transport.m_fBPM ) );
	// Check whether the tick size has changed.
	audioEngine_process_checkBPMChanged(pSong);

	bool bSendPatternChange = false;
	// always update note queue.. could come from pattern or realtime input
	// (midi, keyboard)
	int nResNoteQueue = audioEngine_updateNoteQueue( nframes );
	if ( nResNoteQueue == -1 ) {	// end of song
		___INFOLOG( "End of song received, calling engine_stop()" );
		AudioEngine::get_instance()->unlock();
		m_pAudioDriver->stop();
		AudioEngine::get_instance()->locate( 0 ); // locate 0, reposition from start of the song

		if ( ( m_pAudioDriver->class_name() == DiskWriterDriver::class_name() )
			 || ( m_pAudioDriver->class_name() == FakeDriver::class_name() )
			 ) {
			___INFOLOG( "End of song." );
			
			return 1;	// kill the audio AudioDriver thread
		}

		return 0;
	} else if ( nResNoteQueue == 2 ) { // send pattern change
		bSendPatternChange = true;
	}

	// play all notes
	audioEngine_process_playNotes( nframes );

	float *pBuffer_L = m_pAudioDriver->getOut_L(),
		*pBuffer_R = m_pAudioDriver->getOut_R();
	assert( pBuffer_L != nullptr && pBuffer_R != nullptr );

	// SAMPLER
	AudioEngine::get_instance()->get_sampler()->process( nframes, pSong );
	float* out_L = AudioEngine::get_instance()->get_sampler()->m_pMainOut_L;
	float* out_R = AudioEngine::get_instance()->get_sampler()->m_pMainOut_R;
	for ( unsigned i = 0; i < nframes; ++i ) {
		pBuffer_L[ i ] += out_L[ i ];
		pBuffer_R[ i ] += out_R[ i ];
	}

	// SYNTH
	AudioEngine::get_instance()->get_synth()->process( nframes );
	out_L = AudioEngine::get_instance()->get_synth()->m_pOut_L;
	out_R = AudioEngine::get_instance()->get_synth()->m_pOut_R;
	for ( unsigned i = 0; i < nframes; ++i ) {
		pBuffer_L[ i ] += out_L[ i ];
		pBuffer_R[ i ] += out_R[ i ];
	}

	timeval renderTime_end = currentTime2();
	timeval ladspaTime_start = renderTime_end;

#ifdef H2CORE_HAVE_LADSPA
	// Process LADSPA FX
	if ( m_audioEngineState >= STATE_READY ) {
		for ( unsigned nFX = 0; nFX < MAX_FX; ++nFX ) {
			LadspaFX *pFX = Effects::get_instance()->getLadspaFX( nFX );
			if ( ( pFX ) && ( pFX->isEnabled() ) ) {
				pFX->processFX( nframes );

				float *buf_L, *buf_R;
				if ( pFX->getPluginType() == LadspaFX::STEREO_FX ) {
					buf_L = pFX->m_pBuffer_L;
					buf_R = pFX->m_pBuffer_R;
				} else { // MONO FX
					buf_L = pFX->m_pBuffer_L;
					buf_R = buf_L;
				}

				for ( unsigned i = 0; i < nframes; ++i ) {
					pBuffer_L[ i ] += buf_L[ i ];
					pBuffer_R[ i ] += buf_R[ i ];
					if ( buf_L[ i ] > m_fFXPeak_L[nFX] ) {
						m_fFXPeak_L[nFX] = buf_L[ i ];
					}

					if ( buf_R[ i ] > m_fFXPeak_R[nFX] ) {
						m_fFXPeak_R[nFX] = buf_R[ i ];
					}
				}
			}
		}
	}
#endif
	timeval ladspaTime_end = currentTime2();


	// update master peaks
	float val_L, val_R;
	if ( m_audioEngineState >= STATE_READY ) {
		for ( unsigned i = 0; i < nframes; ++i ) {
			val_L = pBuffer_L[i];
			val_R = pBuffer_R[i];

			if ( val_L > m_fMasterPeak_L ) {
				m_fMasterPeak_L = val_L;
			}

			if ( val_R > m_fMasterPeak_R ) {
				m_fMasterPeak_R = val_R;
			}

			for (std::vector<DrumkitComponent*>::iterator it = pSong->getComponents()->begin() ; it != pSong->getComponents()->end(); ++it) {
				DrumkitComponent* drumkit_component = *it;

				float compo_val_L = drumkit_component->get_out_L(i);
				float compo_val_R = drumkit_component->get_out_R(i);

				if( compo_val_L > drumkit_component->get_peak_l() ) {
					drumkit_component->set_peak_l( compo_val_L );
				}
				if( compo_val_R > drumkit_component->get_peak_r() ) {
					drumkit_component->set_peak_r( compo_val_R );
				}
			}
		}
	}

	// update total frames number
	if ( m_audioEngineState == STATE_PLAYING ) {
		m_pAudioDriver->m_transport.m_nFrames += nframes;
	}

	timeval finishTimeval = currentTime2();
	m_fProcessTime =
			( finishTimeval.tv_sec - startTimeval.tv_sec ) * 1000.0
			+ ( finishTimeval.tv_usec - startTimeval.tv_usec ) / 1000.0;

	if ( m_audioEngineState == STATE_PLAYING ) {
		AudioEngine::get_instance()->updateElapsedTime( nframes,
														m_pAudioDriver->getSampleRate() );
	}

#ifdef CONFIG_DEBUG
	if ( m_fProcessTime > m_fMaxProcessTime ) {
		___WARNINGLOG( "" );
		___WARNINGLOG( "----XRUN----" );
		___WARNINGLOG( QString( "XRUN of %1 msec (%2 > %3)" )
					   .arg( ( m_fProcessTime - m_fMaxProcessTime ) )
					   .arg( m_fProcessTime ).arg( m_fMaxProcessTime ) );
		___WARNINGLOG( QString( "Ladspa process time = %1" ).arg( fLadspaTime ) );
		___WARNINGLOG( "------------" );
		___WARNINGLOG( "" );
		// raise xRun event
		EventQueue::get_instance()->push_event( EVENT_XRUN, -1 );
	}
#endif
	// ___INFOLOG( QString( "[end] status: %1, frame: %2, ticksize: %3, bpm: %4" )
	// 	    .arg( m_pAudioDriver->m_transport.m_status )
	// 	    .arg( m_pAudioDriver->m_transport.m_nFrames )
	// 	    .arg( m_pAudioDriver->m_transport.m_fTickSize )
	// 	    .arg( m_pAudioDriver->m_transport.m_fBPM ) );

	AudioEngine::get_instance()->unlock();

	if ( bSendPatternChange ) {
		EventQueue::get_instance()->push_event( EVENT_PATTERN_CHANGED, -1 );
	}
	return 0;
}

void audioEngine_setupLadspaFX()
{
	Hydrogen* pHydrogen = Hydrogen::get_instance();
	Song* pSong = pHydrogen->getSong();
	if ( ! pSong ) {
		return;
	}

#ifdef H2CORE_HAVE_LADSPA
	for ( unsigned nFX = 0; nFX < MAX_FX; ++nFX ) {
		LadspaFX *pFX = Effects::get_instance()->getLadspaFX( nFX );
		if ( pFX == nullptr ) {
			return;
		}

		pFX->deactivate();

		Effects::get_instance()->getLadspaFX( nFX )->connectAudioPorts(
					pFX->m_pBuffer_L,
					pFX->m_pBuffer_R,
					pFX->m_pBuffer_L,
					pFX->m_pBuffer_R
					);
		pFX->activate();
	}
#endif
}

/**
 * Hands the provided Song to JackAudioDriver::makeTrackOutputs() if
 * @a pSong is not a null pointer and the audio driver #m_pAudioDriver
 * is an instance of the JackAudioDriver.
 * \param pSong Song for which per-track output ports should be generated.
 */
void audioEngine_renameJackPorts(Song * pSong)
{
#ifdef H2CORE_HAVE_JACK
	// renames jack ports
	if ( ! pSong ) return;

	if ( Hydrogen::get_instance()->haveJackAudioDriver() ) {
		static_cast< JackAudioDriver* >( m_pAudioDriver )->makeTrackOutputs( pSong );
	}
#endif
}

void audioEngine_setSong( Song* pNewSong )
{
	___WARNINGLOG( QString( "Set song: %1" ).arg( pNewSong->getName() ) );

	AudioEngine::get_instance()->lock( RIGHT_HERE );

	// check current state
	// should be set by removeSong called earlier
	if ( m_audioEngineState != STATE_PREPARED ) {
		___ERRORLOG( "Error the audio engine is not in PREPARED state" );
	}

	// setup LADSPA FX
	audioEngine_setupLadspaFX();

	// update tick size
	audioEngine_process_checkBPMChanged( pNewSong );

	// find the first pattern and set as current
	if ( pNewSong->getPatternList()->size() > 0 ) {
		m_pPlayingPatterns->add( pNewSong->getPatternList()->get( 0 ) );
	}

	audioEngine_renameJackPorts( pNewSong );

	m_pAudioDriver->setBpm( pNewSong->getBpm() );
	m_pAudioDriver->m_transport.m_fTickSize = 
		AudioEngine::compute_tick_size( static_cast<int>(m_pAudioDriver->getSampleRate()),
										pNewSong->getBpm(),
										static_cast<int>(pNewSong->getResolution()) );

	// change the current audio engine state
	m_audioEngineState = STATE_READY;

	AudioEngine::get_instance()->locate( 0 );

	AudioEngine::get_instance()->unlock();

	EventQueue::get_instance()->push_event( EVENT_STATE, STATE_READY );
}

void audioEngine_removeSong()
{
	AudioEngine::get_instance()->lock( RIGHT_HERE );

	if ( m_audioEngineState == STATE_PLAYING ) {
		m_pAudioDriver->stop();
		audioEngine_stop( false );
	}

	// check current state
	if ( m_audioEngineState != STATE_READY ) {
		___ERRORLOG( "Error the audio engine is not in READY state" );
		AudioEngine::get_instance()->unlock();
		return;
	}

	m_pPlayingPatterns->clear();
	m_pNextPatterns->clear();
	audioEngine_clearNoteQueue();

	// change the current audio engine state
	m_audioEngineState = STATE_PREPARED;
	AudioEngine::get_instance()->unlock();

	EventQueue::get_instance()->push_event( EVENT_STATE, STATE_PREPARED );
}

inline int audioEngine_updateNoteQueue( unsigned nFrames )
{
	Hydrogen* pHydrogen = Hydrogen::get_instance();
	Song* pSong = pHydrogen->getSong();

	// Indicates whether the current pattern list changed with respect
	// to the last cycle.
	bool bSendPatternChange = false;
	float fTickSize = m_pAudioDriver->m_transport.m_fTickSize;
	int nLeadLagFactor = pHydrogen->calculateLeadLagFactor( fTickSize );

	unsigned int framepos;
	if (  m_audioEngineState == STATE_PLAYING ) {
		// Current transport position.
		framepos = m_pAudioDriver->m_transport.m_nFrames;
	} else {
		// Use this to support realtime events, like MIDI, when not
		// playing.
		framepos = pHydrogen->getRealtimeFrames();
	}

	int lookahead = pHydrogen->calculateLookahead( fTickSize );
	int tickNumber_start = 0;
	if ( framepos == 0
		 || ( m_audioEngineState == STATE_PLAYING
			  && pSong->getMode() == Song::SONG_MODE
			  && m_nSongPos == -1 )
	) {
		tickNumber_start = framepos / fTickSize;
	} else {
		tickNumber_start = ( framepos + lookahead) / fTickSize;
	}
	int tickNumber_end = ( framepos + nFrames + lookahead ) /fTickSize;

	// Get initial timestamp for first tick
	gettimeofday( &m_currentTickTime, nullptr );

	// A tick is the most fine-grained time scale within Hydrogen.
	for ( int tick = tickNumber_start; tick < tickNumber_end; tick++ ) {
		
		// MIDI events now get put into the `m_songNoteQueue` as well,
		// based on their timestamp (which is given in terms of its
		// transport position and not in terms of the date-time as
		// above).
		while ( m_midiNoteQueue.size() > 0 ) {
			Note *pNote = m_midiNoteQueue[0];
			if ( pNote->get_position() > tick ) break;

			m_midiNoteQueue.pop_front();
			pNote->get_instrument()->enqueue();
			m_songNoteQueue.push( pNote );
		}

		if (  m_audioEngineState != STATE_PLAYING ) {
			// only keep going if we're playing
			continue;
		}
		
		//////////////////////////////////////////////////////////////
		// SONG MODE
		if ( pSong->getMode() == Song::SONG_MODE ) {
			if ( pSong->getPatternGroupVector()->size() == 0 ) {
				// there's no song!!
				___ERRORLOG( "no patterns in song." );
				m_pAudioDriver->stop();
				return -1;
			}
	
			m_nSongPos = findPatternInTick( tick, pSong->getIsLoopEnabled(), &m_nPatternStartTick );

			// The `m_nSongSizeInTicks` variable is only set to some
			// value other than zero in `findPatternInTick()` if
			// either the pattern list was not found of loop mode was
			// enabled and will contain the total size of the song in
			// ticks.
			if ( m_nSongSizeInTicks != 0 ) {
				// When using the JACK audio driver the overall
				// transport position will be managed by an external
				// server. Since it is agnostic of all the looping in
				// its clients, it will only increment time and
				// Hydrogen has to take care of the looping itself. 
				m_nPatternTickPosition = ( tick - m_nPatternStartTick )
						% m_nSongSizeInTicks;
			} else {
				m_nPatternTickPosition = tick - m_nPatternStartTick;
			}

			// Since we are located at the very beginning of the
			// pattern list, it had to change with respect to the last
			// cycle.
			if ( m_nPatternTickPosition == 0 ) {
				bSendPatternChange = true;
			}

			// If no pattern list could not be found, either choose
			// the first one if loop mode is activate or the
			// function returns indicating that the end of the song is
			// reached.
			if ( m_nSongPos == -1 ) {
				___INFOLOG( "song pos = -1" );
				if ( pSong->getIsLoopEnabled() == true ) {
					// TODO: This function call should be redundant
					// since `findPatternInTick()` is deterministic
					// and was already invoked with
					// `pSong->getIsLoopEnabled()` as second argument.
					m_nSongPos = findPatternInTick( 0, true, &m_nPatternStartTick );
				} else {

					___INFOLOG( "End of Song" );

					if( Hydrogen::get_instance()->getMidiOutput() != nullptr ){
						Hydrogen::get_instance()->getMidiOutput()->handleQueueAllNoteOff();
					}

					return -1;
				}
			}
			
			// Obtain the current PatternList and use it to overwrite
			// the on in `m_pPlayingPatterns.
			// TODO: Why overwriting it for each and every tick
			//       without check if it did changed? This is highly
			//       inefficient.
			PatternList *pPatternList = ( *( pSong->getPatternGroupVector() ) )[m_nSongPos];
			m_pPlayingPatterns->clear();
			for ( int i=0; i< pPatternList->size(); ++i ) {
				Pattern* pPattern = pPatternList->get(i);
				m_pPlayingPatterns->add( pPattern );
				pPattern->extand_with_flattened_virtual_patterns( m_pPlayingPatterns );
			}
		}
		
		//////////////////////////////////////////////////////////////
		// PATTERN MODE
		else if ( pSong->getMode() == Song::PATTERN_MODE )	{

			int nPatternSize = MAX_NOTES;

			// If the user chose to playback the pattern she focuses,
			// use it to overwrite `m_pPlayingPatterns`.
			if ( Preferences::get_instance()->patternModePlaysSelected() )
			{
				// TODO: Again, a check whether the pattern did change
				// would be more efficient.
				m_pPlayingPatterns->clear();
				Pattern * pattern = pSong->getPatternList()->get(m_nSelectedPatternNumber);
				m_pPlayingPatterns->add( pattern );
				pattern->extand_with_flattened_virtual_patterns( m_pPlayingPatterns );
			}

			if ( m_pPlayingPatterns->size() != 0 ) {
				nPatternSize = m_pPlayingPatterns->longest_pattern_length();
			}

			if ( nPatternSize == 0 ) {
				___ERRORLOG( "nPatternSize == 0" );
			}

			// If either the beginning of the current pattern was not
			// specified yet or if its end is reached, write the
			// content of `m_pNextPatterns` to `m_pPlayingPatterns`
			// and clear the former one.
			if ( ( tick == m_nPatternStartTick + nPatternSize )
				 || ( m_nPatternStartTick == -1 ) ) {
				if ( m_pNextPatterns->size() > 0 ) {
					Pattern* pPattern;
					for ( uint i = 0; i < m_pNextPatterns->size(); i++ ) {
						pPattern = m_pNextPatterns->get( i );
						// If `pPattern is already present in
						// `m_pPlayingPatterns`, it will be removed
						// from the latter and its `del()` method will
						// return a pointer to the very pattern. The
						// if clause is therefore only entered if the
						// `pPattern` was not already present.
						if ( ( m_pPlayingPatterns->del( pPattern ) ) == nullptr ) {
							m_pPlayingPatterns->add( pPattern );
						}
					}
					m_pNextPatterns->clear();
					bSendPatternChange = true;
				}
				if ( m_nPatternStartTick == -1 && nPatternSize > 0 ) {
					m_nPatternStartTick = tick - (tick % nPatternSize);
				} else {
					m_nPatternStartTick = tick;
				}
			}

			// Since the starting position of the Pattern may have
			// been updated, update the number of ticks passed since
			// the beginning of the pattern too.
			m_nPatternTickPosition = tick - m_nPatternStartTick;
			if ( m_nPatternTickPosition > nPatternSize && nPatternSize > 0 ) {
				m_nPatternTickPosition = tick % nPatternSize;
			}
		}

		//////////////////////////////////////////////////////////////
		// Metronome
		// Only trigger the metronome at a predefined rate.
		if ( m_nPatternTickPosition % 48 == 0 ) {
			float fPitch;
			float fVelocity;
			
			// Depending on whether the metronome beat will be issued
			// at the beginning or in the remainder of the pattern,
			// two different sounds and events will be used.
			if ( m_nPatternTickPosition == 0 ) {
				fPitch = 3;
				fVelocity = 1.0;
				EventQueue::get_instance()->push_event( EVENT_METRONOME, 1 );
			} else {
				fPitch = 0;
				fVelocity = 0.8;
				EventQueue::get_instance()->push_event( EVENT_METRONOME, 0 );
			}
			
			// Only trigger the sounds if the user enabled the
			// metronome. 
			if ( Preferences::get_instance()->m_bUseMetronome ) {
				m_pMetronomeInstrument->set_volume(
							Preferences::get_instance()->m_fMetronomeVolume
							);
				Note *pMetronomeNote = new Note( m_pMetronomeInstrument,
												 tick,
												 fVelocity,
												 0.5,
												 0.5,
												 -1,
												 fPitch
												 );
				m_pMetronomeInstrument->enqueue();
				m_songNoteQueue.push( pMetronomeNote );
			}
		}

		//////////////////////////////////////////////////////////////
		// Update the notes queue.
		// 
		if ( m_pPlayingPatterns->size() != 0 ) {
			for ( unsigned nPat = 0 ;
				  nPat < m_pPlayingPatterns->size() ;
				  ++nPat ) {
				Pattern *pPattern = m_pPlayingPatterns->get( nPat );
				assert( pPattern != nullptr );
				Pattern::notes_t* notes = (Pattern::notes_t*)pPattern->get_notes();

				// Perform a loop over all notes, which are enclose
				// the position of the current tick, using a constant
				// iterator (notes won't be altered!). After some
				// humanization was applied to onset of each note, it
				// will be added to `m_songNoteQueue` for playback.
				FOREACH_NOTE_CST_IT_BOUND(notes,it,m_nPatternTickPosition) {
					Note *pNote = it->second;
					if ( pNote ) {
						pNote->set_just_recorded( false );
						int nOffset = 0;

						// Swing //
						// Add a constant and periodic offset at
						// predefined positions to the note position.
						// TODO: incorporate the factor of 6.0 either
						// in Song::m_fSwingFactor or make it a member
						// variable.
						float fSwingFactor = pSong->getSwingFactor();
						if ( ( ( m_nPatternTickPosition % 12 ) == 0 )
							 && ( ( m_nPatternTickPosition % 24 ) != 0 ) ) {
							// da l'accento al tick 4, 12, 20, 36...
							nOffset += (int)( 6.0 * fTickSize * fSwingFactor );
						}

						// Humanize - Time parameter //
						// Add a random offset to each note. Due to
						// the nature of the Gaussian distribution,
						// the factor Song::m_fHumanizeTimeValue will
						// also scale the variance of the generated
						// random variable.
						if ( pSong->getHumanizeTimeValue() != 0 ) {
							nOffset += ( int )(
										getGaussian( 0.3 )
										* pSong->getHumanizeTimeValue()
										* pHydrogen->m_nMaxTimeHumanize
										);
						}

						// Lead or Lag - timing parameter //
						// Add a constant offset to all notes.
						nOffset += (int) ( pNote->get_lead_lag()
										   * nLeadLagFactor );

						// No note is allowed to start prior to the
						// beginning of the song.
						if((tick == 0) && (nOffset < 0)) {
							nOffset = 0;
						}
						
						// Generate a copy of the current note, assign
						// it the new offset, and push it to the list
						// of all notes, which are about to be played
						// back.
						// TODO: Why a copy?
						Note *pCopiedNote = new Note( pNote );
						pCopiedNote->set_position( tick );
						pCopiedNote->set_humanize_delay( nOffset );
						pNote->get_instrument()->enqueue();
						m_songNoteQueue.push( pCopiedNote );
					}
				}
			}
		}
	}

	// audioEngine_process() must send the pattern change event after
	// mutex unlock
	if ( bSendPatternChange ) {
		return 2;
	}
	return 0;
}

inline int findPatternInTick( int nTick, bool bLoopMode, int* pPatternStartTick )
{
	Hydrogen* pHydrogen = Hydrogen::get_instance();
	Song* pSong = pHydrogen->getSong();
	assert( pSong );

	int nTotalLength = 0;
	m_nSongSizeInTicks = 0;

	std::vector<PatternList*> *pPatternColumns = pSong->getPatternGroupVector();
	int nColumns = pPatternColumns->size();

	// Sum the lengths of all pattern columns and use the macro
	// MAX_NOTES in case some of them are of size zero. If the
	// supplied value nTick is bigger than this and doesn't belong to
	// the next pattern column, we just found the pattern list we were
	// searching for.
	int nPatternSize;
	for ( int i = 0; i < nColumns; ++i ) {
		PatternList *pColumn = ( *pPatternColumns )[ i ];
		if ( pColumn->size() != 0 ) {
			nPatternSize = pColumn->longest_pattern_length();
		} else {
			nPatternSize = MAX_NOTES;
		}

		if ( ( nTick >= nTotalLength ) && ( nTick < nTotalLength + nPatternSize ) ) {
			( *pPatternStartTick ) = nTotalLength;
			return i;
		}
		nTotalLength += nPatternSize;
	}

	// If the song is played in loop mode, the tick numbers of the
	// second turn are added on top of maximum tick number of the
	// song. Therefore, we will introduced periodic boundary
	// conditions and start the search again.
	if ( bLoopMode ) {
		m_nSongSizeInTicks = nTotalLength;
		int nLoopTick = 0;
		if ( m_nSongSizeInTicks != 0 ) {
			nLoopTick = nTick % m_nSongSizeInTicks;
		}
		nTotalLength = 0;
		for ( int i = 0; i < nColumns; ++i ) {
			PatternList *pColumn = ( *pPatternColumns )[ i ];
			if ( pColumn->size() != 0 ) {
				nPatternSize = pColumn->longest_pattern_length();
			} else {
				nPatternSize = MAX_NOTES;
			}

			if ( ( nLoopTick >= nTotalLength )
				 && ( nLoopTick < nTotalLength + nPatternSize ) ) {
				( *pPatternStartTick ) = nTotalLength;
				return i;
			}
			nTotalLength += nPatternSize;
		}
	}

	return -1;
}

void audioEngine_noteOn( Note *note )
{
	// check current state
	if ( ( m_audioEngineState != STATE_READY )
		 && ( m_audioEngineState != STATE_PLAYING ) ) {
		___ERRORLOG( "Error the audio engine is not in READY state" );
		delete note;
		return;
	}

	m_midiNoteQueue.push_back( note );
}

/**
 * Create an audio driver using audioEngine_process() as its argument
 * based on the provided choice and calling their _init()_ function to
 * trigger their initialization.
 *
 * For a listing of all possible choices, please see
 * Preferences::m_sAudioDriver.
 *
 * \param sDriver String specifying which audio driver should be
 * created.
 * \return Pointer to the freshly created audio driver. If the
 * creation resulted in a NullDriver, the corresponding object will be
 * deleted and a null pointer returned instead.
 */
AudioOutput* createDriver( const QString& sDriver )
{
	___INFOLOG( QString( "Driver: '%1'" ).arg( sDriver ) );
	Preferences *pPref = Preferences::get_instance();
	AudioOutput *pDriver = nullptr;

	if ( sDriver == "OSS" ) {
		pDriver = new OssDriver( audioEngine_process );
		if ( pDriver->class_name() == NullDriver::class_name() ) {
			delete pDriver;
			pDriver = nullptr;
		}
	} else if ( sDriver == "JACK" ) {
		pDriver = new JackAudioDriver( audioEngine_process );
		if ( pDriver->class_name() == NullDriver::class_name() ) {
			delete pDriver;
			pDriver = nullptr;
		} else {
#ifdef H2CORE_HAVE_JACK
			static_cast<JackAudioDriver*>(pDriver)->setConnectDefaults(
						Preferences::get_instance()->m_bJackConnectDefaults
						);
#endif
		}
	} else if ( sDriver == "ALSA" ) {
		pDriver = new AlsaAudioDriver( audioEngine_process );
		if ( pDriver->class_name() == NullDriver::class_name() ) {
			delete pDriver;
			pDriver = nullptr;
		}
	} else if ( sDriver == "PortAudio" ) {
		pDriver = new PortAudioDriver( audioEngine_process );
		if ( pDriver->class_name() == NullDriver::class_name() ) {
			delete pDriver;
			pDriver = nullptr;
		}
	}
	//#ifdef Q_OS_MACX
	else if ( sDriver == "CoreAudio" ) {
		___INFOLOG( "Creating CoreAudioDriver" );
		pDriver = new CoreAudioDriver( audioEngine_process );
		if ( pDriver->class_name() == NullDriver::class_name() ) {
			delete pDriver;
			pDriver = nullptr;
		}
	}
	//#endif
	else if ( sDriver == "PulseAudio" ) {
		pDriver = new PulseAudioDriver( audioEngine_process );
		if ( pDriver->class_name() == NullDriver::class_name() ) {
			delete pDriver;
			pDriver = nullptr;
		}
	}
	else if ( sDriver == "Fake" ) {
		___WARNINGLOG( "*** Using FAKE audio driver ***" );
		pDriver = new FakeDriver( audioEngine_process );
	} else {
		___ERRORLOG( "Unknown driver " + sDriver );
		audioEngine_raiseError( Hydrogen::UNKNOWN_DRIVER );
	}

	if ( pDriver  ) {
		// initialize the audio driver
		int res = pDriver->init( pPref->m_nBufferSize );
		if ( res != 0 ) {
			___ERRORLOG( "Error starting audio driver [audioDriver::init()]" );
			delete pDriver;
			pDriver = nullptr;
		}
	}

	return pDriver;
}

void audioEngine_startAudioDrivers()
{
	Preferences *preferencesMng = Preferences::get_instance();

	// Lock both the AudioEngine and the audio output buffers.
	AudioEngine::get_instance()->lock( RIGHT_HERE );
	QMutexLocker mx(&mutex_OutputPointer);

	___INFOLOG( "[audioEngine_startAudioDrivers]" );
	
	// check current state
	if ( m_audioEngineState != STATE_INITIALIZED ) {
		___ERRORLOG( QString( "Error the audio engine is not in INITIALIZED"
							  " state. state=%1" )
					 .arg( m_audioEngineState ) );
		AudioEngine::get_instance()->unlock();
		return;
	}

	if ( m_pAudioDriver ) {	// check if the audio m_pAudioDriver is still alive
		___ERRORLOG( "The audio driver is still alive" );
	}
	if ( m_pMidiDriver ) {	// check if midi driver is still alive
		___ERRORLOG( "The MIDI driver is still active" );
	}


	QString sAudioDriver = preferencesMng->m_sAudioDriver;
#if defined(WIN32)
    QStringList drivers = { "PortAudio", "JACK" };
#elif defined(__APPLE__)
    QStringList drivers = { "CoreAudio", "JACK", "PulseAudio", "PortAudio" };
#else /* Linux */
    QStringList drivers = { "JACK", "ALSA", "OSS", "PulseAudio", "PortAudio" };
#endif


	if ( sAudioDriver != "Auto" ) {
		drivers.removeAll( sAudioDriver );
		drivers.prepend( sAudioDriver );
	}
	for ( QString sDriver : drivers ) {
		if ( ( m_pAudioDriver = createDriver( sDriver ) ) != nullptr ) {
			if ( sDriver != sAudioDriver && sAudioDriver != "Auto" ) {
				___ERRORLOG( QString( "Couldn't start preferred driver %1, falling back to %2" )
							 .arg( sAudioDriver ).arg( sDriver ) );
			}
			break;
		}
	}
	if ( m_pAudioDriver == nullptr ) {
		audioEngine_raiseError( Hydrogen::ERROR_STARTING_DRIVER );
		___ERRORLOG( "Error starting audio driver" );
		___ERRORLOG( "Using the NULL output audio driver" );

		// use the NULL output driver
		m_pAudioDriver = new NullDriver( audioEngine_process );
		m_pAudioDriver->init( 0 );
	}

	if ( preferencesMng->m_sMidiDriver == "ALSA" ) {
#ifdef H2CORE_HAVE_ALSA
		// Create MIDI driver
		AlsaMidiDriver *alsaMidiDriver = new AlsaMidiDriver();
		m_pMidiDriverOut = alsaMidiDriver;
		m_pMidiDriver = alsaMidiDriver;
		m_pMidiDriver->open();
		m_pMidiDriver->setActive( true );
#endif
	} else if ( preferencesMng->m_sMidiDriver == "PortMidi" ) {
#ifdef H2CORE_HAVE_PORTMIDI
		PortMidiDriver* pPortMidiDriver = new PortMidiDriver();
		m_pMidiDriver = pPortMidiDriver;
		m_pMidiDriverOut = pPortMidiDriver;
		m_pMidiDriver->open();
		m_pMidiDriver->setActive( true );
#endif
	} else if ( preferencesMng->m_sMidiDriver == "CoreMIDI" ) {
#ifdef H2CORE_HAVE_COREMIDI
		CoreMidiDriver *coreMidiDriver = new CoreMidiDriver();
		m_pMidiDriver = coreMidiDriver;
		m_pMidiDriverOut = coreMidiDriver;
		m_pMidiDriver->open();
		m_pMidiDriver->setActive( true );
#endif
	} else if ( preferencesMng->m_sMidiDriver == "JACK-MIDI" ) {
#ifdef H2CORE_HAVE_JACK
		JackMidiDriver *jackMidiDriver = new JackMidiDriver();
		m_pMidiDriverOut = jackMidiDriver;
		m_pMidiDriver = jackMidiDriver;
		m_pMidiDriver->open();
		m_pMidiDriver->setActive( true );
#endif
	}

	// change the current audio engine state
	Hydrogen* pHydrogen = Hydrogen::get_instance();
	Song* pSong = pHydrogen->getSong();
	if ( pSong ) {
		m_audioEngineState = STATE_READY;
		m_pAudioDriver->setBpm( pSong->getBpm() );
	} else {
		m_audioEngineState = STATE_PREPARED;
	}

	if ( m_audioEngineState == STATE_PREPARED ) {
		EventQueue::get_instance()->push_event( EVENT_STATE, STATE_PREPARED );
	} else if ( m_audioEngineState == STATE_READY ) {
		EventQueue::get_instance()->push_event( EVENT_STATE, STATE_READY );
	}

	// Unlocking earlier might execute the jack process() callback before we
	// are fully initialized.
	mx.unlock();
	AudioEngine::get_instance()->unlock();

	if ( m_pAudioDriver ) {
		int res = m_pAudioDriver->connect();
		if ( res != 0 ) {
			audioEngine_raiseError( Hydrogen::ERROR_STARTING_DRIVER );
			___ERRORLOG( "Error starting audio driver [audioDriver::connect()]" );
			___ERRORLOG( "Using the NULL output audio driver" );

			mx.relock();
			delete m_pAudioDriver;
			m_pAudioDriver = new NullDriver( audioEngine_process );
			mx.unlock();
			m_pAudioDriver->init( 0 );
			m_pAudioDriver->connect();
		}

#ifdef H2CORE_HAVE_JACK
		audioEngine_renameJackPorts( pSong );
#endif

		audioEngine_setupLadspaFX();
	}


}

void audioEngine_stopAudioDrivers()
{
	___INFOLOG( "[audioEngine_stopAudioDrivers]" );

	// check current state
	if ( m_audioEngineState == STATE_PLAYING ) {
		audioEngine_stop();
	}

	if ( ( m_audioEngineState != STATE_PREPARED )
		 && ( m_audioEngineState != STATE_READY ) ) {
		___ERRORLOG( QString( "Error: the audio engine is not in PREPARED"
							  " or READY state. state=%1" )
					 .arg( m_audioEngineState ) );
		return;
	}

	// change the current audio engine state
	m_audioEngineState = STATE_INITIALIZED;
	EventQueue::get_instance()->push_event( EVENT_STATE, STATE_INITIALIZED );

	AudioEngine::get_instance()->lock( RIGHT_HERE );

	// delete MIDI driver
	if ( m_pMidiDriver ) {
		m_pMidiDriver->close();
		delete m_pMidiDriver;
		m_pMidiDriver = nullptr;
		m_pMidiDriverOut = nullptr;
	}

	// delete audio driver
	if ( m_pAudioDriver ) {
		m_pAudioDriver->disconnect();
		QMutexLocker mx( &mutex_OutputPointer );
		delete m_pAudioDriver;
		m_pAudioDriver = nullptr;
		mx.unlock();
	}

	AudioEngine::get_instance()->unlock();
}



/** Restart all audio and midi drivers by calling first
 * audioEngine_stopAudioDrivers() and then
 * audioEngine_startAudioDrivers().
 *
 * If no audio driver is set yet, audioEngine_stopAudioDrivers() is
 * omitted and the audio driver will be started right away.*/
void audioEngine_restartAudioDrivers()
{
	if ( m_pAudioDriver != nullptr ) {
		audioEngine_stopAudioDrivers();
	}
	audioEngine_startAudioDrivers();
}

>>>>>>> 293cf9af
//----------------------------------------------------------------------------
//
// Implementation of Hydrogen class
//
//----------------------------------------------------------------------------

Hydrogen* Hydrogen::__instance = nullptr;
const char* Hydrogen::__class_name = "Hydrogen";

Hydrogen::Hydrogen()
	: Object( __class_name )
{
	if ( __instance ) {
		ERRORLOG( "Hydrogen audio engine is already running" );
		throw H2Exception( "Hydrogen audio engine is already running" );
	}

	INFOLOG( "[Hydrogen]" );

	__song = nullptr;

	m_bExportSessionIsActive = false;
	m_pTimeline = new Timeline();
	m_pCoreActionController = new CoreActionController();
	m_GUIState = GUIState::unavailable;
	m_nMaxTimeHumanize = 2000;
	m_fNewBpmJTM = 120;
	m_nSelectedInstrumentNumber =  0;

	initBeatcounter();
	InstrumentComponent::setMaxLayers( Preferences::get_instance()->getMaxLayers() );
	
	m_pAudioEngine = new AudioEngine();
	Playlist::create_instance();

	EventQueue::get_instance()->push_event( EVENT_STATE, STATE_INITIALIZED );

	// Prevent double creation caused by calls from MIDI thread
	__instance = this;

	m_pAudioEngine->startAudioDrivers();
	
	for(int i = 0; i< MAX_INSTRUMENTS; i++){
		m_nInstrumentLookupTable[i] = i;
	}

	if ( Preferences::get_instance()->getOscServerEnabled() ) {
		toggleOscServer( true );
	}
}

Hydrogen::~Hydrogen()
{
	INFOLOG( "[~Hydrogen]" );

#ifdef H2CORE_HAVE_OSC
	NsmClient* pNsmClient = NsmClient::get_instance();
	if( pNsmClient ) {
		pNsmClient->shutdown();
		delete pNsmClient;
	}
	OscServer* pOscServer = OscServer::get_instance();
	if( pOscServer ) {
		delete pOscServer;
	}
#endif

	if ( getState() == STATE_PLAYING ) {
		m_pAudioEngine->stop();
	}
	removeSong();
	
	
	m_pAudioEngine->stopAudioDrivers();
	m_pAudioEngine->destroy();
	__kill_instruments();

	delete m_pCoreActionController;
	delete m_pTimeline;
	delete m_pAudioEngine;

	__instance = nullptr;
}

void Hydrogen::create_instance()
{
	// Create all the other instances that we need
	// ....and in the right order
	Logger::create_instance();
	MidiMap::create_instance();
	Preferences::create_instance();
	EventQueue::create_instance();
	MidiActionManager::create_instance();

#ifdef H2CORE_HAVE_OSC
	NsmClient::create_instance();
	OscServer::create_instance( Preferences::get_instance() );
#endif

	if ( __instance == nullptr ) {
		__instance = new Hydrogen;
	}

	// See audioEngine_init() for:
	// AudioEngine::create_instance();
	// Effects::create_instance();
	// Playlist::create_instance();
}

void Hydrogen::initBeatcounter()
{
	m_ntaktoMeterCompute = 1;
	m_nbeatsToCount = 4;
	m_nEventCount = 1;
	m_nTempoChangeCounter = 0;
	m_nBeatCount = 1;
	m_nCoutOffset = 0;
	m_nStartOffset = 0;
}

/// Start the internal sequencer
void Hydrogen::sequencer_play()
{
	std::shared_ptr<Song> pSong = getSong();
	pSong->getPatternList()->set_to_old();
	m_pAudioEngine->getAudioDriver()->play();
}

/// Stop the internal sequencer
void Hydrogen::sequencer_stop()
{
	if( Hydrogen::get_instance()->getMidiOutput() != nullptr ){
		Hydrogen::get_instance()->getMidiOutput()->handleQueueAllNoteOff();
	}

	m_pAudioEngine->getAudioDriver()->stop();
	Preferences::get_instance()->setRecordEvents(false);
}

bool Hydrogen::setPlaybackTrackState( const bool state )
{
	std::shared_ptr<Song> pSong = getSong();
	if ( pSong == nullptr ) {
		return false;
	}

	return pSong->setPlaybackTrackEnabled(state);
}

void Hydrogen::loadPlaybackTrack( const QString filename )
{
	std::shared_ptr<Song> pSong = getSong();
	pSong->setPlaybackTrackFilename(filename);

	m_pAudioEngine->getSampler()->reinitializePlaybackTrack();
}

void Hydrogen::setSong( std::shared_ptr<Song> pSong )
{
	assert ( pSong );
	
	// Move to the beginning.
	setSelectedPatternNumber( 0 );

	std::shared_ptr<Song> pCurrentSong = getSong();
	if ( pSong == pCurrentSong ) {
		DEBUGLOG( "pSong == pCurrentSong" );
		return;
	}

	if ( pCurrentSong != nullptr ) {
		/* NOTE: 
		 *       - this is actually some kind of cleanup 
		 *       - removeSong cares itself for acquiring a lock
		 */
		
		if ( isUnderSessionManagement() ) {
			// When under session management Hydrogen is only allowed
			// to replace the content of the session song but not to
			// write to a different location.
			pSong->setFilename( pCurrentSong->getFilename() );
		}
		removeSong();
		// delete pCurrentSong;
	}

	if ( m_GUIState != GUIState::unavailable ) {
		/* Reset GUI */
		EventQueue::get_instance()->push_event( EVENT_SELECTED_PATTERN_CHANGED, -1 );
		EventQueue::get_instance()->push_event( EVENT_PATTERN_CHANGED, -1 );
		EventQueue::get_instance()->push_event( EVENT_SELECTED_INSTRUMENT_CHANGED, -1 );
	}
	
	// In order to allow functions like audioEngine_setupLadspaFX() to
	// load the settings of the new song, like whether the LADSPA FX
	// are activated, __song has to be set prior to the call of
	// audioEngine_setSong().
	__song = pSong;

	// Update the audio engine to work with the new song.
	m_pAudioEngine->setSong( pSong );

	// load new playback track information
	m_pAudioEngine->getSampler()->reinitializePlaybackTrack();

	// Push current state of Hydrogen to attached control interfaces,
	// like OSC clients.
	m_pCoreActionController->initExternalControlInterfaces();

	if ( isUnderSessionManagement() ) {
#ifdef H2CORE_HAVE_OSC
		NsmClient::linkDrumkit( NsmClient::get_instance()->m_sSessionFolderPath, true );
#endif
	} else {		
		Preferences::get_instance()->setLastSongFilename( pSong->getFilename() );
	}
}

/* Mean: remove current song from memory */
void Hydrogen::removeSong()
{
<<<<<<< HEAD
	__song = nullptr;
	m_pAudioEngine->removeSong();
=======
	audioEngine_removeSong();
	__song = nullptr;
>>>>>>> 293cf9af
}

void Hydrogen::midi_noteOn( Note *note )
{
	m_pAudioEngine->noteOn( note );
}

void Hydrogen::addRealtimeNote(	int		instrument,
								float	velocity,
								float	fPan,
								float	pitch,
								bool	noteOff,
								bool	forcePlay,
								int		msg1 )
{
	UNUSED( pitch );
	
	AudioEngine* pAudioEngine = m_pAudioEngine;
	Preferences *pPreferences = Preferences::get_instance();
	unsigned int nRealColumn = 0;
	unsigned res = pPreferences->getPatternEditorGridResolution();
	int nBase = pPreferences->isPatternEditorUsingTriplets() ? 3 : 4;
	int scalar = ( 4 * MAX_NOTES ) / ( res * nBase );
	bool hearnote = forcePlay;
	int currentPatternNumber;

	m_pAudioEngine->lock( RIGHT_HERE );

	std::shared_ptr<Song> pSong = getSong();
	if ( !pPreferences->__playselectedinstrument ) {
		if ( instrument >= ( int ) pSong->getInstrumentList()->size() ) {
			// unused instrument
			pAudioEngine->unlock();
			return;
		}
	}

	// Get current partern and column, compensating for "lookahead" if required
	const Pattern* currentPattern = nullptr;
	unsigned int column = 0;
	float fTickSize = pAudioEngine->getAudioDriver()->m_transport.m_fTickSize;
	unsigned int lookaheadTicks = calculateLookahead( fTickSize ) / fTickSize;
	bool doRecord = pPreferences->getRecordEvents();
	if ( pSong->getMode() == Song::SONG_MODE && doRecord &&
		 pAudioEngine->getState() == STATE_PLAYING )
	{

		// Recording + song playback mode + actually playing
		PatternList *pPatternList = pSong->getPatternList();
		int ipattern = getPatternPos(); // playlist index
		if ( ipattern < 0 || ipattern >= (int) pPatternList->size() ) {
			pAudioEngine->unlock(); // unlock the audio engine
			return;
		}
		// Locate column -- may need to jump back in the pattern list
		column = getTickPosition();
		while ( column < lookaheadTicks ) {
			ipattern -= 1;
			if ( ipattern < 0 || ipattern >= (int) pPatternList->size() ) {
				pAudioEngine->unlock(); // unlock the audio engine
				return;
			}

			// Convert from playlist index to actual pattern index
			std::vector<PatternList*> *pColumns = pSong->getPatternGroupVector();
			PatternList *pColumn = ( *pColumns )[ ipattern ];
			currentPatternNumber = -1;
			for ( int n = 0; n < pColumn->size(); n++ ) {
				Pattern *pPattern = pColumn->get( n );
				int nIndex = pPatternList->index( pPattern );
				if ( nIndex > currentPatternNumber ) {
					currentPatternNumber = nIndex;
					currentPattern = pPattern;
				}
			}
			column = column + (*pColumns)[ipattern]->longest_pattern_length();
			// WARNINGLOG( "Undoing lookahead: corrected (" + to_string( ipattern+1 ) +
			// "," + to_string( (int) ( column - currentPattern->get_length() ) -
			// (int) lookaheadTicks ) + ") -> (" + to_string(ipattern) +
			// "," + to_string( (int) column - (int) lookaheadTicks ) + ")." );
		}
		column -= lookaheadTicks;
		// Convert from playlist index to actual pattern index (if not already done above)
		if ( currentPattern == nullptr ) {
			std::vector<PatternList*> *pColumns = pSong->getPatternGroupVector();
			PatternList *pColumn = ( *pColumns )[ ipattern ];
			currentPatternNumber = -1;
			for ( int n = 0; n < pColumn->size(); n++ ) {
				Pattern *pPattern = pColumn->get( n );
				int nIndex = pPatternList->index( pPattern );
				if ( nIndex > currentPatternNumber ) {
					currentPatternNumber = nIndex;
					currentPattern = pPattern;
				}
			}
		}

		// Cancel recording if punch area disagrees
		doRecord = pPreferences->inPunchArea( ipattern );

	} else { // Not song-record mode
		PatternList *pPatternList = pSong->getPatternList();

		int selectedPatternNumber = pAudioEngine->getSelectedPatternNumber();
		if ( ( selectedPatternNumber != -1 )
			 && ( selectedPatternNumber < ( int )pPatternList->size() ) )
		{
			currentPattern = pPatternList->get( selectedPatternNumber );
			currentPatternNumber = selectedPatternNumber;
		}

		if ( ! currentPattern ) {
			pAudioEngine->unlock(); // unlock the audio engine
			return;
		}

		// Locate column -- may need to wrap around end of pattern
		column = getTickPosition();
		if ( column >= lookaheadTicks ) {
			column -= lookaheadTicks;
		} else {
			lookaheadTicks %= currentPattern->get_length();
			column = (column + currentPattern->get_length() - lookaheadTicks)
					% currentPattern->get_length();
		}
	}

	if ( currentPattern && pPreferences->getQuantizeEvents() ) {
		// quantize it to scale
		unsigned qcolumn = ( unsigned )::round( column / ( double )scalar ) * scalar;

		//we have to make sure that no beat is added on the last displayed note in a bar
		//for example: if the pattern has 4 beats, the editor displays 5 beats, so we should avoid adding beats an note 5.
		if ( qcolumn == currentPattern->get_length() ) qcolumn = 0;
		column = qcolumn;
	}

	unsigned position = column;
	pAudioEngine->setAddRealtimeNoteTickPosition( column );

	std::shared_ptr<Instrument> instrRef = nullptr;
	if ( pSong ) {
		//getlookuptable index = instrument+36, ziel wert = der entprechende wert -36
		instrRef = pSong->getInstrumentList()->get( m_nInstrumentLookupTable[ instrument ] );
	}

	if ( currentPattern && ( getState() == STATE_PLAYING ) ) {
		assert( currentPattern );
		if ( doRecord ) {
			EventQueue::AddMidiNoteVector noteAction;
			noteAction.m_column = column;
			noteAction.m_pattern = currentPatternNumber;
			noteAction.f_velocity = velocity;
			noteAction.f_pan = fPan;
			noteAction.m_length = -1;
			noteAction.b_isMidi = true;

			if ( pPreferences->__playselectedinstrument ) {
				instrRef = pSong->getInstrumentList()->get( getSelectedInstrumentNumber() );
				int divider = msg1 / 12;
				noteAction.m_row = getSelectedInstrumentNumber();
				noteAction.no_octaveKeyVal = (Note::Octave)(divider -3);
				noteAction.nk_noteKeyVal = (Note::Key)(msg1 - (12 * divider));
				noteAction.b_isInstrumentMode = true;
			} else {
				instrRef = pSong->getInstrumentList()->get( m_nInstrumentLookupTable[ instrument ] );
				noteAction.m_row =  m_nInstrumentLookupTable[ instrument ];
				noteAction.no_octaveKeyVal = (Note::Octave)0;
				noteAction.nk_noteKeyVal = (Note::Key)0;
				noteAction.b_isInstrumentMode = false;
			}

			Note* pNoteold = currentPattern->find_note( noteAction.m_column, -1, instrRef, noteAction.nk_noteKeyVal, noteAction.no_octaveKeyVal );
			noteAction.b_noteExist = ( pNoteold ) ? true : false;

			EventQueue::get_instance()->m_addMidiNoteVector.push_back(noteAction);

			// hear note if its not in the future
			if ( pPreferences->getHearNewNotes() && position <= getTickPosition() ) {
				hearnote = true;
			}
		}/* if doRecord */
	} else if ( pPreferences->getHearNewNotes() ) {
			hearnote = true;
	} /* if .. STATE_PLAYING */

	if ( !pPreferences->__playselectedinstrument ) {
		if ( hearnote && instrRef ) {
			Note *pNote2 = new Note( instrRef, nRealColumn, velocity, fPan, -1, 0 );
			midi_noteOn( pNote2 );
		}
	} else if ( hearnote  ) {
		auto pInstr = pSong->getInstrumentList()->get( getSelectedInstrumentNumber() );
		Note *pNote2 = new Note( pInstr, nRealColumn, velocity, fPan, -1, 0 );

		int divider = msg1 / 12;
		Note::Octave octave = (Note::Octave)(divider -3);
		Note::Key notehigh = (Note::Key)(msg1 - (12 * divider));

		//ERRORLOG( QString( "octave: %1, note: %2, instrument %3" ).arg( octave ).arg(notehigh).arg(instrument));
		pNote2->set_midi_info( notehigh, octave, msg1 );
		midi_noteOn( pNote2 );
	}

	m_pAudioEngine->unlock(); // unlock the audio engine
}

unsigned long Hydrogen::getTickPosition()
{
	return m_pAudioEngine->getPatternTickPosition();
}

unsigned long Hydrogen::getRealtimeTickPosition()
{
	AudioEngine* pAudioEngine = m_pAudioEngine;
	
	// Get the realtime transport position in frames and convert
	// it into ticks.
	unsigned int initTick = ( unsigned int )( getRealtimeFrames() /
						  pAudioEngine->getAudioDriver()->m_transport.m_fTickSize );
	unsigned long retTick;

	struct timeval currtime;
	struct timeval deltatime;

	double sampleRate = ( double ) pAudioEngine->getAudioDriver()->getSampleRate();
	gettimeofday ( &currtime, nullptr );

	// Definition macro from timehelper.h calculating the time
	// difference between `currtime` and `m_currentTickTime`
	// (`currtime`-`m_currentTickTime`) and storing the results in
	// `deltatime`. It uses both the .tv_sec (seconds) and
	// .tv_usec (microseconds) members of the timeval struct.
	timersub( &currtime, &pAudioEngine->getCurrentTickTime(), &deltatime );

	double deltaSec =
			( double ) deltatime.tv_sec
			+ ( deltatime.tv_usec / 1000000.0 );

	retTick = ( unsigned long ) ( ( sampleRate / ( double ) pAudioEngine->getAudioDriver()->m_transport.m_fTickSize ) * deltaSec );

	retTick += initTick;

	return retTick;
}

void Hydrogen::sequencer_setNextPattern( int pos )
{
	AudioEngine* pAudioEngine = m_pAudioEngine;
	
	pAudioEngine->lock( RIGHT_HERE );
	std::shared_ptr<Song> pSong = getSong();
	if ( pSong && pSong->getMode() == Song::PATTERN_MODE ) {
		PatternList* pPatternList = pSong->getPatternList();
		
		// Check whether `pos` is in range of the pattern list.
		if ( ( pos >= 0 ) && ( pos < ( int )pPatternList->size() ) ) {
			Pattern* pPattern = pPatternList->get( pos );
			
			// If the pattern is already in the `AudioEngine::m_pNextPatterns`, it
			// will be removed from the latter and its `del()` method
			// will return a pointer to the very pattern. The if
			// clause is therefore only entered if the `pPattern` was
			// not already present.
			if ( pAudioEngine->getNextPatterns()->del( pPattern ) == nullptr ) {
				pAudioEngine->getNextPatterns()->add( pPattern );
			}
		} else {
			ERRORLOG( QString( "pos not in patternList range. pos=%1 patternListSize=%2" )
					  .arg( pos ).arg( pPatternList->size() ) );
			pAudioEngine->getNextPatterns()->clear();
		}
	} else {
		ERRORLOG( "can't set next pattern in song mode" );
		pAudioEngine->getNextPatterns()->clear();
	}

	pAudioEngine->unlock();
}

void Hydrogen::sequencer_setOnlyNextPattern( int pos )
{
	AudioEngine* pAudioEngine = m_pAudioEngine;	
	pAudioEngine->lock( RIGHT_HERE );
	
	std::shared_ptr<Song> pSong = getSong();
	if ( pSong && pSong->getMode() == Song::PATTERN_MODE ) {
		PatternList* pPatternList = pSong->getPatternList();
		
		// Clear the list of all patterns scheduled to be processed
		// next and fill them with those currently played.
		pAudioEngine->getNextPatterns()->clear( );
		Pattern* pPattern;
		for ( int nPattern = 0 ; nPattern < (int) pAudioEngine->getPlayingPatterns()->size() ; ++nPattern ) {
			pPattern = pAudioEngine->getPlayingPatterns()->get( nPattern );
			pAudioEngine->getNextPatterns()->add( pPattern );
		}
		
		// Appending the requested pattern.
		pPattern = pPatternList->get( pos );
		pAudioEngine->getNextPatterns()->add( pPattern );
	} else {
		ERRORLOG( "can't set next pattern in song mode" );
		pAudioEngine->getNextPatterns()->clear();
	}
	
	pAudioEngine->unlock();
}

// TODO: make variable name and getter/setter consistent.
int Hydrogen::getPatternPos()
{
	return m_pAudioEngine->getSongPos();
}

/* Return pattern for selected song tick position */
int Hydrogen::getPosForTick( unsigned long TickPos, int* nPatternStartTick )
{
	std::shared_ptr<Song> pSong = getSong();
	if ( pSong == nullptr ) {
		return 0;
	}

	return m_pAudioEngine->findPatternInTick( TickPos, pSong->getIsLoopEnabled(), nPatternStartTick );
}

int Hydrogen::calculateLeadLagFactor( float fTickSize ){
	return fTickSize * 5;
}

int Hydrogen::calculateLookahead( float fTickSize ){
	// Introduce a lookahead of 5 ticks. Since the ticksize is
	// depending of the current tempo of the song, this component does
	// make the lookahead dynamic.
	int nLeadLagFactor = calculateLeadLagFactor( fTickSize );

	// We need to look ahead in the song for notes with negative offsets
	// from LeadLag or Humanize.
	return nLeadLagFactor + m_nMaxTimeHumanize + 1;
}

void Hydrogen::restartDrivers()
{
	m_pAudioEngine->restartAudioDrivers();
}

void Hydrogen::startExportSession(int sampleRate, int sampleDepth )
{
	AudioEngine* pAudioEngine = m_pAudioEngine;
	
	if ( getState() == STATE_PLAYING ) {
		sequencer_stop();
	}
	
	unsigned nSamplerate = (unsigned) sampleRate;
	
	pAudioEngine->getSampler()->stopPlayingNotes();

	std::shared_ptr<Song> pSong = getSong();
	
	m_oldEngineMode = pSong->getMode();
	m_bOldLoopEnabled = pSong->getIsLoopEnabled();

	pSong->setMode( Song::SONG_MODE );
	pSong->setIsLoopEnabled( true );
	
	/*
	 * Currently an audio driver is loaded
	 * which is not the DiskWriter driver.
	 * Stop the current driver and fire up the DiskWriter.
	 */
	pAudioEngine->stopAudioDrivers();

	pAudioEngine->setAudioDriver( new DiskWriterDriver( AudioEngine::audioEngine_process, nSamplerate, sampleDepth ) );
	
	m_bExportSessionIsActive = true;
}

void Hydrogen::stopExportSession()
{
	AudioEngine* pAudioEngine = m_pAudioEngine;
	
	m_bExportSessionIsActive = false;
	
 	pAudioEngine->stopAudioDrivers();
	
	delete pAudioEngine->getAudioDriver();
	pAudioEngine->setAudioDriver( nullptr );
	
	std::shared_ptr<Song> pSong = getSong();
	pSong->setMode( m_oldEngineMode );
	pSong->setIsLoopEnabled( m_bOldLoopEnabled );
	
	pAudioEngine->startAudioDrivers();

	if ( pAudioEngine->getAudioDriver() ) {
		pAudioEngine->getAudioDriver()->setBpm( pSong->getBpm() );
	} else {
		ERRORLOG( "pAudioEngine->getAudioDriver() = nullptr" );
	}
}

/// Export a song to a wav file
void Hydrogen::startExportSong( const QString& filename)
{
	AudioEngine* pAudioEngine = m_pAudioEngine;
	// reset
	pAudioEngine->getAudioDriver()->m_transport.m_nFrames = 0; // reset total frames
	// TODO: not -1 instead?
	pAudioEngine->setSongPos( 0 );
	pAudioEngine->setPatternTickPosition( 0 );
	pAudioEngine->setState( STATE_PLAYING );
	pAudioEngine->setPatternStartTick( -1 );

	Preferences *pPref = Preferences::get_instance();

	int res = pAudioEngine->getAudioDriver()->init( pPref->m_nBufferSize );
	if ( res != 0 ) {
		ERRORLOG( "Error starting disk writer driver [DiskWriterDriver::init()]" );
	}

	pAudioEngine->setupLadspaFX();

	pAudioEngine->seek( 0, false );

	DiskWriterDriver* pDiskWriterDriver = (DiskWriterDriver*) pAudioEngine->getAudioDriver();
	pDiskWriterDriver->setFileName( filename );
	
	res = pDiskWriterDriver->connect();
	if ( res != 0 ) {
		ERRORLOG( "Error starting disk writer driver [DiskWriterDriver::connect()]" );
	}
}

void Hydrogen::stopExportSong()
{
	AudioEngine* pAudioEngine = m_pAudioEngine;
	
	if ( pAudioEngine->getAudioDriver()->class_name() != DiskWriterDriver::class_name() ) {
		return;
	}

	pAudioEngine->getSampler()->stopPlayingNotes();
	
	pAudioEngine->getAudioDriver()->disconnect();

	pAudioEngine->setSongPos( -1 );
	pAudioEngine->setPatternTickPosition( 0 );
}

/// Used to display audio driver info
AudioOutput* Hydrogen::getAudioOutput() const
{
	AudioEngine* pAudioEngine = m_pAudioEngine;

	return pAudioEngine->getAudioDriver();
}

/// Used to display midi driver info
MidiInput* Hydrogen::getMidiInput() const 
{
	return m_pAudioEngine->getMidiDriver();
}

MidiOutput* Hydrogen::getMidiOutput() const
{
	return m_pAudioEngine->getMidiOutDriver();
}

int Hydrogen::getState() const
{
	return m_pAudioEngine->getState();
}

void Hydrogen::setCurrentPatternList( PatternList *pPatternList )
{
	AudioEngine* pAudioEngine = m_pAudioEngine;
	
	pAudioEngine->lock( RIGHT_HERE );
	if ( pAudioEngine->getPlayingPatterns() ) {
		pAudioEngine->getPlayingPatterns()->setNeedsLock( false );
	}

	(*pAudioEngine->getPlayingPatterns()) = pPatternList;
	pPatternList->setNeedsLock( true );
	
	EventQueue::get_instance()->push_event( EVENT_PATTERN_CHANGED, -1 );
	
	pAudioEngine->unlock();
}

// Setting conditional to true will keep instruments that have notes if new kit has less instruments than the old one
int Hydrogen::loadDrumkit( Drumkit *pDrumkitInfo )
{
	return loadDrumkit( pDrumkitInfo, true );
}

int Hydrogen::loadDrumkit( Drumkit *pDrumkitInfo, bool conditional )
{
	AudioEngine* pAudioEngine = m_pAudioEngine;
	assert ( pDrumkitInfo );

	int old_ae_state = getState();
	if( getState() >= STATE_READY ) {
		pAudioEngine->setState( STATE_PREPARED );
	}

	INFOLOG( pDrumkitInfo->get_name() );
	m_sCurrentDrumkitName = pDrumkitInfo->get_name();
	if ( pDrumkitInfo->isUserDrumkit() ) {
		m_currentDrumkitLookup = Filesystem::Lookup::user;
	} else {
		m_currentDrumkitLookup = Filesystem::Lookup::system;
	}

	std::vector<DrumkitComponent*>* pSongCompoList= getSong()->getComponents();
	std::vector<DrumkitComponent*>* pDrumkitCompoList = pDrumkitInfo->get_components();
	
	pAudioEngine->lock( RIGHT_HERE );	
	for( auto &pComponent : *pSongCompoList ){
		delete pComponent;
	}
	pSongCompoList->clear();
	pAudioEngine->unlock();
	
	for (std::vector<DrumkitComponent*>::iterator it = pDrumkitCompoList->begin() ; it != pDrumkitCompoList->end(); ++it) {
		DrumkitComponent* pSrcComponent = *it;
		DrumkitComponent* pNewComponent = new DrumkitComponent( pSrcComponent->get_id(), pSrcComponent->get_name() );
		pNewComponent->load_from( pSrcComponent );

		pSongCompoList->push_back( pNewComponent );
	}

	//current instrument list
	InstrumentList *pSongInstrList = getSong()->getInstrumentList();
	
	//new instrument list
	InstrumentList *pDrumkitInstrList = pDrumkitInfo->get_instruments();
	
	/*
	 * If the old drumkit is bigger then the new drumkit,
	 * delete all instruments with a bigger pos then
	 * pDrumkitInstrList->size(). Otherwise the instruments
	 * from our old instrumentlist with
	 * pos > pDrumkitInstrList->size() stay in the
	 * new instrumentlist
	 *
	 * wolke: info!
	 * this has moved to the end of this function
	 * because we get lost objects in memory
	 * now:
	 * 1. the new drumkit will loaded
	 * 2. all not used instruments will complete deleted
	 * old function:
	 * while ( pDrumkitInstrList->size() < songInstrList->size() )
	 * {
	 *  songInstrList->del(songInstrList->size() - 1);
	 * }
	 */
	
	//needed for the new delete function
	int instrumentDiff =  pSongInstrList->size() - pDrumkitInstrList->size();
	int nMaxID = -1;
	
	for ( unsigned nInstr = 0; nInstr < pDrumkitInstrList->size(); ++nInstr ) {
		std::shared_ptr<Instrument> pInstr = nullptr;
		if ( nInstr < pSongInstrList->size() ) {
			//instrument exists already
			pInstr = pSongInstrList->get( nInstr );
			assert( pInstr );
		} else {
			pInstr = std::make_shared<Instrument>();
			// The instrument isn't playing yet; no need for locking
			// :-) - Jakob Lund.  m_pAudioEngine->lock(
			// "Hydrogen::loadDrumkit" );
			pSongInstrList->add( pInstr );
			// m_pAudioEngine->unlock();
		}

		auto pNewInstr = pDrumkitInstrList->get( nInstr );
		assert( pNewInstr );
		INFOLOG( QString( "Loading instrument (%1 of %2) [%3]" )
				 .arg( nInstr + 1 )
				 .arg( pDrumkitInstrList->size() )
				 .arg( pNewInstr->get_name() ) );

		// Preserve instrument IDs. Where the new drumkit has more instruments than the song does, new
		// instruments need new ids.
		int nID = pInstr->get_id();
		if ( nID == EMPTY_INSTR_ID ) {
			nID = nMaxID + 1;
		}
		nMaxID = std::max( nID, nMaxID );

		// Moved code from here right into the Instrument class - Jakob Lund.
		pInstr->load_from( pDrumkitInfo, pNewInstr );
		pInstr->set_id( nID );
	}

	//wolke: new delete function
	if ( instrumentDiff >= 0 ) {
		for ( int i = 0; i < instrumentDiff ; i++ ){
			removeInstrument(
						getSong()->getInstrumentList()->size() - 1,
						conditional
						);
		}
	}

#ifdef H2CORE_HAVE_JACK
	pAudioEngine->lock( RIGHT_HERE );
	pAudioEngine->renameJackPorts( getSong() );
	pAudioEngine->unlock();
#endif

	pAudioEngine->setState( old_ae_state );
	
	m_pCoreActionController->initExternalControlInterfaces();
	
	// Create a symbolic link in the session folder when under session
	// management.
	if ( isUnderSessionManagement() ) {
#ifdef H2CORE_HAVE_OSC
		NsmClient::linkDrumkit( NsmClient::get_instance()->m_sSessionFolderPath, false );
#endif
	}

	return 0;	//ok
}

// This will check if an instrument has any notes
bool Hydrogen::instrumentHasNotes( std::shared_ptr<Instrument> pInst )
{
	std::shared_ptr<Song> pSong = getSong();
	PatternList* pPatternList = pSong->getPatternList();

	for ( int nPattern = 0 ; nPattern < (int)pPatternList->size() ; ++nPattern )
	{
		if( pPatternList->get( nPattern )->references( pInst ) )
		{
			DEBUGLOG("Instrument " + pInst->get_name() + " has notes" );
			return true;
		}
	}

	// no notes for this instrument
	return false;
}

//this is also a new function and will used from the new delete function in
//Hydrogen::loadDrumkit to delete the instruments by number
void Hydrogen::removeInstrument( int instrumentNumber, bool conditional )
{
	std::shared_ptr<Song> pSong = getSong();
	auto pInstr = pSong->getInstrumentList()->get( instrumentNumber );
	PatternList* pPatternList = pSong->getPatternList();

	if ( conditional ) {
		// new! this check if a pattern has an active note if there is an note
		//inside the pattern the instrument would not be deleted
		for ( int nPattern = 0 ;
			  nPattern < (int)pPatternList->size() ;
			  ++nPattern ) {
			if( pPatternList
					->get( nPattern )
					->references( pInstr ) ) {
				DEBUGLOG("Keeping instrument #" + QString::number( instrumentNumber ) );
				return;
			}
		}
	} else {
		getSong()->purgeInstrument( pInstr );
	}

	InstrumentList* pList = pSong->getInstrumentList();
	if ( pList->size()==1 ){
		m_pAudioEngine->lock( RIGHT_HERE );
		auto pInstr = pList->get( 0 );
		pInstr->set_name( (QString( "Instrument 1" )) );
		for ( auto& pCompo : *pInstr->get_components() ) {
			// remove all layers
			for ( int nLayer = 0; nLayer < InstrumentComponent::getMaxLayers(); nLayer++ ) {
				pCompo->set_layer( nullptr, nLayer );
			}
		}
		m_pAudioEngine->unlock();
		EventQueue::get_instance()->push_event( EVENT_SELECTED_INSTRUMENT_CHANGED, -1 );
		INFOLOG("clear last instrument to empty instrument 1 instead delete the last instrument");
		return;
	}

	// if the instrument was the last on the instruments list, select the
	// next-last
	if ( instrumentNumber >= (int)getSong()->getInstrumentList()->size() - 1 ) {
		Hydrogen::get_instance()->setSelectedInstrumentNumber(
					std::max(0, instrumentNumber - 1 )
					);
	}
	//
	// delete the instrument from the instruments list
	m_pAudioEngine->lock( RIGHT_HERE );
	getSong()->getInstrumentList()->del( instrumentNumber );
	getSong()->setIsModified( true );
	m_pAudioEngine->unlock();

	// At this point the instrument has been removed from both the
	// instrument list and every pattern in the song.  Hence there's no way
	// (NOTE) to play on that instrument, and once all notes have stopped
	// playing it will be save to delete.
	// the ugly name is just for debugging...
	QString xxx_name = QString( "XXX_%1" ) . arg( pInstr->get_name() );
	pInstr->set_name( xxx_name );
	__instrument_death_row.push_back( pInstr );
	__kill_instruments(); // checks if there are still notes.

	// this will force a GUI update.
	EventQueue::get_instance()->push_event( EVENT_SELECTED_INSTRUMENT_CHANGED, -1 );
}

void Hydrogen::raiseError( unsigned nErrorCode )
{
	m_pAudioEngine->raiseError( nErrorCode );
}

unsigned long Hydrogen::getTotalFrames()
{
	AudioEngine* pAudioEngine = m_pAudioEngine;
	
	return pAudioEngine->getAudioDriver()->m_transport.m_nFrames;
}

void Hydrogen::setRealtimeFrames( unsigned long frames )
{
	m_pAudioEngine->setRealtimeFrames( frames );
}

unsigned long Hydrogen::getRealtimeFrames()
{
	return m_pAudioEngine->getRealtimeFrames();
}


long Hydrogen::getTickForPosition( int pos )
{
	std::shared_ptr<Song> pSong = getSong();

	int nPatternGroups = pSong->getPatternGroupVector()->size();
	if ( nPatternGroups == 0 ) {
		return -1;
	}

	if ( pos >= nPatternGroups ) {
		// The position is beyond the end of the Song, we
		// set periodic boundary conditions or return the
		// beginning of the Song as a fallback.
		if ( pSong->getIsLoopEnabled() ) {
			pos = pos % nPatternGroups;
		} else {
			WARNINGLOG( QString( "patternPos > nPatternGroups. pos:"
								 " %1, nPatternGroups: %2")
						.arg( pos ) .arg(  nPatternGroups )
						);
			return -1;
		}
	}

	std::vector<PatternList*> *pColumns = pSong->getPatternGroupVector();
	long totalTick = 0;
	int nPatternSize;
	Pattern *pPattern = nullptr;
	
	for ( int i = 0; i < pos; ++i ) {
		PatternList *pColumn = ( *pColumns )[ i ];
		
		if( pColumn->size() > 0)
		{
			nPatternSize = pColumn->longest_pattern_length();
		} else {
			nPatternSize = MAX_NOTES;
		}
		totalTick += nPatternSize;
	}
	
	return totalTick;
}

void Hydrogen::setPatternPos( int nPatternNumber )
{
	if ( nPatternNumber < -1 ) {
		nPatternNumber = -1;
	}
	
	auto pAudioEngine = m_pAudioEngine;
	
	pAudioEngine->lock( RIGHT_HERE );
	// TODO: why?
	EventQueue::get_instance()->push_event( EVENT_METRONOME, 1 );
	long totalTick = getTickForPosition( nPatternNumber );
	if ( totalTick < 0 ) {
		pAudioEngine->unlock();
		return;
	}

	if ( getState() != STATE_PLAYING ) {
		// find pattern immediately when not playing
		//		int dummy;
		// 		m_nSongPos = findPatternInTick( totalTick,
		//					        pSong->getIsLoopEnabled(),
		//					        &dummy );
		pAudioEngine->setSongPos( nPatternNumber );
		pAudioEngine->setPatternTickPosition( 0 );
	}
	INFOLOG( "relocate" );

	pAudioEngine->locate( static_cast<int>( totalTick * pAudioEngine->getAudioDriver()->m_transport.m_fTickSize ));

	pAudioEngine->unlock();
}

void Hydrogen::onTapTempoAccelEvent()
{
#ifndef WIN32
	INFOLOG( "tap tempo" );
	static timeval oldTimeVal;

	struct timeval now;
	gettimeofday(&now, nullptr);

	float fInterval =
			(now.tv_sec - oldTimeVal.tv_sec) * 1000.0
			+ (now.tv_usec - oldTimeVal.tv_usec) / 1000.0;

	oldTimeVal = now;

	if ( fInterval < 1000.0 ) {
		setTapTempo( fInterval );
	}
#endif
}

void Hydrogen::setTapTempo( float fInterval )
{

	//	infoLog( "set tap tempo" );
	static float fOldBpm1 = -1;
	static float fOldBpm2 = -1;
	static float fOldBpm3 = -1;
	static float fOldBpm4 = -1;
	static float fOldBpm5 = -1;
	static float fOldBpm6 = -1;
	static float fOldBpm7 = -1;
	static float fOldBpm8 = -1;

	float fBPM = 60000.0 / fInterval;

	if ( fabs( fOldBpm1 - fBPM ) > 20 ) {	// troppa differenza, niente media
		fOldBpm1 = fBPM;
		fOldBpm2 = fBPM;
		fOldBpm3 = fBPM;
		fOldBpm4 = fBPM;
		fOldBpm5 = fBPM;
		fOldBpm6 = fBPM;
		fOldBpm7 = fBPM;
		fOldBpm8 = fBPM;
	}

	if ( fOldBpm1 == -1 ) {
		fOldBpm1 = fBPM;
		fOldBpm2 = fBPM;
		fOldBpm3 = fBPM;
		fOldBpm4 = fBPM;
		fOldBpm5 = fBPM;
		fOldBpm6 = fBPM;
		fOldBpm7 = fBPM;
		fOldBpm8 = fBPM;
	}

	fBPM = ( fBPM + fOldBpm1 + fOldBpm2 + fOldBpm3 + fOldBpm4 + fOldBpm5
			 + fOldBpm6 + fOldBpm7 + fOldBpm8 ) / 9.0;

	INFOLOG( QString( "avg BPM = %1" ).arg( fBPM ) );
	fOldBpm8 = fOldBpm7;
	fOldBpm7 = fOldBpm6;
	fOldBpm6 = fOldBpm5;
	fOldBpm5 = fOldBpm4;
	fOldBpm4 = fOldBpm3;
	fOldBpm3 = fOldBpm2;
	fOldBpm2 = fOldBpm1;
	fOldBpm1 = fBPM;

	m_pAudioEngine->lock( RIGHT_HERE );

	setBPM( fBPM );

	m_pAudioEngine->unlock();
}

void Hydrogen::setBPM( float fBPM )
{
	AudioEngine* pAudioEngine = m_pAudioEngine;	
	std::shared_ptr<Song> pSong = getSong();
	if ( ! pAudioEngine->getAudioDriver() || ! pSong ){
		return;
	}
	
	if ( fBPM > MAX_BPM ) {
		fBPM = MAX_BPM;
		WARNINGLOG( QString( "Provided bpm %1 is too high. Assigning upper bound %2 instead" )
					.arg( fBPM ).arg( MAX_BPM ) );
	} else if ( fBPM < MIN_BPM ) {
		fBPM = MIN_BPM;
		WARNINGLOG( QString( "Provided bpm %1 is too low. Assigning lower bound %2 instead" )
					.arg( fBPM ).arg( MIN_BPM ) );
	}

	if ( getJackTimebaseState() == JackAudioDriver::Timebase::Slave ) {
		ERRORLOG( "Unable to change tempo directly in the presence of an external JACK timebase master. Press 'J.MASTER' get tempo control." );
		return;
	}
	
	pAudioEngine->getAudioDriver()->setBpm( fBPM );
	pSong->setBpm( fBPM );
	setNewBpmJTM ( fBPM );
}

void Hydrogen::restartLadspaFX()
{
	AudioEngine* pAudioEngine = m_pAudioEngine;
	
	if ( pAudioEngine->getAudioDriver() ) {
		pAudioEngine->lock( RIGHT_HERE );
		pAudioEngine->setupLadspaFX();
		pAudioEngine->unlock();
	} else {
		ERRORLOG( "m_pAudioDriver = NULL" );
	}
}

int Hydrogen::getSelectedPatternNumber()
{
	return m_pAudioEngine->getSelectedPatternNumber();
}


void Hydrogen::setSelectedPatternNumber( int nPat )
{
	AudioEngine* pAudioEngine = m_pAudioEngine;	
	
	if ( nPat == pAudioEngine->getSelectedPatternNumber() )	return;


	if ( Preferences::get_instance()->patternModePlaysSelected() ) {
		pAudioEngine->lock( RIGHT_HERE );
		
		pAudioEngine->setSelectedPatternNumber( nPat );

		pAudioEngine->unlock();
	} else {
		pAudioEngine->setSelectedPatternNumber( nPat );
	}

	EventQueue::get_instance()->push_event( EVENT_SELECTED_PATTERN_CHANGED, -1 );
}

int Hydrogen::getSelectedInstrumentNumber()
{
	return m_nSelectedInstrumentNumber;
}

void Hydrogen::setSelectedInstrumentNumber( int nInstrument )
{
	if ( m_nSelectedInstrumentNumber == nInstrument ) {
		return;
	}

	m_nSelectedInstrumentNumber = nInstrument;
	EventQueue::get_instance()->push_event( EVENT_SELECTED_INSTRUMENT_CHANGED, -1 );
}

void Hydrogen::refreshInstrumentParameters( int nInstrument )
{
	EventQueue::get_instance()->push_event( EVENT_PARAMETERS_INSTRUMENT_CHANGED, -1 );
}

#ifdef H2CORE_HAVE_JACK
void Hydrogen::renameJackPorts( std::shared_ptr<Song> pSong )
{
	if( Preferences::get_instance()->m_bJackTrackOuts == true ){
		m_pAudioEngine->renameJackPorts(pSong);
	}
}
#endif

/** Updates #m_nbeatsToCount
 * \param beatstocount New value*/
void Hydrogen::setbeatsToCount( int beatstocount)
{
	m_nbeatsToCount = beatstocount;
}
/** \return #m_nbeatsToCount*/
int Hydrogen::getbeatsToCount()
{
	return m_nbeatsToCount;
}

void Hydrogen::setNoteLength( float notelength)
{
	m_ntaktoMeterCompute = notelength;
}

float Hydrogen::getNoteLength()
{
	return m_ntaktoMeterCompute;
}

int Hydrogen::getBcStatus()
{
	return m_nEventCount;
}

void Hydrogen::setBcOffsetAdjust()
{
	//individual fine tuning for the m_nBeatCounter
	//to adjust  ms_offset from different people and controller
	Preferences *pPreferences = Preferences::get_instance();

	m_nCoutOffset = pPreferences->m_countOffset;
	m_nStartOffset = pPreferences->m_startOffset;
}

void Hydrogen::handleBeatCounter()
{
	AudioEngine* pAudioEngine = m_pAudioEngine;
	
	// Get first time value:
	if (m_nBeatCount == 1) {
		gettimeofday(&m_CurrentTime,nullptr);
	}

	m_nEventCount++;

	// Set lastTime to m_CurrentTime to remind the time:
	timeval lastTime = m_CurrentTime;

	// Get new time:
	gettimeofday(&m_CurrentTime,nullptr);


	// Build doubled time difference:
	double lastBeatTime = (double)(
				lastTime.tv_sec
				+ (double)(lastTime.tv_usec * US_DIVIDER)
				+ (int)m_nCoutOffset * .0001
				);
	double currentBeatTime = (double)(
				m_CurrentTime.tv_sec
				+ (double)(m_CurrentTime.tv_usec * US_DIVIDER)
				);
	double beatDiff = m_nBeatCount == 1 ? 0 : currentBeatTime - lastBeatTime;

	//if differences are to big reset the beatconter
	if( beatDiff > 3.001 * 1/m_ntaktoMeterCompute ) {
		m_nEventCount = 1;
		m_nBeatCount = 1;
		return;
	}
	// Only accept differences big enough
	if (m_nBeatCount == 1 || beatDiff > .001) {
		if (m_nBeatCount > 1) {
			m_nBeatDiffs[m_nBeatCount - 2] = beatDiff ;
		}
		// Compute and reset:
		if (m_nBeatCount == m_nbeatsToCount){
			//				unsigned long currentframe = getRealtimeFrames();
			double beatTotalDiffs = 0;
			for(int i = 0; i < (m_nbeatsToCount - 1); i++) {
				beatTotalDiffs += m_nBeatDiffs[i];
			}
			double nBeatDiffAverage =
					beatTotalDiffs
					/ (m_nBeatCount - 1)
					* m_ntaktoMeterCompute ;
			float fBeatCountBpm	 =
					(float) ((int) (60 / nBeatDiffAverage * 100))
					/ 100;
			
			m_pAudioEngine->lock( RIGHT_HERE );
			setBPM( fBeatCountBpm );
			m_pAudioEngine->unlock();
			
			if (Preferences::get_instance()->m_mmcsetplay
					== Preferences::SET_PLAY_OFF) {
				m_nBeatCount = 1;
				m_nEventCount = 1;
			}else{
				if ( getState() != STATE_PLAYING ){
					unsigned bcsamplerate =
							pAudioEngine->getAudioDriver()->getSampleRate();
					unsigned long rtstartframe = 0;
					if ( m_ntaktoMeterCompute <= 1){
						rtstartframe =
								bcsamplerate
								* nBeatDiffAverage
								* ( 1/ m_ntaktoMeterCompute );
					}else
					{
						rtstartframe =
								bcsamplerate
								* nBeatDiffAverage
								/ m_ntaktoMeterCompute ;
					}

					int sleeptime =
							( (float) rtstartframe
							  / (float) bcsamplerate
							  * (int) 1000 )
							+ (int)m_nCoutOffset
							+ (int) m_nStartOffset;
					
					std::this_thread::sleep_for( std::chrono::milliseconds( sleeptime ) );

					sequencer_play();
				}

				m_nBeatCount = 1;
				m_nEventCount = 1;
				return;
			}
		}
		else {
			m_nBeatCount ++;
		}
	}
	return;
}
//~ m_nBeatCounter

#ifdef H2CORE_HAVE_JACK
void Hydrogen::offJackMaster()
{
	AudioEngine* pAudioEngine = m_pAudioEngine;
	
	if ( haveJackTransport() ) {
		static_cast< JackAudioDriver* >( pAudioEngine->getAudioDriver() )->releaseTimebaseMaster();
	}
}

void Hydrogen::onJackMaster()
{
	AudioEngine* pAudioEngine = m_pAudioEngine;
	
	if ( haveJackTransport() ) {
		static_cast< JackAudioDriver* >( pAudioEngine->getAudioDriver() )->initTimebaseMaster();
	}
}
#endif

long Hydrogen::getPatternLength( int nPattern )
{
	std::shared_ptr<Song> pSong = getSong();
	if ( pSong == nullptr ){
		return -1;
	}

	std::vector< PatternList* > *pColumns = pSong->getPatternGroupVector();

	int nPatternGroups = pColumns->size();
	if ( nPattern >= nPatternGroups ) {
		if ( pSong->getIsLoopEnabled() ) {
			nPattern = nPattern % nPatternGroups;
		} else {
			return MAX_NOTES;
		}
	}

	if ( nPattern < 1 ){
		return MAX_NOTES;
	}

	PatternList* pPatternList = pColumns->at( nPattern - 1 );
	if ( pPatternList->size() > 0 ) {
		return pPatternList->longest_pattern_length();
	} else {
		return MAX_NOTES;
	}
}

float Hydrogen::getNewBpmJTM() const
{
	return m_fNewBpmJTM;
}

void Hydrogen::setNewBpmJTM( float bpmJTM )
{
	m_fNewBpmJTM = bpmJTM;
}

//~ jack transport master
void Hydrogen::resetPatternStartTick()
{
	AudioEngine* pAudioEngine = m_pAudioEngine;	
	
	// This forces the barline position
	if ( getSong()->getMode() == Song::PATTERN_MODE ) {
		pAudioEngine->setPatternStartTick( -1 );
	}
}

void Hydrogen::togglePlaysSelected()
{
	AudioEngine* pAudioEngine = m_pAudioEngine;	
	std::shared_ptr<Song> pSong = getSong();

	if ( pSong->getMode() != Song::PATTERN_MODE ) {
		return;
	}

	pAudioEngine->lock( RIGHT_HERE );

	Preferences* pPref = Preferences::get_instance();
	bool isPlaysSelected = pPref->patternModePlaysSelected();

	if (isPlaysSelected) {
		pAudioEngine->getPlayingPatterns()->clear();
		Pattern* pSelectedPattern =
				pSong->getPatternList()->get(pAudioEngine->getSelectedPatternNumber());
		pAudioEngine->getPlayingPatterns()->add( pSelectedPattern );
	}

	pPref->setPatternModePlaysSelected( !isPlaysSelected );
	pAudioEngine->unlock();
}

void Hydrogen::__kill_instruments()
{
	int c = 0;
	std::shared_ptr<Instrument> pInstr = nullptr;
	while ( __instrument_death_row.size()
			&& __instrument_death_row.front()->is_queued() == 0 ) {
		pInstr = __instrument_death_row.front();
		__instrument_death_row.pop_front();
		INFOLOG( QString( "Deleting unused instrument (%1). "
						  "%2 unused remain." )
				 . arg( pInstr->get_name() )
				 . arg( __instrument_death_row.size() ) );
		pInstr = nullptr;
		c++;
	}
	if ( __instrument_death_row.size() ) {
		pInstr = __instrument_death_row.front();
		INFOLOG( QString( "Instrument %1 still has %2 active notes. "
						  "Delaying 'delete instrument' operation." )
				 . arg( pInstr->get_name() )
				 . arg( pInstr->is_queued() ) );
	}
}



void Hydrogen::__panic()
{
	sequencer_stop();
	m_pAudioEngine->getSampler()->stopPlayingNotes();
}

float Hydrogen::getTimelineBpm( int nBar )
{
	std::shared_ptr<Song> pSong = getSong();

	// We need return something
	if ( pSong == nullptr ) {
		return getNewBpmJTM();
	}

	float fBPM = pSong->getBpm();

	// Pattern mode don't use timeline and will have a constant
	// speed.
	if ( pSong->getMode() == Song::PATTERN_MODE ) {
		return fBPM;
	}

	// Check whether the user wants Hydrogen to determine the
	// speed by local setting along the timeline or whether she
	// wants to use a global speed instead.
	if ( ! Preferences::get_instance()->getUseTimelineBpm() ) {
		return fBPM;
	}

	// Determine the speed at the supplied beat.
	float fTimelineBpm = m_pTimeline->getTempoAtBar( nBar, true );
	if ( fTimelineBpm != 0 ) {
		/* TODO: For now the function returns 0 if the bar is
		 * positioned _before_ the first tempo marker. This will be
		 * taken care of with #854. */
		fBPM = fTimelineBpm;
	}

	return fBPM;
}

void Hydrogen::setTimelineBpm()
{
	if ( ! Preferences::get_instance()->getUseTimelineBpm() ||
		 getJackTimebaseState() == JackAudioDriver::Timebase::Slave ) {
		return;
	}

	std::shared_ptr<Song> pSong = getSong();
	// Obtain the local speed specified for the current Pattern.
	float fBPM = getTimelineBpm( getPatternPos() );

	if ( fBPM != pSong->getBpm() ) {
		setBPM( fBPM );
	}

	// Get the realtime pattern position. This also covers
	// keyboard and MIDI input events in case the audio engine is
	// not playing.
	unsigned long PlayTick = getRealtimeTickPosition();
	int nStartPos;
	int nRealtimePatternPos = getPosForTick( PlayTick, &nStartPos );
	float fRealtimeBPM = getTimelineBpm( nRealtimePatternPos );

	// FIXME: this was already done in setBPM but for "engine" time
	//        so this is actually forcibly overwritten here
	setNewBpmJTM( fRealtimeBPM );
}

bool Hydrogen::haveJackAudioDriver() const {
#ifdef H2CORE_HAVE_JACK
	AudioEngine* pAudioEngine = m_pAudioEngine;
	if ( pAudioEngine->getAudioDriver() != nullptr ) {
		if ( JackAudioDriver::class_name() == pAudioEngine->getAudioDriver()->class_name() ){
			return true;
		}
	}
	return false;
#else
	return false;
#endif	
}

bool Hydrogen::haveJackTransport() const {
#ifdef H2CORE_HAVE_JACK
	AudioEngine* pAudioEngine = m_pAudioEngine;
	if ( pAudioEngine->getAudioDriver() != nullptr ) {
		if ( JackAudioDriver::class_name() == pAudioEngine->getAudioDriver()->class_name() &&
			 Preferences::get_instance()->m_bJackTransportMode ==
			 Preferences::USE_JACK_TRANSPORT ){
			return true;
		}
	}
	return false;
#else
	return false;
#endif	
}

JackAudioDriver::Timebase Hydrogen::getJackTimebaseState() const {
#ifdef H2CORE_HAVE_JACK
	AudioEngine* pAudioEngine = m_pAudioEngine;
	if ( haveJackTransport() ) {
		return static_cast<JackAudioDriver*>(pAudioEngine->getAudioDriver())->getTimebaseState();
	} 
	return JackAudioDriver::Timebase::None;
#else
	return JackAudioDriver::Timebase::None;
#endif	
}

bool Hydrogen::isUnderSessionManagement() const {
#ifdef H2CORE_HAVE_OSC
	if ( NsmClient::get_instance() != nullptr ) {
		if ( NsmClient::get_instance()->getUnderSessionManagement() ) {
			return true;
		} else {
			return false;
		}
	} else {
		return false;
	}
#else
	return false;
#endif
}		

void Hydrogen::toggleOscServer( bool bEnable ) {
#ifdef H2CORE_HAVE_OSC
	if ( bEnable ) {
		OscServer::get_instance()->start();
	} else {
		OscServer::get_instance()->stop();
	}
#endif
}

void Hydrogen::recreateOscServer() {
#ifdef H2CORE_HAVE_OSC
	OscServer* pOscServer = OscServer::get_instance();
	if( pOscServer ) {
		delete pOscServer;
	}

	OscServer::create_instance( Preferences::get_instance() );
	
	if ( Preferences::get_instance()->getOscServerEnabled() ) {
		toggleOscServer( true );
	}
#endif
}

void Hydrogen::startNsmClient()
{
#ifdef H2CORE_HAVE_OSC
	//NSM has to be started before jack driver gets created
	NsmClient* pNsmClient = NsmClient::get_instance();

	if(pNsmClient){
		pNsmClient->createInitialClient();
	}
#endif
}

QString Hydrogen::toQString( const QString& sPrefix, bool bShort ) const {

	QString s = Object::sPrintIndention;
	QString sOutput;
	if ( ! bShort ) {
		sOutput = QString( "%1[Hydrogen]\n" ).arg( sPrefix )
			.append( QString( "%1%2__song: " ).arg( sPrefix ).arg( s ) );
		if ( __song != nullptr ) {
			sOutput.append( QString( "%1" ).arg( __song->toQString( sPrefix + s, bShort ) ) );
		} else {
			sOutput.append( QString( "nullptr\n" ) );
		}
		sOutput.append( QString( "%1%2m_ntaktoMeterCompute: %3\n" ).arg( sPrefix ).arg( s ).arg( m_ntaktoMeterCompute ) )
			.append( QString( "%1%2m_nbeatsToCount: %3\n" ).arg( sPrefix ).arg( s ).arg( m_nbeatsToCount ) )
			.append( QString( "%1%2m_nEventCount: %3\n" ).arg( sPrefix ).arg( s ).arg( m_nEventCount ) )
			.append( QString( "%1%2m_nTempoChangeCounter: %3\n" ).arg( sPrefix ).arg( s ).arg( m_nTempoChangeCounter ) )
			.append( QString( "%1%2m_nBeatCount: %3\n" ).arg( sPrefix ).arg( s ).arg( m_nBeatCount ) )
			.append( QString( "%1%2m_nBeatDiffs: [" ).arg( sPrefix ).arg( s ) );
		for ( auto dd : m_nBeatDiffs ) {
			sOutput.append( QString( " %1" ).arg( dd ) );
		}
		sOutput.append( QString( "]\n%1%2m_CurrentTime: %3" ).arg( sPrefix ).arg( s ).arg( static_cast<long>(m_CurrentTime.tv_sec ) ) )
			.append( QString( "%1%2m_nCoutOffset: %3\n" ).arg( sPrefix ).arg( s ).arg( m_nCoutOffset ) )
			.append( QString( "%1%2m_nStartOffset: %3\n" ).arg( sPrefix ).arg( s ).arg( m_nStartOffset ) )
			.append( QString( "%1%2m_oldEngineMode: %3\n" ).arg( sPrefix ).arg( s ).arg( m_oldEngineMode ) )
			.append( QString( "%1%2m_bOldLoopEnabled: %3\n" ).arg( sPrefix ).arg( s ).arg( m_bOldLoopEnabled ) )
			.append( QString( "%1%2m_bExportSessionIsActive: %3\n" ).arg( sPrefix ).arg( s ).arg( m_bExportSessionIsActive ) )
			.append( QString( "%1%2m_GUIState: %3\n" ).arg( sPrefix ).arg( s ).arg( static_cast<int>( m_GUIState ) ) )
			.append( QString( "%1%2m_pTimeline:\n" ).arg( sPrefix ).arg( s ) );
		if ( m_pTimeline != nullptr ) {
			sOutput.append( QString( "%1" ).arg( m_pTimeline->toQString( sPrefix + s, bShort ) ) );
		} else {
			sOutput.append( QString( "nullptr\n" ) );
		}
		sOutput.append( QString( "%1%2m_sCurrentDrumkitName: %3\n" ).arg( sPrefix ).arg( s ).arg( m_sCurrentDrumkitName ) )
			.append( QString( "%1%2m_currentDrumkitLookup: %3\n" ).arg( sPrefix ).arg( s ).arg( static_cast<int>(m_currentDrumkitLookup) ) )
			.append( QString( "%1%2__instrument_death_row:\n" ).arg( sPrefix ).arg( s ) );
		for ( auto const& ii : __instrument_death_row ) {
			if ( ii != nullptr ) {
				sOutput.append( QString( "%1" ).arg( ii->toQString( sPrefix + s + s, bShort ) ) );
			} else {
				sOutput.append( QString( "nullptr\n" ) );
			}
		}
		sOutput.append( QString( "%1%2m_fNewBpmJTM: %3\n" ).arg( sPrefix ).arg( s ).arg( m_fNewBpmJTM ) )
			.append( QString( "%1%2m_nSelectedInstrumentNumber: %3\n" ).arg( sPrefix ).arg( s ).arg( m_nSelectedInstrumentNumber ) )
			.append( QString( "%1%2m_pAudioEngine: \n" ).arg( sPrefix ).arg( s ) )//.arg( m_pAudioEngine ) )
			.append( QString( "%1%2lastMidiEvent: %3\n" ).arg( sPrefix ).arg( s ).arg( lastMidiEvent ) )
			.append( QString( "%1%2lastMidiEventParameter: %3\n" ).arg( sPrefix ).arg( s ).arg( lastMidiEventParameter ) )
			.append( QString( "%1%2m_nInstrumentLookupTable: [ %3 ... %4 ]\n" ).arg( sPrefix ).arg( s )
					 .arg( m_nInstrumentLookupTable[ 0 ] ).arg( m_nInstrumentLookupTable[ MAX_INSTRUMENTS ] ) )
			.append( QString( "%1%2m_nMaxTimeHumanize: %3\n" ).arg( sPrefix ).arg( s ).arg( m_nMaxTimeHumanize ) );
	} else {
		
		sOutput = QString( "%1[Hydrogen]" ).arg( sPrefix )
			.append( QString( ", __song: " ) );
		if ( __song != nullptr ) {
			sOutput.append( QString( "%1" ).arg( __song->toQString( sPrefix + s, bShort ) ) );
		} else {
			sOutput.append( QString( "nullptr" ) );
		}
		sOutput.append( QString( ", m_ntaktoMeterCompute: %1" ).arg( m_ntaktoMeterCompute ) )
			.append( QString( ", m_nbeatsToCount: %1" ).arg( m_nbeatsToCount ) )
			.append( QString( ", m_nEventCount: %1" ).arg( m_nEventCount ) )
			.append( QString( ", m_nTempoChangeCounter: %1" ).arg( m_nTempoChangeCounter ) )
			.append( QString( ", m_nBeatCount: %1" ).arg( m_nBeatCount ) )
			.append( QString( ", m_nBeatDiffs: [" ) );
		for ( auto dd : m_nBeatDiffs ) {
			sOutput.append( QString( " %1" ).arg( dd ) );
		}
		sOutput.append( QString( "], m_CurrentTime: %1" ).arg( static_cast<long>( m_CurrentTime.tv_sec ) ) )
			.append( QString( ", m_nCoutOffset: %1" ).arg( m_nCoutOffset ) )
			.append( QString( ", m_nStartOffset: %1" ).arg( m_nStartOffset ) )
			.append( QString( ", m_oldEngineMode: %1" ).arg( m_oldEngineMode ) )
			.append( QString( ", m_bOldLoopEnabled: %1" ).arg( m_bOldLoopEnabled ) )
			.append( QString( ", m_bExportSessionIsActive: %1" ).arg( m_bExportSessionIsActive ) )
			.append( QString( ", m_GUIState: %1" ).arg( static_cast<int>( m_GUIState ) ) );
		sOutput.append( QString( ", m_pTimeline: " ) );
		if ( m_pTimeline != nullptr ) {
			sOutput.append( QString( "%1" ).arg( m_pTimeline->toQString( sPrefix, bShort ) ) );
		} else {
			sOutput.append( QString( "nullptr" ) );
		}						 
		sOutput.append( QString( ", m_sCurrentDrumkitName: %1" ).arg( m_sCurrentDrumkitName ) )
			.append( QString( ", m_currentDrumkitLookup: %1" ).arg( static_cast<int>(m_currentDrumkitLookup) ) )
			.append( QString( ", __instrument_death_row: [" ) );
		for ( auto const& ii : __instrument_death_row ) {
			if ( ii != nullptr ) {
				sOutput.append( QString( "%1" ).arg( ii->toQString( sPrefix + s + s, bShort ) ) );
			} else {
				sOutput.append( QString( " nullptr" ) );
			}
		}
		sOutput.append( QString( "] , m_fNewBpmJTM: %1" ).arg( m_fNewBpmJTM ) )
			.append( QString( ", m_nSelectedInstrumentNumber: %1" ).arg( m_nSelectedInstrumentNumber ) )
			.append( QString( ", m_pAudioEngine: " ) )// .arg( m_pAudioEngine ) )
			.append( QString( ", lastMidiEvent: %1" ).arg( lastMidiEvent ) )
			.append( QString( ", lastMidiEventParameter: %1" ).arg( lastMidiEventParameter ) )
			.append( QString( ", m_nInstrumentLookupTable: [ %1 ... %2 ]" )
					 .arg( m_nInstrumentLookupTable[ 0 ] ).arg( m_nInstrumentLookupTable[ MAX_INSTRUMENTS ] ) )
			.append( QString( ", m_nMaxTimeHumanize: %1\n" ).arg( m_nMaxTimeHumanize ) );
	}
		
	return sOutput;
}

}; /* Namespace */<|MERGE_RESOLUTION|>--- conflicted
+++ resolved
@@ -94,2164 +94,6 @@
 
 namespace H2Core
 {
-<<<<<<< HEAD
-=======
-
-// GLOBALS
-
-// info
-float				m_fMasterPeak_L = 0.0f;		///< Master peak (left channel)
-float				m_fMasterPeak_R = 0.0f;		///< Master peak (right channel)
-float				m_fProcessTime = 0.0f;		///< time used in process function
-float				m_fMaxProcessTime = 0.0f;	///< max ms usable in process with no xrun
-//~ info
-
-/**
- * Fallback speed in beats per minute.
- *
- * It is set by Hydrogen::setNewBpmJTM() and accessed via
- * Hydrogen::getNewBpmJTM().
- */
-float				m_fNewBpmJTM = 120;
-
-/**
- * Pointer to the current instance of the audio driver.
- *
- * Initialized with NULL inside audioEngine_init(). Inside
- * audioEngine_startAudioDrivers() either the audio driver specified
- * in Preferences::m_sAudioDriver and created via createDriver() or
- * the NullDriver, in case the former failed, will be assigned.
- */	
-AudioOutput *			m_pAudioDriver = nullptr;
-/**
- * Mutex for locking the pointer to the audio output buffer, allowing
- * multiple readers.
- *
- * When locking this __and__ the AudioEngine, always lock the
- * AudioEngine first using AudioEngine::lock() or
- * AudioEngine::try_lock(). Always use a QMutexLocker to lock this
- * mutex.
- */
-QMutex				mutex_OutputPointer;
-/**
- * MIDI input
- *
- * In audioEngine_startAudioDrivers() it is assigned the midi driver
- * specified in Preferences::m_sMidiDriver.
- */
-MidiInput *			m_pMidiDriver = nullptr;
-/**
- * MIDI output
- *
- * In audioEngine_startAudioDrivers() it is assigned the midi driver
- * specified in Preferences::m_sMidiDriver.
- */
-MidiOutput *			m_pMidiDriverOut = nullptr;
-
-// overload the > operator of Note objects for priority_queue
-struct compare_pNotes {
-	bool operator() (Note* pNote1, Note* pNote2) {
-		return (pNote1->get_humanize_delay()
-				+ pNote1->get_position() * m_pAudioDriver->m_transport.m_fTickSize)
-			    >
-			    (pNote2->get_humanize_delay()
-			    + pNote2->get_position() * m_pAudioDriver->m_transport.m_fTickSize);
-	}
-};
-
-/// Song Note FIFO
-std::priority_queue<Note*, std::deque<Note*>, compare_pNotes > m_songNoteQueue;
-std::deque<Note*>		m_midiNoteQueue;	///< Midi Note FIFO
-
-/**
- * Patterns to be played next in Song::PATTERN_MODE.
- *
- * In audioEngine_updateNoteQueue() whenever the end of the current
- * pattern is reached the content of #m_pNextPatterns will be added to
- * #m_pPlayingPatterns.
- *
- * Queried with Hydrogen::getNextPatterns(), set by
- * Hydrogen::sequencer_setNextPattern() and
- * Hydrogen::sequencer_setOnlyNextPattern(), initialized with an empty
- * PatternList in audioEngine_init(), destroyed and set to NULL in
- * audioEngine_destroy(), cleared in audioEngine_remove_Song(), and
- * updated in audioEngine_updateNoteQueue(). Please note that ALL of
- * these functions do access the variable directly!
- */
-PatternList*		m_pNextPatterns;
-bool				m_bAppendNextPattern;		///< Add the next pattern to the list instead of replace.
-bool				m_bDeleteNextPattern;		///< Delete the next pattern from the list.
-/**
- * PatternList containing all Patterns currently played back.
- *
- * Queried using Hydrogen::getCurrentPatternList(), set using
- * Hydrogen::setCurrentPatternList(), initialized with an empty
- * PatternList in audioEngine_init(), destroyed and set to NULL in
- * audioEngine_destroy(), set to the first pattern list of the new
- * song in audioEngine_setSong(), cleared in
- * audioEngine_removeSong(), reset in Hydrogen::togglePlaysSelected()
- * and processed in audioEngine_updateNoteQueue(). Please note that
- * ALL of these functions do access the variable directly!
- */
-PatternList*			m_pPlayingPatterns;
-/**
- * Index of the current PatternList in the
- * Song::m_pPatternGroupSequence.
- *
- * A value of -1 corresponds to "pattern list could not be found".
- *
- * Assigned using findPatternInTick() in
- * audioEngine_updateNoteQueue(), queried using
- * Hydrogen::getPatternPos() and set using Hydrogen::setPatternPos()
- * if it AudioEngine is playing.
- *
- * It is initialized with -1 value in audioEngine_init(), and reset to
- * the same value in audioEngine_start(), and
- * Hydrogen::stopExportSong(). In Hydrogen::startExportSong() it will
- * be set to 0. Please note that ALL of these functions do access the
- * variable directly!
- */
-int				m_nSongPos; // TODO: rename it to something more
-							// accurate, like m_nPatternListNumber
-
-/**
- * Index of the pattern selected in the GUI or by a MIDI event.
- *
- * If Preferences::m_bPatternModePlaysSelected is set to true and the
- * playback is in Song::PATTERN_MODE, the corresponding pattern will
- * be assigned to #m_pPlayingPatterns in
- * audioEngine_updateNoteQueue(). This way the user can specify to
- * play back the pattern she is currently viewing/editing.
- *
- * Queried using Hydrogen::getSelectedPatternNumber() and set by
- * Hydrogen::setSelectedPatternNumber().
- *
- * Initialized to 0 in audioEngine_init().
- */
-int				m_nSelectedPatternNumber;
-/**
- * Instrument currently focused/selected in the GUI. 
- *
- * Within the core it is relevant for the MIDI input. Using
- * Preferences::__playselectedinstrument incoming MIDI signals can be
- * used to play back only the selected instrument or the whole
- * drumkit.
- *
- * Queried using Hydrogen::getSelectedInstrumentNumber() and set by
- * Hydrogen::setSelectedInstrumentNumber().
- */
-int				m_nSelectedInstrumentNumber;
-/**
- * Pointer to the metronome.
- *
- * Initialized in audioEngine_init().
- */
-Instrument *			m_pMetronomeInstrument = nullptr;
-
-/**
- * Current state of the H2Core::AudioEngine. 
- *
- * It is supposed to take five different states:
- *
- * - #STATE_UNINITIALIZED:	1      Not even the constructors have been called.
- * - #STATE_INITIALIZED:	2      Not ready, but most pointers are now valid or NULL
- * - #STATE_PREPARED:		3      Drivers are set up, but not ready to process audio.
- * - #STATE_READY:		4      Ready to process audio
- * - #STATE_PLAYING:		5      Currently playing a sequence.
- * 
- * It gets initialized with #STATE_UNINITIALIZED.
- */	
-int				m_audioEngineState = STATE_UNINITIALIZED;	
-
-#if defined(H2CORE_HAVE_LADSPA) || _DOXYGEN_
-float				m_fFXPeak_L[MAX_FX];
-float				m_fFXPeak_R[MAX_FX];
-#endif
-
-/**
- * Beginning of the current pattern in ticks.
- *
- * It is set using finPatternInTick() and reset to -1 in
- * audioEngine_start(), audioEngine_stop(),
- * Hydrogen::startExportSong(), and
- * Hydrogen::triggerRelocateDuringPlay() (if the playback it in
- * Song::PATTERN_MODE).
- */
-int				m_nPatternStartTick = -1;
-/**
- * Ticks passed since the beginning of the current pattern.
- *
- * Queried using Hydrogen::getTickPosition().
- *
- * Initialized to 0 in audioEngine_init() and reset to 0 in
- * Hydrogen::setPatternPos(), if the AudioEngine is not playing, in
- * audioEngine_start(), Hydrogen::startExportSong() and
- * Hydrogen::stopExportSong(), which marks the beginning of a Song.
- */
-unsigned int	m_nPatternTickPosition = 0;
-
-/** Set to the total number of ticks in a Song in findPatternInTick()
-    if Song::SONG_MODE is chosen and playback is at least in the
-    second loop.*/
-int				m_nSongSizeInTicks = 0;
-
-/** Updated in audioEngine_updateNoteQueue().*/
-struct timeval			m_currentTickTime;
-
-/**
- * Variable keeping track of the transport position in realtime.
- *
- * Even if the audio engine is stopped, the variable will be
- * incremented (as audioEngine_process() would do at  the beginning
- * of each cycle) to support realtime keyboard and MIDI event
- * timing. It is set using Hydrogen::setRealtimeFrames(), accessed via
- * Hydrogen::getRealtimeFrames(), and updated in
- * audioEngine_process_transport() using the current transport
- * position TransportInfo::m_nFrames.
- */
-unsigned long			m_nRealtimeFrames = 0;
-unsigned int			m_naddrealtimenotetickposition = 0;
-
-// PROTOTYPES
-/**
- * Initialization of the H2Core::AudioEngine called in Hydrogen::Hydrogen().
- *
- * -# It creates two new instances of the H2Core::PatternList and stores them
-      in #m_pPlayingPatterns and #m_pNextPatterns.
- * -# It sets #m_nSongPos = -1.
- * -# It sets #m_nSelectedPatternNumber, #m_nSelectedInstrumentNumber,
-      and #m_nPatternTickPosition to 0.
- * -# It sets #m_pMetronomeInstrument, #m_pAudioDriver to NULL.
- * -# It uses the current time to a random seed via std::srand(). This
-      way the states of the pseudo-random number generator are not
-      cross-correlated between different runs of Hydrogen.
- * -# It initializes the metronome with the sound stored in
-      H2Core::Filesystem::click_file_path() by creating a new
-      Instrument with #METRONOME_INSTR_ID as first argument.
- * -# It sets the H2Core::AudioEngine state #m_audioEngineState to
-      #STATE_INITIALIZED.
- * -# It calls H2Core::Effects::create_instance() (if the
-      #H2CORE_HAVE_LADSPA is set),
-      H2Core::AudioEngine::create_instance(), and
-      H2Core::Playlist::create_instance().
- * -# Finally, it pushes the H2Core::EVENT_STATE, #STATE_INITIALIZED
-      on the H2Core::EventQueue using
-      H2Core::EventQueue::push_event().
- *
- * If the current state of the H2Core::AudioEngine #m_audioEngineState is not
- * ::STATE_UNINITIALIZED, it will thrown an error and
- * H2Core::AudioEngine::unlock() it.
- */
-void				audioEngine_init();
-void				audioEngine_destroy();
-/**
- * If the audio engine is in state #m_audioEngineState #STATE_READY,
- * this function will
- * - sets #m_fMasterPeak_L and #m_fMasterPeak_R to 0.0f
- * - sets TransportInfo::m_nFrames to @a nTotalFrames
- * - sets m_nSongPos and m_nPatternStartTick to -1
- * - m_nPatternTickPosition to 0
- * - sets #m_audioEngineState to #STATE_PLAYING
- * - pushes the #EVENT_STATE #STATE_PLAYING using EventQueue::push_event()
- *
- * \param bLockEngine Whether or not to lock the audio engine before
- *   performing any actions. The audio engine __must__ be locked! This
- *   option should only be used, if the process calling this function
- *   did already locked it.
- * \param nTotalFrames New value of the transport position.
- * \return 0 regardless what happens inside the function.
- */
-int				audioEngine_start( bool bLockEngine = false, unsigned nTotalFrames = 0 );
-/**
- * If the audio engine is in state #m_audioEngineState #STATE_PLAYING,
- * this function will
- * - sets #m_fMasterPeak_L and #m_fMasterPeak_R to 0.0f
- * - sets #m_audioEngineState to #STATE_READY
- * - sets #m_nPatternStartTick to -1
- * - deletes all copied Note in song notes queue #m_songNoteQueue and
- *   MIDI notes queue #m_midiNoteQueue
- * - calls the _clear()_ member of #m_midiNoteQueue
- *
- * \param bLockEngine Whether or not to lock the audio engine before
- *   performing any actions. The audio engine __must__ be locked! This
- *   option should only be used, if the process calling this function
- *   did already locked it.
- */
-void				audioEngine_stop( bool bLockEngine = false );
-/**
- * Updates the global objects of the audioEngine according to new
- * Song.
- *
- * It also updates all member variables of the audio driver specific
- * to the particular song (BPM and tick size).
- *
- * \param pNewSong Song to load.
- */
-void				audioEngine_setSong(Song *pNewSong );
-/**
- * Does the necessary cleanup of the global objects in the audioEngine.
- *
- * Class the clear() member of #m_pPlayingPatterns and
- * #m_pNextPatterns as well as audioEngine_clearNoteQueue();
- */
-void				audioEngine_removeSong();
-static void			audioEngine_noteOn( Note *note );
-
-/**
- * Main audio processing function called by the audio drivers whenever
- * there is work to do.
- *
- * In short, it resets the audio buffers, checks the current transport
- * position and configuration, updates the queue of notes, which are
- * about to be played, plays those notes and writes their output to
- * the audio buffers, and, finally, increment the transport position
- * in order to move forward in time.
- *
- * In detail the function
- * - calls audioEngine_process_clearAudioBuffers() to reset all audio
- * buffers with zeros.
- * - calls audioEngine_process_transport() to verify the current
- * TransportInfo stored in AudioOutput::m_transport. If e.g. the
- * JACK server is used, an external JACK client might have changed the
- * speed of the transport (as JACK timebase master) or the transport
- * position. In such cases, Hydrogen has to sync its internal transport
- * state AudioOutput::m_transport to reflect these changes. Else our
- * playback would be off.
- * - calls audioEngine_process_checkBPMChanged() to check whether the
- * tick size, the number of frames per bar (size of a pattern), has
- * changed (see TransportInfo::m_nFrames in case you are unfamiliar
- * with the term _frames_). This is necessary because the transport
- * position is often given in ticks within Hydrogen and changing the
- * speed of the Song, e.g. via Hydrogen::setBPM(), would thus result
- * in a(n unintended) relocation of the transport location.
- * - calls audioEngine_updateNoteQueue() and
- * audioEngine_process_playNotes(), two functions which handle the
- * selection and playback of notes and will documented at a later
- * point in time
- * - If audioEngine_updateNoteQueue() returns with 2, the
- * EVENT_PATTERN_CHANGED event will be pushed to the EventQueue.
- * - writes the audio output of the Sampler, Synth, and the LadspaFX
- * (if #H2CORE_HAVE_LADSPA is defined) to audio output buffers, and
- * sets the peak values for #m_fFXPeak_L,
- * #m_fFXPeak_R, #m_fMasterPeak_L, and #m_fMasterPeak_R.
- * - finally increments the transport position
- * TransportInfo::m_nFrames with the buffersize @a nframes. So, if
- * this function is called during the next cycle, the transport is
- * already in the correct position.
- *
- * If the H2Core::m_audioEngineState is neither in #STATE_READY nor
- * #STATE_PLAYING or the locking of the AudioEngine failed, the
- * function will return 0 without performing any actions.
- *
- * \param nframes Buffersize.
- * \param arg Unused.
- * \return
- * - __2__ : Failed to acquire the audio engine lock, no processing took place.
- * - __1__ : kill the audio driver thread. This will be used if either
- * the DiskWriterDriver or FakeDriver are used and the end of the Song
- * is reached (audioEngine_updateNoteQueue() returned -1 ). 
- * - __0__ : else
- */
-int				audioEngine_process( uint32_t nframes, void *arg );
-inline void			audioEngine_clearNoteQueue();
-/**
- * Update the tick size based on the current tempo without affecting
- * the current transport position.
- *
- * To access a change in the tick size, the value stored in
- * TransportInfo::m_fTickSize will be compared to the one calculated
- * from the AudioOutput::getSampleRate(), Song::m_fBpm, and
- * Song::m_resolution. Thus, if any of those quantities did change,
- * the transport position will be recalculated.
- *
- * The new transport position gets calculated by 
- * \code{.cpp}
- * ceil( m_pAudioDriver->m_transport.m_nFrames/
- *       m_pAudioDriver->m_transport.m_fTickSize ) *
- * m_pAudioDriver->getSampleRate() * 60.0 / Song::m_fBpm / Song::m_resolution 
- * \endcode
- *
- * If the JackAudioDriver is used and the audio engine is playing, a
- * potential mismatch in the transport position is determined by
- * JackAudioDriver::calculateFrameOffset() and covered by
- * JackAudioDriver::updateTransportInfo() in the next cycle.
- *
- * Finally, EventQueue::push_event() is called with
- * #EVENT_RECALCULATERUBBERBAND and -1 as arguments.
- *
- * Called in audioEngine_process() and audioEngine_setSong(). The
- * function will only perform actions if #m_audioEngineState is in
- * either #STATE_READY or #STATE_PLAYING.
- */
-inline void			audioEngine_process_checkBPMChanged(Song *pSong);
-inline void			audioEngine_process_playNotes( unsigned long nframes );
-/**
- * Updating the TransportInfo of the audio driver.
- *
- * Firstly, it calls AudioOutput::updateTransportInfo() and then
- * updates the state of the audio engine #m_audioEngineState depending
- * on the status of the audio driver.  E.g. if the JACK transport was
- * started by another client, the audio engine has to be started as
- * well. If TransportInfo::m_status is TransportInfo::ROLLING,
- * audioEngine_start() is called with
- * TransportInfo::m_nFrames as argument if the engine is in
- * #STATE_READY. If #m_audioEngineState is then still not in
- * #STATE_PLAYING, the function will return. Otherwise, the current
- * speed is getting updated by calling Hydrogen::setBPM using
- * TransportInfo::m_fBPM and #m_nRealtimeFrames is set to
- * TransportInfo::m_nFrames.
- *
- * If the status is TransportInfo::STOPPED but the engine is still
- * running, audioEngine_stop() will be called. In any case,
- * #m_nRealtimeFrames will be incremented by #nFrames to support
- * realtime keyboard and MIDI event timing.
- *
- * If the H2Core::m_audioEngineState is neither in #STATE_READY nor
- * #STATE_PLAYING the function will immediately return.
- */
-inline void			audioEngine_process_transport( unsigned nFrames );
-
-inline unsigned		audioEngine_renderNote( Note* pNote, const unsigned& nBufferSize );
-// TODO: Add documentation of inPunchArea, and
-// m_addMidiNoteVector
-/**
- * Takes all notes from the current patterns, from the MIDI queue
- * #m_midiNoteQueue, and those triggered by the metronome and pushes
- * them onto #m_songNoteQueue for playback.
- *
- * Apart from the MIDI queue, the extraction of all notes will be
- * based on their position measured in ticks. Since Hydrogen does
- * support humanization, which also involves triggering a Note
- * earlier or later than its actual position, the loop over all ticks
- * won't be done starting from the current position but at some
- * position in the future. This value, also called @e lookahead, is
- * set to the sum of the maximum offsets introduced by both the random
- * humanization (2000 frames) and the deterministic lead-lag offset (5
- * times TransportInfo::m_nFrames) plus 1 (note that it's not given in
- * ticks but in frames!). Hydrogen thus loops over @a nFrames frames
- * starting at the current position + the lookahead (or at 0 when at
- * the beginning of the Song).
- *
- * Within this loop all MIDI notes in #m_midiNoteQueue with a
- * Note::__position smaller or equal the current tick will be popped
- * and added to #m_songNoteQueue and the #EVENT_METRONOME Event is
- * pushed to the EventQueue at a periodic rate. If in addition
- * Preferences::m_bUseMetronome is set to true,
- * #m_pMetronomeInstrument will be used to push a 'click' to the
- * #m_songNoteQueue too. All patterns enclosing the current tick will
- * be added to #m_pPlayingPatterns and all their containing notes,
- * which position enclose the current tick too, will be added to the
- * #m_songNoteQueue. If the Song is in Song::PATTERN_MODE, the
- * patterns used are not chosen by the actual position but by
- * #m_nSelectedPatternNumber and #m_pNextPatterns. 
- *
- * All notes obtained by the current patterns (and only those) are
- * also subject to humanization in the onset position of the created
- * Note. For now Hydrogen does support three options of altering
- * these:
- * - @b Swing - A deterministic offset determined by Song::m_fSwingFactor
- * will be added for some notes in a periodic way.
- * - @b Humanize - A random offset drawn from Gaussian white noise
- * with a variance proportional to Song::m_fHumanizeTimeValue will be
- * added to every Note.
- * - @b Lead/Lag - A deterministic offset determined by
- * Note::__lead_lag will be added for every note.
- *
- * If the AudioEngine it not in #STATE_PLAYING, the loop jumps right
- * to the next tick.
- *
- * \return
- * - -1 if in Song::SONG_MODE and no patterns left.
- * - 2 if the current pattern changed with respect to the last
- * cycle.
- */
-inline int			audioEngine_updateNoteQueue( unsigned nFrames );
-inline void			audioEngine_prepNoteQueue();
-
-/**
- * Find a PatternList corresponding to the supplied tick position @a
- * nTick.
- *
- * Adds up the lengths of all pattern columns until @a nTick lies in
- * between the bounds of a Pattern.
- *
- * \param nTick Position in ticks.
- * \param bLoopMode Whether looping is enabled in the Song, see
- *   Song::getIsLoopEnabled(). If true, @a nTick is allowed to be
- *   larger than the total length of the Song.
- * \param pPatternStartTick Pointer to an integer the beginning of the
- *   found pattern list will be stored in (in ticks).
- * \return
- *   - -1 : pattern list couldn't be found.
- *   - >=0 : PatternList index in Song::m_pPatternGroupSequence.
- */
-inline int			findPatternInTick( int nTick, bool bLoopMode, int* pPatternStartTick );
-
-void				audioEngine_seek( long long nFrames, bool bLoopMode = false );
-
-void				audioEngine_restartAudioDrivers();
-/** 
- * Creation and initialization of all audio and MIDI drivers called in
- * Hydrogen::Hydrogen().
- *
- * Which audio driver to use is specified in
- * Preferences::m_sAudioDriver. If "Auto" is selected, it will try to
- * initialize drivers using createDriver() in the following order: 
- * - Windows:  "PortAudio", "ALSA", "CoreAudio", "JACK", "OSS",
- *   and "PulseAudio" 
- * - all other systems: "JACK", "ALSA", "CoreAudio", "PortAudio",
- *   "OSS", and "PulseAudio".
- * If all of them return NULL, #m_pAudioDriver will be initialized
- * with the NullDriver instead. If a specific choice is contained in
- * Preferences::m_sAudioDriver and createDriver() returns NULL, the
- * NullDriver will be initialized too.
- *
- * It probes Preferences::m_sMidiDriver to create a midi driver using
- * either AlsaMidiDriver::AlsaMidiDriver(),
- * PortMidiDriver::PortMidiDriver(), CoreMidiDriver::CoreMidiDriver(),
- * or JackMidiDriver::JackMidiDriver(). Afterwards, it sets
- * #m_pMidiDriverOut and #m_pMidiDriver to the freshly created midi
- * driver and calls their open() and setActive( true ) functions.
- *
- * If a Song is already present, the state of the AudioEngine
- * #m_audioEngineState will be set to #STATE_READY, the bpm of the
- * #m_pAudioDriver will be set to the tempo of the Song Song::m_fBpm
- * using AudioOutput::setBpm(), and #STATE_READY is pushed on the
- * EventQueue. If no Song is present, the state will be
- * #STATE_PREPARED and no bpm will be set.
- *
- * All the actions mentioned so far will be performed after locking
- * both the AudioEngine using AudioEngine::lock() and the mutex of the
- * audio output buffer #mutex_OutputPointer. When they are completed
- * both mutex are unlocked and the audio driver is connected via
- * AudioOutput::connect(). If this is not successful, the audio driver
- * will be overwritten with the NullDriver and this one is connected
- * instead.
- *
- * Finally, audioEngine_renameJackPorts() (if #H2CORE_HAVE_JACK is set)
- * and audioEngine_setupLadspaFX() are called.
- *
- * The state of the AudioEngine #m_audioEngineState must not be in
- * #STATE_INITIALIZED or the function will just unlock both mutex and
- * returns.
- */
-void				audioEngine_startAudioDrivers();
-/**
- * Stops all audio and MIDI drivers.
- *
- * Uses audioEngine_stop() if the AudioEngine is still in state
- * #m_audioEngineState #STATE_PLAYING, sets its state to
- * #STATE_INITIALIZED, locks the AudioEngine using
- * AudioEngine::lock(), deletes #m_pMidiDriver and #m_pAudioDriver and
- * reinitializes them to NULL. 
- *
- * If #m_audioEngineState is neither in #STATE_PREPARED or
- * #STATE_READY, the function returns before deleting anything.
- */
-void				audioEngine_stopAudioDrivers();
-
-/** Gets the current time.
- * \return Current time obtained by gettimeofday()*/
-inline timeval currentTime2()
-{
-	struct timeval now;
-	gettimeofday( &now, nullptr );
-	return now;
-}
-
-inline int randomValue( int max )
-{
-	return rand() % max;
-}
-
-inline float getGaussian( float z )
-{
-	// gaussian distribution -- dimss
-	float x1, x2, w;
-	do {
-		x1 = 2.0 * ( ( ( float ) rand() ) / RAND_MAX ) - 1.0;
-		x2 = 2.0 * ( ( ( float ) rand() ) / RAND_MAX ) - 1.0;
-		w = x1 * x1 + x2 * x2;
-	} while ( w >= 1.0 );
-
-	w = sqrtf( ( -2.0 * logf( w ) ) / w );
-	return x1 * w * z + 0.0; // tunable
-}
-
-void audioEngine_raiseError( unsigned nErrorCode )
-{
-	EventQueue::get_instance()->push_event( EVENT_ERROR, nErrorCode );
-}
-
-void audioEngine_init()
-{
-	___INFOLOG( "*** Hydrogen audio engine init ***" );
-
-	// check current state
-	if ( m_audioEngineState != STATE_UNINITIALIZED ) {
-		___ERRORLOG( "Error the audio engine is not in UNINITIALIZED state" );
-		AudioEngine::get_instance()->unlock();
-		return;
-	}
-
-	m_pPlayingPatterns = new PatternList();
-	m_pPlayingPatterns->setNeedsLock( true );
-	m_pNextPatterns = new PatternList();
-	m_pNextPatterns->setNeedsLock( true );
-	m_nSongPos = -1;
-	m_nSelectedPatternNumber = 0;
-	m_nSelectedInstrumentNumber = 0;
-	m_nPatternTickPosition = 0;
-	m_pMetronomeInstrument = nullptr;
-	m_pAudioDriver = nullptr;
-
-	srand( time( nullptr ) );
-
-	// Create metronome instrument
-	// Get the path to the file of the metronome sound.
-	QString sMetronomeFilename = Filesystem::click_file_path();
-	m_pMetronomeInstrument =
-			new Instrument( METRONOME_INSTR_ID, "metronome" );
-	
-	InstrumentLayer* pLayer = 
-		new InstrumentLayer( Sample::load( sMetronomeFilename ) );
-	InstrumentComponent* pCompo = new InstrumentComponent( 0 );
-	pCompo->set_layer(pLayer, 0);
-	m_pMetronomeInstrument->get_components()->push_back( pCompo );
-	m_pMetronomeInstrument->set_is_metronome_instrument(true);
-
-	// Change the current audio engine state
-	m_audioEngineState = STATE_INITIALIZED;
-	
-#ifdef H2CORE_HAVE_LADSPA
-	Effects::create_instance();
-#endif
-	AudioEngine::create_instance();
-	Playlist::create_instance();
-
-	EventQueue::get_instance()->push_event( EVENT_STATE, STATE_INITIALIZED );
-
-}
-
-void audioEngine_destroy()
-{
-	// check current state
-	if ( m_audioEngineState != STATE_INITIALIZED ) {
-		___ERRORLOG( "Error the audio engine is not in INITIALIZED state" );
-		return;
-	}
-	AudioEngine::get_instance()->get_sampler()->stopPlayingNotes();
-
-	AudioEngine::get_instance()->lock( RIGHT_HERE );
-	___INFOLOG( "*** Hydrogen audio engine shutdown ***" );
-
-	// delete all copied notes in the song notes queue
-	while ( !m_songNoteQueue.empty() ) {
-		m_songNoteQueue.top()->get_instrument()->dequeue();
-		delete m_songNoteQueue.top();
-		m_songNoteQueue.pop();
-	}
-	// delete all copied notes in the midi notes queue
-	for ( unsigned i = 0; i < m_midiNoteQueue.size(); ++i ) {
-		delete m_midiNoteQueue[i];
-	}
-	m_midiNoteQueue.clear();
-
-	// change the current audio engine state
-	m_audioEngineState = STATE_UNINITIALIZED;
-
-	EventQueue::get_instance()->push_event( EVENT_STATE, STATE_UNINITIALIZED );
-
-	delete m_pPlayingPatterns;
-	m_pPlayingPatterns = nullptr;
-
-	delete m_pNextPatterns;
-	m_pNextPatterns = nullptr;
-
-	delete m_pMetronomeInstrument;
-	m_pMetronomeInstrument = nullptr;
-
-	AudioEngine::get_instance()->unlock();
-}
-
-int audioEngine_start( bool bLockEngine, unsigned nTotalFrames )
-{
-	if ( bLockEngine ) {
-		AudioEngine::get_instance()->lock( RIGHT_HERE );
-	}
-
-	___INFOLOG( "[audioEngine_start]" );
-
-	// check current state
-	if ( m_audioEngineState != STATE_READY ) {
-		___ERRORLOG( "Error the audio engine is not in READY state" );
-		if ( bLockEngine ) {
-			AudioEngine::get_instance()->unlock();
-		}
-		return 0;	// FIXME!!
-	}
-
-	m_fMasterPeak_L = 0.0f;
-	m_fMasterPeak_R = 0.0f;
-	// Reset the current transport position.
-	m_pAudioDriver->m_transport.m_nFrames = nTotalFrames;
-	m_nSongPos = -1;
-	m_nPatternStartTick = -1;
-	m_nPatternTickPosition = 0;
-
-	// prepare the tick size for this song
-	Song* pSong = Hydrogen::get_instance()->getSong();
-	m_pAudioDriver->m_transport.m_fTickSize =
-		AudioEngine::compute_tick_size( static_cast<float>(m_pAudioDriver->getSampleRate()), pSong->getBpm(), pSong->getResolution() );
-
-	// change the current audio engine state
-	m_audioEngineState = STATE_PLAYING;
-	EventQueue::get_instance()->push_event( EVENT_STATE, STATE_PLAYING );
-
-	if ( bLockEngine ) {
-		AudioEngine::get_instance()->unlock();
-	}
-	return 0;
-}
-
-void audioEngine_stop( bool bLockEngine )
-{
-	if ( bLockEngine ) {
-		AudioEngine::get_instance()->lock( RIGHT_HERE );
-	}
-	___INFOLOG( "[audioEngine_stop]" );
-
-	// check current state
-	if ( m_audioEngineState != STATE_PLAYING ) {
-		___ERRORLOG( "Error the audio engine is not in PLAYING state" );
-		if ( bLockEngine ) {
-			AudioEngine::get_instance()->unlock();
-		}
-		return;
-	}
-
-	// change the current audio engine state
-	m_audioEngineState = STATE_READY;
-	EventQueue::get_instance()->push_event( EVENT_STATE, STATE_READY );
-
-	m_fMasterPeak_L = 0.0f;
-	m_fMasterPeak_R = 0.0f;
-	//	m_nPatternTickPosition = 0;
-	m_nPatternStartTick = -1;
-
-	// delete all copied notes in the song notes queue
-	while(!m_songNoteQueue.empty()){
-		m_songNoteQueue.top()->get_instrument()->dequeue();
-		delete m_songNoteQueue.top();
-		m_songNoteQueue.pop();
-	}
-
-	// delete all copied notes in the midi notes queue
-	for ( unsigned i = 0; i < m_midiNoteQueue.size(); ++i ) {
-		delete m_midiNoteQueue[i];
-	}
-	m_midiNoteQueue.clear();
-
-	if ( bLockEngine ) {
-		AudioEngine::get_instance()->unlock();
-	}
-}
-
-inline void audioEngine_process_checkBPMChanged(Song* pSong)
-{
-	if ( m_audioEngineState != STATE_READY
-		 && m_audioEngineState != STATE_PLAYING ) {
-		return;
-	}
-
-	long long oldFrame;
-#ifdef H2CORE_HAVE_JACK
-	if ( Hydrogen::get_instance()->haveJackTransport() && 
-		 m_audioEngineState != STATE_PLAYING ) {
-		oldFrame = static_cast< JackAudioDriver* >( m_pAudioDriver )->m_currentPos;
-			
-	} else {
-		oldFrame = m_pAudioDriver->m_transport.m_nFrames;
-	}
-#else
-	oldFrame = m_pAudioDriver->m_transport.m_nFrames;
-#endif
-	float fOldTickSize = m_pAudioDriver->m_transport.m_fTickSize;
-	float fNewTickSize = AudioEngine::compute_tick_size( m_pAudioDriver->getSampleRate(), pSong->getBpm(), pSong->getResolution() );
-
-	// Nothing changed - avoid recomputing
-	if ( fNewTickSize == fOldTickSize ) {
-		return;
-	}
-	m_pAudioDriver->m_transport.m_fTickSize = fNewTickSize;
-
-	if ( fNewTickSize == 0 || fOldTickSize == 0 ) {
-		return;
-	}
-
-	float fTickNumber = (float)oldFrame / fOldTickSize;
-
-	// update frame position in transport class
-	m_pAudioDriver->m_transport.m_nFrames = ceil(fTickNumber) * fNewTickSize;
-	
-	___WARNINGLOG( QString( "Tempo change: Recomputing ticksize and frame position. Old TS: %1, new TS: %2, new pos: %3" )
-		.arg( fOldTickSize ).arg( fNewTickSize )
-		.arg( m_pAudioDriver->m_transport.m_nFrames ) );
-	
-#ifdef H2CORE_HAVE_JACK
-	if ( Hydrogen::get_instance()->haveJackTransport() ) {
-		static_cast< JackAudioDriver* >( m_pAudioDriver )->calculateFrameOffset(oldFrame);
-	}
-#endif
-	EventQueue::get_instance()->push_event( EVENT_RECALCULATERUBBERBAND, -1);
-}
-
-inline void audioEngine_process_playNotes( unsigned long nframes )
-{
-	Hydrogen* pHydrogen = Hydrogen::get_instance();
-	Song* pSong = pHydrogen->getSong();
-
-	unsigned int framepos;
-
-	if (  m_audioEngineState == STATE_PLAYING ) {
-		framepos = m_pAudioDriver->m_transport.m_nFrames;
-	} else {
-		// use this to support realtime events when not playing
-		framepos = pHydrogen->getRealtimeFrames();
-	}
-	
-	AutomationPath *pVelAutomationPath = pSong->getVelocityAutomationPath();
-
-	int nSongLength = 0;
-	if ( pSong->getMode() == Song::SONG_MODE ) {
-		nSongLength = pSong->lengthInTicks();
-	}
-
-	// reading from m_songNoteQueue
-	while ( !m_songNoteQueue.empty() ) {
-		Note *pNote = m_songNoteQueue.top();
-
-		// verifico se la nota rientra in questo ciclo
-		unsigned int noteStartInFrames =
-				(int)( pNote->get_position() * m_pAudioDriver->m_transport.m_fTickSize );
-
-		// if there is a negative Humanize delay, take into account so
-		// we don't miss the time slice.  ignore positive delay, or we
-		// might end the queue processing prematurely based on NoteQueue
-		// placement.  the sampler handles positive delay.
-		if (pNote->get_humanize_delay() < 0) {
-			noteStartInFrames += pNote->get_humanize_delay();
-		}
-
-		// m_nTotalFrames <= NotePos < m_nTotalFrames + bufferSize
-		bool isNoteStart = ( ( noteStartInFrames >= framepos )
-							 && ( noteStartInFrames < ( framepos + nframes ) ) );
-		bool isOldNote = noteStartInFrames < framepos;
-
-		if ( isNoteStart || isOldNote ) {
-			// Velocity Automation Adjustment
-			if ( pSong->getMode() == Song::SONG_MODE ) {
-				// position in the pattern columns scale (refers to the pattern sequence which can be non-linear with time)
-				float fPos = static_cast<float>( m_nSongPos ) // this is the integer part
-							+ ( static_cast<float>( pNote->get_position() % nSongLength - m_nPatternStartTick )
-								/ static_cast<float>( pHydrogen->getCurrentPatternList()->longest_pattern_length() ) );
-				pNote->set_velocity( pNote->get_velocity() * pVelAutomationPath->get_value( fPos ) );
-			}
-			
-			/* Check if the current note has probability != 1.
-			 * If yes call a random function to choose whether to dequeue the note or not
-			 */
-			float fNoteProbability = pNote->get_probability();
-			if ( fNoteProbability != 1. ) {
-				if ( fNoteProbability < (float) rand() / (float) RAND_MAX ) {
-					m_songNoteQueue.pop();
-					pNote->get_instrument()->dequeue();
-					delete pNote;
-					continue;
-				}
-			}
-
-			if ( pSong->getHumanizeVelocityValue() != 0 ) {
-				float random = pSong->getHumanizeVelocityValue() * getGaussian( 0.2 );
-				pNote->set_velocity(
-							pNote->get_velocity()
-							+ ( random
-								- ( pSong->getHumanizeVelocityValue() / 2.0 ) )
-							);
-				if ( pNote->get_velocity() > 1.0 ) {
-					pNote->set_velocity( 1.0 );
-				} else if ( pNote->get_velocity() < 0.0 ) {
-					pNote->set_velocity( 0.0 );
-				}
-			}
-
-			// Offset + Random Pitch ;)
-			float fPitch = pNote->get_pitch() + pNote->get_instrument()->get_pitch_offset();
-			/* Check if the current instrument has random picth factor != 0.
-			 * If yes add a gaussian perturbation to the pitch
-			 */
-			float fRandomPitchFactor = pNote->get_instrument()->get_random_pitch_factor();
-			if ( fRandomPitchFactor != 0. ) {
-				fPitch += getGaussian( 0.4 ) * fRandomPitchFactor;
-			}
-			pNote->set_pitch( fPitch );
-
-
-			/*
-			 * Check if the current instrument has the property "Stop-Note" set.
-			 * If yes, a NoteOff note is generated automatically after each note.
-			 */
-			Instrument * noteInstrument = pNote->get_instrument();
-			if ( noteInstrument->is_stop_notes() ){
-				Note *pOffNote = new Note( noteInstrument,
-										   0.0,
-										   0.0,
-										   0.0,
-										   0.0,
-										   -1,
-										   0 );
-				pOffNote->set_note_off( true );
-				AudioEngine::get_instance()->get_sampler()->noteOn( pOffNote );
-				delete pOffNote;
-			}
-
-			AudioEngine::get_instance()->get_sampler()->noteOn( pNote );
-			m_songNoteQueue.pop(); // rimuovo la nota dalla lista di note
-			pNote->get_instrument()->dequeue();
-			// raise noteOn event
-			int nInstrument = pSong->getInstrumentList()->index( pNote->get_instrument() );
-			if( pNote->get_note_off() ){
-				delete pNote;
-			}
-
-			EventQueue::get_instance()->push_event( EVENT_NOTEON, nInstrument );
-			continue;
-		} else {
-			// this note will not be played
-			break;
-		}
-	}
-}
-
-
-void audioEngine_seek( long long nFrames, bool bLoopMode )
-{
-	Hydrogen* pHydrogen = Hydrogen::get_instance();
-	Song* pSong = pHydrogen->getSong();
-
-	if ( m_pAudioDriver->m_transport.m_nFrames == nFrames ) {
-		return;
-	}
-
-	if ( nFrames < 0 ) {
-		___ERRORLOG( "nFrames < 0" );
-	}
-
-	char tmp[200];
-	sprintf( tmp, "seek in %lld (old pos = %d)",
-			 nFrames,
-			 ( int )m_pAudioDriver->m_transport.m_nFrames );
-	___INFOLOG( tmp );
-
-	m_pAudioDriver->m_transport.m_nFrames = nFrames;
-
-	int tickNumber_start = ( unsigned )(
-				m_pAudioDriver->m_transport.m_nFrames
-				/ m_pAudioDriver->m_transport.m_fTickSize );
-	//	sprintf(tmp, "[audioEngine_seek()] tickNumber_start = %d", tickNumber_start);
-	//	__instance->infoLog(tmp);
-
-	bool loop = pSong->getIsLoopEnabled();
-
-	if ( bLoopMode ) {
-		loop = true;
-	}
-
-	m_nSongPos = findPatternInTick( tickNumber_start, loop, &m_nPatternStartTick );
-	//	sprintf(tmp, "[audioEngine_seek()] m_nSongPos = %d", m_nSongPos);
-	//	__instance->infoLog(tmp);
-	
-	audioEngine_clearNoteQueue();
-}
-
-inline void audioEngine_process_transport( unsigned nFrames )
-{
-	if ( m_audioEngineState != STATE_READY
-	  && m_audioEngineState != STATE_PLAYING
-	) return;
-
-	// Considering JackAudioDriver:
-	// Compares the current transport state, speed in bpm, and
-	// transport position with a query request to the JACK
-	// server. It will only overwrite m_transport.m_nFrames, if
-	// the transport position was changed by the user by
-	// e.g. clicking on the timeline.
-	m_pAudioDriver->updateTransportInfo();
-
-	Hydrogen* pHydrogen = Hydrogen::get_instance();
-	Song* pSong = pHydrogen->getSong();
-
-	// Update the state of the audio engine depending on the
-	// status of the audio driver. E.g. if the JACK transport was
-	// started by another client, the audio engine has to be
-	// started as well.
-	switch ( m_pAudioDriver->m_transport.m_status ) {
-	case TransportInfo::ROLLING:
-		if ( m_audioEngineState == STATE_READY ) {
-			// false == no engine lock. Already locked
-			// this should set STATE_PLAYING
-			audioEngine_start( false, m_pAudioDriver->m_transport.m_nFrames );
-		}
-		// So, we are not playing even after attempt to start engine
-		if ( m_audioEngineState != STATE_PLAYING ) {
-			return;
-		}
-
-		/* Now we're playing | Update BPM */
-		if ( pSong->getBpm() != m_pAudioDriver->m_transport.m_fBPM ) {
-			___INFOLOG( QString( "song bpm: (%1) gets transport bpm: (%2)" )
-						.arg( pSong->getBpm() )
-						.arg( m_pAudioDriver->m_transport.m_fBPM )
-			);
-
-			pHydrogen->setBPM( m_pAudioDriver->m_transport.m_fBPM );
-		}
-
-		// Update the variable m_nRealtimeFrames keeping track
-		// of the current transport position.
-		pHydrogen->setRealtimeFrames( m_pAudioDriver->m_transport.m_nFrames );
-		break;
-	case TransportInfo::STOPPED:
-		// So, we are not playing even after attempt to start engine
-		if ( m_audioEngineState == STATE_PLAYING ) {
-			// false == no engine lock. Already locked
-			audioEngine_stop( false );
-		}
-
-		// go ahead and increment the realtimeframes by nFrames
-		// to support our realtime keyboard and midi event timing
-		// TODO: use method like setRealtimeFrames
-		m_nRealtimeFrames += nFrames;
-		break;
-	}
-}
-
-void audioEngine_clearNoteQueue()
-{
-	//___INFOLOG( "clear notes...");
-
-	// delete all copied notes in the song notes queue
-	while (!m_songNoteQueue.empty()) {
-		m_songNoteQueue.top()->get_instrument()->dequeue();
-		delete m_songNoteQueue.top();
-		m_songNoteQueue.pop();
-	}
-
-	AudioEngine::get_instance()->get_sampler()->stopPlayingNotes();
-
-	// delete all copied notes in the midi notes queue
-	for ( unsigned i = 0; i < m_midiNoteQueue.size(); ++i ) {
-		delete m_midiNoteQueue[i];
-	}
-	m_midiNoteQueue.clear();
-
-}
-
-/** Clear all audio buffers.
- *
- * It locks the audio output buffer using #mutex_OutputPointer, gets
- * pointers to the output buffers using AudioOutput::getOut_L() and
- * AudioOutput::getOut_R() of the current instance of the audio driver
- * #m_pAudioDriver, and overwrites their memory with
- * \code{.cpp}
- * nFrames * sizeof( float ) 
- * \endcode
- * zeros.
- *
- * If the JACK driver is used and Preferences::m_bJackTrackOuts is set
- * to true, the stereo buffers for all tracks of the components of
- * each instrument will be reset as well.  If LadspaFX are used, the
- * output buffers of all effects LadspaFX::m_pBuffer_L and
- * LadspaFX::m_pBuffer_L have to be reset as well.
- *
- * If the audio driver #m_pAudioDriver isn't set yet, it will just
- * unlock and return.
- */
-inline void audioEngine_process_clearAudioBuffers( uint32_t nFrames )
-{
-	QMutexLocker mx( &mutex_OutputPointer );
-	float *pBuffer_L, *pBuffer_R;
-
-	// clear main out Left and Right
-	if ( m_pAudioDriver ) {
-		pBuffer_L = m_pAudioDriver->getOut_L();
-		pBuffer_R = m_pAudioDriver->getOut_R();
-		assert( pBuffer_L != nullptr && pBuffer_R != nullptr );
-		memset( pBuffer_L, 0, nFrames * sizeof( float ) );
-		memset( pBuffer_R, 0, nFrames * sizeof( float ) );
-	}
-
-#ifdef H2CORE_HAVE_JACK
-	JackAudioDriver * pJackAudioDriver = dynamic_cast<JackAudioDriver*>(m_pAudioDriver);
-	
-	if( pJackAudioDriver ) {
-		pJackAudioDriver->clearPerTrackAudioBuffers( nFrames );
-	}
-#endif
-
-	mx.unlock();
-
-#ifdef H2CORE_HAVE_LADSPA
-	if ( m_audioEngineState >= STATE_READY ) {
-		Effects* pEffects = Effects::get_instance();
-		for ( unsigned i = 0; i < MAX_FX; ++i ) {	// clear FX buffers
-			LadspaFX* pFX = pEffects->getLadspaFX( i );
-			if ( pFX ) {
-				assert( pFX->m_pBuffer_L );
-				assert( pFX->m_pBuffer_R );
-				memset( pFX->m_pBuffer_L, 0, nFrames * sizeof( float ) );
-				memset( pFX->m_pBuffer_R, 0, nFrames * sizeof( float ) );
-			}
-		}
-	}
-#endif
-}
-
-
-int audioEngine_process( uint32_t nframes, void* /*arg*/ )
-{
-	// ___INFOLOG( QString( "[begin] status: %1, frame: %2, ticksize: %3, bpm: %4" )
-	// 	    .arg( m_pAudioDriver->m_transport.m_status )
-	// 	    .arg( m_pAudioDriver->m_transport.m_nFrames )
-	// 	    .arg( m_pAudioDriver->m_transport.m_fTickSize )
-	// 	    .arg( m_pAudioDriver->m_transport.m_fBPM ) );
-	timeval startTimeval = currentTime2();
-
-	// Resetting all audio output buffers with zeros.
-	audioEngine_process_clearAudioBuffers( nframes );
-
-	// Calculate maximum time to wait for audio engine lock. Using the
-	// last calculated processing time as an estimate of the expected
-	// processing time for this frame, the amount of slack time that
-	// we can afford to wait is: m_fMaxProcessTime - m_fProcessTime.
-
-	float sampleRate = static_cast<float>(m_pAudioDriver->getSampleRate());
-	m_fMaxProcessTime = 1000.0 / ( sampleRate / nframes );
-	float fSlackTime = m_fMaxProcessTime - m_fProcessTime;
-
-	// If we expect to take longer than the available time to process,
-	// require immediate locking or not at all: we're bound to drop a
-	// buffer anyway.
-	if ( fSlackTime < 0.0 ) {
-		fSlackTime = 0.0;
-	}
-
-	/*
-	 * The "try_lock" was introduced for Bug #164 (Deadlock after during
-	 * alsa driver shutdown). The try_lock *should* only fail in rare circumstances
-	 * (like shutting down drivers). In such cases, it seems to be ok to interrupt
-	 * audio processing. Returning the special return value "2" enables the disk 
-	 * writer driver to repeat the processing of the current data.
-	 */
-				
-	if ( !AudioEngine::get_instance()->try_lock_for( std::chrono::microseconds( (int)(1000.0*fSlackTime) ),
-													 RIGHT_HERE ) ) {
-		___ERRORLOG( QString( "Failed to lock audioEngine in allowed %1 ms, missed buffer" ).arg( fSlackTime ) );
-
-		if ( m_pAudioDriver->class_name() == DiskWriterDriver::class_name() ) {
-			return 2;	// inform the caller that we could not acquire the lock
-		}
-
-		return 0;
-	}
-
-	if ( m_audioEngineState < STATE_READY) {
-		AudioEngine::get_instance()->unlock();
-		return 0;
-	}
-
-	Hydrogen* pHydrogen = Hydrogen::get_instance();
-	Song* pSong = pHydrogen->getSong();
-
-	// In case of the JackAudioDriver:
-	// Query the JACK server for the current status of the
-	// transport, start or stop the audio engine depending the
-	// results, update the speed of the current song according to
-	// the one used by the JACK server, and adjust the current
-	// transport position if it was changed by an user interaction
-	// (e.g. clicking on the timeline).
-	audioEngine_process_transport( nframes );
-	
-
-	// ___INFOLOG( QString( "[after process] status: %1, frame: %2, ticksize: %3, bpm: %4" )
-	// 	    .arg( m_pAudioDriver->m_transport.m_status )
-	// 	    .arg( m_pAudioDriver->m_transport.m_nFrames )
-	// 	    .arg( m_pAudioDriver->m_transport.m_fTickSize )
-	// 	    .arg( m_pAudioDriver->m_transport.m_fBPM ) );
-	// Check whether the tick size has changed.
-	audioEngine_process_checkBPMChanged(pSong);
-
-	bool bSendPatternChange = false;
-	// always update note queue.. could come from pattern or realtime input
-	// (midi, keyboard)
-	int nResNoteQueue = audioEngine_updateNoteQueue( nframes );
-	if ( nResNoteQueue == -1 ) {	// end of song
-		___INFOLOG( "End of song received, calling engine_stop()" );
-		AudioEngine::get_instance()->unlock();
-		m_pAudioDriver->stop();
-		AudioEngine::get_instance()->locate( 0 ); // locate 0, reposition from start of the song
-
-		if ( ( m_pAudioDriver->class_name() == DiskWriterDriver::class_name() )
-			 || ( m_pAudioDriver->class_name() == FakeDriver::class_name() )
-			 ) {
-			___INFOLOG( "End of song." );
-			
-			return 1;	// kill the audio AudioDriver thread
-		}
-
-		return 0;
-	} else if ( nResNoteQueue == 2 ) { // send pattern change
-		bSendPatternChange = true;
-	}
-
-	// play all notes
-	audioEngine_process_playNotes( nframes );
-
-	float *pBuffer_L = m_pAudioDriver->getOut_L(),
-		*pBuffer_R = m_pAudioDriver->getOut_R();
-	assert( pBuffer_L != nullptr && pBuffer_R != nullptr );
-
-	// SAMPLER
-	AudioEngine::get_instance()->get_sampler()->process( nframes, pSong );
-	float* out_L = AudioEngine::get_instance()->get_sampler()->m_pMainOut_L;
-	float* out_R = AudioEngine::get_instance()->get_sampler()->m_pMainOut_R;
-	for ( unsigned i = 0; i < nframes; ++i ) {
-		pBuffer_L[ i ] += out_L[ i ];
-		pBuffer_R[ i ] += out_R[ i ];
-	}
-
-	// SYNTH
-	AudioEngine::get_instance()->get_synth()->process( nframes );
-	out_L = AudioEngine::get_instance()->get_synth()->m_pOut_L;
-	out_R = AudioEngine::get_instance()->get_synth()->m_pOut_R;
-	for ( unsigned i = 0; i < nframes; ++i ) {
-		pBuffer_L[ i ] += out_L[ i ];
-		pBuffer_R[ i ] += out_R[ i ];
-	}
-
-	timeval renderTime_end = currentTime2();
-	timeval ladspaTime_start = renderTime_end;
-
-#ifdef H2CORE_HAVE_LADSPA
-	// Process LADSPA FX
-	if ( m_audioEngineState >= STATE_READY ) {
-		for ( unsigned nFX = 0; nFX < MAX_FX; ++nFX ) {
-			LadspaFX *pFX = Effects::get_instance()->getLadspaFX( nFX );
-			if ( ( pFX ) && ( pFX->isEnabled() ) ) {
-				pFX->processFX( nframes );
-
-				float *buf_L, *buf_R;
-				if ( pFX->getPluginType() == LadspaFX::STEREO_FX ) {
-					buf_L = pFX->m_pBuffer_L;
-					buf_R = pFX->m_pBuffer_R;
-				} else { // MONO FX
-					buf_L = pFX->m_pBuffer_L;
-					buf_R = buf_L;
-				}
-
-				for ( unsigned i = 0; i < nframes; ++i ) {
-					pBuffer_L[ i ] += buf_L[ i ];
-					pBuffer_R[ i ] += buf_R[ i ];
-					if ( buf_L[ i ] > m_fFXPeak_L[nFX] ) {
-						m_fFXPeak_L[nFX] = buf_L[ i ];
-					}
-
-					if ( buf_R[ i ] > m_fFXPeak_R[nFX] ) {
-						m_fFXPeak_R[nFX] = buf_R[ i ];
-					}
-				}
-			}
-		}
-	}
-#endif
-	timeval ladspaTime_end = currentTime2();
-
-
-	// update master peaks
-	float val_L, val_R;
-	if ( m_audioEngineState >= STATE_READY ) {
-		for ( unsigned i = 0; i < nframes; ++i ) {
-			val_L = pBuffer_L[i];
-			val_R = pBuffer_R[i];
-
-			if ( val_L > m_fMasterPeak_L ) {
-				m_fMasterPeak_L = val_L;
-			}
-
-			if ( val_R > m_fMasterPeak_R ) {
-				m_fMasterPeak_R = val_R;
-			}
-
-			for (std::vector<DrumkitComponent*>::iterator it = pSong->getComponents()->begin() ; it != pSong->getComponents()->end(); ++it) {
-				DrumkitComponent* drumkit_component = *it;
-
-				float compo_val_L = drumkit_component->get_out_L(i);
-				float compo_val_R = drumkit_component->get_out_R(i);
-
-				if( compo_val_L > drumkit_component->get_peak_l() ) {
-					drumkit_component->set_peak_l( compo_val_L );
-				}
-				if( compo_val_R > drumkit_component->get_peak_r() ) {
-					drumkit_component->set_peak_r( compo_val_R );
-				}
-			}
-		}
-	}
-
-	// update total frames number
-	if ( m_audioEngineState == STATE_PLAYING ) {
-		m_pAudioDriver->m_transport.m_nFrames += nframes;
-	}
-
-	timeval finishTimeval = currentTime2();
-	m_fProcessTime =
-			( finishTimeval.tv_sec - startTimeval.tv_sec ) * 1000.0
-			+ ( finishTimeval.tv_usec - startTimeval.tv_usec ) / 1000.0;
-
-	if ( m_audioEngineState == STATE_PLAYING ) {
-		AudioEngine::get_instance()->updateElapsedTime( nframes,
-														m_pAudioDriver->getSampleRate() );
-	}
-
-#ifdef CONFIG_DEBUG
-	if ( m_fProcessTime > m_fMaxProcessTime ) {
-		___WARNINGLOG( "" );
-		___WARNINGLOG( "----XRUN----" );
-		___WARNINGLOG( QString( "XRUN of %1 msec (%2 > %3)" )
-					   .arg( ( m_fProcessTime - m_fMaxProcessTime ) )
-					   .arg( m_fProcessTime ).arg( m_fMaxProcessTime ) );
-		___WARNINGLOG( QString( "Ladspa process time = %1" ).arg( fLadspaTime ) );
-		___WARNINGLOG( "------------" );
-		___WARNINGLOG( "" );
-		// raise xRun event
-		EventQueue::get_instance()->push_event( EVENT_XRUN, -1 );
-	}
-#endif
-	// ___INFOLOG( QString( "[end] status: %1, frame: %2, ticksize: %3, bpm: %4" )
-	// 	    .arg( m_pAudioDriver->m_transport.m_status )
-	// 	    .arg( m_pAudioDriver->m_transport.m_nFrames )
-	// 	    .arg( m_pAudioDriver->m_transport.m_fTickSize )
-	// 	    .arg( m_pAudioDriver->m_transport.m_fBPM ) );
-
-	AudioEngine::get_instance()->unlock();
-
-	if ( bSendPatternChange ) {
-		EventQueue::get_instance()->push_event( EVENT_PATTERN_CHANGED, -1 );
-	}
-	return 0;
-}
-
-void audioEngine_setupLadspaFX()
-{
-	Hydrogen* pHydrogen = Hydrogen::get_instance();
-	Song* pSong = pHydrogen->getSong();
-	if ( ! pSong ) {
-		return;
-	}
-
-#ifdef H2CORE_HAVE_LADSPA
-	for ( unsigned nFX = 0; nFX < MAX_FX; ++nFX ) {
-		LadspaFX *pFX = Effects::get_instance()->getLadspaFX( nFX );
-		if ( pFX == nullptr ) {
-			return;
-		}
-
-		pFX->deactivate();
-
-		Effects::get_instance()->getLadspaFX( nFX )->connectAudioPorts(
-					pFX->m_pBuffer_L,
-					pFX->m_pBuffer_R,
-					pFX->m_pBuffer_L,
-					pFX->m_pBuffer_R
-					);
-		pFX->activate();
-	}
-#endif
-}
-
-/**
- * Hands the provided Song to JackAudioDriver::makeTrackOutputs() if
- * @a pSong is not a null pointer and the audio driver #m_pAudioDriver
- * is an instance of the JackAudioDriver.
- * \param pSong Song for which per-track output ports should be generated.
- */
-void audioEngine_renameJackPorts(Song * pSong)
-{
-#ifdef H2CORE_HAVE_JACK
-	// renames jack ports
-	if ( ! pSong ) return;
-
-	if ( Hydrogen::get_instance()->haveJackAudioDriver() ) {
-		static_cast< JackAudioDriver* >( m_pAudioDriver )->makeTrackOutputs( pSong );
-	}
-#endif
-}
-
-void audioEngine_setSong( Song* pNewSong )
-{
-	___WARNINGLOG( QString( "Set song: %1" ).arg( pNewSong->getName() ) );
-
-	AudioEngine::get_instance()->lock( RIGHT_HERE );
-
-	// check current state
-	// should be set by removeSong called earlier
-	if ( m_audioEngineState != STATE_PREPARED ) {
-		___ERRORLOG( "Error the audio engine is not in PREPARED state" );
-	}
-
-	// setup LADSPA FX
-	audioEngine_setupLadspaFX();
-
-	// update tick size
-	audioEngine_process_checkBPMChanged( pNewSong );
-
-	// find the first pattern and set as current
-	if ( pNewSong->getPatternList()->size() > 0 ) {
-		m_pPlayingPatterns->add( pNewSong->getPatternList()->get( 0 ) );
-	}
-
-	audioEngine_renameJackPorts( pNewSong );
-
-	m_pAudioDriver->setBpm( pNewSong->getBpm() );
-	m_pAudioDriver->m_transport.m_fTickSize = 
-		AudioEngine::compute_tick_size( static_cast<int>(m_pAudioDriver->getSampleRate()),
-										pNewSong->getBpm(),
-										static_cast<int>(pNewSong->getResolution()) );
-
-	// change the current audio engine state
-	m_audioEngineState = STATE_READY;
-
-	AudioEngine::get_instance()->locate( 0 );
-
-	AudioEngine::get_instance()->unlock();
-
-	EventQueue::get_instance()->push_event( EVENT_STATE, STATE_READY );
-}
-
-void audioEngine_removeSong()
-{
-	AudioEngine::get_instance()->lock( RIGHT_HERE );
-
-	if ( m_audioEngineState == STATE_PLAYING ) {
-		m_pAudioDriver->stop();
-		audioEngine_stop( false );
-	}
-
-	// check current state
-	if ( m_audioEngineState != STATE_READY ) {
-		___ERRORLOG( "Error the audio engine is not in READY state" );
-		AudioEngine::get_instance()->unlock();
-		return;
-	}
-
-	m_pPlayingPatterns->clear();
-	m_pNextPatterns->clear();
-	audioEngine_clearNoteQueue();
-
-	// change the current audio engine state
-	m_audioEngineState = STATE_PREPARED;
-	AudioEngine::get_instance()->unlock();
-
-	EventQueue::get_instance()->push_event( EVENT_STATE, STATE_PREPARED );
-}
-
-inline int audioEngine_updateNoteQueue( unsigned nFrames )
-{
-	Hydrogen* pHydrogen = Hydrogen::get_instance();
-	Song* pSong = pHydrogen->getSong();
-
-	// Indicates whether the current pattern list changed with respect
-	// to the last cycle.
-	bool bSendPatternChange = false;
-	float fTickSize = m_pAudioDriver->m_transport.m_fTickSize;
-	int nLeadLagFactor = pHydrogen->calculateLeadLagFactor( fTickSize );
-
-	unsigned int framepos;
-	if (  m_audioEngineState == STATE_PLAYING ) {
-		// Current transport position.
-		framepos = m_pAudioDriver->m_transport.m_nFrames;
-	} else {
-		// Use this to support realtime events, like MIDI, when not
-		// playing.
-		framepos = pHydrogen->getRealtimeFrames();
-	}
-
-	int lookahead = pHydrogen->calculateLookahead( fTickSize );
-	int tickNumber_start = 0;
-	if ( framepos == 0
-		 || ( m_audioEngineState == STATE_PLAYING
-			  && pSong->getMode() == Song::SONG_MODE
-			  && m_nSongPos == -1 )
-	) {
-		tickNumber_start = framepos / fTickSize;
-	} else {
-		tickNumber_start = ( framepos + lookahead) / fTickSize;
-	}
-	int tickNumber_end = ( framepos + nFrames + lookahead ) /fTickSize;
-
-	// Get initial timestamp for first tick
-	gettimeofday( &m_currentTickTime, nullptr );
-
-	// A tick is the most fine-grained time scale within Hydrogen.
-	for ( int tick = tickNumber_start; tick < tickNumber_end; tick++ ) {
-		
-		// MIDI events now get put into the `m_songNoteQueue` as well,
-		// based on their timestamp (which is given in terms of its
-		// transport position and not in terms of the date-time as
-		// above).
-		while ( m_midiNoteQueue.size() > 0 ) {
-			Note *pNote = m_midiNoteQueue[0];
-			if ( pNote->get_position() > tick ) break;
-
-			m_midiNoteQueue.pop_front();
-			pNote->get_instrument()->enqueue();
-			m_songNoteQueue.push( pNote );
-		}
-
-		if (  m_audioEngineState != STATE_PLAYING ) {
-			// only keep going if we're playing
-			continue;
-		}
-		
-		//////////////////////////////////////////////////////////////
-		// SONG MODE
-		if ( pSong->getMode() == Song::SONG_MODE ) {
-			if ( pSong->getPatternGroupVector()->size() == 0 ) {
-				// there's no song!!
-				___ERRORLOG( "no patterns in song." );
-				m_pAudioDriver->stop();
-				return -1;
-			}
-	
-			m_nSongPos = findPatternInTick( tick, pSong->getIsLoopEnabled(), &m_nPatternStartTick );
-
-			// The `m_nSongSizeInTicks` variable is only set to some
-			// value other than zero in `findPatternInTick()` if
-			// either the pattern list was not found of loop mode was
-			// enabled and will contain the total size of the song in
-			// ticks.
-			if ( m_nSongSizeInTicks != 0 ) {
-				// When using the JACK audio driver the overall
-				// transport position will be managed by an external
-				// server. Since it is agnostic of all the looping in
-				// its clients, it will only increment time and
-				// Hydrogen has to take care of the looping itself. 
-				m_nPatternTickPosition = ( tick - m_nPatternStartTick )
-						% m_nSongSizeInTicks;
-			} else {
-				m_nPatternTickPosition = tick - m_nPatternStartTick;
-			}
-
-			// Since we are located at the very beginning of the
-			// pattern list, it had to change with respect to the last
-			// cycle.
-			if ( m_nPatternTickPosition == 0 ) {
-				bSendPatternChange = true;
-			}
-
-			// If no pattern list could not be found, either choose
-			// the first one if loop mode is activate or the
-			// function returns indicating that the end of the song is
-			// reached.
-			if ( m_nSongPos == -1 ) {
-				___INFOLOG( "song pos = -1" );
-				if ( pSong->getIsLoopEnabled() == true ) {
-					// TODO: This function call should be redundant
-					// since `findPatternInTick()` is deterministic
-					// and was already invoked with
-					// `pSong->getIsLoopEnabled()` as second argument.
-					m_nSongPos = findPatternInTick( 0, true, &m_nPatternStartTick );
-				} else {
-
-					___INFOLOG( "End of Song" );
-
-					if( Hydrogen::get_instance()->getMidiOutput() != nullptr ){
-						Hydrogen::get_instance()->getMidiOutput()->handleQueueAllNoteOff();
-					}
-
-					return -1;
-				}
-			}
-			
-			// Obtain the current PatternList and use it to overwrite
-			// the on in `m_pPlayingPatterns.
-			// TODO: Why overwriting it for each and every tick
-			//       without check if it did changed? This is highly
-			//       inefficient.
-			PatternList *pPatternList = ( *( pSong->getPatternGroupVector() ) )[m_nSongPos];
-			m_pPlayingPatterns->clear();
-			for ( int i=0; i< pPatternList->size(); ++i ) {
-				Pattern* pPattern = pPatternList->get(i);
-				m_pPlayingPatterns->add( pPattern );
-				pPattern->extand_with_flattened_virtual_patterns( m_pPlayingPatterns );
-			}
-		}
-		
-		//////////////////////////////////////////////////////////////
-		// PATTERN MODE
-		else if ( pSong->getMode() == Song::PATTERN_MODE )	{
-
-			int nPatternSize = MAX_NOTES;
-
-			// If the user chose to playback the pattern she focuses,
-			// use it to overwrite `m_pPlayingPatterns`.
-			if ( Preferences::get_instance()->patternModePlaysSelected() )
-			{
-				// TODO: Again, a check whether the pattern did change
-				// would be more efficient.
-				m_pPlayingPatterns->clear();
-				Pattern * pattern = pSong->getPatternList()->get(m_nSelectedPatternNumber);
-				m_pPlayingPatterns->add( pattern );
-				pattern->extand_with_flattened_virtual_patterns( m_pPlayingPatterns );
-			}
-
-			if ( m_pPlayingPatterns->size() != 0 ) {
-				nPatternSize = m_pPlayingPatterns->longest_pattern_length();
-			}
-
-			if ( nPatternSize == 0 ) {
-				___ERRORLOG( "nPatternSize == 0" );
-			}
-
-			// If either the beginning of the current pattern was not
-			// specified yet or if its end is reached, write the
-			// content of `m_pNextPatterns` to `m_pPlayingPatterns`
-			// and clear the former one.
-			if ( ( tick == m_nPatternStartTick + nPatternSize )
-				 || ( m_nPatternStartTick == -1 ) ) {
-				if ( m_pNextPatterns->size() > 0 ) {
-					Pattern* pPattern;
-					for ( uint i = 0; i < m_pNextPatterns->size(); i++ ) {
-						pPattern = m_pNextPatterns->get( i );
-						// If `pPattern is already present in
-						// `m_pPlayingPatterns`, it will be removed
-						// from the latter and its `del()` method will
-						// return a pointer to the very pattern. The
-						// if clause is therefore only entered if the
-						// `pPattern` was not already present.
-						if ( ( m_pPlayingPatterns->del( pPattern ) ) == nullptr ) {
-							m_pPlayingPatterns->add( pPattern );
-						}
-					}
-					m_pNextPatterns->clear();
-					bSendPatternChange = true;
-				}
-				if ( m_nPatternStartTick == -1 && nPatternSize > 0 ) {
-					m_nPatternStartTick = tick - (tick % nPatternSize);
-				} else {
-					m_nPatternStartTick = tick;
-				}
-			}
-
-			// Since the starting position of the Pattern may have
-			// been updated, update the number of ticks passed since
-			// the beginning of the pattern too.
-			m_nPatternTickPosition = tick - m_nPatternStartTick;
-			if ( m_nPatternTickPosition > nPatternSize && nPatternSize > 0 ) {
-				m_nPatternTickPosition = tick % nPatternSize;
-			}
-		}
-
-		//////////////////////////////////////////////////////////////
-		// Metronome
-		// Only trigger the metronome at a predefined rate.
-		if ( m_nPatternTickPosition % 48 == 0 ) {
-			float fPitch;
-			float fVelocity;
-			
-			// Depending on whether the metronome beat will be issued
-			// at the beginning or in the remainder of the pattern,
-			// two different sounds and events will be used.
-			if ( m_nPatternTickPosition == 0 ) {
-				fPitch = 3;
-				fVelocity = 1.0;
-				EventQueue::get_instance()->push_event( EVENT_METRONOME, 1 );
-			} else {
-				fPitch = 0;
-				fVelocity = 0.8;
-				EventQueue::get_instance()->push_event( EVENT_METRONOME, 0 );
-			}
-			
-			// Only trigger the sounds if the user enabled the
-			// metronome. 
-			if ( Preferences::get_instance()->m_bUseMetronome ) {
-				m_pMetronomeInstrument->set_volume(
-							Preferences::get_instance()->m_fMetronomeVolume
-							);
-				Note *pMetronomeNote = new Note( m_pMetronomeInstrument,
-												 tick,
-												 fVelocity,
-												 0.5,
-												 0.5,
-												 -1,
-												 fPitch
-												 );
-				m_pMetronomeInstrument->enqueue();
-				m_songNoteQueue.push( pMetronomeNote );
-			}
-		}
-
-		//////////////////////////////////////////////////////////////
-		// Update the notes queue.
-		// 
-		if ( m_pPlayingPatterns->size() != 0 ) {
-			for ( unsigned nPat = 0 ;
-				  nPat < m_pPlayingPatterns->size() ;
-				  ++nPat ) {
-				Pattern *pPattern = m_pPlayingPatterns->get( nPat );
-				assert( pPattern != nullptr );
-				Pattern::notes_t* notes = (Pattern::notes_t*)pPattern->get_notes();
-
-				// Perform a loop over all notes, which are enclose
-				// the position of the current tick, using a constant
-				// iterator (notes won't be altered!). After some
-				// humanization was applied to onset of each note, it
-				// will be added to `m_songNoteQueue` for playback.
-				FOREACH_NOTE_CST_IT_BOUND(notes,it,m_nPatternTickPosition) {
-					Note *pNote = it->second;
-					if ( pNote ) {
-						pNote->set_just_recorded( false );
-						int nOffset = 0;
-
-						// Swing //
-						// Add a constant and periodic offset at
-						// predefined positions to the note position.
-						// TODO: incorporate the factor of 6.0 either
-						// in Song::m_fSwingFactor or make it a member
-						// variable.
-						float fSwingFactor = pSong->getSwingFactor();
-						if ( ( ( m_nPatternTickPosition % 12 ) == 0 )
-							 && ( ( m_nPatternTickPosition % 24 ) != 0 ) ) {
-							// da l'accento al tick 4, 12, 20, 36...
-							nOffset += (int)( 6.0 * fTickSize * fSwingFactor );
-						}
-
-						// Humanize - Time parameter //
-						// Add a random offset to each note. Due to
-						// the nature of the Gaussian distribution,
-						// the factor Song::m_fHumanizeTimeValue will
-						// also scale the variance of the generated
-						// random variable.
-						if ( pSong->getHumanizeTimeValue() != 0 ) {
-							nOffset += ( int )(
-										getGaussian( 0.3 )
-										* pSong->getHumanizeTimeValue()
-										* pHydrogen->m_nMaxTimeHumanize
-										);
-						}
-
-						// Lead or Lag - timing parameter //
-						// Add a constant offset to all notes.
-						nOffset += (int) ( pNote->get_lead_lag()
-										   * nLeadLagFactor );
-
-						// No note is allowed to start prior to the
-						// beginning of the song.
-						if((tick == 0) && (nOffset < 0)) {
-							nOffset = 0;
-						}
-						
-						// Generate a copy of the current note, assign
-						// it the new offset, and push it to the list
-						// of all notes, which are about to be played
-						// back.
-						// TODO: Why a copy?
-						Note *pCopiedNote = new Note( pNote );
-						pCopiedNote->set_position( tick );
-						pCopiedNote->set_humanize_delay( nOffset );
-						pNote->get_instrument()->enqueue();
-						m_songNoteQueue.push( pCopiedNote );
-					}
-				}
-			}
-		}
-	}
-
-	// audioEngine_process() must send the pattern change event after
-	// mutex unlock
-	if ( bSendPatternChange ) {
-		return 2;
-	}
-	return 0;
-}
-
-inline int findPatternInTick( int nTick, bool bLoopMode, int* pPatternStartTick )
-{
-	Hydrogen* pHydrogen = Hydrogen::get_instance();
-	Song* pSong = pHydrogen->getSong();
-	assert( pSong );
-
-	int nTotalLength = 0;
-	m_nSongSizeInTicks = 0;
-
-	std::vector<PatternList*> *pPatternColumns = pSong->getPatternGroupVector();
-	int nColumns = pPatternColumns->size();
-
-	// Sum the lengths of all pattern columns and use the macro
-	// MAX_NOTES in case some of them are of size zero. If the
-	// supplied value nTick is bigger than this and doesn't belong to
-	// the next pattern column, we just found the pattern list we were
-	// searching for.
-	int nPatternSize;
-	for ( int i = 0; i < nColumns; ++i ) {
-		PatternList *pColumn = ( *pPatternColumns )[ i ];
-		if ( pColumn->size() != 0 ) {
-			nPatternSize = pColumn->longest_pattern_length();
-		} else {
-			nPatternSize = MAX_NOTES;
-		}
-
-		if ( ( nTick >= nTotalLength ) && ( nTick < nTotalLength + nPatternSize ) ) {
-			( *pPatternStartTick ) = nTotalLength;
-			return i;
-		}
-		nTotalLength += nPatternSize;
-	}
-
-	// If the song is played in loop mode, the tick numbers of the
-	// second turn are added on top of maximum tick number of the
-	// song. Therefore, we will introduced periodic boundary
-	// conditions and start the search again.
-	if ( bLoopMode ) {
-		m_nSongSizeInTicks = nTotalLength;
-		int nLoopTick = 0;
-		if ( m_nSongSizeInTicks != 0 ) {
-			nLoopTick = nTick % m_nSongSizeInTicks;
-		}
-		nTotalLength = 0;
-		for ( int i = 0; i < nColumns; ++i ) {
-			PatternList *pColumn = ( *pPatternColumns )[ i ];
-			if ( pColumn->size() != 0 ) {
-				nPatternSize = pColumn->longest_pattern_length();
-			} else {
-				nPatternSize = MAX_NOTES;
-			}
-
-			if ( ( nLoopTick >= nTotalLength )
-				 && ( nLoopTick < nTotalLength + nPatternSize ) ) {
-				( *pPatternStartTick ) = nTotalLength;
-				return i;
-			}
-			nTotalLength += nPatternSize;
-		}
-	}
-
-	return -1;
-}
-
-void audioEngine_noteOn( Note *note )
-{
-	// check current state
-	if ( ( m_audioEngineState != STATE_READY )
-		 && ( m_audioEngineState != STATE_PLAYING ) ) {
-		___ERRORLOG( "Error the audio engine is not in READY state" );
-		delete note;
-		return;
-	}
-
-	m_midiNoteQueue.push_back( note );
-}
-
-/**
- * Create an audio driver using audioEngine_process() as its argument
- * based on the provided choice and calling their _init()_ function to
- * trigger their initialization.
- *
- * For a listing of all possible choices, please see
- * Preferences::m_sAudioDriver.
- *
- * \param sDriver String specifying which audio driver should be
- * created.
- * \return Pointer to the freshly created audio driver. If the
- * creation resulted in a NullDriver, the corresponding object will be
- * deleted and a null pointer returned instead.
- */
-AudioOutput* createDriver( const QString& sDriver )
-{
-	___INFOLOG( QString( "Driver: '%1'" ).arg( sDriver ) );
-	Preferences *pPref = Preferences::get_instance();
-	AudioOutput *pDriver = nullptr;
-
-	if ( sDriver == "OSS" ) {
-		pDriver = new OssDriver( audioEngine_process );
-		if ( pDriver->class_name() == NullDriver::class_name() ) {
-			delete pDriver;
-			pDriver = nullptr;
-		}
-	} else if ( sDriver == "JACK" ) {
-		pDriver = new JackAudioDriver( audioEngine_process );
-		if ( pDriver->class_name() == NullDriver::class_name() ) {
-			delete pDriver;
-			pDriver = nullptr;
-		} else {
-#ifdef H2CORE_HAVE_JACK
-			static_cast<JackAudioDriver*>(pDriver)->setConnectDefaults(
-						Preferences::get_instance()->m_bJackConnectDefaults
-						);
-#endif
-		}
-	} else if ( sDriver == "ALSA" ) {
-		pDriver = new AlsaAudioDriver( audioEngine_process );
-		if ( pDriver->class_name() == NullDriver::class_name() ) {
-			delete pDriver;
-			pDriver = nullptr;
-		}
-	} else if ( sDriver == "PortAudio" ) {
-		pDriver = new PortAudioDriver( audioEngine_process );
-		if ( pDriver->class_name() == NullDriver::class_name() ) {
-			delete pDriver;
-			pDriver = nullptr;
-		}
-	}
-	//#ifdef Q_OS_MACX
-	else if ( sDriver == "CoreAudio" ) {
-		___INFOLOG( "Creating CoreAudioDriver" );
-		pDriver = new CoreAudioDriver( audioEngine_process );
-		if ( pDriver->class_name() == NullDriver::class_name() ) {
-			delete pDriver;
-			pDriver = nullptr;
-		}
-	}
-	//#endif
-	else if ( sDriver == "PulseAudio" ) {
-		pDriver = new PulseAudioDriver( audioEngine_process );
-		if ( pDriver->class_name() == NullDriver::class_name() ) {
-			delete pDriver;
-			pDriver = nullptr;
-		}
-	}
-	else if ( sDriver == "Fake" ) {
-		___WARNINGLOG( "*** Using FAKE audio driver ***" );
-		pDriver = new FakeDriver( audioEngine_process );
-	} else {
-		___ERRORLOG( "Unknown driver " + sDriver );
-		audioEngine_raiseError( Hydrogen::UNKNOWN_DRIVER );
-	}
-
-	if ( pDriver  ) {
-		// initialize the audio driver
-		int res = pDriver->init( pPref->m_nBufferSize );
-		if ( res != 0 ) {
-			___ERRORLOG( "Error starting audio driver [audioDriver::init()]" );
-			delete pDriver;
-			pDriver = nullptr;
-		}
-	}
-
-	return pDriver;
-}
-
-void audioEngine_startAudioDrivers()
-{
-	Preferences *preferencesMng = Preferences::get_instance();
-
-	// Lock both the AudioEngine and the audio output buffers.
-	AudioEngine::get_instance()->lock( RIGHT_HERE );
-	QMutexLocker mx(&mutex_OutputPointer);
-
-	___INFOLOG( "[audioEngine_startAudioDrivers]" );
-	
-	// check current state
-	if ( m_audioEngineState != STATE_INITIALIZED ) {
-		___ERRORLOG( QString( "Error the audio engine is not in INITIALIZED"
-							  " state. state=%1" )
-					 .arg( m_audioEngineState ) );
-		AudioEngine::get_instance()->unlock();
-		return;
-	}
-
-	if ( m_pAudioDriver ) {	// check if the audio m_pAudioDriver is still alive
-		___ERRORLOG( "The audio driver is still alive" );
-	}
-	if ( m_pMidiDriver ) {	// check if midi driver is still alive
-		___ERRORLOG( "The MIDI driver is still active" );
-	}
-
-
-	QString sAudioDriver = preferencesMng->m_sAudioDriver;
-#if defined(WIN32)
-    QStringList drivers = { "PortAudio", "JACK" };
-#elif defined(__APPLE__)
-    QStringList drivers = { "CoreAudio", "JACK", "PulseAudio", "PortAudio" };
-#else /* Linux */
-    QStringList drivers = { "JACK", "ALSA", "OSS", "PulseAudio", "PortAudio" };
-#endif
-
-
-	if ( sAudioDriver != "Auto" ) {
-		drivers.removeAll( sAudioDriver );
-		drivers.prepend( sAudioDriver );
-	}
-	for ( QString sDriver : drivers ) {
-		if ( ( m_pAudioDriver = createDriver( sDriver ) ) != nullptr ) {
-			if ( sDriver != sAudioDriver && sAudioDriver != "Auto" ) {
-				___ERRORLOG( QString( "Couldn't start preferred driver %1, falling back to %2" )
-							 .arg( sAudioDriver ).arg( sDriver ) );
-			}
-			break;
-		}
-	}
-	if ( m_pAudioDriver == nullptr ) {
-		audioEngine_raiseError( Hydrogen::ERROR_STARTING_DRIVER );
-		___ERRORLOG( "Error starting audio driver" );
-		___ERRORLOG( "Using the NULL output audio driver" );
-
-		// use the NULL output driver
-		m_pAudioDriver = new NullDriver( audioEngine_process );
-		m_pAudioDriver->init( 0 );
-	}
-
-	if ( preferencesMng->m_sMidiDriver == "ALSA" ) {
-#ifdef H2CORE_HAVE_ALSA
-		// Create MIDI driver
-		AlsaMidiDriver *alsaMidiDriver = new AlsaMidiDriver();
-		m_pMidiDriverOut = alsaMidiDriver;
-		m_pMidiDriver = alsaMidiDriver;
-		m_pMidiDriver->open();
-		m_pMidiDriver->setActive( true );
-#endif
-	} else if ( preferencesMng->m_sMidiDriver == "PortMidi" ) {
-#ifdef H2CORE_HAVE_PORTMIDI
-		PortMidiDriver* pPortMidiDriver = new PortMidiDriver();
-		m_pMidiDriver = pPortMidiDriver;
-		m_pMidiDriverOut = pPortMidiDriver;
-		m_pMidiDriver->open();
-		m_pMidiDriver->setActive( true );
-#endif
-	} else if ( preferencesMng->m_sMidiDriver == "CoreMIDI" ) {
-#ifdef H2CORE_HAVE_COREMIDI
-		CoreMidiDriver *coreMidiDriver = new CoreMidiDriver();
-		m_pMidiDriver = coreMidiDriver;
-		m_pMidiDriverOut = coreMidiDriver;
-		m_pMidiDriver->open();
-		m_pMidiDriver->setActive( true );
-#endif
-	} else if ( preferencesMng->m_sMidiDriver == "JACK-MIDI" ) {
-#ifdef H2CORE_HAVE_JACK
-		JackMidiDriver *jackMidiDriver = new JackMidiDriver();
-		m_pMidiDriverOut = jackMidiDriver;
-		m_pMidiDriver = jackMidiDriver;
-		m_pMidiDriver->open();
-		m_pMidiDriver->setActive( true );
-#endif
-	}
-
-	// change the current audio engine state
-	Hydrogen* pHydrogen = Hydrogen::get_instance();
-	Song* pSong = pHydrogen->getSong();
-	if ( pSong ) {
-		m_audioEngineState = STATE_READY;
-		m_pAudioDriver->setBpm( pSong->getBpm() );
-	} else {
-		m_audioEngineState = STATE_PREPARED;
-	}
-
-	if ( m_audioEngineState == STATE_PREPARED ) {
-		EventQueue::get_instance()->push_event( EVENT_STATE, STATE_PREPARED );
-	} else if ( m_audioEngineState == STATE_READY ) {
-		EventQueue::get_instance()->push_event( EVENT_STATE, STATE_READY );
-	}
-
-	// Unlocking earlier might execute the jack process() callback before we
-	// are fully initialized.
-	mx.unlock();
-	AudioEngine::get_instance()->unlock();
-
-	if ( m_pAudioDriver ) {
-		int res = m_pAudioDriver->connect();
-		if ( res != 0 ) {
-			audioEngine_raiseError( Hydrogen::ERROR_STARTING_DRIVER );
-			___ERRORLOG( "Error starting audio driver [audioDriver::connect()]" );
-			___ERRORLOG( "Using the NULL output audio driver" );
-
-			mx.relock();
-			delete m_pAudioDriver;
-			m_pAudioDriver = new NullDriver( audioEngine_process );
-			mx.unlock();
-			m_pAudioDriver->init( 0 );
-			m_pAudioDriver->connect();
-		}
-
-#ifdef H2CORE_HAVE_JACK
-		audioEngine_renameJackPorts( pSong );
-#endif
-
-		audioEngine_setupLadspaFX();
-	}
-
-
-}
-
-void audioEngine_stopAudioDrivers()
-{
-	___INFOLOG( "[audioEngine_stopAudioDrivers]" );
-
-	// check current state
-	if ( m_audioEngineState == STATE_PLAYING ) {
-		audioEngine_stop();
-	}
-
-	if ( ( m_audioEngineState != STATE_PREPARED )
-		 && ( m_audioEngineState != STATE_READY ) ) {
-		___ERRORLOG( QString( "Error: the audio engine is not in PREPARED"
-							  " or READY state. state=%1" )
-					 .arg( m_audioEngineState ) );
-		return;
-	}
-
-	// change the current audio engine state
-	m_audioEngineState = STATE_INITIALIZED;
-	EventQueue::get_instance()->push_event( EVENT_STATE, STATE_INITIALIZED );
-
-	AudioEngine::get_instance()->lock( RIGHT_HERE );
-
-	// delete MIDI driver
-	if ( m_pMidiDriver ) {
-		m_pMidiDriver->close();
-		delete m_pMidiDriver;
-		m_pMidiDriver = nullptr;
-		m_pMidiDriverOut = nullptr;
-	}
-
-	// delete audio driver
-	if ( m_pAudioDriver ) {
-		m_pAudioDriver->disconnect();
-		QMutexLocker mx( &mutex_OutputPointer );
-		delete m_pAudioDriver;
-		m_pAudioDriver = nullptr;
-		mx.unlock();
-	}
-
-	AudioEngine::get_instance()->unlock();
-}
-
-
-
-/** Restart all audio and midi drivers by calling first
- * audioEngine_stopAudioDrivers() and then
- * audioEngine_startAudioDrivers().
- *
- * If no audio driver is set yet, audioEngine_stopAudioDrivers() is
- * omitted and the audio driver will be started right away.*/
-void audioEngine_restartAudioDrivers()
-{
-	if ( m_pAudioDriver != nullptr ) {
-		audioEngine_stopAudioDrivers();
-	}
-	audioEngine_startAudioDrivers();
-}
-
->>>>>>> 293cf9af
 //----------------------------------------------------------------------------
 //
 // Implementation of Hydrogen class
@@ -2473,13 +315,8 @@
 /* Mean: remove current song from memory */
 void Hydrogen::removeSong()
 {
-<<<<<<< HEAD
+	m_pAudioEngine->removeSong();
 	__song = nullptr;
-	m_pAudioEngine->removeSong();
-=======
-	audioEngine_removeSong();
-	__song = nullptr;
->>>>>>> 293cf9af
 }
 
 void Hydrogen::midi_noteOn( Note *note )
