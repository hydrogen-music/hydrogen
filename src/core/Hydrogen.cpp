--- conflicted
+++ resolved
@@ -102,17 +102,11 @@
 
 Hydrogen* Hydrogen::__instance = nullptr;
 
-Hydrogen::Hydrogen()
-<<<<<<< HEAD
-	: Object( __class_name )
-	, m_nSelectedInstrumentNumber( 0 )
-	, m_nSelectedPatternNumber( 0 )
-	, m_bExportSessionIsActive( false )
-	, m_GUIState( GUIState::unavailable )
-	, m_fNewBpmJTM( 120 )
-
-=======
->>>>>>> 89402c01
+Hydrogen::Hydrogen() : m_nSelectedInstrumentNumber( 0 )
+					 , m_nSelectedPatternNumber( 0 )
+					 , m_bExportSessionIsActive( false )
+					 , m_GUIState( GUIState::unavailable )
+					 , m_fNewBpmJTM( 120 )
 {
 	if ( __instance ) {
 		ERRORLOG( "Hydrogen audio engine is already running" );
