/*
 * Hydrogen
 * Copyright(c) 2002-2008 by Alex >Comix< Cominu [comix@users.sourceforge.net]
 *
 * http://www.hydrogen-music.org
 *
 * This program is free software; you can redistribute it and/or modify
 * it under the terms of the GNU General Public License as published by
 * the Free Software Foundation; either version 2 of the License, or
 * (at your option) any later version.
 *
 * This program is distributed in the hope that it will be useful,
 * but WITHOUT ANY WARRANTY, without even the implied warranty of
 * MERCHANTABILITY or FITNESS FOR A PARTICULAR PURPOSE. See the
 * GNU General Public License for more details.
 *
 * You should have received a copy of the GNU General Public License
 * along with this program; if not, write to the Free Software
 * Foundation, Inc., 59 Temple Place, Suite 330, Boston, MA  02111-1307  USA
 *
 */
#ifndef HYDROGEN_H
#define HYDROGEN_H

#include <stdint.h> // for uint32_t et al
#include "hydrogen/config.h"
#include <hydrogen/midi_action.h>
#include <hydrogen/basics/song.h>
#include <hydrogen/basics/sample.h>
#include <hydrogen/object.h>
#include <hydrogen/timeline.h>
#include <hydrogen/IO/AudioOutput.h>
#include <hydrogen/IO/MidiInput.h>
#include <hydrogen/IO/MidiOutput.h>
#include <hydrogen/IO/jack_audio_driver.h>
#include <hydrogen/basics/drumkit.h>
#include <hydrogen/core_action_controller.h>
#include <cassert>
#include <hydrogen/timehelper.h>
// Engine states  (It's ok to use ==, <, and > when testing)
/**
 * State of the H2Core::AudioEngine H2Core::m_audioEngineState. Not even the
 * constructors have been called.
 */
#define STATE_UNINITIALIZED	1
/**
 * State of the H2Core::AudioEngine H2Core::m_audioEngineState. Not ready,
 * but most pointers are now valid or NULL.
 */
#define STATE_INITIALIZED	2
/**
 * State of the H2Core::AudioEngine H2Core::m_audioEngineState. Drivers are
 * set up, but not ready to process audio.
 */
#define STATE_PREPARED		3
/**
 * State of the H2Core::AudioEngine H2Core::m_audioEngineState. Ready to
 * process audio.
 */
#define STATE_READY		4
/**
 * State of the H2Core::AudioEngine H2Core::m_audioEngineState. Currently
 * playing a sequence.
 */
#define STATE_PLAYING		5
inline int randomValue( int max );

namespace H2Core
{
///
/// Hydrogen Audio Engine.
///
class Hydrogen : public H2Core::Object
{
	H2_OBJECT
public:
	/**
	 * Creates all the instances used within Hydrogen in the right
	 * order. 
	 *
	 * -# H2Core::Logger::create_instance()
	 * -# MidiMap::create_instance()
	 * -# Preferences::create_instance()
	 * -# EventQueue::create_instance()
	 * -# MidiActionManager::create_instance()
	 *
	 * If #H2CORE_HAVE_OSC was set during compilation, the
	 * following instances will be created as well.
	 *
	 * -# NsmClient::create_instance()
	 * -# OscServer::create_instance() using
	 *    Preferences::get_instance() as input
	 *
	 * If all instances are created and the actual Hydrogen
	 * instance #__instance is still 0, it will be properly
	 * constructed via Hydrogen().
	 *
	 * The AudioEngine::create_instance(),
	 * Effects::create_instance(), and Playlist::create_instance()
	 * functions will be called from within audioEngine_init().
	 */
	static void		create_instance();
	/**
	 * Returns the current Hydrogen instance #__instance.
	 */
	static Hydrogen*	get_instance(){ assert(__instance); return __instance; };

	/**
	 * Destructor taking care of most of the clean up.
	 *
	 * -# Shuts down the NsmClient using NsmClient::shutdown() and
              deletes it.
	 * -# Deletes the OscServer object.
	 * -# Stops the AudioEngine if playing via audioEngine_stop().
	 * -# Calls removeSong(), audioEngine_stopAudioDrivers(),
              audioEngine_destroy(), __kill_instruments()
         * -# Deletes the #m_pCoreActionController and #m_pTimeline
              object
	 * -# Sets #__instance to NULL.
	 */
	~Hydrogen();

// ***** SEQUENCER ********
	/// Start the internal sequencer
	void			sequencer_play();

	/// Stop the internal sequencer
	void			sequencer_stop();

	void			midi_noteOn( Note *note );

	///Last received midi message
	QString			lastMidiEvent;
	int				lastMidiEventParameter;

	// TODO: more descriptive name since it is able to both delete and
	// add a pattern. Possibly without the sequencer_ prefix for
	// consistency.
	/**
	 * Adding and removing a Pattern from #m_pNextPatterns.
	 *
	 * After locking the AudioEngine the function retrieves the
	 * particular pattern @a pos from the Song::__pattern_list and
	 * either deletes it from #m_pNextPatterns if already present or
	 * add it to the same pattern list if not present yet.
	 *
	 * If the Song is not in Song::PATTERN_MODE or @a pos is not
	 * within the range of Song::__pattern_list, #m_pNextPatterns will
	 * be cleared instead.
	 *
	 * \param pos Index of a particular pattern in
	 * Song::__pattern_list, which should be added to
	 * #m_pNextPatterns.
	 */
	void			sequencer_setNextPattern( int pos );
	// TODO: Possibly without the sequencer_ prefix for consistency.
	/**
	 * Clear #m_pNextPatterns and add one Pattern.
	 *
	 * After locking the AudioEngine the function clears
	 * #m_pNextPatterns, fills it with all currently played one in
	 * #m_pPlayingPatterns, and appends the particular pattern @a pos
	 * from the Song::__pattern_list.
	 *
	 * If the Song is not in Song::PATTERN_MODE or @a pos is not
	 * within the range of Song::__pattern_list, #m_pNextPatterns will
	 * be just cleared.
	 *
	 * \param pos Index of a particular pattern in
	 * Song::__pattern_list, which should be added to
	 * #m_pNextPatterns.
	 */
	void			sequencer_setOnlyNextPattern( int pos );
	/**
	 * Switches playback to focused pattern.
	 *
	 * If the current Song is in Song::PATTERN_MODE, the AudioEngine
	 * will be locked and Preferences::m_bPatternModePlaysSelected
	 * negated. If the latter was true before calling this function,
	 * #m_pPlayingPatterns will be cleared and replaced by the
	 * Pattern indexed with #m_nSelectedPatternNumber.
	 *
	 * This function will be called either by MainForm::eventFilter()
	 * when pressing Qt::Key_L or by
	 * SongEditorPanel::modeActionBtnPressed().
	 */
	void			togglePlaysSelected();
	
		/**
		 * Get the current song.
		 * \return #__song
		 */ 	
		Song*			getSong(){ return __song; }
		/**
		 * Sets the current song #__song to @a newSong.
		 * \param newSong Pointer to the new Song object.
		 */
		void			setSong	( Song *newSong );

		void			removeSong();

		void			addRealtimeNote ( int instrument,
							  float velocity,
							  float pan_L=1.0,
							  float pan_R=1.0,
							  float pitch=0.0,
							  bool noteoff=false,
							  bool forcePlay=false,
							  int msg1=0 );

		float			getMasterPeak_L();
		void			setMasterPeak_L( float value );

		float			getMasterPeak_R();
		void			setMasterPeak_R( float value );

		void			getLadspaFXPeak( int nFX, float *fL, float *fR );
		void			setLadspaFXPeak( int nFX, float fL, float fR );
	/** \return #m_nPatternTickPosition */
	unsigned long		getTickPosition();
	/** Keep track of the tick position in realtime.
	 *
	 * Firstly, it gets the current transport position in frames
	 * #m_nRealtimeFrames and converts it into ticks using
	 * TransportInfo::m_fTickSize. Afterwards, it accesses how
	 * much time passed since the last update of
	 * #m_currentTickTime, converts the time difference +
	 * AudioOutput::getBufferSize()/ AudioOutput::getSampleRate()
	 * in frames, and adds the result to the first value to
	 * support keyboard and MIDI events as well.
	 *
	 * \return Current position in ticks.
	 */
	unsigned long		getRealtimeTickPosition();
	unsigned long		getTotalFrames();

	/** Sets #m_nRealtimeFrames
	 * \param frames Current transport realtime position*/
	void			setRealtimeFrames( unsigned long frames );
	/** Returns the current realtime transport position
	 * TransportInfo::m_nFrames.
	 * \return #m_nRealtimeFrames */
	unsigned long		getRealtimeFrames();
	/** \return #m_pPlayingPatterns*/
	PatternList *		getCurrentPatternList();
	/** 
	 * Sets #m_pPlayingPatterns.
	 *
	 * Before setting the variable it first locks the AudioEngine. In
	 * addition, it also pushes the Event #EVENT_PATTERN_CHANGED with
	 * the value -1 to the EventQueue.
	 *
	 * \param pPatternList Sets #m_pPlayingPatterns.*/
	void			setCurrentPatternList( PatternList * pPatternList );

	/** \return #m_pNextPatterns*/
	PatternList *		getNextPatterns();

<<<<<<< HEAD
		/** Get the position of the current Pattern in the Song.
		 * \return #m_nSongPos */
		int			getPatternPos();
		/**
		 * Relocate the beginning of a Pattern.
		 *
		 * \param nPatternNumber Pattern to relocate to. All values
		 *   smaller than -1 will be set to -1, which marks the
		 *   beginning of the Song.
		 */
		void			setPatternPos( int nPatternNumber );
		/** Returns the pattern number corresponding to the tick
		 * position @a TickPos.
		 *
		 * Wrapper around function findPatternInTick() (globally defined
		 * in hydrogen.cpp).
		 *
		 * \param TickPos Position in ticks.
		 * \param nPatternStartTick Pointer to an int the starting
		 * position (in ticks) of the corresponding pattern will be
		 * written to.
		 *
		 * \return 
		 * - __0__ : if the Song isn't specified yet.
		 * - the output of the findPatternInTick() function called
		 *   with @a TickPos and Song::is_loop_enabled() as input
		 *   arguments.
		 */
		int			getPosForTick( unsigned long TickPos, int* nPatternStartTick );
		/** Resetting #m_nPatternStartTick to -1 if the current Song
		    mode is Song::PATTERN_MODE
		*/
		void			triggerRelocateDuringPlay();
=======
	/** Get the position of the current Pattern in the Song.
	 * \return #m_nSongPos */
	int			getPatternPos();
	/**
	 * Relocate the position to another Pattern in the Song.
	 *
	 * The position of a Pattern in frames (see
	 * TransportInfo::m_nFrames for details) will be determined by
	 * retrieving the tick number the Pattern is located at using
	 * getTickForPosition() and multiplying it with
	 * TransportInfo::m_fTickSize. The resulting value will be
	 * used by the AudioOutput::locate() function of your audio
	 * driver to relocate the playback position.
	 *
	 * If #m_audioEngineState is not #STATE_PLAYING, the variables
	 * #m_nSongPos and #m_nPatternTickPosition will be set to @a
	 * pos and 0 right away.
	 *
	 * \param pos Position of the Pattern to relocate at. All
	 *   values smaller than -1 will be set to -1, which marks the
	 *   beginning of the Song.
	 */
	void			setPatternPos( int pos );
	/** Returns the pattern number corresponding to the tick
	 * position @a TickPos.
	 *
	 * Wrapper around function findPatternInTick() (globally defined
	 * in hydrogen.cpp).
	 *
	 * \param TickPos Position in ticks.
	 * \param nPatternStartTick Pointer to an int the starting
	 * position (in ticks) of the corresponding pattern will be
	 * written to.
	 *
	 * \return 
	 * - __0__ : if the Song isn't specified yet.
	 * - the output of the findPatternInTick() function called
	 *   with @a TickPos and Song::is_loop_enabled() as input
	 *   arguments.
	 */
	int			getPosForTick( unsigned long TickPos, int* nPatternStartTick );
	/** Move playback in Pattern mode to the beginning of the pattern.
	 *
	 * Resetting the global variable #m_nPatternStartTick to -1 if the
	 * current Song mode is Song::PATTERN_MODE.
	 */
	void			resetPatternStartTick();
>>>>>>> 93c99e6e
	
		/**
		 * Get the total number of ticks passed up to a Pattern at
		 * position @a pos.
		 *
		 * The function will loop over all and sums up their
		 * Pattern::__length. If one of the Pattern is NULL or no
		 * Pattern is present one of the PatternList, #MAX_NOTES will
		 * be added instead.
		 *
		 * The driver should be LOCKED when calling this!
		 *
		 * \param pos Position of the Pattern in the
		 *   Song::__pattern_group_sequence.
		 * \return
		 *  - -1 : if @a pos is bigger than the number of patterns in
		 *   the Song and Song::__is_loop_enabled is set to false or
		 *   no Patterns could be found at all.
		 *  - >= 0 : the total number of ticks passed.
		 */
		long			getTickForPosition( int pos );

		void			restartDrivers();

		AudioOutput*		getAudioOutput();
		MidiInput*		getMidiInput();
		MidiOutput*		getMidiOutput();

		/** Returns the current state of the audio engine.
		 * \return #m_audioEngineState*/
		int			getState();

		float			getProcessTime();
		float			getMaxProcessTime();

		int			loadDrumkit( Drumkit *pDrumkitInfo );
		int			loadDrumkit( Drumkit *pDrumkitInfo, bool conditional );

		/** Test if an Instrument has some Note in the Pattern (used to
		    test before deleting an Instrument)*/
		bool 			instrumentHasNotes( Instrument *pInst );

		/** Delete an Instrument. If @a conditional is true, and there
		    are some Pattern that are using this Instrument, it's not
		    deleted anyway.*/
		void			removeInstrument( int instrumentnumber, bool conditional );

		/** Return the name of the current Drumkit.*/
		QString			m_currentDrumkit;

		const QString&		getCurrentDrumkitname();
		void			setCurrentDrumkitname( const QString& currentdrumkitname );

		void			raiseError( unsigned nErrorCode );


void			previewSample( Sample *pSample );
	void			previewInstrument( Instrument *pInstr );

	enum ErrorMessages {
		/**
		 * The provided input string in createDriver() does
		 * not match any of the choices for
		 * Preferences::m_sAudioDriver.
		 */
		UNKNOWN_DRIVER,
		/**
		 * Unable to connect the audio driver stored in
		 * #m_pAudioDriver in
		 * audioEngine_startAudioDrivers(). The NullDriver
		 * will be used as a fallback instead.
		 */
		ERROR_STARTING_DRIVER,
		JACK_SERVER_SHUTDOWN,
		JACK_CANNOT_ACTIVATE_CLIENT,
		/**
		 * Unable to connect either the
		 * JackAudioDriver::output_port_1 and the
		 * JackAudioDriver::output_port_name_1 as well as the
		 * JackAudioDriver::output_port_2 and the
		 * JackAudioDriver::output_port_name_2 port using
		 * _jack_connect()_ (jack/jack.h) or the fallback
		 * version using the first two input ports in
		 * JackAudioDriver::connect().
		 */
		JACK_CANNOT_CONNECT_OUTPUT_PORT,
		/**
		 * The client of Hydrogen can not be disconnected from
		 * the JACK server using _jack_client_close()_
		 * (jack/jack.h). Used within JackAudioDriver::disconnect().
		 */
		JACK_CANNOT_CLOSE_CLIENT,
		/**
		 * Unable to register output ports for the JACK client
		 * using _jack_port_register()_ (jack/jack.h) in
		 * JackAudioDriver::init() or
		 * JackAudioDriver::setTrackOutput().
		 */
		JACK_ERROR_IN_PORT_REGISTER,
		/**
		 * Unable to start the OSC server with the given
		 * port number. 
		 */
		OSC_CANNOT_CONNECT_TO_PORT
	};

	void			onTapTempoAccelEvent();
	void			setTapTempo( float fInterval );
	/** 
	 * Updates the speed.
	 *
	 * It calls AudioOutput::setBpm() and setNewBpmJTM() with @a
	 * fBPM as input argument and sets Song::__bpm to @a fBPM.
	 *
	 * This function will be called with the AudioEngine in LOCKED
	 * state.
	 * \param fBPM New speed in beats per minute.
	 */
	void			setBPM( float fBPM );

	void			restartLadspaFX();
	/** 
	 * Same as getSelectedPatternNumber() without pushing an event.
	 * \param nPat Sets #m_nSelectedPatternNumber*/
	void			setSelectedPatternNumberWithoutGuiEvent( int nPat );
	/** \return #m_nSelectedPatternNumber*/
	int				getSelectedPatternNumber();
	/**
	 * Sets #m_nSelectedPatternNumber.
	 *
	 * If Preferences::m_pPatternModePlaysSelected is set to true, the
	 * AudioEngine is locked before @a nPat will be assigned. But in
	 * any case the function will push the
	 * #EVENT_SELECTED_PATTERN_CHANGED Event to the EventQueue.
	 *
	 * If @a nPat is equal to #m_nSelectedPatternNumber, the function
	 * will return right away.
	 *
	 *\param nPat Sets #m_nSelectedPatternNumber*/
	void			setSelectedPatternNumber( int nPat );

	int				getSelectedInstrumentNumber();
	void			setSelectedInstrumentNumber( int nInstrument );


	void			refreshInstrumentParameters( int nInstrument );

#if defined(H2CORE_HAVE_JACK) || _DOXYGEN_
	/**
	 * Calls audioEngine_renameJackPorts() if
	 * Preferences::m_bJackTrackOuts is set to true.
	 * \param pSong Handed to audioEngine_renameJackPorts().
	 */
	void			renameJackPorts(Song* pSong);
#endif

#if defined(H2CORE_HAVE_OSC) || _DOXYGEN_
	/** Starts/stops the OSC server
	 * \param bEnable `true` = start, `false` = stop.*/
	void			toggleOscServer( bool bEnable );
	/** Destroys and recreates the OscServer singleton in order to
		adopt a new OSC port.*/
	void			recreateOscServer();
	void			startNsmClient();
#endif

	// beatconter
	void			setbeatsToCount( int beatstocount);
	int			getbeatsToCount();
	void			setNoteLength( float notelength);
	float			getNoteLength();
	int			getBcStatus();
	void			handleBeatCounter();
	void			setBcOffsetAdjust();

	/** Calling JackAudioDriver::releaseTimebaseMaster() directly from
	    the GUI*/
	void			offJackMaster();
	/** Calling JackAudioDriver::initTimebaseMaster() directly from
	    the GUI*/
	void			onJackMaster();
	/**
	 * Get the length (in ticks) of the @a nPattern th pattern.
	 *
	 * Access the length of the first Pattern found in the
	 * PatternList at @a nPattern - 1.
	 *
	 * This function should also work if the loop mode is enabled
	 * in Song::is_loop_enabled().
	 *
	 * \param nPattern Position + 1 of the desired PatternList.
	 * \return 
	 * - __-1__ : if not Song was initialized yet.
	 * - #MAX_NOTES : if @a nPattern was smaller than 1, larger
	 * than the length of the vector of the PatternList in
	 * Song::__pattern_group_sequence or no Pattern could be found
	 * in the PatternList at @a nPattern - 1.
	 * - __else__ : length of first Pattern found at @a nPattern.
	 */
	long			getPatternLength( int nPattern );
	/** Returns the fallback speed.
	 * \return #m_fNewBpmJTM */
	float			getNewBpmJTM();
	/** Set the fallback speed #m_fNewBpmJTM.
	 * \param bpmJTM New default tempo. */ 
	void			setNewBpmJTM( float bpmJTM);

	void			__panic();
	unsigned int	__getMidiRealtimeNoteTickPosition();

	/**
	 * Updates Song::__bpm, TransportInfo::m_fBPM, and #m_fNewBpmJTM
	 * to the local speed.
	 *
	 * The local speed will be obtained by calling getTimelineBpm()
	 * with getPatternPos() as input argument and set for the current
	 * song and transport. For setting the
	 * fallback speed #m_fNewBpmJTM, getRealtimeTickPosition() will be
	 * used instead.
	 *
	 * If Preferences::__useTimelineBpm is set to false or Hydrogen
	 * uses JACK transport in the presence of an external timebase
	 * master, the function will return without performing any
	 * actions.
	 */
	void			setTimelineBpm();
	/**
	 * Returns the local speed at a specific @a nBar in the
	 * Timeline.
	 *
	 * If Hydrogen is in Song::PATTERN_MODE or
	 * Preferences::__useTimelineBpm is set to false, the global
	 * speed of the current Song Song::__bpm or, if no Song is
	 * present yet, the result of getNewBpmJTM() will be
	 * returned. 
	 *
	 * Its counterpart is setTimelineBpm().
	 *
	 * \param nBar Position (in whole patterns) along the Timeline to
	 *   access the tempo at.
	 *
	 * \return Speed in beats per minute.
	 */
	float			getTimelineBpm( int nBar );
	Timeline*		getTimeline() const;
	
	//export management
	bool			getIsExportSessionActive() const;
	void			startExportSession( int rate, int depth );
	void			stopExportSession();
	void			startExportSong( const QString& filename );
	void			stopExportSong();
	
	CoreActionController* 	getCoreActionController() const;

	/************************************************************/
	/********************** Playback track **********************/
	/**
	 * Wrapper around Song::set_playback_track_enabled().
	 *
	 * \param state Whether the playback track is enabled. It will
	 * be replaced by false, if no Song was selected (getSong()
	 * return nullptr).
	 */
	bool			setPlaybackTrackState( const bool state );
	/**
	 * Wrapper around Song::get_playback_track_enabled().
	 *
	 * \return Whether the playback track is enabled or false, if
	 * no Song was selected (getSong() return nullptr).
	 */
	bool			getPlaybackTrackState();
	/**
	 * Wrapper function for loading the playback track.
	 *
	 * Calls Song::set_playback_track_filename() and
	 * Sampler::reinitialize_playback_track(). While the former
	 * one is responsible to store metadata about the playback
	 * track, the latter one does load it to a new
	 * InstrumentLayer. The function is called by
	 * SongEditorPanel::editPlaybackTrackBtnPressed()
	 *
	 * \param filename Name of the file to load as the playback
	 * track
	 */
	void			loadPlaybackTrack( const QString filename );

	/**\return #m_bActiveGUI*/
	bool			getActiveGUI() const;
	/**\param bActiveGUI Specifies whether the Qt5 GUI is active. Sets
	   #m_bActiveGUI.*/
	void			setActiveGUI( const bool bActiveGUI );
	
	/**\return #m_pNextSong*/
	Song*			getNextSong() const;
	/**\param pNextSong Sets #m_pNextSong. #Song which is about to be
	   loaded by the GUI.*/
	void			setNextSong( Song* pNextSong );
	/** Calculates the lookahead for a specific tick size.
	 *
	 * During the humanization the onset of a Note will be moved
	 * Note::__lead_lag times the value calculated by this function.
	 *
	 * Since the size of a tick is tempo dependent, @a fTickSize
	 * allows you to calculate the lead-lag factor for an arbitrary
	 * position on the Timeline.
	 *
	 * \param fTickSize Number of frames that make up one tick.
	 *
	 * \return Five times the current size of a tick
	 * (TransportInfo::m_fTickSize) (in frames)
	 */
	int 			calculateLeadLagFactor( float fTickSize );
	/** Calculates time offset (in frames) used to determine the notes
	 * process by the audio engine.
	 *
	 * Due to the humanization there might be negative offset in the
	 * position of a particular note. To be able to still render it
	 * appropriately, we have to look into and handle notes from the
	 * future.
	 *
	 * The Lookahead is the sum of the #m_nMaxTimeHumanize and
	 * calculateLeadLagFactor() plus one (since it has to be larger
	 * than that).
	 *
	 * \param fTickSize Number of frames that make up one tick. Passed
	 * to calculateLeadLagFactor().
	 *
	 * \return Frame offset*/
	int 			calculateLookahead( float fTickSize );
	/**
	 * \return Whether JackAudioDriver is used as current audio
	 * driver.
	 */
	bool			haveJackAudioDriver() const;
	/**
	 * \return Whether JackAudioDriver is used as current audio driver
	 * and JACK transport was activated via the GUI
	 * (#Preferences::m_bJackTransportMode).
	 */
	bool			haveJackTransport() const;
	/**
	 * \return Whether we haveJackTransport() and there is an external
	 * JACK timebase master broadcasting us tempo information and
	 * making use disregard Hydrogen's Timeline information (see
	 * #JackAudioDriver::m_timebaseState).
	 */
	JackAudioDriver::Timebase		getJackTimebaseState() const;

	///midi lookuptable
	int 			m_nInstrumentLookupTable[MAX_INSTRUMENTS];
	/**
	 * Maximum time (in frames) a note's position can be off due to
	 * the humanization (lead-lag).
	 *
	 * Required to calculateLookahead(). Set to 2000.
	 */
	int 			m_nMaxTimeHumanize;

private:
	/**
	 * Static reference to the Hydrogen singleton. 
	 *
	 * It is created using the Hydrogen::Hydrogen() constructor,
	 * initialized with NULL and assigned a new Hydrogen instance
	 * if still 0 in create_instance().
	 */
	static Hydrogen* 	__instance;

	/**
	 * Pointer to the current song. It is initialized with NULL in
	 * the Hydrogen() constructor, set via setSong(), and accessed
	 * via getSong().
	 */
	Song*			__song;

	/**
	 * Auxiliary function setting a bunch of global variables.
	 *
	 * - #m_ntaktoMeterCompute = 1;
	 * - #m_nbeatsToCount = 4;
	 * - #m_nEventCount = 1;
	 * - #m_nTempoChangeCounter = 0;
	 * - #m_nBeatCount = 1;
	 * - #m_nCoutOffset = 0;
	 * - #m_nStartOffset = 0;
	 */
	void initBeatcounter();

	// beatcounter
	float			m_ntaktoMeterCompute;	///< beatcounter note length
	int			m_nbeatsToCount;	///< beatcounter beats to count
	int			m_nEventCount;		///< beatcounter event
	int			m_nTempoChangeCounter;	///< count tempochanges for timeArray
	int			m_nBeatCount;		///< beatcounter beat to count
	double			m_nBeatDiffs[16];	///< beat diff
	timeval 		m_CurrentTime;		///< timeval
	timeval			m_LastTime;		///< timeval
	double			m_nLastBeatTime;	///< timediff
	double			m_nCurrentBeatTime;	///< timediff
	double			m_nBeatDiff;		///< timediff
	float			m_fBeatCountBpm;	///< bpm
	int			m_nCoutOffset;		///ms default 0
	int			m_nStartOffset;		///ms default 0
	//~ beatcounter


	// used for song export
	Song::SongMode		m_oldEngineMode;
	bool			m_bOldLoopEnabled;
	bool			m_bExportSessionIsActive;
	
	/**
	 * Specifies whether the Qt5 GUI is active.
	 *
	 * When a new #Song is set via the core part of Hydrogen, e.g. in
	 * the context of session management, the #Song *must* be set via
	 * the GUI if active. Else the GUI will freeze.
	 *
	 * Set by setActiveGUI() and accessed via getActiveGUI().
	 */
	bool			m_bActiveGUI;
	
	/**
	 * Stores a new #Song which is about of the loaded by the GUI.
	 *
	 * If #m_bActiveGUI is true, the core part of must not load a new
	 * #Song itself. Instead, the new #Song is prepared and stored in
	 * this object to be loaded by HydrogenApp::updateSongEvent() if
	 * H2Core::EVENT_UPDATE_SONG is pushed with a '1'.
	 *
	 * Set by setNextSong() and accessed via getNextSong().
	 */
	Song*			m_pNextSong;

	/**
	 * Local instance of the Timeline object.
	 */
	Timeline*		m_pTimeline;
	/**
	 * Local instance of the CoreActionController object.
	 */ 
	CoreActionController* 	m_pCoreActionController;
	
	/// Deleting instruments too soon leads to potential crashes.
	std::list<Instrument*> 	__instrument_death_row; 

	/** 
	 * Constructor, entry point, and initialization of the
	 * Hydrogen application.
	 *
	 * It is called by the main() function after setting up a
	 * bunch of Qt5 stuff and creating an instance of the Logger
	 * and Preferences.
	 *
	 * Only one Hydrogen object is allowed to exist. If the
	 * #__instance object is present, the constructor will throw
	 * an error.
	 *
	 * - Sets the current #__song to NULL
	 * - Sets #m_bExportSessionIsActive to false
	 * - Creates a new Timeline #m_pTimeline 
	 * - Creates a new CoreActionController
	 *   #m_pCoreActionController, 
	 * - Calls initBeatcounter(), audioEngine_init(), and
	 *   audioEngine_startAudioDrivers() 
	 * - Sets InstrumentComponent::m_nMaxLayers to
	 *   Preferences::m_nMaxLayers via
	 *   InstrumentComponent::setMaxLayers() and
	 *   Preferences::getMaxLayers() 
	 * - Starts the OscServer using OscServer::start() if
	 *   #H2CORE_HAVE_OSC was set during compilation.
	 * - Fills #m_nInstrumentLookupTable with the corresponding
	 *   index of each element.
	 */
	Hydrogen();

	void __kill_instruments();

};


/*
 * inline methods
 */
inline Timeline* Hydrogen::getTimeline() const
{
	return m_pTimeline;
}

inline CoreActionController* Hydrogen::getCoreActionController() const
{
	return m_pCoreActionController;
}


inline const QString& Hydrogen::getCurrentDrumkitname()
{
	return m_currentDrumkit;
}

inline bool Hydrogen::getIsExportSessionActive() const
{
	return m_bExportSessionIsActive;
}

inline void Hydrogen::setCurrentDrumkitname( const QString& currentdrumkitname )
{
	this->m_currentDrumkit = currentdrumkitname;
}

inline bool Hydrogen::getPlaybackTrackState()
{
	Song* pSong = getSong();
	bool  bState;

	if(!pSong){
		bState = false;
	} else {
		bState = pSong->get_playback_track_enabled();
	}
	return 	bState;
}

inline bool Hydrogen::getActiveGUI() const {
	return m_bActiveGUI;
}
inline void Hydrogen::setActiveGUI( const bool bActiveGUI ) {
	m_bActiveGUI = bActiveGUI;
}
inline Song* Hydrogen::getNextSong() const {
	return m_pNextSong;
}
inline void Hydrogen::setNextSong( Song* pNextSong ) {
	m_pNextSong = pNextSong;
}

};

#endif
<|MERGE_RESOLUTION|>--- conflicted
+++ resolved
@@ -255,42 +255,6 @@
 
 	/** \return #m_pNextPatterns*/
 	PatternList *		getNextPatterns();
-
-<<<<<<< HEAD
-		/** Get the position of the current Pattern in the Song.
-		 * \return #m_nSongPos */
-		int			getPatternPos();
-		/**
-		 * Relocate the beginning of a Pattern.
-		 *
-		 * \param nPatternNumber Pattern to relocate to. All values
-		 *   smaller than -1 will be set to -1, which marks the
-		 *   beginning of the Song.
-		 */
-		void			setPatternPos( int nPatternNumber );
-		/** Returns the pattern number corresponding to the tick
-		 * position @a TickPos.
-		 *
-		 * Wrapper around function findPatternInTick() (globally defined
-		 * in hydrogen.cpp).
-		 *
-		 * \param TickPos Position in ticks.
-		 * \param nPatternStartTick Pointer to an int the starting
-		 * position (in ticks) of the corresponding pattern will be
-		 * written to.
-		 *
-		 * \return 
-		 * - __0__ : if the Song isn't specified yet.
-		 * - the output of the findPatternInTick() function called
-		 *   with @a TickPos and Song::is_loop_enabled() as input
-		 *   arguments.
-		 */
-		int			getPosForTick( unsigned long TickPos, int* nPatternStartTick );
-		/** Resetting #m_nPatternStartTick to -1 if the current Song
-		    mode is Song::PATTERN_MODE
-		*/
-		void			triggerRelocateDuringPlay();
-=======
 	/** Get the position of the current Pattern in the Song.
 	 * \return #m_nSongPos */
 	int			getPatternPos();
@@ -338,7 +302,6 @@
 	 * current Song mode is Song::PATTERN_MODE.
 	 */
 	void			resetPatternStartTick();
->>>>>>> 93c99e6e
 	
 		/**
 		 * Get the total number of ticks passed up to a Pattern at
