/*
 * Hydrogen
 * Copyright(c) 2002-2008 by Alex >Comix< Cominu [comix@users.sourceforge.net]
 *
 * http://www.hydrogen-music.org
 *
 * This program is free software; you can redistribute it and/or modify
 * it under the terms of the GNU General Public License as published by
 * the Free Software Foundation; either version 2 of the License, or
 * (at your option) any later version.
 *
 * This program is distributed in the hope that it will be useful,
 * but WITHOUT ANY WARRANTY, without even the implied warranty of
 * MERCHANTABILITY or FITNESS FOR A PARTICULAR PURPOSE. See the
 * GNU General Public License for more details.
 *
 * You should have received a copy of the GNU General Public License
 * along with this program; if not, write to the Free Software
 * Foundation, Inc., 59 Temple Place, Suite 330, Boston, MA  02111-1307  USA
 *
 */
#ifndef ACTION_H
#define ACTION_H
#include <hydrogen/object.h>
#include <map>
#include <string>
#include <cassert>

using namespace std;


class Action : public H2Core::Object {
	H2_OBJECT
	public:
		Action( QString );

		void setParameter1( QString text ){
			parameter1 = text;
		}

		void setParameter2( QString text ){
			parameter2 = text;
		}

		void setParameter3( QString text ){
			parameter3 = text;
		}

		void setValue( QString text ){
			value = text;
		}

		QString getParameter1(){
			return parameter1;
		}

		QString getParameter2(){
			return parameter2;
		}

		QString getParameter3(){
			return parameter3;
		}

		QString getValue(){
			return value;
		}

		QString getType(){
			return type;
		}

	private:
		QString type;
		QString parameter1;
		QString parameter2;
		QString parameter3;
		QString value;
};

namespace H2Core
{
	class Hydrogen;
}

class MidiActionManager : public H2Core::Object
{
	H2_OBJECT
	private:
		static MidiActionManager *__instance;

		QStringList actionList;
<<<<<<< HEAD

		typedef bool (MidiActionManager::*action_f)(Action * , H2Core::Hydrogen * );
		map<string, action_f> actionMap;
		bool play(Action * , H2Core::Hydrogen * );
		bool play_stop_pause_toggle(Action * , H2Core::Hydrogen * );
		bool stop(Action * , H2Core::Hydrogen * );
		bool pause(Action * , H2Core::Hydrogen * );
		bool record_ready(Action * , H2Core::Hydrogen * );
		bool record_strobe_toggle(Action * , H2Core::Hydrogen * );
		bool record_strobe(Action * , H2Core::Hydrogen * );
		bool record_exit(Action * , H2Core::Hydrogen * );
		bool mute(Action * , H2Core::Hydrogen * );
		bool unmute(Action * , H2Core::Hydrogen * );
		bool mute_toggle(Action * , H2Core::Hydrogen * );
		bool next_bar(Action * , H2Core::Hydrogen * );
		bool previous_bar(Action * , H2Core::Hydrogen * );
		bool bpm_increase(Action * , H2Core::Hydrogen * );
		bool bpm_decrease(Action * , H2Core::Hydrogen * );
		bool bpm_cc_relative(Action * , H2Core::Hydrogen * );
		bool bpm_fine_cc_relative(Action * , H2Core::Hydrogen * );
		bool master_volume_relative(Action * , H2Core::Hydrogen *);
		bool master_volume_absolute(Action * , H2Core::Hydrogen * );
		bool strip_volume_relative(Action * , H2Core::Hydrogen * );
		bool strip_volume_absolute(Action * , H2Core::Hydrogen * );
		bool effect_level_relative(Action * , H2Core::Hydrogen * );
		bool effect_level_absolute(Action * , H2Core::Hydrogen * );
		bool select_next_pattern(Action * , H2Core::Hydrogen * );
		bool select_next_pattern_cc_absolute(Action * , H2Core::Hydrogen * );
		bool select_next_pattern_promptly(Action * , H2Core::Hydrogen * );
		bool select_next_pattern_relative(Action * , H2Core::Hydrogen * );
		bool select_and_play_pattern(Action * , H2Core::Hydrogen * );
		bool pan_relative(Action * , H2Core::Hydrogen * );
		bool pan_absolute(Action * , H2Core::Hydrogen * );
		bool filter_cutoff_level_absolute(Action * , H2Core::Hydrogen * );
		bool beatcounter(Action * , H2Core::Hydrogen * );
		bool tap_tempo(Action * , H2Core::Hydrogen * );
		bool playlist_song(Action * , H2Core::Hydrogen * );
		bool playlist_next_song(Action * , H2Core::Hydrogen * );
		bool playlist_previous_song(Action * , H2Core::Hydrogen * );
		bool toggle_metronome(Action * , H2Core::Hydrogen * );
		bool select_instrument(Action * , H2Core::Hydrogen * );
		bool undo_action(Action * , H2Core::Hydrogen * );
		bool redo_action(Action * , H2Core::Hydrogen * );
		bool gain_level_absolute(Action * , H2Core::Hydrogen * );
		bool pitch_level_absolute(Action * , H2Core::Hydrogen * );
=======
		struct targeted_element {
			int _id;
			int _subId;
		};
		typedef bool (MidiActionManager::*action_f)(Action * , H2Core::Hydrogen * , targeted_element );
		map<string, pair<action_f, targeted_element> > actionMap;

		bool play(Action * , H2Core::Hydrogen * , targeted_element );
		bool play_stop_pause_toggle(Action * , H2Core::Hydrogen * , targeted_element );
		bool stop(Action * , H2Core::Hydrogen * , targeted_element );
		bool pause(Action * , H2Core::Hydrogen * , targeted_element );
		bool record_ready(Action * , H2Core::Hydrogen * , targeted_element );
		bool record_strobe_toggle(Action * , H2Core::Hydrogen * , targeted_element );
		bool record_strobe(Action * , H2Core::Hydrogen * , targeted_element );
		bool record_exit(Action * , H2Core::Hydrogen * , targeted_element );
		bool mute(Action * , H2Core::Hydrogen * , targeted_element );
		bool unmute(Action * , H2Core::Hydrogen * , targeted_element );
		bool mute_toggle(Action * , H2Core::Hydrogen * , targeted_element );
		bool strip_mute_toggle(Action * , H2Core::Hydrogen * , targeted_element );
		bool strip_solo_toggle(Action * , H2Core::Hydrogen * , targeted_element );
		bool next_bar(Action * , H2Core::Hydrogen * , targeted_element );
		bool previous_bar(Action * , H2Core::Hydrogen * , targeted_element );
		bool bpm_increase(Action * , H2Core::Hydrogen * , targeted_element );
		bool bpm_decrease(Action * , H2Core::Hydrogen * , targeted_element );
		bool bpm_cc_relative(Action * , H2Core::Hydrogen * , targeted_element );
		bool bpm_fine_cc_relative(Action * , H2Core::Hydrogen * , targeted_element );
		bool master_volume_relative(Action * , H2Core::Hydrogen * , targeted_element );
		bool master_volume_absolute(Action * , H2Core::Hydrogen * , targeted_element );
		bool strip_volume_relative(Action * , H2Core::Hydrogen * , targeted_element );
		bool strip_volume_absolute(Action * , H2Core::Hydrogen * , targeted_element );
		bool effect_level_relative(Action * , H2Core::Hydrogen * , targeted_element );
		bool effect_level_absolute(Action * , H2Core::Hydrogen * , targeted_element );
		bool select_next_pattern(Action * , H2Core::Hydrogen * , targeted_element );
		bool select_next_pattern_cc_absolute(Action * , H2Core::Hydrogen * , targeted_element );
		bool select_next_pattern_promptly(Action * , H2Core::Hydrogen * , targeted_element );
		bool select_next_pattern_relative(Action * , H2Core::Hydrogen * , targeted_element );
		bool select_and_play_pattern(Action * , H2Core::Hydrogen * , targeted_element );
		bool pan_relative(Action * , H2Core::Hydrogen * , targeted_element );
		bool pan_absolute(Action * , H2Core::Hydrogen * , targeted_element );
		bool filter_cutoff_level_absolute(Action * , H2Core::Hydrogen * , targeted_element );
		bool beatcounter(Action * , H2Core::Hydrogen * , targeted_element );
		bool tap_tempo(Action * , H2Core::Hydrogen * , targeted_element );
		bool playlist_song(Action * , H2Core::Hydrogen * , targeted_element );
		bool playlist_next_song(Action * , H2Core::Hydrogen * , targeted_element );
		bool playlist_previous_song(Action * , H2Core::Hydrogen * , targeted_element );
		bool toggle_metronome(Action * , H2Core::Hydrogen * , targeted_element );
		bool select_instrument(Action * , H2Core::Hydrogen * , targeted_element );
		bool undo_action(Action * , H2Core::Hydrogen * , targeted_element );
		bool redo_action(Action * , H2Core::Hydrogen * , targeted_element );
		bool gain_level_absolute(Action * , H2Core::Hydrogen * , targeted_element );
		bool pitch_level_absolute(Action * , H2Core::Hydrogen * , targeted_element );
>>>>>>> fb64b7f7

		QStringList eventList;

		int m_nLastBpmChangeCCParameter;

	public:
		bool handleAction( Action * );

		static void create_instance();
		static MidiActionManager* get_instance() { assert(__instance); return __instance; }

		QStringList getActionList(){
			return actionList;
		}

		QStringList getEventList(){
			return eventList;
		}

		MidiActionManager();
		~MidiActionManager();
};
#endif<|MERGE_RESOLUTION|>--- conflicted
+++ resolved
@@ -90,7 +90,6 @@
 		static MidiActionManager *__instance;
 
 		QStringList actionList;
-<<<<<<< HEAD
 
 		typedef bool (MidiActionManager::*action_f)(Action * , H2Core::Hydrogen * );
 		map<string, action_f> actionMap;
@@ -105,6 +104,8 @@
 		bool mute(Action * , H2Core::Hydrogen * );
 		bool unmute(Action * , H2Core::Hydrogen * );
 		bool mute_toggle(Action * , H2Core::Hydrogen * );
+		bool strip_mute_toggle(Action * , H2Core::Hydrogen * );
+		bool strip_solo_toggle(Action * , H2Core::Hydrogen * );
 		bool next_bar(Action * , H2Core::Hydrogen * );
 		bool previous_bar(Action * , H2Core::Hydrogen * );
 		bool bpm_increase(Action * , H2Core::Hydrogen * );
@@ -136,59 +137,6 @@
 		bool redo_action(Action * , H2Core::Hydrogen * );
 		bool gain_level_absolute(Action * , H2Core::Hydrogen * );
 		bool pitch_level_absolute(Action * , H2Core::Hydrogen * );
-=======
-		struct targeted_element {
-			int _id;
-			int _subId;
-		};
-		typedef bool (MidiActionManager::*action_f)(Action * , H2Core::Hydrogen * , targeted_element );
-		map<string, pair<action_f, targeted_element> > actionMap;
-
-		bool play(Action * , H2Core::Hydrogen * , targeted_element );
-		bool play_stop_pause_toggle(Action * , H2Core::Hydrogen * , targeted_element );
-		bool stop(Action * , H2Core::Hydrogen * , targeted_element );
-		bool pause(Action * , H2Core::Hydrogen * , targeted_element );
-		bool record_ready(Action * , H2Core::Hydrogen * , targeted_element );
-		bool record_strobe_toggle(Action * , H2Core::Hydrogen * , targeted_element );
-		bool record_strobe(Action * , H2Core::Hydrogen * , targeted_element );
-		bool record_exit(Action * , H2Core::Hydrogen * , targeted_element );
-		bool mute(Action * , H2Core::Hydrogen * , targeted_element );
-		bool unmute(Action * , H2Core::Hydrogen * , targeted_element );
-		bool mute_toggle(Action * , H2Core::Hydrogen * , targeted_element );
-		bool strip_mute_toggle(Action * , H2Core::Hydrogen * , targeted_element );
-		bool strip_solo_toggle(Action * , H2Core::Hydrogen * , targeted_element );
-		bool next_bar(Action * , H2Core::Hydrogen * , targeted_element );
-		bool previous_bar(Action * , H2Core::Hydrogen * , targeted_element );
-		bool bpm_increase(Action * , H2Core::Hydrogen * , targeted_element );
-		bool bpm_decrease(Action * , H2Core::Hydrogen * , targeted_element );
-		bool bpm_cc_relative(Action * , H2Core::Hydrogen * , targeted_element );
-		bool bpm_fine_cc_relative(Action * , H2Core::Hydrogen * , targeted_element );
-		bool master_volume_relative(Action * , H2Core::Hydrogen * , targeted_element );
-		bool master_volume_absolute(Action * , H2Core::Hydrogen * , targeted_element );
-		bool strip_volume_relative(Action * , H2Core::Hydrogen * , targeted_element );
-		bool strip_volume_absolute(Action * , H2Core::Hydrogen * , targeted_element );
-		bool effect_level_relative(Action * , H2Core::Hydrogen * , targeted_element );
-		bool effect_level_absolute(Action * , H2Core::Hydrogen * , targeted_element );
-		bool select_next_pattern(Action * , H2Core::Hydrogen * , targeted_element );
-		bool select_next_pattern_cc_absolute(Action * , H2Core::Hydrogen * , targeted_element );
-		bool select_next_pattern_promptly(Action * , H2Core::Hydrogen * , targeted_element );
-		bool select_next_pattern_relative(Action * , H2Core::Hydrogen * , targeted_element );
-		bool select_and_play_pattern(Action * , H2Core::Hydrogen * , targeted_element );
-		bool pan_relative(Action * , H2Core::Hydrogen * , targeted_element );
-		bool pan_absolute(Action * , H2Core::Hydrogen * , targeted_element );
-		bool filter_cutoff_level_absolute(Action * , H2Core::Hydrogen * , targeted_element );
-		bool beatcounter(Action * , H2Core::Hydrogen * , targeted_element );
-		bool tap_tempo(Action * , H2Core::Hydrogen * , targeted_element );
-		bool playlist_song(Action * , H2Core::Hydrogen * , targeted_element );
-		bool playlist_next_song(Action * , H2Core::Hydrogen * , targeted_element );
-		bool playlist_previous_song(Action * , H2Core::Hydrogen * , targeted_element );
-		bool toggle_metronome(Action * , H2Core::Hydrogen * , targeted_element );
-		bool select_instrument(Action * , H2Core::Hydrogen * , targeted_element );
-		bool undo_action(Action * , H2Core::Hydrogen * , targeted_element );
-		bool redo_action(Action * , H2Core::Hydrogen * , targeted_element );
-		bool gain_level_absolute(Action * , H2Core::Hydrogen * , targeted_element );
-		bool pitch_level_absolute(Action * , H2Core::Hydrogen * , targeted_element );
->>>>>>> fb64b7f7
 
 		QStringList eventList;
 
