/*
 * Hydrogen
 * Copyright(c) 2002-2008 by Alex >Comix< Cominu [comix@users.sourceforge.net]
 *
 * http://www.hydrogen-music.org
 *
 * This program is free software; you can redistribute it and/or modify
 * it under the terms of the GNU General Public License as published by
 * the Free Software Foundation; either version 2 of the License, or
 * (at your option) any later version.
 *
 * This program is distributed in the hope that it will be useful,
 * but WITHOUT ANY WARRANTY, without even the implied warranty of
 * MERCHANTABILITY or FITNESS FOR A PARTICULAR PURPOSE. See the
 * GNU General Public License for more details.
 *
 * You should have received a copy of the GNU General Public License
 * along with this program; if not, write to the Free Software
 * Foundation, Inc., 59 Temple Place, Suite 330, Boston, MA  02111-1307  USA
 *
 */

#ifndef H2C_INSTRUMENT_H
#define H2C_INSTRUMENT_H

#include <cassert>

#include <hydrogen/object.h>
#include <hydrogen/basics/adsr.h>

#define EMPTY_INSTR_ID          -1
#define METRONOME_INSTR_ID      -2

namespace H2Core
{

class XMLNode;
class ADSR;
class Drumkit;
class DrumkitComponent;
class InstrumentLayer;
class InstrumentComponent;


/**
Instrument class
*/
class Instrument : public H2Core::Object
{
		H2_OBJECT
	public:
		enum SampleSelectionAlgo {
			VELOCITY,
			RANDOM,
			ROUND_ROBIN
		};

		/**
		 * constructor
		 * \param id the id of this instrument
		 * \param name the name of the instrument
		 * \param adsr attack decay sustain release instance
		 */
		Instrument( const int id=EMPTY_INSTR_ID, const QString& name="Empty Instrument", ADSR* adsr=0 );
		/** copy constructor */
		Instrument( Instrument* other );
		/** destructor */
		~Instrument();

		/**
		 * creates a new Instrument, loads samples from a given instrument within a given drumkit
		 * \param drumkit_name the drumkit to search the instrument in
		 * \param instrument_name the instrument within the drumkit to load samples from
		 * \return a new Instrument instance
		 */
		static Instrument* load_instrument( const QString& drumkit_name, const QString& instrument_name );

		/**
		 * loads instrument from a given instrument within a given drumkit into a `live` Instrument object.
		 * \param drumkit_name the drumkit to search the instrument in
		 * \param instrument_name the instrument within the drumkit to load samples from
		 * \param is_live is it performed while playing
		 */
		void load_from( const QString& drumkit_name, const QString& instrument_name, bool is_live = true );

		/**
		 * loads instrument from a given instrument into a `live` Instrument object.
		 * \param drumkit the drumkit the instrument belongs to
		 * \param instrument to load samples and members from
		 * \param is_live is it performed while playing
		 */
		void load_from( Drumkit* drumkit, Instrument* instrument, bool is_live = true );

		/**
		 * load samples data
		 */
		void load_samples();
		/*
		 * unload instrument samples
		 */
		void unload_samples();

		/*
		 * save the intrument within the given XMLNode
		 * \param node the XMLNode to feed
		 */
		void save_to( XMLNode* node, int component_id );
		/**
		 * load an instrument from an XMLNode
		 * \param node the XMLDode to read from
		 * \param dk_path the directory holding the drumkit data
		 * \param dk_name the name of the drumkit
		 * \return a new Instrument instance
		 */
		static Instrument* load_from( XMLNode* node, const QString& dk_path, const QString& dk_name );

		///< set the name of the instrument
		void set_name( const QString& name );
		///< get the name of the instrument
		const QString& get_name() const;

		///< set the id of the instrument
		void set_id( const int id );
		///< get the id of the instrument
		int get_id() const;

		/** set the ADSR of the instrument */
		void set_adsr( ADSR* adsr );
		/** get the ADSR of the instrument */
		ADSR* get_adsr() const;
		/** get a copy of the ADSR of the instrument */
		ADSR* copy_adsr() const;

		/** set the mute group of the instrument */
		void set_mute_group( int group );
		/** get the mute group of the instrument */
		int get_mute_group() const;

		/** set the midi out channel of the instrument */
		void set_midi_out_channel( int channel );
		/** get the midi out channel of the instrument */
		int get_midi_out_channel() const;

		/** set the midi out note of the instrument */
		void set_midi_out_note( int note );
		/** get the midi out note of the instrument */
		int get_midi_out_note() const;

		/** set muted status of the instrument */
		void set_muted( bool muted );
		/** get muted status of the instrument */
		bool is_muted() const;

		/** set left pan of the instrument */
		void set_pan_l( float val );
		/** get left pan of the instrument */
		float get_pan_l() const;

		/** set right pan of the instrument */
		void set_pan_r( float val );
		/** get right pan of the instrument */
		float get_pan_r() const;

		/** set gain of the instrument */
		void set_gain( float gain );
		/** get gain of the instrument */
		float get_gain() const;
		/** set the volume of the instrument */
		void set_volume( float volume );
		/** get the volume of the instrument */
		float get_volume() const;

		/** activate the filter of the instrument */
		void set_filter_active( bool active );
		/** get the status of the filter of the instrument */
		bool is_filter_active() const;

		/** set the filter resonance of the instrument */
		void set_filter_resonance( float val );
		/** get the filter resonance of the instrument */
		float get_filter_resonance() const;

		/** set the filter cutoff of the instrument */
		void set_filter_cutoff( float val );
		/** get the filter cutoff of the instrument */
		float get_filter_cutoff() const;

		/** set the left peak of the instrument */
		void set_peak_l( float val );
		/** get the left peak of the instrument */
		float get_peak_l() const;
		/** set the right peak of the instrument */
		void set_peak_r( float val );
		/** get the right peak of the instrument */
		float get_peak_r() const;

		/** set the fx level of the instrument */
		void set_fx_level( float level, int index );
		/** get the fx level of the instrument */
		float get_fx_level( int index ) const;

		/** set the random pitch factor of the instrument */
		void set_random_pitch_factor( float val );
		/** get the random pitch factor of the instrument */
		float get_random_pitch_factor() const;

		/** set the active status of the instrument */
		void set_active( bool active );
		/** get the active status of the instrument */
		bool is_active() const;

		/** set the soloed status of the instrument */
		void set_soloed( bool soloed );
		/** get the soloed status of the instrument */
		bool is_soloed() const;

		/** enqueue the instrument */
		void enqueue();
		/** dequeue the instrument */
		void dequeue();
		/** get the queued status of the instrument */
		bool is_queued() const;

		/** set the stop notes status of the instrument */
		void set_stop_notes( bool stopnotes );
		/** get the stop notes of the instrument */
		bool is_stop_notes() const;

<<<<<<< HEAD
		void set_sample_selection_alg( SampleSelectionAlgo selected_algo);
		SampleSelectionAlgo sample_selection_alg() const;

		void set_hihat( bool ishihat );
		bool is_hihat() const;
=======
		void set_hihat_grp( int hihat_grp );
		int get_hihat_grp() const;
>>>>>>> 956fd114

		void set_lower_cc( int message );
		int get_lower_cc() const;

		void set_higher_cc( int message );
		int get_higher_cc() const;

		///< set the name of the related drumkit
		void set_drumkit_name( const QString& name );
		///< get the name of the related drumkits
		const QString& get_drumkit_name() const;

		/** Mark the instrument as hydrogen's preview instrument */
		void set_is_preview_instrument(bool isPreview);
		bool is_preview_instrument() const;

		/** Mark the instrument as metronome instrument */
		void set_is_metronome_instrument(bool isMetronome);
		bool is_metronome_instrument() const;

		std::vector<InstrumentComponent*>* get_components();
		InstrumentComponent* get_component( int DrumkitComponentID );

		void set_ignore_velocity( bool ignore_velocity );
		bool get_ignore_velocity() const;



	private:
		int __id;			                    ///< instrument id, should be unique
		QString __name;			                ///< instrument name
		QString __drumkit_name;                         ///< the name of the drumkit this instrument belongs tos
		float __gain;                           ///< gain of the instrument
		float __volume;			                ///< volume of the instrument
		float __pan_l;			                ///< left pan of the instrument
		float __pan_r;			                ///< right pan of the instrument
		float __peak_l;			                ///< left current peak value
		float __peak_r;			                ///< right current peak value
		ADSR* __adsr;                           ///< attack delay sustain release instance
		bool __filter_active;		            ///< is filter active?
		float __filter_cutoff;		            ///< filter cutoff (0..1)
		float __filter_resonance;	            ///< filter resonant frequency (0..1)
		float __random_pitch_factor;            ///< random pitch factor
		int __midi_out_note;		            ///< midi out note
		int __midi_out_channel;		            ///< midi out channel
		bool __stop_notes;		                ///< will the note automatically generate a note off after beeing on
		SampleSelectionAlgo __sample_selection_alg;	///< how Hydrogen will chose the sample to use
		bool __active;			                ///< is the instrument active?
		bool __soloed;                          ///< is the instrument in solo mode?
		bool __muted;                           ///< is the instrument muted?
		int __mute_group;		                ///< mute group of the instrument
		int __queued;                           ///< count the number of notes queued within Sampler::__playing_notes_queue or std::priority_queue m_songNoteQueue
		float __fx_level[MAX_FX];	            ///< Ladspa FX level array
		int __hihat_grp;                        ///< the instrument is part of a hihat
		int __lower_cc;                         ///< lower cc level
		int __higher_cc;                        ///< higher cc level
		bool __is_preview_instrument;			///< is the instrument an hydrogen preview instrument?
		bool __is_metronome_instrument;			///< is the instrument an metronome instrument?
        std::vector<InstrumentComponent*>* __components;  ///< InstrumentLayer array
		bool __ignore_velocity;					///< don't change the sample gain based on velocity
};

// DEFINITIONS

inline void Instrument::set_name( const QString& name )
{
	__name = name;
}

inline const QString& Instrument::get_name() const
{
	return __name;
}

inline void Instrument::set_id( const int id )
{
	__id = id;
}

inline int Instrument::get_id() const
{
	return __id;
}

inline ADSR* Instrument::get_adsr() const
{
	return __adsr;
}

inline ADSR* Instrument::copy_adsr() const
{
	return new ADSR( __adsr );
}

inline void Instrument::set_mute_group( int group )
{
	__mute_group = ( group<-1 ? -1 : group );
}

inline int Instrument::get_mute_group() const
{
	return __mute_group;
}

inline int Instrument::get_midi_out_channel() const
{
	return __midi_out_channel;
}

inline void Instrument::set_midi_out_channel( int channel )
{
	if ( ( channel >= MIDI_OUT_CHANNEL_MIN ) && ( channel <= MIDI_OUT_CHANNEL_MAX ) ) {
		__midi_out_channel = channel;
	} else {
		ERRORLOG( QString( "midi out channel %1 out of bounds" ).arg( channel ) );
	}
}

inline int Instrument::get_midi_out_note() const
{
	return __midi_out_note;
}

inline void Instrument::set_midi_out_note( int note )
{
	if ( ( note >= MIDI_OUT_NOTE_MIN ) && ( note <= MIDI_OUT_NOTE_MAX ) ) {
		__midi_out_note = note;
	} else {
		ERRORLOG( QString( "midi out note %1 out of bounds" ).arg( note ) );
	}
}

inline void Instrument::set_muted( bool muted )
{
	__muted = muted;
}

inline bool Instrument::is_muted() const
{
	return __muted;
}

inline void Instrument::set_pan_l( float val )
{
	__pan_l = val;
}

inline float Instrument::get_pan_l() const
{
	return __pan_l;
}

inline void Instrument::set_pan_r( float val )
{
	__pan_r = val;
}

inline float Instrument::get_pan_r() const
{
	return __pan_r;
}

inline void Instrument::set_gain( float gain )
{
	__gain = gain;
}

inline float Instrument::get_gain() const
{
	return __gain;
}

inline void Instrument::set_volume( float volume )
{
	__volume = volume;
}

inline float Instrument::get_volume() const
{
	return __volume;
}

inline void Instrument::set_filter_active( bool active )
{
	__filter_active = active;
}

inline bool Instrument::is_filter_active() const
{
	return __filter_active;
}

inline void Instrument::set_filter_resonance( float val )
{
	__filter_resonance = val;
}

inline float Instrument::get_filter_resonance() const
{
	return __filter_resonance;
}

inline void Instrument::set_filter_cutoff( float val )
{
	__filter_cutoff = val;
}

inline float Instrument::get_filter_cutoff() const
{
	return __filter_cutoff;
}

inline void Instrument::set_peak_l( float val )
{
	__peak_l = val;
}

inline float Instrument::get_peak_l() const
{
	return __peak_l;
}

inline void Instrument::set_peak_r( float val )
{
	__peak_r = val;
}

inline float Instrument::get_peak_r() const
{
	return __peak_r;
}

inline void Instrument::set_fx_level( float level, int index )
{
	__fx_level[index] = level;
}

inline float Instrument::get_fx_level( int index ) const
{
	return __fx_level[index];
}

inline void Instrument::set_random_pitch_factor( float val )
{
	__random_pitch_factor = val;
}

inline float Instrument::get_random_pitch_factor() const
{
	return __random_pitch_factor;
}

inline void Instrument::set_active( bool active )
{
	__active = active;
}

inline bool Instrument::is_active() const
{
	return __active;
}

inline void Instrument::set_soloed( bool soloed )
{
	__soloed = soloed;
}

inline bool Instrument::is_soloed() const
{
	return __soloed;
}

inline void Instrument::enqueue()
{
	__queued++;
}

inline void Instrument::dequeue()
{
	assert( __queued > 0 );
	__queued--;
}

inline bool Instrument::is_queued() const
{
	return ( __queued > 0 );
}

inline void Instrument::set_stop_notes( bool stopnotes )
{
	__stop_notes = stopnotes;
}

inline bool Instrument::is_stop_notes() const
{
	return __stop_notes;
}

<<<<<<< HEAD
inline void Instrument::set_sample_selection_alg( SampleSelectionAlgo selected_algo)
{
	__sample_selection_alg = selected_algo;
}

inline Instrument::SampleSelectionAlgo Instrument::sample_selection_alg() const
{
	return __sample_selection_alg;
}

inline void Instrument::set_hihat( bool ishihat )
=======
inline void Instrument::set_hihat_grp( int hihat_grp )
>>>>>>> 956fd114
{
	__hihat_grp = hihat_grp;
}

inline int Instrument::get_hihat_grp() const
{
	return __hihat_grp;
}

inline void Instrument::set_lower_cc( int message )
{
	__lower_cc = message;
}

inline int Instrument::get_lower_cc() const
{
	return __lower_cc;
}

inline void Instrument::set_higher_cc( int message )
{
	__higher_cc = message;
}

inline int Instrument::get_higher_cc() const
{
	return __higher_cc;
}


inline void Instrument::set_drumkit_name( const QString& name )
{
	__drumkit_name = name;
}

inline const QString& Instrument::get_drumkit_name() const
{
	return __drumkit_name;
}

inline bool Instrument::is_preview_instrument() const
{
	return __is_preview_instrument;
}

inline void Instrument::set_is_preview_instrument(bool isPreview)
{
	__is_preview_instrument = isPreview;
}

inline bool Instrument::is_metronome_instrument() const
{
	return __is_metronome_instrument;
}

inline void Instrument::set_is_metronome_instrument(bool isMetronome)
{
	__is_metronome_instrument = isMetronome;
}

inline std::vector<InstrumentComponent*>* Instrument::get_components()
{
    return __components;
}

inline void Instrument::set_ignore_velocity( bool ignore_velocity )
{
	__ignore_velocity = ignore_velocity;
}

inline bool Instrument::get_ignore_velocity() const
{
	return __ignore_velocity;
}


};



#endif // H2C_INSTRUMENT_H

/* vim: set softtabstop=4 expandtab:  */<|MERGE_RESOLUTION|>--- conflicted
+++ resolved
@@ -226,16 +226,11 @@
 		/** get the stop notes of the instrument */
 		bool is_stop_notes() const;
 
-<<<<<<< HEAD
 		void set_sample_selection_alg( SampleSelectionAlgo selected_algo);
 		SampleSelectionAlgo sample_selection_alg() const;
 
-		void set_hihat( bool ishihat );
-		bool is_hihat() const;
-=======
 		void set_hihat_grp( int hihat_grp );
 		int get_hihat_grp() const;
->>>>>>> 956fd114
 
 		void set_lower_cc( int message );
 		int get_lower_cc() const;
@@ -258,9 +253,6 @@
 
 		std::vector<InstrumentComponent*>* get_components();
 		InstrumentComponent* get_component( int DrumkitComponentID );
-
-		void set_ignore_velocity( bool ignore_velocity );
-		bool get_ignore_velocity() const;
 
 
 
@@ -294,8 +286,7 @@
 		int __higher_cc;                        ///< higher cc level
 		bool __is_preview_instrument;			///< is the instrument an hydrogen preview instrument?
 		bool __is_metronome_instrument;			///< is the instrument an metronome instrument?
-        std::vector<InstrumentComponent*>* __components;  ///< InstrumentLayer array
-		bool __ignore_velocity;					///< don't change the sample gain based on velocity
+		std::vector<InstrumentComponent*>* __components;  ///< InstrumentLayer array
 };
 
 // DEFINITIONS
@@ -534,7 +525,6 @@
 	return __stop_notes;
 }
 
-<<<<<<< HEAD
 inline void Instrument::set_sample_selection_alg( SampleSelectionAlgo selected_algo)
 {
 	__sample_selection_alg = selected_algo;
@@ -545,10 +535,7 @@
 	return __sample_selection_alg;
 }
 
-inline void Instrument::set_hihat( bool ishihat )
-=======
 inline void Instrument::set_hihat_grp( int hihat_grp )
->>>>>>> 956fd114
 {
 	__hihat_grp = hihat_grp;
 }
@@ -578,7 +565,6 @@
 	return __higher_cc;
 }
 
-
 inline void Instrument::set_drumkit_name( const QString& name )
 {
 	__drumkit_name = name;
@@ -611,17 +597,7 @@
 
 inline std::vector<InstrumentComponent*>* Instrument::get_components()
 {
-    return __components;
-}
-
-inline void Instrument::set_ignore_velocity( bool ignore_velocity )
-{
-	__ignore_velocity = ignore_velocity;
-}
-
-inline bool Instrument::get_ignore_velocity() const
-{
-	return __ignore_velocity;
+	return __components;
 }
 
 
