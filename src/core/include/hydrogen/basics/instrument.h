--- conflicted
+++ resolved
@@ -44,245 +44,6 @@
 */
 class Instrument : public H2Core::Object
 {
-<<<<<<< HEAD
-        H2_OBJECT
-    public:
-        /**
-         * constructor
-         * \param id the id of this instrument
-         * \param name the name of the instrument
-         * \param adsr attack decay sustain release instance
-         */
-        Instrument( const int id=EMPTY_INSTR_ID, const QString& name="Empty Instrument", ADSR* adsr=0 );
-        /** copy constructor */
-        Instrument( Instrument* other );
-        /** destructor */
-        ~Instrument();
-
-        /**
-         * creates a new Instrument, loads samples from a given instrument within a given drumkit
-         * \param drumkit_name the drumkit to search the instrument in
-         * \param instrument_name the instrument within the drumkit to load samples from
-         * \return a new Instrument instance
-         */
-        static Instrument* load_instrument( const QString& drumkit_name, const QString& instrument_name );
-
-        /**
-         * loads instrument from a given instrument within a given drumkit into a `live` Instrument object.
-         * \param drumkit_name the drumkit to search the instrument in
-         * \param instrument_name the instrument within the drumkit to load samples from
-         * \param is_live is it performed while playing
-         */
-        void load_from( const QString& drumkit_name, const QString& instrument_name, bool is_live = true );
-
-        /**
-         * loads instrument from a given instrument into a `live` Instrument object.
-         * \param drumkit the drumkit the instrument belongs to
-         * \param instrument to load samples and members from
-         * \param is_live is it performed while playing
-         */
-        void load_from( Drumkit* drumkit, Instrument* instrument, bool is_live = true );
-
-        /**
-         * load samples data
-         */
-        void load_samples();
-        /*
-         * unload instrument samples
-         */
-        void unload_samples();
-
-        /*
-         * save the intrument within the given XMLNode
-         * \param node the XMLNode to feed
-         */
-        void save_to( XMLNode* node );
-        /**
-         * load an instrument from an XMLNode
-         * \param node the XMLDode to read from
-         * \param dk_path the directory holding the drumkit data
-         * \param dk_name the name of the drumkit
-         * \return a new Instrument instance
-         */
-        static Instrument* load_from( XMLNode* node, const QString& dk_path, const QString& dk_name );
-
-        /**
-         * get an instrument layer from  the list
-         * \param idx the index to get the layer from
-         * \return a pointer to the layer
-         */
-        InstrumentLayer* operator[]( int idx );
-        /**
-         * get an instrument layer from  the list
-         * \param idx the index to get the layer from
-         * \return a pointer to the layer
-         */
-        InstrumentLayer* get_layer( int idx );
-
-        /**
-         * set a layer within the instrument's layer list
-         * \param layer the layer to be set
-         * \param idx the index within the list
-         */
-        void set_layer( InstrumentLayer* layer, int idx );
-
-        ///< set the name of the instrument
-        void set_name( const QString& name );
-        ///< get the name of the instrument
-        const QString& get_name() const;
-
-        ///< set the id of the instrument
-        void set_id( const int id );
-        ///< get the id of the instrument
-        int get_id() const;
-
-        /** set the ADSR of the instrument */
-        void set_adsr( ADSR* adsr );
-        /** get the ADSR of the instrument */
-        ADSR* get_adsr() const;
-        /** get a copy of the ADSR of the instrument */
-        ADSR* copy_adsr() const;
-
-        /** set the mute group of the instrument */
-        void set_mute_group( int group );
-        /** get the mute group of the instrument */
-        int get_mute_group() const;
-
-        /** set the midi out channel of the instrument */
-        void set_midi_out_channel( int channel );
-        /** get the midi out channel of the instrument */
-        int get_midi_out_channel() const;
-
-        /** set the midi out note of the instrument */
-        void set_midi_out_note( int note );
-        /** get the midi out note of the instrument */
-        int get_midi_out_note() const;
-
-        /** set muted status of the instrument */
-        void set_muted( bool muted );
-        /** get muted status of the instrument */
-        bool is_muted() const;
-
-        /** set left pan of the instrument */
-        void set_pan_l( float val );
-        /** get left pan of the instrument */
-        float get_pan_l() const;
-
-        /** set right pan of the instrument */
-        void set_pan_r( float val );
-        /** get right pan of the instrument */
-        float get_pan_r() const;
-
-        /** set gain of the instrument */
-        void set_gain( float gain );
-        /** get gain of the instrument */
-        float get_gain() const;
-        /** set the volume of the instrument */
-        void set_volume( float volume );
-        /** get the volume of the instrument */
-        float get_volume() const;
-
-        /** activate the filter of the instrument */
-        void set_filter_active( bool active );
-        /** get the status of the filter of the instrument */
-        bool is_filter_active() const;
-
-        /** set the filter resonance of the instrument */
-        void set_filter_resonance( float val );
-        /** get the filter resonance of the instrument */
-        float get_filter_resonance() const;
-
-        /** set the filter cutoff of the instrument */
-        void set_filter_cutoff( float val );
-        /** get the filter cutoff of the instrument */
-        float get_filter_cutoff() const;
-
-        /** set the left peak of the instrument */
-        void set_peak_l( float val );
-        /** get the left peak of the instrument */
-        float get_peak_l() const;
-        /** set the right peak of the instrument */
-        void set_peak_r( float val );
-        /** get the right peak of the instrument */
-        float get_peak_r() const;
-
-        /** set the fx level of the instrument */
-        void set_fx_level( float level, int index );
-        /** get the fx level of the instrument */
-        float get_fx_level( int index ) const;
-
-        /** set the random pitch factor of the instrument */
-        void set_random_pitch_factor( float val );
-        /** get the random pitch factor of the instrument */
-        float get_random_pitch_factor() const;
-
-        /** set the active status of the instrument */
-        void set_active( bool active );
-        /** get the active status of the instrument */
-        bool is_active() const;
-
-        /** set the soloed status of the instrument */
-        void set_soloed( bool soloed );
-        /** get the soloed status of the instrument */
-        bool is_soloed() const;
-
-        /** set the output of the instrument */
-        void set_output(int output);
-        /** get the output of the instrument */
-        int is_output() const;
-
-        /** enqueue the instrument */
-        void enqueue();
-        /** dequeue the instrument */
-        void dequeue();
-        /** get the queued status of the instrument */
-        bool is_queued() const;
-
-        /** set the stop notes status of the instrument */
-        void set_stop_notes( bool stopnotes );
-        /** get the stop notes of the instrument */
-        bool is_stop_notes() const;
-
-        ///< set the name of the related drumkit
-        void set_drumkit_name( const QString& name );
-        ///< get the name of the related drumkits
-        const QString& get_drumkit_name() const;
-
-        ///< main out, monitor out ore both
-        enum instrument_output {
-                MAIN_OUT,
-                MONITOR_OUT,
-                BOTH
-        };
-
-    private:
-
-        int __id;			                    ///< instrument id, should be unique
-        QString __name;			                ///< instrument name
-        QString __drumkit_name;                         ///< the name of the drumkit this instrument belongs tos
-        float __gain;                           ///< gain of the instrument
-        float __volume;			                ///< volume of the instrument
-        float __pan_l;			                ///< left pan of the instrument
-        float __pan_r;			                ///< right pan of the instrument
-        float __peak_l;			                ///< left current peak value
-        float __peak_r;			                ///< right current peak value
-        ADSR* __adsr;                           ///< attack delay sustain release instance
-        bool __filter_active;		            ///< is filter active?
-        float __filter_cutoff;		            ///< filter cutoff (0..1)
-        float __filter_resonance;	            ///< filter resonant frequency (0..1)
-        float __random_pitch_factor;            ///< random pitch factor
-        int __midi_out_note;		            ///< midi out note
-        int __midi_out_channel;		            ///< midi out channel
-        bool __stop_notes;		                ///< will the note automatically generate a note off after beeing on
-        bool __active;			                ///< is the instrument active?
-        bool __soloed;                          ///< is the instrument in solo mode?
-        bool __muted;                           ///< is the instrument muted?
-        int __mute_group;		                ///< mute group of the instrument
-        int __output;                           ///< main out, monitor out ore both
-        int __queued;                           ///< count the number of notes queued within Sampler::__playing_notes_queue or std::priority_queue m_songNoteQueue
-        float __fx_level[MAX_FX];	            ///< Ladspa FX level array
-        InstrumentLayer* __layers[MAX_LAYERS];  ///< InstrumentLayer array
-=======
 		H2_OBJECT
 	public:
 		/**
@@ -464,6 +225,11 @@
 		/** get the soloed status of the instrument */
 		bool is_soloed() const;
 
+        /** set the output of the instrument */
+        void set_output(int output);
+        /** get the output of the instrument */
+        int is_output() const;
+
 		/** enqueue the instrument */
 		void enqueue();
 		/** dequeue the instrument */
@@ -481,8 +247,15 @@
 		///< get the name of the related drumkits
 		const QString& get_drumkit_name() const;
 
+        ///< main out, monitor out ore both
+        enum instrument_output {
+                MAIN_OUT,
+                MONITOR_OUT,
+                BOTH
+        };
 
 	private:
+
 		int __id;			                    ///< instrument id, should be unique
 		QString __name;			                ///< instrument name
 		QString __drumkit_name;                         ///< the name of the drumkit this instrument belongs tos
@@ -504,10 +277,10 @@
 		bool __soloed;                          ///< is the instrument in solo mode?
 		bool __muted;                           ///< is the instrument muted?
 		int __mute_group;		                ///< mute group of the instrument
+        int __output;                           ///< main out, monitor out ore both
 		int __queued;                           ///< count the number of notes queued within Sampler::__playing_notes_queue or std::priority_queue m_songNoteQueue
 		float __fx_level[MAX_FX];	            ///< Ladspa FX level array
 		InstrumentLayer* __layers[MAX_LAYERS];  ///< InstrumentLayer array
->>>>>>> 5fa5b159
 };
 
 // DEFINITIONS
