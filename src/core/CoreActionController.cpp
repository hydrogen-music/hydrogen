/*
 * Hydrogen
 * Copyright(c) 2002-2008 by Alex >Comix< Cominu [comix@users.sourceforge.net]
 * Copyright(c) 2008-2021 The hydrogen development team [hydrogen-devel@lists.sourceforge.net]
 *
 * http://www.hydrogen-music.org
 *
 * This program is free software; you can redistribute it and/or modify
 * it under the terms of the GNU General Public License as published by
 * the Free Software Foundation; either version 2 of the License, or
 * (at your option) any later version.
 *
 * This program is distributed in the hope that it will be useful,
 * but WITHOUT ANY WARRANTY, without even the implied warranty of
 * MERCHANTABILITY or FITNESS FOR A PARTICULAR PURPOSE. See the
 * GNU General Public License for more details.
 *
 * You should have received a copy of the GNU General Public License
 * along with this program. If not, see https://www.gnu.org/licenses
 *
 */

#include <core/AudioEngine/AudioEngine.h>
#include <core/CoreActionController.h>
#include <core/EventQueue.h>
#include <core/Hydrogen.h>
#include <core/Preferences/Preferences.h>
#include <core/Basics/InstrumentList.h>
#include <core/Basics/Instrument.h>
#include <core/Basics/PatternList.h>
#include <core/Basics/Pattern.h>
#include "core/OscServer.h"
#include <core/MidiAction.h>
#include "core/MidiMap.h"

#include <core/IO/AlsaMidiDriver.h>
#include <core/IO/MidiOutput.h>
#include <core/IO/JackAudioDriver.h>

#ifdef H2CORE_HAVE_OSC
#include <core/NsmClient.h>
#endif

namespace H2Core
{


CoreActionController::CoreActionController() : m_nDefaultMidiFeedbackChannel(0)
{
	//nothing
}

CoreActionController::~CoreActionController() {
	//nothing
}

bool CoreActionController::setMasterVolume( float masterVolumeValue )
{
	Hydrogen* pHydrogen = Hydrogen::get_instance();

	if ( pHydrogen->getSong() == nullptr ) {
		ERRORLOG( "no song set" );
		return false;
	}
	
	pHydrogen->getSong()->setVolume( masterVolumeValue );
	
#ifdef H2CORE_HAVE_OSC
	std::shared_ptr<Action> pFeedbackAction = std::make_shared<Action>( "MASTER_VOLUME_ABSOLUTE" );
	pFeedbackAction->setParameter2( QString("%1").arg( masterVolumeValue ) );
	OscServer::get_instance()->handleAction( pFeedbackAction );
#endif
	
	MidiMap*	pMidiMap = MidiMap::get_instance();
	
	int ccParamValue = pMidiMap->findCCValueByActionType( QString("MASTER_VOLUME_ABSOLUTE"));
	
	handleOutgoingControlChange( ccParamValue, (masterVolumeValue / 1.5) * 127 );

	return true;
}

bool CoreActionController::setStripVolume( int nStrip, float fVolumeValue, bool bSelectStrip )
{
	Hydrogen *pHydrogen = Hydrogen::get_instance();

	if ( pHydrogen->getSong() == nullptr ) {
		ERRORLOG( "no song set" );
		return false;
	}

	if ( bSelectStrip ) {
		pHydrogen->setSelectedInstrumentNumber( nStrip );
	}
	
	std::shared_ptr<Song> pSong = pHydrogen->getSong();
	InstrumentList *pInstrList = pSong->getInstrumentList();

	auto pInstr = pInstrList->get( nStrip );
	pInstr->set_volume( fVolumeValue );
	
#ifdef H2CORE_HAVE_OSC
	std::shared_ptr<Action> pFeedbackAction = std::make_shared<Action>( "STRIP_VOLUME_ABSOLUTE" );
	
	pFeedbackAction->setParameter1( QString("%1").arg( nStrip + 1 ) );
	pFeedbackAction->setParameter2( QString("%1").arg( fVolumeValue ) );
	OscServer::get_instance()->handleAction( pFeedbackAction );
#endif

	MidiMap*	pMidiMap = MidiMap::get_instance();
	
	int ccParamValue = pMidiMap->findCCValueByActionParam1( QString("STRIP_VOLUME_ABSOLUTE"), QString("%1").arg( nStrip ) );
	
	handleOutgoingControlChange( ccParamValue, (fVolumeValue / 1.5) * 127 );
	pHydrogen->setIsModified( true );

	return true;
}

bool CoreActionController::setMetronomeIsActive( bool isActive )
{
	Preferences::get_instance()->m_bUseMetronome = isActive;
	
#ifdef H2CORE_HAVE_OSC
	std::shared_ptr<Action> pFeedbackAction = std::make_shared<Action>( "TOGGLE_METRONOME" );
	
	pFeedbackAction->setParameter1( QString("%1").arg( (int) isActive ) );
	OscServer::get_instance()->handleAction( pFeedbackAction );
#endif
	
	MidiMap*	pMidiMap = MidiMap::get_instance();
	
	int ccParamValue = pMidiMap->findCCValueByActionType( QString("TOGGLE_METRONOME"));
	
	handleOutgoingControlChange( ccParamValue, (int) isActive * 127 );

	return true;
}

bool CoreActionController::setMasterIsMuted( bool isMuted )
{
	Hydrogen *pHydrogen = Hydrogen::get_instance();

	if ( pHydrogen->getSong() == nullptr ) {
		ERRORLOG( "no song set" );
		return false;
	}
	
	pHydrogen->getSong()->setIsMuted( isMuted );
	
#ifdef H2CORE_HAVE_OSC
	std::shared_ptr<Action> pFeedbackAction = std::make_shared<Action>( "MUTE_TOGGLE" );
	
	pFeedbackAction->setParameter1( QString("%1").arg( (int) isMuted ) );
	OscServer::get_instance()->handleAction( pFeedbackAction );
#endif

	MidiMap*	pMidiMap = MidiMap::get_instance();
	
	int ccParamValue = pMidiMap->findCCValueByActionType( QString("MUTE_TOGGLE") );

	handleOutgoingControlChange( ccParamValue, (int) isMuted * 127 );

	return true;
}

bool CoreActionController::toggleStripIsMuted(int nStrip)
{
	Hydrogen *pHydrogen = Hydrogen::get_instance();

	if ( pHydrogen->getSong() == nullptr ) {
		ERRORLOG( "no song set" );
		return false;
	}
	
	std::shared_ptr<Song> pSong = pHydrogen->getSong();
	InstrumentList *pInstrList = pSong->getInstrumentList();
	
	if( pInstrList->is_valid_index( nStrip ))
	{
		auto pInstr = pInstrList->get( nStrip );
		
		if( pInstr ) {
			setStripIsMuted( nStrip , !pInstr->is_muted() );
		}
	}

	return true;
}

bool CoreActionController::setStripIsMuted( int nStrip, bool isMuted )
{
	Hydrogen *pHydrogen = Hydrogen::get_instance();

	if ( pHydrogen->getSong() == nullptr ) {
		ERRORLOG( "no song set" );
		return false;
	}
	
	std::shared_ptr<Song> pSong = pHydrogen->getSong();
	InstrumentList *pInstrList = pSong->getInstrumentList();

	auto pInstr = pInstrList->get( nStrip );
	pInstr->set_muted( isMuted );
	
#ifdef H2CORE_HAVE_OSC
	std::shared_ptr<Action> pFeedbackAction = std::make_shared<Action>( "STRIP_MUTE_TOGGLE" );
	
	pFeedbackAction->setParameter1( QString("%1").arg( nStrip + 1 ) );
	pFeedbackAction->setParameter2( QString("%1").arg( (int) isMuted ) );
	OscServer::get_instance()->handleAction( pFeedbackAction );
#endif

	MidiMap*	pMidiMap = MidiMap::get_instance();
	
	int ccParamValue = pMidiMap->findCCValueByActionParam1( QString("STRIP_MUTE_TOGGLE"), QString("%1").arg( nStrip ) );
	
	handleOutgoingControlChange( ccParamValue, ((int) isMuted) * 127 );
	pHydrogen->setIsModified( true );

	return true;
}

bool CoreActionController::toggleStripIsSoloed( int nStrip )
{
	Hydrogen *pHydrogen = Hydrogen::get_instance();

	if ( pHydrogen->getSong() == nullptr ) {
		ERRORLOG( "no song set" );
		return false;
	}
	
	std::shared_ptr<Song> pSong = pHydrogen->getSong();
	InstrumentList *pInstrList = pSong->getInstrumentList();
	
	if( pInstrList->is_valid_index( nStrip ))
	{
		auto pInstr = pInstrList->get( nStrip );
	
		if( pInstr ) {
			setStripIsSoloed( nStrip , !pInstr->is_soloed() );
		}
	}

	return true;
}

bool CoreActionController::setStripIsSoloed( int nStrip, bool isSoloed )
{
	Hydrogen *pHydrogen = Hydrogen::get_instance();

	if ( pHydrogen->getSong() == nullptr ) {
		ERRORLOG( "no song set" );
		return false;
	}
	
	std::shared_ptr<Song> pSong = pHydrogen->getSong();
	InstrumentList *pInstrList = pSong->getInstrumentList();
	
	auto pInstr = pInstrList->get( nStrip );
	pInstr->set_soloed( isSoloed );
	
#ifdef H2CORE_HAVE_OSC
	std::shared_ptr<Action> pFeedbackAction = std::make_shared<Action>( "STRIP_SOLO_TOGGLE" );
	
	pFeedbackAction->setParameter1( QString("%1").arg( nStrip + 1 ) );
	pFeedbackAction->setParameter2( QString("%1").arg( (int) isSoloed ) );
	OscServer::get_instance()->handleAction( pFeedbackAction );
#endif
	
	MidiMap*	pMidiMap = MidiMap::get_instance();
	
	int ccParamValue = pMidiMap->findCCValueByActionParam1( QString("STRIP_SOLO_TOGGLE"), QString("%1").arg( nStrip ) );
	
	handleOutgoingControlChange( ccParamValue, ((int) isSoloed) * 127 );
	pHydrogen->setIsModified( true );

	return true;
}



bool CoreActionController::setStripPan( int nStrip, float fValue, bool bSelectStrip )
{
	Hydrogen *pHydrogen = Hydrogen::get_instance();

	if ( pHydrogen->getSong() == nullptr ) {
		ERRORLOG( "no song set" );
		return false;
	}
	
	if ( bSelectStrip ) {
		pHydrogen->setSelectedInstrumentNumber( nStrip );
	}
	
	std::shared_ptr<Song> pSong = pHydrogen->getSong();
	InstrumentList *pInstrList = pSong->getInstrumentList();

	auto pInstr = pInstrList->get( nStrip );
	pInstr->setPanWithRangeFrom0To1( fValue );

#ifdef H2CORE_HAVE_OSC
	std::shared_ptr<Action> pFeedbackAction = std::make_shared<Action>( "PAN_ABSOLUTE" );
	
	pFeedbackAction->setParameter1( QString("%1").arg( nStrip + 1 ) );
	pFeedbackAction->setParameter2( QString("%1").arg( fValue ) );
	OscServer::get_instance()->handleAction( pFeedbackAction );
#endif
	
	MidiMap*	pMidiMap = MidiMap::get_instance();
	
	int ccParamValue = pMidiMap->findCCValueByActionParam1( QString("PAN_ABSOLUTE"), QString("%1").arg( nStrip ) );

	handleOutgoingControlChange( ccParamValue, fValue * 127 );
	pHydrogen->setIsModified( true );

	return true;
}

bool CoreActionController::setStripPanSym( int nStrip, float fValue, bool bSelectStrip )
{
	Hydrogen *pHydrogen = Hydrogen::get_instance();

	if ( pHydrogen->getSong() == nullptr ) {
		ERRORLOG( "no song set" );
		return false;
	}
	
	if ( bSelectStrip ) {
		pHydrogen->setSelectedInstrumentNumber( nStrip );
	}
	
	std::shared_ptr<Song> pSong = pHydrogen->getSong();
	InstrumentList *pInstrList = pSong->getInstrumentList();

	auto pInstr = pInstrList->get( nStrip );
	pInstr->setPan( fValue );

#ifdef H2CORE_HAVE_OSC
	std::shared_ptr<Action> pFeedbackAction = std::make_shared<Action>( "PAN_ABSOLUTE_SYM" );
	
	pFeedbackAction->setParameter1( QString("%1").arg( nStrip + 1 ) );
	pFeedbackAction->setParameter2( QString("%1").arg( fValue ) );
	OscServer::get_instance()->handleAction( pFeedbackAction );
#endif
	
	MidiMap*	pMidiMap = MidiMap::get_instance();
	
	int ccParamValue = pMidiMap->findCCValueByActionParam1( QString("PAN_ABSOLUTE"), QString("%1").arg( nStrip ) );
	handleOutgoingControlChange( ccParamValue, pInstr->getPanWithRangeFrom0To1() * 127 );
	pHydrogen->setIsModified( true );

	return true;
}

bool CoreActionController::handleOutgoingControlChange(int param, int value)
{
	Preferences *pPref = Preferences::get_instance();
	Hydrogen *pHydrogen = Hydrogen::get_instance();
	MidiOutput *pMidiDriver = pHydrogen->getMidiOutput();

	if ( pHydrogen->getSong() == nullptr ) {
		ERRORLOG( "no song set" );
		return false;
	}
	
	if(	pMidiDriver 
		&& pPref->m_bEnableMidiFeedback 
		&& param >= 0 ){
		pMidiDriver->handleOutgoingControlChange( param, value, m_nDefaultMidiFeedbackChannel );
	}

	return true;
}

bool CoreActionController::initExternalControlInterfaces()
{
	/*
	 * Push the current state of Hydrogen to the attached control interfaces (e.g. OSC clients)
	 */
	
	//MASTER_VOLUME_ABSOLUTE
	Hydrogen* pHydrogen = Hydrogen::get_instance();

	if ( pHydrogen->getSong() == nullptr ) {
		ERRORLOG( "no song set" );
		return false;
	}
	
	std::shared_ptr<Song> pSong = pHydrogen->getSong();
	setMasterVolume( pSong->getVolume() );
	
	//PER-INSTRUMENT/STRIP STATES
	InstrumentList *pInstrList = pSong->getInstrumentList();
	for(int i=0; i < pInstrList->size(); i++){
		
			//STRIP_VOLUME_ABSOLUTE
			auto pInstr = pInstrList->get( i );
			setStripVolume( i, pInstr->get_volume(), false );

			//PAN_ABSOLUTE
			float fValue = pInstr->getPanWithRangeFrom0To1();
			setStripPan( i, fValue, false );
			
			//STRIP_MUTE_TOGGLE
			setStripIsMuted( i, pInstr->is_muted() );
			
			//SOLO
			if(pInstr->is_soloed()) {
				setStripIsSoloed( i, pInstr->is_soloed() );
			}
	}
	
	//TOGGLE_METRONOME
	setMetronomeIsActive( Preferences::get_instance()->m_bUseMetronome );
	
	//MUTE_TOGGLE
	setMasterIsMuted( Hydrogen::get_instance()->getSong()->getIsMuted() );

	return true;
}

bool CoreActionController::newSong( const QString& sSongPath ) {
	
	auto pHydrogen = Hydrogen::get_instance();

	if ( pHydrogen->getAudioEngine()->getState() == AudioEngine::State::Playing ) {
		// Stops recording, all queued MIDI notes, and the playback of
		// the audio driver.
		pHydrogen->sequencer_stop();
	}
	
	// Create an empty Song.
	auto pSong = Song::getEmptySong();
	
	// Check whether the provided path is valid.
	if ( !isSongPathValid( sSongPath ) ) {
		// isSongPathValid takes care of the error log message.

		return false;
	}

	// Remove all BPM tags on the Timeline.
	pHydrogen->getTimeline()->deleteAllTempoMarkers();
	pHydrogen->getTimeline()->deleteAllTags();

	if ( pHydrogen->isUnderSessionManagement() ) {
		pHydrogen->restartDrivers();
	}		

	pSong->setFilename( sSongPath );

	pHydrogen->setSong( pSong );
	
	if ( pHydrogen->getGUIState() != Hydrogen::GUIState::unavailable ) {
		EventQueue::get_instance()->push_event( EVENT_UPDATE_SONG, 0 );
	}
	
	return true;
}

bool CoreActionController::openSong( const QString& sSongPath ) {
	
	auto pHydrogen = Hydrogen::get_instance();
 
	if ( pHydrogen->getAudioEngine()->getState() == AudioEngine::State::Playing ) {
		// Stops recording, all queued MIDI notes, and the playback of
		// the audio driver.
		pHydrogen->sequencer_stop();
	}
	
	// Check whether the provided path is valid.
	if ( !isSongPathValid( sSongPath ) ) {
		// isSongPathValid takes care of the error log message.
		return false;
	}
	
	// Create an empty Song.
	auto pSong = Song::load( sSongPath );

	if ( pSong == nullptr ) {
		ERRORLOG( QString( "Unable to open song [%1]." )
				  .arg( sSongPath ) );
		return false;
	}
	
	return setSong( pSong );
}

bool CoreActionController::openSong( std::shared_ptr<Song> pSong ) {
	
	auto pHydrogen = Hydrogen::get_instance();
 
	if ( pHydrogen->getAudioEngine()->getState() == AudioEngine::State::Playing ) {
		// Stops recording, all queued MIDI notes, and the playback of
		// the audio driver.
		pHydrogen->sequencer_stop();
	}
	
	if ( pSong == nullptr ) {
		ERRORLOG( QString( "Unable to open song." ) );
		return false;
	}

	return setSong( pSong );
}

bool CoreActionController::setSong( std::shared_ptr<Song> pSong ) {

	auto pHydrogen = Hydrogen::get_instance();

	// Update the Song.
	pHydrogen->setSong( pSong );
		
	if ( pHydrogen->isUnderSessionManagement() ) {
		pHydrogen->restartDrivers();
	} else {
		// Add the new loaded song in the "last used song" vector.
		// This behavior is prohibited under session management. Only
		// songs open during normal runs will be listed.
		Preferences::get_instance()->insertRecentFile( pSong->getFilename() );
	}

	if ( pHydrogen->getGUIState() != Hydrogen::GUIState::unavailable ) {
		EventQueue::get_instance()->push_event( EVENT_UPDATE_SONG, 0 );
	}
	
	return true;
}

bool CoreActionController::saveSong() {
	
	auto pHydrogen = Hydrogen::get_instance();

	if ( pHydrogen->getSong() == nullptr ) {
		ERRORLOG( "no song set" );
		return false;
	}

	// Get the current Song which is about to be saved.
	auto pSong = pHydrogen->getSong();
	
	// Extract the path to the associate .h2song file.
	QString sSongPath = pSong->getFilename();
	
	if ( sSongPath.isEmpty() ) {
		ERRORLOG( "Unable to save song. Empty filename!" );
		return false;
	}
	
	// Actual saving
	bool saved = pSong->save( sSongPath );
	if ( !saved ) {
		ERRORLOG( QString( "Current song [%1] could not be saved!" )
				  .arg( sSongPath ) );
		return false;
	}
	
	// Update the status bar.
	if ( pHydrogen->getGUIState() != Hydrogen::GUIState::unavailable ) {
		EventQueue::get_instance()->push_event( EVENT_UPDATE_SONG, 1 );
	}
	
	return true;
}

bool CoreActionController::saveSongAs( const QString& sSongPath ) {
	
	auto pHydrogen = Hydrogen::get_instance();

	if ( pHydrogen->getSong() == nullptr ) {
		ERRORLOG( "no song set" );
		return false;
	}
	
	// Get the current Song which is about to be saved.
	auto pSong = pHydrogen->getSong();
	
	// Check whether the provided path is valid.
	if ( !isSongPathValid( sSongPath ) ) {
		// isSongPathValid takes care of the error log message.
		return false;
	}
	
	if ( sSongPath.isEmpty() ) {
		ERRORLOG( "Unable to save song. Empty filename!" );
		return false;
	}
	
	// Actual saving
	bool bSaved = pSong->save( sSongPath );
	if ( !bSaved ) {
		ERRORLOG( QString( "Current song [%1] could not be saved!" )
				  .arg( sSongPath ) );
		return false;
	}
	
	// Update the status bar.
	if ( pHydrogen->getGUIState() != Hydrogen::GUIState::unavailable ) {
		EventQueue::get_instance()->push_event( EVENT_UPDATE_SONG, 1 );
	}
	
	return true;
}

bool CoreActionController::savePreferences() {
	
	if ( Hydrogen::get_instance()->getGUIState() != Hydrogen::GUIState::unavailable ) {
		// Update the status bar and let the GUI save the preferences
		// (after writing its current settings to disk).
		EventQueue::get_instance()->push_event( EVENT_UPDATE_PREFERENCES, 0 );
	} else {
		Preferences::get_instance()->savePreferences();
	}
	
	return true;

}
bool CoreActionController::quit() {

	if ( Hydrogen::get_instance()->getGUIState() != Hydrogen::GUIState::unavailable ) {
		EventQueue::get_instance()->push_event( EVENT_QUIT, 0 );
	} else {
		// TODO: Close Hydrogen with no GUI present.
		
		ERRORLOG( QString( "Error: Closing the application via the core part is not supported yet!" ) );
		return false;
		
	}
	
	return true;
}

bool CoreActionController::isSongPathValid( const QString& sSongPath ) {
	
	QFileInfo songFileInfo = QFileInfo( sSongPath );

	if ( !songFileInfo.isAbsolute() ) {
		ERRORLOG( QString( "Error: Unable to handle path [%1]. Please provide an absolute file path!" )
						.arg( sSongPath.toLocal8Bit().data() ));
		return false;
	}
	
	if ( songFileInfo.exists() ) {
		if ( !songFileInfo.isReadable() ) {
			ERRORLOG( QString( "Error: Unable to handle path [%1]. You must have permissions to read the file!" )
						.arg( sSongPath.toLocal8Bit().data() ));
			return false;
		}
		if ( !songFileInfo.isWritable() ) {
			WARNINGLOG( QString( "You don't have permissions to write to the Song found in path [%1]. It will be opened as read-only (no autosave)." )
						.arg( sSongPath.toLocal8Bit().data() ));
			EventQueue::get_instance()->push_event( EVENT_UPDATE_SONG, 2 );
		}
	}
	
	if ( songFileInfo.suffix() != "h2song" ) {
		ERRORLOG( QString( "Error: Unable to handle path [%1]. The provided file must have the suffix '.h2song'!" )
					.arg( sSongPath.toLocal8Bit().data() ));
		return false;
	}
	
	return true;
}

bool CoreActionController::activateTimeline( bool bActivate ) {
	auto pHydrogen = Hydrogen::get_instance();

	if ( pHydrogen->getSong() == nullptr ) {
		ERRORLOG( "no song set" );
		return false;
	}

	pHydrogen->setIsTimelineActivated( bActivate );
	
	if ( pHydrogen->getJackTimebaseState() == JackAudioDriver::Timebase::Slave ) {
		WARNINGLOG( QString( "Timeline usage was [%1] in the Preferences. But these changes won't have an effect as long as there is still an external JACK timebase master." )
					.arg( bActivate ? "enabled" : "disabled" ) );
	} else if ( pHydrogen->getMode() == Song::Mode::Pattern ) {
		WARNINGLOG( QString( "Timeline usage was [%1] in the Preferences. But these changes won't have an effect as long as Pattern Mode is still activated." )
					.arg( bActivate ? "enabled" : "disabled" ) );
	}
	
	return true;
}

bool CoreActionController::addTempoMarker( int nPosition, float fBpm ) {
	auto pHydrogen = Hydrogen::get_instance();
<<<<<<< HEAD
	auto pAudioEngine = pHydrogen->getAudioEngine();
	auto pTimeline = pHydrogen->getTimeline();

	pAudioEngine->lock( RIGHT_HERE );

	pTimeline->deleteTempoMarker( nPosition );
	pTimeline->addTempoMarker( nPosition, fBpm );
	pHydrogen->getAudioEngine()->handleTimelineChange();

	pAudioEngine->unlock();
	
=======

	if ( pHydrogen->getSong() == nullptr ) {
		ERRORLOG( "no song set" );
		return false;
	}
	
	auto pTimeline = pHydrogen->getTimeline();
	pTimeline->deleteTempoMarker( nPosition );
	pTimeline->addTempoMarker( nPosition, fBpm );
>>>>>>> ecc7ccb2
	pHydrogen->setIsModified( true );

	EventQueue::get_instance()->push_event( EVENT_TIMELINE_UPDATE, 0 );

	return true;
}

bool CoreActionController::deleteTempoMarker( int nPosition ) {
	auto pHydrogen = Hydrogen::get_instance();
<<<<<<< HEAD
	auto pAudioEngine = pHydrogen->getAudioEngine();

	pAudioEngine->lock( RIGHT_HERE );
	
	pHydrogen->getTimeline()->deleteTempoMarker( nPosition );
	pHydrogen->getAudioEngine()->handleTimelineChange();

	pAudioEngine->unlock();
	
=======

	if ( pHydrogen->getSong() == nullptr ) {
		ERRORLOG( "no song set" );
		return false;
	}
	
	pHydrogen->getTimeline()->deleteTempoMarker( nPosition );
>>>>>>> ecc7ccb2
	pHydrogen->setIsModified( true );
	EventQueue::get_instance()->push_event( EVENT_TIMELINE_UPDATE, 0 );

	return true;
}

bool CoreActionController::activateJackTransport( bool bActivate ) {
	
#ifdef H2CORE_HAVE_JACK
	if ( !Hydrogen::get_instance()->haveJackAudioDriver() ) {
		ERRORLOG( "Unable to (de)activate Jack transport. Please select the Jack driver first." );
		return false;
	}
	
	Hydrogen::get_instance()->getAudioEngine()->lock( RIGHT_HERE );
	if ( bActivate ) {
		Preferences::get_instance()->m_bJackTransportMode = Preferences::USE_JACK_TRANSPORT;
	} else {
		Preferences::get_instance()->m_bJackTransportMode = Preferences::NO_JACK_TRANSPORT;
	}
	Hydrogen::get_instance()->getAudioEngine()->unlock();
	
	EventQueue::get_instance()->push_event( EVENT_JACK_TRANSPORT_ACTIVATION, static_cast<int>( bActivate ) );
	
	return true;
#else
	ERRORLOG( "Unable to (de)activate Jack transport. Your Hydrogen version was not compiled with jack support." );
	return false;
#endif
}

bool CoreActionController::activateJackTimebaseMaster( bool bActivate ) {
	auto pHydrogen = Hydrogen::get_instance();
	
#ifdef H2CORE_HAVE_JACK
	if ( !pHydrogen->haveJackAudioDriver() ) {
		ERRORLOG( "Unable to (de)activate Jack timebase master. Please select the Jack driver first." );
		return false;
	}
	
	pHydrogen->getAudioEngine()->lock( RIGHT_HERE );
	if ( bActivate ) {
		Preferences::get_instance()->m_bJackMasterMode = Preferences::USE_JACK_TIME_MASTER;
		pHydrogen->onJackMaster();
	} else {
		Preferences::get_instance()->m_bJackMasterMode = Preferences::NO_JACK_TIME_MASTER;
		pHydrogen->offJackMaster();
	}
	pHydrogen->getAudioEngine()->unlock();
	
	EventQueue::get_instance()->push_event( EVENT_JACK_TIMEBASE_STATE_CHANGED,
											static_cast<int>(pHydrogen->getJackTimebaseState()) );
	
	return true;
#else
	ERRORLOG( "Unable to (de)activate Jack timebase master. Your Hydrogen version was not compiled with jack support." );
	return false;
#endif
}

bool CoreActionController::activateSongMode( bool bActivate ) {

	auto pHydrogen = Hydrogen::get_instance();

	if ( pHydrogen->getSong() == nullptr ) {
		ERRORLOG( "no song set" );
		return false;
	}
	
	pHydrogen->sequencer_stop();
	if ( bActivate && pHydrogen->getMode() != Song::Mode::Song ) {
		locateToColumn( 0 );
		pHydrogen->setMode( Song::Mode::Song );
	} else if ( ! bActivate && pHydrogen->getMode() != Song::Mode::Pattern ) {
		pHydrogen->setMode( Song::Mode::Pattern );
	}
	
	return true;
}

bool CoreActionController::activateLoopMode( bool bActivate, bool bTriggerEvent ) {

	auto pHydrogen = Hydrogen::get_instance();
	auto pSong = pHydrogen->getSong();
<<<<<<< HEAD
	auto pAudioEngine = pHydrogen->getAudioEngine();

	bool bChange = false;

	if ( bActivate &&
		 pSong->getLoopMode() != Song::LoopMode::Enabled ) {
		pSong->setLoopMode( Song::LoopMode::Enabled );
		bChange = true;
		
	} else if ( ! bActivate &&
				pSong->getLoopMode() == Song::LoopMode::Enabled ) {
		// If the transport was already looped at least once, disabling
		// loop mode will result in immediate stop. Instead, we want to
		// stop transport at the end of the song.
		if ( pSong->lengthInTicks() < pAudioEngine->getTick() ) {
			pSong->setLoopMode( Song::LoopMode::Finishing );
		} else {
			pSong->setLoopMode( Song::LoopMode::Disabled );
		}
		bChange = true;
	}
=======

	if ( pHydrogen->getSong() == nullptr ) {
		ERRORLOG( "no song set" );
		return false;
	}
	
	pSong->setIsLoopEnabled( bActivate );
>>>>>>> ecc7ccb2
	
	if ( bTriggerEvent && bChange ) {
		EventQueue::get_instance()->push_event( EVENT_LOOP_MODE_ACTIVATION, static_cast<int>( bActivate ) );
	}
	
	return true;
}

bool CoreActionController::locateToColumn( int nPatternGroup ) {

	if ( nPatternGroup < -1 ) {
		ERRORLOG( QString( "Provided column [%1] too low. Assigning -1 (indicating the beginning of a song without showing a cursor in the SongEditorPositionRuler) instead." )
				  .arg( nPatternGroup ) );
		nPatternGroup = -1;
	}
	
	auto pHydrogen = Hydrogen::get_instance();

	if ( pHydrogen->getSong() == nullptr ) {
		ERRORLOG( "no song set" );
		return false;
	}
	
	auto pAudioEngine = pHydrogen->getAudioEngine();
	
	EventQueue::get_instance()->push_event( EVENT_METRONOME, 1 );
	long nTotalTick = pHydrogen->getTickForColumn( nPatternGroup );
	if ( nTotalTick < 0 ) {
		// There is no pattern inserted in the SongEditor.
		if ( pHydrogen->getMode() == Song::Mode::Song ) {
			DEBUGLOG( QString( "Obtained ticks [%1] are smaller than zero. No relocation done." )
					  .arg( nTotalTick ) );
			return false;
		} else {
			// In case of Pattern mode this is not a problem and we
			// will treat this case as the beginning of the song.
			nTotalTick = 0;
		}
	}

	locateToTick( nTotalTick );
	
	return true;
}

bool CoreActionController::locateToTick( long nTick, bool bWithJackBroadcast ) {

	const auto pHydrogen = Hydrogen::get_instance();
	auto pAudioEngine = pHydrogen->getAudioEngine();
	auto pDriver = pHydrogen->getAudioOutput();

	if ( pHydrogen->getSong() == nullptr ) {
		ERRORLOG( "no song set" );
		return false;
	}

	pAudioEngine->lock( RIGHT_HERE );
    
	pAudioEngine->locate( nTick, bWithJackBroadcast );
	
	pAudioEngine->unlock();
	return true;
}

bool CoreActionController::newPattern( const QString& sPatternName ) {
	auto pPatternList = Hydrogen::get_instance()->getSong()->getPatternList();
	Pattern* pPattern = new Pattern( sPatternName );
	
	return setPattern( pPattern, pPatternList->size() );
}
bool CoreActionController::openPattern( const QString& sPath, int nPatternPosition ) {
	auto pHydrogen = Hydrogen::get_instance();
	auto pSong = pHydrogen->getSong();

	if ( pHydrogen->getSong() == nullptr ) {
		ERRORLOG( "no song set" );
		return false;
	}
	
	auto pPatternList = pSong->getPatternList();
	Pattern* pNewPattern = Pattern::load_file( sPath, pSong->getInstrumentList() );

	if ( pNewPattern == nullptr ) {
		ERRORLOG( QString( "Unable to loading the pattern [%1]" ).arg( sPath ) );
		return false;
	}

	if ( nPatternPosition == -1 ) {
		nPatternPosition = pPatternList->size();
	}

	return setPattern( pNewPattern, nPatternPosition );
}

bool CoreActionController::setPattern( Pattern* pPattern, int nPatternPosition ) {
	auto pHydrogen = Hydrogen::get_instance();

	if ( pHydrogen->getSong() == nullptr ) {
		ERRORLOG( "no song set" );
		return false;
	}
	
	auto pPatternList = pHydrogen->getSong()->getPatternList();

	// Check whether the name of the new pattern is unique.
	if ( !pPatternList->check_name( pPattern->get_name() ) ){
		pPattern->set_name( pPatternList->find_unused_pattern_name( pPattern->get_name() ) );
	}

	pPatternList->insert( nPatternPosition, pPattern );
	pHydrogen->setSelectedPatternNumber( nPatternPosition );
	pHydrogen->setIsModified( true );
	
	// Update the SongEditor.
	if ( pHydrogen->getGUIState() != Hydrogen::GUIState::unavailable ) {
		EventQueue::get_instance()->push_event( EVENT_UPDATE_SONG_EDITOR, 0 );
	}
	return true;
}

bool CoreActionController::removePattern( int nPatternNumber ) {
	auto pHydrogen = Hydrogen::get_instance();

	if ( pHydrogen->getSong() == nullptr ) {
		ERRORLOG( "no song set" );
		return false;
	}
	
	auto pPatternList = Hydrogen::get_instance()->getSong()->getPatternList();
	int nPreviousPatternNumber = pHydrogen->getSelectedPatternNumber();
	auto pPattern = pPatternList->get( nPatternNumber );

	if ( nPatternNumber == nPreviousPatternNumber ) {
		pHydrogen->setSelectedPatternNumber( std::max( 0, nPatternNumber - 1 ) );
	}

	pPatternList->del( pPattern );
	delete pPattern;
	pHydrogen->setIsModified( true );

	// Update the SongEditor.
	if ( pHydrogen->getGUIState() != Hydrogen::GUIState::unavailable ) {
		EventQueue::get_instance()->push_event( EVENT_UPDATE_SONG_EDITOR, 0 );
	}
	return true;
}

bool CoreActionController::toggleGridCell( int nColumn, int nRow ){
	auto pHydrogen = Hydrogen::get_instance();

	if ( pHydrogen->getSong() == nullptr ) {
		ERRORLOG( "no song set" );
		return false;
	}
	
	auto pSong = pHydrogen->getSong();
	auto pPatternList = pSong->getPatternList();
	std::vector<PatternList*>* pColumns = pSong->getPatternGroupVector();

	if ( nRow < 0 || nRow > pPatternList->size() ) {
		ERRORLOG( QString( "Provided row [%1] is out of bound [0,%2]" )
				  .arg( nRow ).arg( pPatternList->size() ) );
		return false;
	}
	
	auto pNewPattern = pPatternList->get( nRow );
	if ( pNewPattern == nullptr ) {
		ERRORLOG( QString( "Unable to obtain Pattern in row [%1]." )
				  .arg( nRow ) );

		return false;
	}

	pHydrogen->getAudioEngine()->lock( RIGHT_HERE );
	if ( nColumn >= 0 && nColumn < pColumns->size() ) {
		PatternList *pColumn = ( *pColumns )[ nColumn ];
		auto pPattern = pColumn->del( pNewPattern );
		if ( pPattern == nullptr ) {
			// No pattern in this row. Let's add it.
			pColumn->add( pNewPattern );
		} else {
			// There was already a pattern present and we removed it.
			// Ensure that there are no empty columns at the end of
			// the song.
			for ( int ii = pColumns->size() - 1; ii >= 0; ii-- ) {
				PatternList *pColumn = ( *pColumns )[ ii ];
				if ( pColumn->size() == 0 ) {
					pColumns->erase( pColumns->begin() + ii );
					delete pColumn;
				} else {
					break;
				}
			}
		}
	} else if ( nColumn >= pColumns->size() ) {
		// We need to add some new columns..
		PatternList *pColumn;

		for ( int ii = 0; nColumn - pColumns->size() + 1; ii++ ) {
			pColumn = new PatternList();
			pColumns->push_back( pColumn );
		}
		pColumn->add( pNewPattern );
	} else {
		// nColumn < 0
		ERRORLOG( QString( "Provided column [%1] is out of bound [0,%2]" )
				  .arg( nColumn ).arg( pColumns->size() ) );
		return false;
	}
	
	pHydrogen->getAudioEngine()->unlock();

	pHydrogen->setIsModified( true );
	pHydrogen->updateSongSize();
	
	// Update the SongEditor.
	if ( pHydrogen->getGUIState() != Hydrogen::GUIState::unavailable ) {
		EventQueue::get_instance()->push_event( EVENT_UPDATE_SONG_EDITOR, 0 );
	}

	return true;
}

}<|MERGE_RESOLUTION|>--- conflicted
+++ resolved
@@ -686,9 +686,13 @@
 
 bool CoreActionController::addTempoMarker( int nPosition, float fBpm ) {
 	auto pHydrogen = Hydrogen::get_instance();
-<<<<<<< HEAD
 	auto pAudioEngine = pHydrogen->getAudioEngine();
 	auto pTimeline = pHydrogen->getTimeline();
+
+	if ( pHydrogen->getSong() == nullptr ) {
+		ERRORLOG( "no song set" );
+		return false;
+	}
 
 	pAudioEngine->lock( RIGHT_HERE );
 
@@ -697,18 +701,7 @@
 	pHydrogen->getAudioEngine()->handleTimelineChange();
 
 	pAudioEngine->unlock();
-	
-=======
-
-	if ( pHydrogen->getSong() == nullptr ) {
-		ERRORLOG( "no song set" );
-		return false;
-	}
-	
-	auto pTimeline = pHydrogen->getTimeline();
-	pTimeline->deleteTempoMarker( nPosition );
-	pTimeline->addTempoMarker( nPosition, fBpm );
->>>>>>> ecc7ccb2
+
 	pHydrogen->setIsModified( true );
 
 	EventQueue::get_instance()->push_event( EVENT_TIMELINE_UPDATE, 0 );
@@ -718,8 +711,12 @@
 
 bool CoreActionController::deleteTempoMarker( int nPosition ) {
 	auto pHydrogen = Hydrogen::get_instance();
-<<<<<<< HEAD
 	auto pAudioEngine = pHydrogen->getAudioEngine();
+	
+	if ( pHydrogen->getSong() == nullptr ) {
+		ERRORLOG( "no song set" );
+		return false;
+	}
 
 	pAudioEngine->lock( RIGHT_HERE );
 	
@@ -728,15 +725,6 @@
 
 	pAudioEngine->unlock();
 	
-=======
-
-	if ( pHydrogen->getSong() == nullptr ) {
-		ERRORLOG( "no song set" );
-		return false;
-	}
-	
-	pHydrogen->getTimeline()->deleteTempoMarker( nPosition );
->>>>>>> ecc7ccb2
 	pHydrogen->setIsModified( true );
 	EventQueue::get_instance()->push_event( EVENT_TIMELINE_UPDATE, 0 );
 
@@ -821,8 +809,13 @@
 
 	auto pHydrogen = Hydrogen::get_instance();
 	auto pSong = pHydrogen->getSong();
-<<<<<<< HEAD
 	auto pAudioEngine = pHydrogen->getAudioEngine();
+
+	if ( pHydrogen->getSong() == nullptr ) {
+		ERRORLOG( "no song set" );
+		return false;
+	}
+	
 
 	bool bChange = false;
 
@@ -843,15 +836,6 @@
 		}
 		bChange = true;
 	}
-=======
-
-	if ( pHydrogen->getSong() == nullptr ) {
-		ERRORLOG( "no song set" );
-		return false;
-	}
-	
-	pSong->setIsLoopEnabled( bActivate );
->>>>>>> ecc7ccb2
 	
 	if ( bTriggerEvent && bChange ) {
 		EventQueue::get_instance()->push_event( EVENT_LOOP_MODE_ACTIVATION, static_cast<int>( bActivate ) );
