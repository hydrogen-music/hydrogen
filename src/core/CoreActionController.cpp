--- conflicted
+++ resolved
@@ -1296,11 +1296,7 @@
 			sExportPath = sourceFileInfo.dir().absolutePath();
 		}
 		
-<<<<<<< HEAD
-		if ( ! pDrumkit->exportTo( sExportPath, false ) ) {
-=======
-		if ( ! pDrumkit->exportTo( sExportPath, -1, true, nullptr, false ) ) {
->>>>>>> 3a41d87d
+		if ( ! pDrumkit->exportTo( sExportPath, nullptr, false ) ) {
 			ERRORLOG( QString( "Unable to export upgrade drumkit to [%1]" )
 					  .arg( sExportPath ) );
 			return false;
