/*
 * Hydrogen
 * Copyright(c) 2002-2008 by Alex >Comix< Cominu [comix@users.sourceforge.net]
 * Copyright(c) 2008-2024 The hydrogen development team [hydrogen-devel@lists.sourceforge.net]
 *
 * http://www.hydrogen-music.org
 *
 * This program is free software; you can redistribute it and/or modify
 * it under the terms of the GNU General Public License as published by
 * the Free Software Foundation; either version 2 of the License, or
 * (at your option) any later version.
 *
 * This program is distributed in the hope that it will be useful,
 * but WITHOUT ANY WARRANTY, without even the implied warranty of
 * MERCHANTABILITY or FITNESS FOR A PARTICULAR PURPOSE. See the
 * GNU General Public License for more details.
 *
 * You should have received a copy of the GNU General Public License
 * along with this program. If not, see https://www.gnu.org/licenses
 *
 */

#ifndef CORE_ACTION_CONTROLLER_H
#define CORE_ACTION_CONTROLLER_H

#include <vector>
#include <memory>

#include <core/Object.h>

namespace H2Core
{
	class Drumkit;
	class Instrument;
	class Pattern;
	class Playlist;
	struct PlaylistEntry;
	class Preferences;
	class Song;


/** \ingroup docCore docAutomation */
class CoreActionController : public H2Core::Object<CoreActionController> {
	H2_OBJECT(CoreActionController)
	
	public:
		static bool setMasterVolume( float masterVolumeValue );
		/**
		 * \param nStrip Instrument which to set the volume for.
		 * \param fVolumeValue New volume.
		 * \param bSelectStrip Whether the corresponding instrument
		 * should be selected.
		 */
		static bool setStripVolume( int nStrip, float fVolumeValue, bool bSelectStrip );
		/**
		 * \param nStrip Instrument which to set the pan for.
		 * \param fValue New pan.
		 * \param bSelectStrip Whether the corresponding instrument
		 * should be selected.
		 */
		static bool setStripPan( int nStrip, float fValue, bool bSelectStrip );
		/**
		 * \param nStrip Instrument which to set the pan for.
		 * \param fValue New pan. range in [-1;1] => symmetric respect to 0
		 * \param bSelectStrip Whether the corresponding instrument
		 * should be selected.
		 */
		static bool setStripPanSym( int nStrip, float fValue, bool bSelectStrip );
		static bool setInstrumentPitch( int nInstrument, float fValue );
		static bool setMetronomeIsActive( bool isActive );
		static bool setMasterIsMuted( bool isMuted );

		static bool setStripIsMuted( int nStrip, bool isMuted );
		static bool toggleStripIsMuted( int nStrip );
		
		static bool setStripIsSoloed( int nStrip, bool isSoloed );
		static bool toggleStripIsSoloed( int nStrip );
		
		static bool initExternalControlInterfaces();
	
		// -----------------------------------------------------------
		// Actions required for session management.

		/**
		 * Opens the #H2Core::Song specified in @a songPath.
		 *
		 * This will be done immediately and without saving
		 * the current #H2Core::Song. All unsaved changes will be lost!
		 *
		 * \param songPath Absolute path to the .h2song file to be
		 *    opened.
		 * \param sRecoverSongPath If set to a value other than "",
		 *    the corresponding path will be used to load the song and
		 *    the latter is assigned @a songPath as Song::m_sFilename
		 *    afterwards. Using this mechanism the GUI can use an
		 *    autosave backup file to load a song without the core
		 *    having to do some string magic to retrieve the original name.
		 * \return nullptr on failure
		 */
	static std::shared_ptr<Song> loadSong( const QString& sSongPath,
										   const QString& sRecoverSongPath = "" );
		/**
		 * Sets a #H2Core::Song to be used by Hydrogen.
		 *
		 * This will be done immediately and without saving the
		 * current #H2Core::Song. All unsaved changes will be lost!
		 *
		 * \param pSong Pointer to the #H2Core::Song to set.
		 * \return true on success
		 */
		static bool setSong( std::shared_ptr<Song> pSong );
		/**
		 * Saves the current #H2Core::Song.
		 *
		 * \return true on success
		 */
		static bool saveSong();
		/**
		 * Saves the current #H2Core::Song to the path provided in @a sNewFilename.
		 *
		 * The intended use of this function for session
		 * management. Therefore, the function will *not* store the
		 * provided @a sNewFilename in
		 * #H2Core::Preferences::m_lastSongFilename and Hydrogen won't
		 * resume with the corresponding song on restarting.
		 *
		 * \param sNewFilename Absolute path to the file to store the
		 *   current #H2Core::Song in.
		 * \return true on success
		 */
		static bool saveSongAs( const QString& sNewFilename );
		/**
		 * Loads an instance of #H2Core::Preferences from the corresponding XML
		 * file. */
		static std::shared_ptr<Preferences> loadPreferences( const QString& sPath );
		/**
		 * Replaces the current #H2Core::Preferences singleton with the provided
		 * instance. */
		static bool setPreferences( std::shared_ptr<Preferences> pPreferences );
		/**
		 * Saves the current state of the #H2Core::Preferences. */
		static bool savePreferences();
		/**
		 * Triggers the shutdown of Hydrogen.
		 *
		 * This will be done immediately and without saving the
		 * current #H2Core::Song. All unsaved changes will be lost!
		 *
		 * The shutdown will be triggered in both the CLI and the GUI
		 * via the #H2Core::EVENT_QUIT event.
		 *
		 * \return true on success
		 */
		static bool quit();

		// -----------------------------------------------------------
		// Further OSC commands

		/**
		 * (De)activates the usage of the Timeline.
		 *
		 * Note that this function will fail in the presence of the
		 * Jack audio driver and an external timebase master (see Hydrogen::getJackTimebaseState()).
		 *
		 * @param bActivate If true - activate or if false -
		 * deactivate.
		 *
		 * @return bool true on success
		 */
		static bool activateTimeline( bool bActivate );
		static bool toggleTimeline();
		/**
		 * Adds a tempo marker to the Timeline.
		 *
		 * @param nPosition Location of the tempo marker in bars.
		 * @param fBpm Speed associated with the tempo marker.
		 *
		 * @return bool true on success
		 */
		static bool addTempoMarker( int nPosition, float fBpm );
		/**
		 * Delete a tempo marker from the Timeline.
		 *
		 * If no Tempo marker is present at @a nPosition, the function
		 * will return true as well.
		 *
		 * @param nPosition Location of the tempo marker in bars.
		 *
		 * @return bool true on success
		 */
		static bool deleteTempoMarker( int nPosition );
		/**
		 * Adds a tag to the Timeline.
		 *
		 * @param nPosition Location of the tag in bars.
		 * @param sText Message associated with the tag.
		 *
		 * @return bool true on success
		 */
		static bool addTag( int nPosition, const QString& sText );
		/**
		 * Delete a tag from the Timeline.
		 *
		 * If no tag is present at @a nPosition, the function
		 * will return true as well.
		 *
		 * @param nPosition Location of the tag in bars.
		 *
		 * @return bool true on success
		 */
		static bool deleteTag( int nPosition );
		/**
		 * (De)activates the usage of Jack transport.
		 *
		 * Note that this function will fail if Jack is not used as
		 * audio driver.
		 *
		 * @param bActivate If true - activate or if false -
		 * deactivate.
		 *
		 * @return bool true on success
		 */
		static bool activateJackTransport( bool bActivate );
	static bool toggleJackTransport();
		/**
		 * (De)activates the usage of Jack timebase master.
		 *
		 * Note that this function will fail if Jack is not used as
		 * audio driver.
		 *
		 * @param bActivate If true - activate or if false -
		 * deactivate.
		 *
		 * @return bool true on success
		 */
		static bool activateJackTimebaseMaster( bool bActivate );
	static bool toggleJackTimebaseMaster();

		/**
		 * Switches between Song and Pattern mode of playback.
		 *
		 * @param bActivate If true - activates Song mode or if false -
		 * activates Pattern mode.
		 *
		 * @return bool true on success
		 */
		static bool activateSongMode( bool bActivate );
	static bool toggleSongMode();
	     /**
		 * Toggle loop mode of playback.
		 *
		 * @param bActivate If true - activates loop mode.
		 *
		 * @return bool true on success
		 */
		static bool activateLoopMode( bool bActivate );
	static bool toggleLoopMode();
	/** Wrapper around setDrumkit() that allows loading drumkits by
	 *	name or path.
	 *
	 * The function tries to retrieve the #Drumkit from cache
	 * (#SoundLibraryDatabase) first and loads it from disk in case
	 * this fails.
	 *
	 * @param sDrumkit Can be either the name of a #Drumkit or a
	 * relative or absolute path pointing to it.
	 */
	static bool setDrumkit( const QString& sDrumkit );
	/**
	 * Sets Drumkit @a pDrumkit as the one used in the current #Song.
	 *
	 * The loading will overwrite the #InstrumentList of the current
	 * #Song with the one found in @a pDrumkit (among other things)
	 * and also can be used to reset the parameters of the current
	 * drumkit to its default values.
	 *
	 * \param pDrumkit Full-fledged #H2Core::Drumkit to load.
	 */
	static bool setDrumkit( std::shared_ptr<Drumkit> pDrumkit );
	/** 
	 * Upgrades the drumkit found at absolute path @a sDrumkitPath.
	 *
	 * If @a sNewPath is missing, the drumkit will be upgraded in
	 * place and a backup file will be created in order to not
	 * overwrite the existing state. 
	 */
	static bool upgradeDrumkit( const QString& sDrumkitPath, const QString& sNewPath = "" );

	/**
	 * Checks whether the provided drumkit in @a sDrumkitPath can be
	 * found, can be loaded, and does comply with the current XSD
	 * definition.
	 *
	 * @param sDrumkitPath Can be either an absolute path to a folder
	 *   containing a drumkit file (drumkit.xml), an absolute path to a
	 *   drumkit file itself, or an absolute file to a compressed
	 *   drumkit (.h2drumkit).
	 * @param bCheckLegacyVersions Whether just the current XSD
	 *   definition or also all previous versions should be checked.
	 */
<<<<<<< HEAD
	static bool validateDrumkit( const QString& sDrumkitPath, bool bCheckLegacyVersions = false );
	/**
	 * Extracts the compressed .h2drumkit file in @a sDrumkitPath into
	 * @a sTargetDir.
	 *
	 * The function does not automatically load the extracted kit into
	 * the current Hydrogen session in case a custom @a sTargetDir was
	 * supplied. To do so, the name of the folder contained in the
	 * tarball is required (might differ from the name of the tarball)
	 * and it is not easily obtained.
	 *
	 * \param sDrumkitPath Tar-compressed drumkit with .h2drumkit
	 * extension
	 * \param sTargetDir Folder to extract the drumkit to. If the
	 * folder is not present yet, it will be created. If left empty,
	 * the drumkit will be installed to the users drumkit data folder.
	 */
	static bool extractDrumkit( const QString& sDrumkitPath, const QString& sTargetDir = "" );

		/** Adds @a pInstrument to the current drumkit.
		 *
		 * In case @a nIndex is `-1` @a pInstrument will be appended to the
		 * instrument list.*/
		static bool addInstrument( std::shared_ptr<Instrument> pInstrument,
								   int nIndex = -1 );
		/** Removes @a pInstrument from the current drumkit and adds it to the
		 * instrument death row. This way it is guarantueed that its samples
		 * stay loaded until the last #H2Core::Note is done rendering it.
		 * Afterwards, its samples will be unloaded. */
		static bool removeInstrument( std::shared_ptr<Instrument> pInstrument );
		/** Replaces @a pOldInstrument by @a pNewInstrument in the current
		 * drumkit without clearing notes, changing the selected instrument
		 * number, etc. */
		static bool replaceInstrument( std::shared_ptr<Instrument> pNewInstrument,
									   std::shared_ptr<Instrument> pOldInstrument );

=======
		static bool validateDrumkit( const QString& sDrumkitPath, bool bCheckLegacyVersions = false );
		/**
		 * Extracts the compressed .h2drumkit file in @a sDrumkitPath into @a
		 * sTargetDir.
		 *
		 * The function does not automatically load the extracted kit into the
		 * current Hydrogen session in case a custom @a sTargetDir was supplied.
		 * To do so, the name of the folder contained in the tarball is required
		 * (might differ from the name of the tarball) and it is not easily
		 * obtained.
		 *
		 * \param sDrumkitPath Tar-compressed drumkit with .h2drumkit extension
		 * \param sTargetDir Folder to extract the drumkit to. If the folder is
		 *   not present yet, it will be created. If left empty, the drumkit
		 *   will be installed to the users drumkit data folder.
		 * \param pInstalledPath Will contain the actual name of the folder the
		 *   kit was installed to. In most cases this will coincide with a
		 *   folder within @a sTargetPath named like the kit itself. But in case
		 *   the system does not support UTF-8 encoding and @a sTargetPath
		 *   contains characters other than those whitelisted in
		 *   #Filesystem::removeUtf8Characters, those might be omitted and the
		 *   directory and files created using `libarchive` might differ.
		 * \param pEncodingIssuesDetected will be set to `true` in case at least
		 *   one filepath of extracted kit had to be altered in order to not run
		 *   into UTF-8 issues.
		 */
		static bool extractDrumkit( const QString& sDrumkitPath,
							 const QString& sTargetDir = "",
							 QString* pInstalledPath = nullptr,
							 bool* pEncodingIssuesDetected = nullptr );
>>>>>>> 3a41d87d
		/** Relocates transport to the beginning of a particular
		 * column/Pattern group.
		 * 
		 * @param nPatternGroup Position of the Song provided as the
		 * index of a particular pattern group (starting at zero).
		 *
		 * @return bool true on success
		 */
		static bool locateToColumn( int nPatternGroup );
		/** Relocates transport to a particular tick.
		 * 
		 * @param nTick Destination
		 * \param bWithJackBroadcast Relocate not using the AudioEngine
		 * directly but using the JACK server.
		 *
		 * @return bool true on success
		 */
		static bool locateToTick( long nTick, bool bWithJackBroadcast = true );

	    /** Creates an empty pattern and adds it to the pattern list.
		 *
		 * @param sPath Name for the created pattern.
		 *
		 * @return bool true on success
		 */
    	static bool newPattern( const QString& sPatternName );
	    /** Opens a pattern from disk and adds it to the pattern list.
		 *
		 * @param sPath Absolute path to an existing .h2pattern file.
		 * @param nPatternNumber Row the pattern will be added to. If
		 * set to -1, the pattern will be appended at the end of the
		 * pattern list.
		 *
		 * @return bool true on success
		 */
    	static bool openPattern( const QString& sPath, int nPatternNumber = -1 );
        /** Opens a pattern to the current pattern list.
		 *
		 * @param pPattern pattern to be added.
		 * @param nPatternNumber Row the pattern will be added to.
		 *
		 * @return bool true on success
		 */
		static bool setPattern( Pattern* pPattern, int nPatternNumber );
		/** Removes a pattern from the pattern list.
		 *
		 * @param nPatternNumber Specifies the position/row of the pattern.
		 *
		 * @return bool true on success
		 */
    	static bool removePattern( int nPatternNumber );
		/** Deletes all notes for instrument @a pInstrument in a specified
		 * pattern.
		 *
		 * @param nInstrumentNumber target instrument
		 * @param nPatternNumber index of the target pattern in
		 *   Song::m_pPatternList in the current song. If set to -1, the
		 *   currently selected pattern will be used instead.
		 *
		 * @return bool true on success. */
		static bool clearInstrumentInPattern( int nInstrumentNumber,
											  int nPatternNumber = -1 );
	    /** Fills or clears a specific grid cell in the SongEditor.
		 *
		 * @param nColumn column of the pattern.
		 * @param nRow row of the pattern.
		 *
		 * @return bool true on success
		 */
    	static bool toggleGridCell( int nColumn, int nRow );

		/** Handle an incoming note event, e.g. a MIDI or OSC NOTE_ON or
		 * NOTE_OFF as well as virtual keyboard stroke.
		 *
		 * @param nNote determines which note will be triggered and is defined
		 *   between [36,127] inspired by the General MIDI standard.
		 * @param fVelocity how "hard" the note was triggered.
		 * @param bNoteOff whether note should trigger or stop sound.
		 *
		 * @return bool true on success */
		static bool handleNote( int nNote, float fVelocity, bool bNoteOff = false );

	/**
	 * Loads the drumkit specified in @a sDrumkitPath.
	 *
	 * Methods from within Hydrogen should _never_ call this function
	 * directly but, instead, use
	 * #SoundLibrarydatabase::getDrumkit(). It is only exposed
	 * publicly to be used within the unit tests.
	 *
	 * \param sDrumkitPath Can be either an absolute path to a folder
	 * containing a drumkit file (drumkit.xml), an absolute path to a
	 * drumkit file itself, or an absolute file to a compressed
	 * drumkit (.h2drumkit).
	 * \param bIsCompressed Stores whether the drumkit was provided as
	 * a compressed .h2drumkit file
	 * \param sDrumkitDir Stores the folder containing the drumkit
	 * file. If a compressed drumkit was provided, this will point to
	 * a temporary folder.
	 * \param sTemporaryFolder Root path of a temporary folder
	 * containing the extracted drumkit in case @a sDrumkitPath
	 * pointed to a compressed .h2drumkit file.
	 */
	static std::shared_ptr<Drumkit> retrieveDrumkit( const QString& sDrumkitPath,
													 bool* bIsCompressed,
													 QString* sDrumkitDir,
													 QString* sTemporaryFolder );

	/**
	 * Set's song-level tempo of the #AudioEngine and stores the value
	 * in the current #Song.
	 */
	static bool setBpm( float fBpm );

		/**
		 * Opens the #H2Core::Playlist specified in @a sPath.
		 *
		 * This will be done immediately and without saving
		 * the current #H2Core::Playlist. All unsaved changes will be lost!
		 *
		 * \param sPath Absolute path to the .h2playlist file to be
		 *    opened.
		 * \param sRecoverPath If set to a value other than "",
		 *    the corresponding path will be used to load the playlist and
		 *    the latter is assigned @a sPath as Playlist::m_sFilename
		 *    afterwards. Using this mechanism the GUI can use an
		 *    autosave backup file to load a playlist without the core
		 *    having to do some string magic to retrieve the original name.
		 * \return nullptr on failure
		 */
		static std::shared_ptr<Playlist> loadPlaylist( const QString& sPath,
													   const QString& sRecoverPath = "" );
		/** Replaces the current #Playlist with @a Playlist. */
		static bool setPlaylist( std::shared_ptr<Playlist> pPlaylist );
		/** Saves changes of the current #Playlist to disk. */
		static bool savePlaylist();
		/** Saves the current #Playlist to @a sPath.*/
		static bool savePlaylistAs( const QString& sPath );
		/** Adds a new song/ entry to the current playlist.
		 *
		 * If @a nIndex is set to a value of -1, @a pEntry will be appended at
		 * the end of the playlist. */
		static bool addToPlaylist( std::shared_ptr<PlaylistEntry> pEntry,
							int nIndex = -1 );
		/** Removes a song from the current playlist.
		 *
		 * If @a nIndex is set to a value of -1, the first occurrance of @a
		 * pEntry will be deleted. */
		static bool removeFromPlaylist( std::shared_ptr<PlaylistEntry> pEntry,
								 int nIndex = -1 );
		/** Does not load the corresponding song! Only marks it active in the
		 * playlist.
		 *
		 * Song loading was split off to allow the GUI to show error dialogs in
		 * case something went wrong. */
		static bool activatePlaylistSong( int nSongNumber );

private:
	static bool sendMasterVolumeFeedback();
	static bool sendStripVolumeFeedback( int nStrip );
	static bool sendMetronomeIsActiveFeedback();
	static bool sendMasterIsMutedFeedback();
	static bool sendStripIsMutedFeedback( int nStrip );
	static bool sendStripIsSoloedFeedback( int nStrip );
	static bool sendStripPanFeedback( int nStrip );
	static bool sendStripPanSymFeedback( int nStrip );
	
	static bool handleOutgoingControlChanges( const std::vector<int>& params, int nValue);
	static std::shared_ptr<Instrument> getStrip( int nStrip );
	
	// -----------------------------------------------------------
	// Actions required for session management.
		

	/**
	 * Add @a sFilename to the list of recent songs in
	 * Preferences::m_recentFiles.
	 *
	 * The function will also take care of removing any duplicates in
	 * the list in case @a sFilename is already present.
	 *
	 * \param sFilename New song to be added on top of the list.
	 */
	static void insertRecentFile( const QString& sFilename );
};

}
#endif<|MERGE_RESOLUTION|>--- conflicted
+++ resolved
@@ -298,7 +298,6 @@
 	 * @param bCheckLegacyVersions Whether just the current XSD
 	 *   definition or also all previous versions should be checked.
 	 */
-<<<<<<< HEAD
 	static bool validateDrumkit( const QString& sDrumkitPath, bool bCheckLegacyVersions = false );
 	/**
 	 * Extracts the compressed .h2drumkit file in @a sDrumkitPath into
@@ -310,13 +309,25 @@
 	 * tarball is required (might differ from the name of the tarball)
 	 * and it is not easily obtained.
 	 *
-	 * \param sDrumkitPath Tar-compressed drumkit with .h2drumkit
-	 * extension
-	 * \param sTargetDir Folder to extract the drumkit to. If the
-	 * folder is not present yet, it will be created. If left empty,
-	 * the drumkit will be installed to the users drumkit data folder.
-	 */
-	static bool extractDrumkit( const QString& sDrumkitPath, const QString& sTargetDir = "" );
+	 * \param sDrumkitPath Tar-compressed drumkit with .h2drumkit extension
+	 * \param sTargetDir Folder to extract the drumkit to. If the folder is not
+	 *   present yet, it will be created. If left empty, the drumkit will be
+	 *   installed to the users drumkit data folder.
+	 * \param pInstalledPath Will contain the actual name of the folder the kit
+	 *   was installed to. In most cases this will coincide with a folder within
+	 *   @a sTargetPath named like the kit itself. But in case the system does
+	 *   not support UTF-8 encoding and @a sTargetPath contains characters other
+	 *   than those whitelisted in #Filesystem::removeUtf8Characters, those
+	 *   might be omitted and the directory and files created using `libarchive`
+	 *   might differ.
+	 * \param pEncodingIssuesDetected will be set to `true` in case at least one
+	 *   filepath of extracted kit had to be altered in order to not run into
+	 *   UTF-8 issues.
+	 */
+	static bool extractDrumkit( const QString& sDrumkitPath,
+								const QString& sTargetDir = "",
+								QString* pInstalledPath = nullptr,
+								bool* pEncodingIssuesDetected = nullptr );
 
 		/** Adds @a pInstrument to the current drumkit.
 		 *
@@ -335,38 +346,6 @@
 		static bool replaceInstrument( std::shared_ptr<Instrument> pNewInstrument,
 									   std::shared_ptr<Instrument> pOldInstrument );
 
-=======
-		static bool validateDrumkit( const QString& sDrumkitPath, bool bCheckLegacyVersions = false );
-		/**
-		 * Extracts the compressed .h2drumkit file in @a sDrumkitPath into @a
-		 * sTargetDir.
-		 *
-		 * The function does not automatically load the extracted kit into the
-		 * current Hydrogen session in case a custom @a sTargetDir was supplied.
-		 * To do so, the name of the folder contained in the tarball is required
-		 * (might differ from the name of the tarball) and it is not easily
-		 * obtained.
-		 *
-		 * \param sDrumkitPath Tar-compressed drumkit with .h2drumkit extension
-		 * \param sTargetDir Folder to extract the drumkit to. If the folder is
-		 *   not present yet, it will be created. If left empty, the drumkit
-		 *   will be installed to the users drumkit data folder.
-		 * \param pInstalledPath Will contain the actual name of the folder the
-		 *   kit was installed to. In most cases this will coincide with a
-		 *   folder within @a sTargetPath named like the kit itself. But in case
-		 *   the system does not support UTF-8 encoding and @a sTargetPath
-		 *   contains characters other than those whitelisted in
-		 *   #Filesystem::removeUtf8Characters, those might be omitted and the
-		 *   directory and files created using `libarchive` might differ.
-		 * \param pEncodingIssuesDetected will be set to `true` in case at least
-		 *   one filepath of extracted kit had to be altered in order to not run
-		 *   into UTF-8 issues.
-		 */
-		static bool extractDrumkit( const QString& sDrumkitPath,
-							 const QString& sTargetDir = "",
-							 QString* pInstalledPath = nullptr,
-							 bool* pEncodingIssuesDetected = nullptr );
->>>>>>> 3a41d87d
 		/** Relocates transport to the beginning of a particular
 		 * column/Pattern group.
 		 * 
