/*
 * Hydrogen
 * Copyright(c) 2002-2008 by Alex >Comix< Cominu [comix@users.sourceforge.net]
 * Copyright(c) 2008-2025 The hydrogen development team [hydrogen-devel@lists.sourceforge.net]
 *
 * http://www.hydrogen-music.org
 *
 * This program is free software; you can redistribute it and/or modify
 * it under the terms of the GNU General Public License as published by
 * the Free Software Foundation; either version 2 of the License, or
 * (at your option) any later version.
 *
 * This program is distributed in the hope that it will be useful,
 * but WITHOUT ANY WARRANTY, without even the implied warranty of
 * MERCHANTABILITY or FITNESS FOR A PARTICULAR PURPOSE. See the
 * GNU General Public License for more details.
 *
 * You should have received a copy of the GNU General Public License
 * along with this program. If not, see https://www.gnu.org/licenses
 *
 */
#ifndef MIDI_ACTION_MANAGER_H
#define MIDI_ACTION_MANAGER_H

#include <core/Helpers/Time.h>
#include <core/Midi/MidiAction.h>
#include <core/Object.h>

#include <QString>

#include <cassert>
#include <condition_variable>
#include <deque>
#include <map>
#include <memory>
#include <mutex>
#include <queue>
#include <set>
#include <thread>
#include <vector>

namespace H2Core {

/**
* @class MidiActionManager
*
* @brief The MidiActionManager cares for the execution of MidiActions
*
*
* The MidiActionManager handles the execution of midi actions. The class
* includes the names and implementations of all possible actions.
*
*
* @author Sebastian Moors
*
* \ingroup docCore docMIDI */
class MidiActionManager : public H2Core::Object<MidiActionManager>
{
	H2_OBJECT(MidiActionManager)

	public:

		/** When calculating the tempo based on incoming MIDI clock messages, we
		 * for this amount of messages until we average. */
		static constexpr int nMidiClockIntervals = 10;
		static constexpr int nActionQueueMaxSize = 200;

		MidiActionManager();
		~MidiActionManager();

		/**
		 * Handles multiple actions at once and calls handleMidiActionAsync() on
		 * them.
		 *
		 * This variant should be called from threads which strive to for
		 * realtime handling of incoming event, like MIDI driver and OSC
		 * handler.
		 *
		 * \return true - if at least one MidiAction was queued
		 *   successfully. Calling functions should treat the event
		 *   resulting in @a actions as consumed.
		 */
		bool handleMidiActionsAsync( const std::vector<std::shared_ptr<MidiAction>>& actions );
		/**
		 * This is the heart of the MidiActionManager class. It queues the
		 * operations to be executed in its worker thread.
		 *
		 * This variant should be called from threads which strive to for
		 * realtime handling of incoming event, like MIDI driver and OSC
		 * handler.
		 *
		 * @return true - if @a MidiAction was queued successfully.
		 */
		bool handleMidiActionAsync( const std::shared_ptr<MidiAction> MidiAction );

		/**
		 * Instead of using #m_actionQueue and the worker thread to handle the
		 * provided action, it will be executed right away.
		 *
		 * This flavour of handleMidiActionAsync() should be called for actions
		 * triggered by the GUI or core itself. Those should not enter the queue
		 * in order to allow for a more realtime-ish handling of incoming MIDI
		 * and OSC events.
		 *
		 * @return true - if @a MidiAction was executed successfully.
		 */
		bool handleMidiActionSync( const std::shared_ptr<MidiAction> MidiAction );

		const std::set<MidiAction::Type>& getMidiActions() const {
			return m_midiActions;
		}
		int getActionQueueSize();

		/** \return -1 in case the @a couldn't be found. */
		int getParameterNumber( const MidiAction::Type& type ) const;

		void setPendingStart( bool bPending );

		void resetTimingClockTicks();

	private:

		/** Holds all Actions which Hydrogen is able to interpret. */
		std::set<MidiAction::Type> m_midiActions;

		typedef bool (MidiActionManager::*action_f)( std::shared_ptr<MidiAction> );
		/**
		 * Holds all MidiAction identifiers which Hydrogen is able to
		 * interpret.  
		 *
		 * It holds a pair consisting of a pointer to member function
		 * performing the desired MidiAction and an integer specifying how
		 * many additional MidiAction parameters are required to do so.
		 */
		std::map<MidiAction::Type, std::pair<action_f,int>> m_midiActionMap;
		bool beatcounter( std::shared_ptr<MidiAction> );
		bool bpmCcRelative( std::shared_ptr<MidiAction> );
		bool bpmDecrease( std::shared_ptr<MidiAction> );
		bool bpmFineCcRelative( std::shared_ptr<MidiAction> );
		bool bpmIncrease( std::shared_ptr<MidiAction> );
		bool clearPattern( std::shared_ptr<MidiAction> );
		bool clearSelectedInstrument( std::shared_ptr<MidiAction> );
		bool countIn( std::shared_ptr<MidiAction> );
		bool countInPauseToggle( std::shared_ptr<MidiAction> );
		bool countInStopToggle( std::shared_ptr<MidiAction> );
		bool effectLevelAbsolute( std::shared_ptr<MidiAction> );
		bool effectLevelRelative( std::shared_ptr<MidiAction> );
		bool filterCutoffLevelAbsolute( std::shared_ptr<MidiAction> );
		bool gainLevelAbsolute( std::shared_ptr<MidiAction> );
		bool instrumentPitch( std::shared_ptr<MidiAction> );
		bool loadNextDrumkit( std::shared_ptr<MidiAction> );
		bool loadPrevDrumkit( std::shared_ptr<MidiAction> );
		bool masterVolumeAbsolute( std::shared_ptr<MidiAction> );
		bool masterVolumeRelative( std::shared_ptr<MidiAction>);
		bool mute( std::shared_ptr<MidiAction> );
		bool muteToggle( std::shared_ptr<MidiAction> );
		bool nextBar( std::shared_ptr<MidiAction> );
		bool panAbsolute( std::shared_ptr<MidiAction> );
		bool panAbsoluteSym( std::shared_ptr<MidiAction> );
		bool panRelative( std::shared_ptr<MidiAction> );
		bool pause( std::shared_ptr<MidiAction> );
		bool pitchLevelAbsolute( std::shared_ptr<MidiAction> );
		bool play( std::shared_ptr<MidiAction> );
		bool playlistNextSong( std::shared_ptr<MidiAction> );
		bool playlistPreviousSong( std::shared_ptr<MidiAction> );
		bool playlistSong( std::shared_ptr<MidiAction> );
		bool playPauseToggle( std::shared_ptr<MidiAction> );
		bool playStopToggle( std::shared_ptr<MidiAction> );
		bool previousBar( std::shared_ptr<MidiAction> );
		bool recordExit( std::shared_ptr<MidiAction> );
		bool recordReady( std::shared_ptr<MidiAction> );
		bool recordStrobe( std::shared_ptr<MidiAction> );
		bool recordStrobeToggle( std::shared_ptr<MidiAction> );
		bool redoAction( std::shared_ptr<MidiAction> );
		bool selectAndPlayPattern( std::shared_ptr<MidiAction> );
		bool selectInstrument( std::shared_ptr<MidiAction> );
		bool selectNextPattern( std::shared_ptr<MidiAction> );
		bool selectNextPatternCcAbsolute( std::shared_ptr<MidiAction> );
		bool selectNextPatternRelative( std::shared_ptr<MidiAction> );
		bool selectOnlyNextPattern( std::shared_ptr<MidiAction> );
		bool selectOnlyNextPatternCcAbsolute( std::shared_ptr<MidiAction> );
		bool stop( std::shared_ptr<MidiAction> );
		bool stripMuteToggle( std::shared_ptr<MidiAction> );
		bool stripSoloToggle( std::shared_ptr<MidiAction> );
		bool stripVolumeAbsolute( std::shared_ptr<MidiAction> );
		bool stripVolumeRelative( std::shared_ptr<MidiAction> );
		bool tapTempo( std::shared_ptr<MidiAction> );
		bool toggleMetronome( std::shared_ptr<MidiAction> );
		bool undoAction( std::shared_ptr<MidiAction> );
<<<<<<< HEAD
		bool redoAction( std::shared_ptr<MidiAction> );
		bool gainLevelAbsolute( std::shared_ptr<MidiAction> );
		bool pitchLevelAbsolute( std::shared_ptr<MidiAction> );
		bool clearSelectedInstrument( std::shared_ptr<MidiAction> );
		bool clearPattern( std::shared_ptr<MidiAction> );
		bool loadNextDrumkit( std::shared_ptr<MidiAction> );
		bool loadPrevDrumkit( std::shared_ptr<MidiAction> );
		bool timingClockTick( std::shared_ptr<MidiAction> pAction );
=======
		bool unmute( std::shared_ptr<MidiAction> );
>>>>>>> 90976b46

		bool nextPatternSelection( int nPatternNumber );
		bool onlyNextPatternSelection( int nPatternNumber );
		bool setSongFromPlaylist( int nSongNumber );

		/** @a pInstance is expecting a pointer to the instance of the class for
		 * which the message handling thread is spawned. */
		static void workerThread( void* pInstance );


		int m_nLastBpmChangeCCParameter;

		//! Members required to handle incoming MIDI clock messages.
		//! @{
		TimePoint m_lastTick;
		std::vector<double> m_tickIntervals;
		int m_nTickIntervalIndex;
		/** Whether we already retrieved #nMidiClockTicks events in a row. */
		bool m_bMidiClockReady;

		/** In MIDI sync mode as speficied in MIDI 1.0 - if both MIDI clock and
		 * transport handling is enabled by the user - starting transport after
		 * receiving CONTINUE or START MIDI messages will only start at the next
		 * MIDI clock tick. This state indicates that we have received the
		 * former message. */
		bool m_bPendingStart;
		//! @}

		std::shared_ptr< std::thread > m_pWorkerThread;

		bool m_bWorkerShutdown;

		/** Shared data
		 * @{ */
		std::condition_variable m_workerThreadCV;
		std::mutex m_workerThreadMutex;
		/** Since MIDI driver input handler and OSC handler are both kept fast
		 * and lean, it should be more or less guaranteed that incoming
		 * #MidiAction are ordered chronologically. No need to increase
		 * complexity by e.g. using a priority_queue. */
		std::deque< std::shared_ptr<MidiAction> > m_actionQueue;
		/** @}*/
};

inline void MidiActionManager::setPendingStart( bool bPending ) {
	if ( m_bPendingStart != bPending ) {
		m_bPendingStart = bPending;
	}
}

};

#endif<|MERGE_RESOLUTION|>--- conflicted
+++ resolved
@@ -185,20 +185,10 @@
 		bool stripVolumeAbsolute( std::shared_ptr<MidiAction> );
 		bool stripVolumeRelative( std::shared_ptr<MidiAction> );
 		bool tapTempo( std::shared_ptr<MidiAction> );
+		bool timingClockTick( std::shared_ptr<MidiAction> pAction );
 		bool toggleMetronome( std::shared_ptr<MidiAction> );
 		bool undoAction( std::shared_ptr<MidiAction> );
-<<<<<<< HEAD
-		bool redoAction( std::shared_ptr<MidiAction> );
-		bool gainLevelAbsolute( std::shared_ptr<MidiAction> );
-		bool pitchLevelAbsolute( std::shared_ptr<MidiAction> );
-		bool clearSelectedInstrument( std::shared_ptr<MidiAction> );
-		bool clearPattern( std::shared_ptr<MidiAction> );
-		bool loadNextDrumkit( std::shared_ptr<MidiAction> );
-		bool loadPrevDrumkit( std::shared_ptr<MidiAction> );
-		bool timingClockTick( std::shared_ptr<MidiAction> pAction );
-=======
 		bool unmute( std::shared_ptr<MidiAction> );
->>>>>>> 90976b46
 
 		bool nextPatternSelection( int nPatternNumber );
 		bool onlyNextPatternSelection( int nPatternNumber );
