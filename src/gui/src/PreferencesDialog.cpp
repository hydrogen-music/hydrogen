/*
 * Hydrogen
 * Copyright(c) 2002-2008 by Alex >Comix< Cominu [comix@users.sourceforge.net]
 * Copyright(c) 2008-2021 The hydrogen development team [hydrogen-devel@lists.sourceforge.net]
 *
 * http://www.hydrogen-music.org
 *
 * This program is free software; you can redistribute it and/or modify
 * it under the terms of the GNU General Public License as published by
 * the Free Software Foundation; either version 2 of the License, or
 * (at your option) any later version.
 *
 * This program is distributed in the hope that it will be useful,
 * but WITHOUT ANY WARRANTY, without even the implied warranty of
 * MERCHANTABILITY or FITNESS FOR A PARTICULAR PURPOSE. See the
 * GNU General Public License for more details.
 *
 * You should have received a copy of the GNU General Public License
 * along with this program. If not, see https://www.gnu.org/licenses
 *
 */

#include <cstring>

#include "Skin.h"
#include "PreferencesDialog.h"
#include "HydrogenApp.h"
#include "MainForm.h"

#include "qmessagebox.h"
#include "qstylefactory.h"

#include <QPixmap>
#include <QFontDatabase>
#include "Widgets/MidiTable.h"

#include <core/MidiMap.h>
#include <core/Hydrogen.h>
#include <core/IO/MidiInput.h>
#include <core/Lash/LashClient.h>
#include <core/AudioEngine.h>
#include <core/Helpers/Translations.h>
#include <core/Sampler/Sampler.h>
#include "SongEditor/SongEditor.h"
#include "SongEditor/SongEditorPanel.h"

#include <core/IO/PortAudioDriver.h>
#include <core/IO/CoreAudioDriver.h>
#include <core/IO/AlsaAudioDriver.h>


using namespace H2Core;

<<<<<<< HEAD
=======

DeviceComboBox::DeviceComboBox( QWidget *pParent )
	: QComboBox( pParent)
{
	m_sDriver = "";
}

void DeviceComboBox::showPopup()
{
	clear();
	QApplication::setOverrideCursor( Qt::WaitCursor );
	if ( m_sDriver == "PortAudio" ) {
#ifdef H2CORE_HAVE_PORTAUDIO
		// Get device list for PortAudio based on current value of the API combo box
		for ( QString s : PortAudioDriver::getDevices( m_sHostAPI ) ) {
			addItem( s );
		}
#endif
	} else if ( m_sDriver == "CoreAudio" ) {
#ifdef H2CORE_HAVE_COREAUDIO
		for ( QString s : CoreAudioDriver::getDevices() ) {
			addItem( s );
		}
#endif
	} else if ( m_sDriver == "ALSA" ) {
#ifdef H2CORE_HAVE_ALSA
		for ( QString s : AlsaAudioDriver::getDevices() ) {
			addItem( s );
		}
#endif
	}
	QApplication::restoreOverrideCursor();
	QComboBox::showPopup();
}


HostAPIComboBox::HostAPIComboBox( QWidget *pParent )
	: QComboBox( pParent )
{
}

void HostAPIComboBox::setValue( QString sHostAPI ) {
	// The ComboBox doesn't have any item strings until it's actually opened,
	// so we must add the item to it temporarily
	clear();
	addItem( sHostAPI );
	setCurrentText( sHostAPI );
}

void HostAPIComboBox::showPopup()
{
	clear();
#ifdef H2CORE_HAVE_PORTAUDIO
	QApplication::setOverrideCursor( Qt::WaitCursor );
	for ( QString s : PortAudioDriver::getHostAPIs() ) {
		addItem( s );
	}
	QApplication::restoreOverrideCursor();
#endif

	QComboBox::showPopup();
}

const char* PreferencesDialog::__class_name = "PreferencesDialog";
>>>>>>> bb898cce

QString PreferencesDialog::m_sColorRed = "#ca0003";


PreferencesDialog::PreferencesDialog(QWidget* parent)
 : QDialog( parent )
{
	setupUi( this );

	setWindowTitle( tr( "Preferences" ) );

	setMinimumSize( width(), height() );

	connect( this, &PreferencesDialog::rejected, this, &PreferencesDialog::onRejected );

	Preferences *pPref = Preferences::get_instance();
	pPref->loadPreferences( false );	// reload user's preferences

	driverComboBox->clear();
	driverComboBox->addItem( "Auto" );
#ifdef H2CORE_HAVE_JACK
	driverComboBox->addItem( "JACK" );
#endif
#ifdef H2CORE_HAVE_ALSA
	driverComboBox->addItem( "ALSA" );
#endif
#ifdef H2CORE_HAVE_OSS
	driverComboBox->addItem( "OSS" );
#endif
#ifdef H2CORE_HAVE_PORTAUDIO
	driverComboBox->addItem( "PortAudio" );
#endif
#ifdef H2CORE_HAVE_COREAUDIO
	driverComboBox->addItem( "CoreAudio" );
#endif
#ifdef H2CORE_HAVE_PULSEAUDIO
	driverComboBox->addItem( "PulseAudio" );
#endif

	// Set the PortAudio HostAPI combo box to the current selected value.
	portaudioHostAPIComboBox->setValue( pPref->m_sPortAudioHostAPI );
	m_pAudioDeviceTxt->setHostAPI( pPref->m_sPortAudioHostAPI );


	// Language selection menu
	for ( QString sLang : Translations::availableTranslations( "hydrogen" ) ) {
		QLocale loc( sLang );
		QString sLabel = loc.nativeLanguageName() + " (" + loc.nativeCountryName() + ')';
		languageComboBox->addItem( sLabel, QVariant( sLang ) );
	}
	// Find preferred language and select that in menu
	QStringList languages;
	QString sPreferredLanguage = pPref->getPreferredLanguage();
	if ( !sPreferredLanguage.isNull() ) {
		languages << sPreferredLanguage;
	}
	languages << QLocale::system().uiLanguages();
	QString sLanguage = Translations::findTranslation( languages, "hydrogen" );
	m_sInitialLanguage = sLanguage;
	int nLanguage = languageComboBox->findData( QVariant( sLanguage ) );
	if ( nLanguage != -1 ) {
		languageComboBox->setCurrentIndex( nLanguage );
	}

	if( driverComboBox->findText(pPref->m_sAudioDriver) > -1){
		driverComboBox->setCurrentIndex(driverComboBox->findText(pPref->m_sAudioDriver));
	}
	else
	{
		driverInfoLbl->setText( tr("Select your Audio Driver" ));
		ERRORLOG( "Unknown audio driver from preferences [" + pPref->m_sAudioDriver + "]" );
	}



	m_pMidiDriverComboBox->clear();
#ifdef H2CORE_HAVE_ALSA
	m_pMidiDriverComboBox->addItem( "ALSA" );
#endif
#ifdef H2CORE_HAVE_PORTMIDI
	m_pMidiDriverComboBox->addItem( "PortMidi" );
#endif
#ifdef H2CORE_HAVE_COREMIDI
	m_pMidiDriverComboBox->addItem( "CoreMIDI" );
#endif
#ifdef H2CORE_HAVE_JACK
	m_pMidiDriverComboBox->addItem( "JACK-MIDI" );
#endif


	if( m_pMidiDriverComboBox->findText(pPref->m_sMidiDriver) > -1){
		m_pMidiDriverComboBox->setCurrentIndex(m_pMidiDriverComboBox->findText(pPref->m_sMidiDriver));
	}
	else
	{
		driverInfoLbl->setText( tr("Select your MIDI Driver" ) );
		ERRORLOG( "Unknown MIDI input from preferences [" + pPref->m_sMidiDriver + "]" );
	}

	m_pIgnoreNoteOffCheckBox->setChecked( pPref->m_bMidiNoteOffIgnore );
	m_pEnableMidiFeedbackCheckBox->setChecked( pPref->m_bEnableMidiFeedback );
	m_pDiscardMidiMsgCheckbox->setChecked( pPref->m_bMidiDiscardNoteAfterAction );
	m_pFixedMapping->setChecked( pPref->m_bMidiFixedMapping );

	updateDriverInfo();


	// metronome volume
	uint metronomeVol = (uint)( pPref->m_fMetronomeVolume * 100.0 );
	metronomeVolumeSpinBox->setValue(metronomeVol);

	// max voices
	maxVoicesTxt->setValue( pPref->m_nMaxNotes );

	// JACK
	trackOutsCheckBox->setChecked( pPref->m_bJackTrackOuts );
	connect(trackOutsCheckBox, SIGNAL(toggled(bool)), this, SLOT(toggleTrackOutsCheckBox( bool )));

	connectDefaultsCheckBox->setChecked( pPref->m_bJackConnectDefaults );
	enableTimebaseCheckBox->setChecked( pPref->m_bJackTimebaseEnabled );

	switch ( pPref->m_JackTrackOutputMode ) {
	case Preferences::JackTrackOutputMode::postFader:
 		trackOutputComboBox->setCurrentIndex( 0 );
		break;
	case Preferences::JackTrackOutputMode::preFader:
		trackOutputComboBox->setCurrentIndex( 1 );
		break;
	default:
		ERRORLOG( QString( "Unknown JACK track output mode [%1]" )
				  .arg( static_cast<int>( pPref->m_JackTrackOutputMode ) ) );
	}

	switch ( pPref->m_JackBBTSync ) {
	case Preferences::JackBBTSyncMethod::constMeasure:
		jackBBTSyncComboBox->setCurrentIndex( 0 );
		break;
	case Preferences::JackBBTSyncMethod::identicalBars:
		jackBBTSyncComboBox->setCurrentIndex( 1 );
		break;
	default:
		ERRORLOG( QString( "Unknown JACK BBT synchronization method [%1]" )
				  .arg( static_cast<int>(pPref->m_JackBBTSync) ) );
	}
	//~ JACK


	bufferSizeSpinBox->setValue( pPref->m_nBufferSize );
	switch ( pPref->m_nSampleRate ) {
	case 44100:
		sampleRateComboBox->setCurrentIndex( 0 );
		break;
	case 48000:
		sampleRateComboBox->setCurrentIndex( 1 );
		break;
	case 88200:
		sampleRateComboBox->setCurrentIndex( 2 );
		break;
	case 96000:
		sampleRateComboBox->setCurrentIndex( 3 );
		break;
	default:
		ERRORLOG( QString("Wrong samplerate: %1").arg( pPref->m_nSampleRate ) );
	}

	resampleComboBox->setCurrentIndex( (int) Hydrogen::get_instance()->getAudioEngine()->getSampler()->getInterpolateMode() );

	QFontDatabase fontDB;
	m_fontFamilies = fontDB.families();
	
	// Appearance tab
	m_sPreviousApplicationFontFamily = pPref->getApplicationFontFamily();
	m_sPreviousLevel2FontFamily = pPref->getLevel2FontFamily();
	m_sPreviousLevel3FontFamily = pPref->getLevel3FontFamily();
	applicationFontComboBox->setCurrentFont( QFont( m_sPreviousApplicationFontFamily ) );
	level2FontComboBox->setCurrentFont( QFont( m_sPreviousLevel2FontFamily ) );
	level3FontComboBox->setCurrentFont( QFont( m_sPreviousLevel3FontFamily ) );
	connect( applicationFontComboBox, &QFontComboBox::currentFontChanged, this, &PreferencesDialog::onApplicationFontChanged );
	connect( level2FontComboBox, &QFontComboBox::currentFontChanged, this, &PreferencesDialog::onLevel2FontChanged );
	connect( level3FontComboBox, &QFontComboBox::currentFontChanged, this, &PreferencesDialog::onLevel3FontChanged );

	m_previousFontSize = pPref->getFontSize();
	switch( m_previousFontSize ) {
	case Preferences::FontSize::Small:
		fontSizeComboBox->setCurrentIndex( 0 );
		break;
	case Preferences::FontSize::Normal:
		fontSizeComboBox->setCurrentIndex( 1 );
		break;
	case Preferences::FontSize::Large:
		fontSizeComboBox->setCurrentIndex( 2 );
		break;
	default:
		ERRORLOG( QString( "Unknown font size: %1" )
				  .arg( static_cast<int>( m_previousFontSize ) ) );
	}
	connect( fontSizeComboBox, SIGNAL( currentIndexChanged(int) ),
			 this, SLOT( onFontSizeChanged(int) ) );

	float falloffSpeed = pPref->getMixerFalloffSpeed();
	if (falloffSpeed == FALLOFF_SLOW) {
		mixerFalloffComboBox->setCurrentIndex(0);
	}
	else if (falloffSpeed == FALLOFF_NORMAL) {
		mixerFalloffComboBox->setCurrentIndex(1);
	}
	else if (falloffSpeed == FALLOFF_FAST) {
		mixerFalloffComboBox->setCurrentIndex(2);
	}
	else {
		ERRORLOG( QString("PreferencesDialog: wrong mixerFalloff value = %1").arg(falloffSpeed) );
	}
	
	UIChangeWarningLabel->hide();
	UIChangeWarningLabel->setText( QString( "<b><i><font color=" )
								   .append( m_sColorRed )
								   .append( ">" )
								   .append( tr( "For changes of the interface layout to take effect Hydrogen must be restarted." ) )
								   .append( "</font></i></b>" ) );
	uiLayoutComboBox->setCurrentIndex(  pPref->getDefaultUILayout() );
	connect( uiLayoutComboBox, SIGNAL( currentIndexChanged(int) ), this, SLOT( onUILayoutChanged(int) ) );
	

#if QT_VERSION >= QT_VERSION_CHECK( 5, 14, 0 )
	uiScalingPolicyComboBox->setCurrentIndex( pPref->getUIScalingPolicy() );
#else
	uiScalingPolicyComboBox->setEnabled( false );
        uiScalingPolicyLabel->setEnabled( false );
#endif

	// Style
	QStringList list = QStyleFactory::keys();
	uint i = 0;
	for ( QStringList::Iterator it = list.begin(); it != list.end(); it++) {
		styleComboBox->addItem( *it );
		//INFOLOG( "QT Stile: " + *it   );
		//string sStyle = (*it).latin1();
		QString sStyle = (*it);
		if (sStyle == pPref->getQTStyle() ) {
			styleComboBox->setCurrentIndex( i );
		}
		i++;
	}

	//SongEditor coloring
	int coloringMethod = pPref->getColoringMethod();
	m_nPreviousVisiblePatternColors = pPref->getVisiblePatternColors();

	if ( coloringMethod == 0 ) {
		coloringMethodAuxSpinBox->hide();
		colorSelectionLabel->hide();
	} else {
		coloringMethodAuxSpinBox->show();
		colorSelectionLabel->show();
	}
	coloringMethodCombo->clear();
	coloringMethodCombo->addItem(tr("Automatic"));
	coloringMethodCombo->addItem(tr("Custom"));

	coloringMethodCombo->setCurrentIndex( coloringMethod );
	coloringMethodAuxSpinBox->setValue( m_nPreviousVisiblePatternColors );
	QSize size( uiScalingPolicyComboBox->width(), coloringMethodAuxSpinBox->height() );
	coloringMethodAuxSpinBox->setFixedSize( size );
	coloringMethodAuxSpinBox->resize( size );

	m_previousPatternColors = pPref->getPatternColors();

	int nMaxPatternColors = pPref->getMaxPatternColors();
	m_colorSelectionButtons = std::vector<ColorSelectionButton*>( nMaxPatternColors );
	int nButtonSize = coloringMethodAuxSpinBox->height();
	int nButtonsPerLine = std::floor( static_cast<float>(coloringMethodAuxSpinBox->width()) /
									  static_cast<float>(nButtonSize + 4) );
	colorSelectionGrid->setHorizontalSpacing( 4 );
	for ( int ii = 0; ii < nMaxPatternColors; ii++ ) {
		ColorSelectionButton* bbutton = new ColorSelectionButton( this, m_previousPatternColors[ ii ], nButtonSize );
		bbutton->hide();
		connect( bbutton, &ColorSelectionButton::clicked, this, &PreferencesDialog::onColorSelectionClicked );
		colorSelectionGrid->addWidget( bbutton,
									   std::floor( static_cast<float>( ii ) /
												   static_cast<float>( nButtonsPerLine ) ),
									   (ii % nButtonsPerLine) + 1); //+1 to take the hspace into account.
		m_colorSelectionButtons[ ii ] = bbutton;
	}

	if ( coloringMethod != 0 ) {
		for ( int ii = 0; ii < m_nPreviousVisiblePatternColors; ii++ ) {
			m_colorSelectionButtons[ ii ]->show();
		}
	}
	connect( coloringMethodAuxSpinBox, SIGNAL( valueChanged(int)), this, SLOT( onColorNumberChanged( int ) ) );
	connect( coloringMethodCombo, SIGNAL( currentIndexChanged(int) ), this, SLOT( onColoringMethodChanged(int) ) );

	// midi tab
	midiPortChannelComboBox->setEnabled( false );
	midiPortComboBox->setEnabled( false );
	
	// list midi input ports
	midiPortComboBox->clear();
	midiPortComboBox->addItem( tr( "None" ) );
	if ( Hydrogen::get_instance()->getMidiInput() ) {
		std::vector<QString> midiOutList = Hydrogen::get_instance()->getMidiInput()->getOutputPortList();

		if ( midiOutList.size() != 0 ) {
			midiPortComboBox->setEnabled( true );
			midiPortChannelComboBox->setEnabled( true );
		}
		for (uint i = 0; i < midiOutList.size(); i++) {
			QString sPortName = midiOutList[i];
			midiPortComboBox->addItem( sPortName );

			if ( sPortName == pPref->m_sMidiPortName ) {
				midiPortComboBox->setCurrentIndex( i + 1 );
			}
		}
	}
	
	// list midi output ports
	midiOutportComboBox->clear();
	midiOutportComboBox->addItem( tr( "None" ) );
	if ( Hydrogen::get_instance()->getMidiOutput() ) {
		std::vector<QString> midiOutList = Hydrogen::get_instance()->getMidiOutput()->getInputPortList();

		if ( midiOutList.size() != 0 ) {
			midiOutportComboBox->setEnabled( true );
			midiPortChannelComboBox->setEnabled( true );
		}
		for (uint i = 0; i < midiOutList.size(); i++) {
			QString sPortName = midiOutList[i];
			midiOutportComboBox->addItem( sPortName );

			if ( sPortName == pPref->m_sMidiOutputPortName ) {
				midiOutportComboBox->setCurrentIndex( i + 1 );
			}
		}
	}

	if ( pPref->m_nMidiChannelFilter == -1 ) {
		midiPortChannelComboBox->setCurrentIndex( 0 );
	}
	else {
		midiPortChannelComboBox->setCurrentIndex( pPref->m_nMidiChannelFilter + 1 );
	}

	//OSC tab
	enableOscCheckbox->setChecked( pPref->getOscServerEnabled() );
	enableOscFeedbackCheckbox->setChecked( pPref->getOscFeedbackEnabled() );
	connect(enableOscCheckbox, SIGNAL(toggled(bool)), this, SLOT(toggleOscCheckBox( bool )));
	incomingOscPortSpinBox->setValue( pPref->getOscServerPort() );

	if ( pPref->m_nOscTemporaryPort != -1 ) {
		oscTemporaryPortLabel->show();
		oscTemporaryPortLabel->setText( QString( "<b><i><font color=" )
										.append( m_sColorRed )
										.append( ">" )
										.append( tr( "The select port is unavailable. This instance uses the following temporary port instead:" ) )
										.append( "</font></i></b>" ) );
		oscTemporaryPort->show();
		oscTemporaryPort->setEnabled( false );
		oscTemporaryPort->setText( QString::number( pPref->m_nOscTemporaryPort ) );
	} else {
		oscTemporaryPortLabel->hide();
		oscTemporaryPort->hide();
	}
	
	if ( ! pPref->getOscServerEnabled() ) {
		enableOscFeedbackCheckbox->hide();
		incomingOscPortSpinBox->hide();
		incomingOscPortLabel->hide();
		oscTemporaryPortLabel->hide();
		oscTemporaryPort->hide();
	}

	// General tab
	restoreLastUsedSongCheckbox->setChecked( pPref->isRestoreLastSongEnabled() );
	restoreLastUsedPlaylistCheckbox->setChecked( pPref->isRestoreLastPlaylistEnabled() );
	useRelativePlaylistPathsCheckbox->setChecked( pPref->isPlaylistUsingRelativeFilenames() );
	hideKeyboardCursor->setChecked( pPref->hideKeyboardCursor() );

	//restore the right m_bsetlash value
	if ( pPref->m_brestartLash == true ){
		if (pPref->m_bsetLash == false ){
			pPref->m_bsetLash = true ;
			pPref->m_brestartLash = false;
		}

	}
	useLashCheckbox->setChecked( pPref->m_bsetLash );

	sBcountOffset->setValue( pPref->m_countOffset );
	sBstartOffset->setValue( pPref->m_startOffset );

	sBmaxBars->setValue( pPref->getMaxBars() );
	sBmaxLayers->setValue( pPref->getMaxLayers() );

	QString pathtoRubberband = pPref->m_rubberBandCLIexecutable;


	rubberbandLineEdit->setText( pathtoRubberband );

#ifdef H2CORE_HAVE_RUBBERBAND
	pathToRubberbandExLable->hide();
	rubberbandLineEdit->hide();
#endif

	m_bNeedDriverRestart = false;
	connect(m_pMidiDriverComboBox, SIGNAL(currentIndexChanged(int)), this, SLOT( onMidiDriverComboBoxIndexChanged(int) ));
}

PreferencesDialog::~PreferencesDialog()
{
	INFOLOG("~PREFERENCES_DIALOG");
}



void PreferencesDialog::on_cancelBtn_clicked()
{
	Preferences *preferencesMng = Preferences::get_instance();
	preferencesMng->loadPreferences( false );	// reload old user's preferences

	//restore the right m_bsetlash value
	if ( preferencesMng->m_brestartLash == true ){
		if (preferencesMng->m_bsetLash == false ){
			preferencesMng->m_bsetLash = true ;
			preferencesMng->m_brestartLash = false;
		}

	}

	reject();
}

void PreferencesDialog::on_m_pAudioDeviceTxt_currentTextChanged( QString str )
{
	m_bNeedDriverRestart = true;
}

void PreferencesDialog::updateDriverPreferences() {
	Preferences *pPref = Preferences::get_instance();

	// Selected audio driver
	if (driverComboBox->currentText() == "Auto" ) {
		pPref->m_sAudioDriver = "Auto";
	}
	else if (driverComboBox->currentText() == "JACK" ) {
		pPref->m_sAudioDriver = "JACK";
	}
	else if (driverComboBox->currentText() == "ALSA" ) {
		pPref->m_sAudioDriver = "ALSA";
		pPref->m_sAlsaAudioDevice = m_pAudioDeviceTxt->lineEdit()->text();
	}
	else if (driverComboBox->currentText() == "OSS" ) {
		pPref->m_sAudioDriver = "OSS";
		pPref->m_sOSSDevice = m_pAudioDeviceTxt->lineEdit()->text();
	}
	else if (driverComboBox->currentText() == "PortAudio" ) {
		pPref->m_sAudioDriver = "PortAudio";
		pPref->m_sPortAudioDevice = m_pAudioDeviceTxt->lineEdit()->text();
		pPref->m_sPortAudioHostAPI = portaudioHostAPIComboBox->currentText();
	}
	else if (driverComboBox->currentText() == "CoreAudio" ) {
		pPref->m_sAudioDriver = "CoreAudio";
		pPref->m_sCoreAudioDevice = m_pAudioDeviceTxt->lineEdit()->text();
	}
	else if (driverComboBox->currentText() == "PulseAudio" ) {
		pPref->m_sAudioDriver = "PulseAudio";
	}
	else {
		ERRORLOG( "[okBtnClicked] Invalid audio driver:" + driverComboBox->currentText() );
	}

	// JACK
	pPref->m_bJackConnectDefaults = connectDefaultsCheckBox->isChecked();
	pPref->m_bJackTimebaseEnabled = enableTimebaseCheckBox->isChecked();

	switch ( trackOutputComboBox->currentIndex() ) {
	case 0: 
		pPref->m_JackTrackOutputMode = Preferences::JackTrackOutputMode::postFader;
		break;
	case 1:
		pPref->m_JackTrackOutputMode = Preferences::JackTrackOutputMode::preFader;
		break;
	default:
		ERRORLOG( QString( "Unexpected track output value" ) );
	}

	switch ( jackBBTSyncComboBox->currentIndex() ) {
	case 0:
		pPref->m_JackBBTSync = Preferences::JackBBTSyncMethod::constMeasure;
		break;
	case 1:
		pPref->m_JackBBTSync = Preferences::JackBBTSyncMethod::identicalBars;
		break;
	default:
		ERRORLOG( QString( "Unexpected JACK BBT synchronization value" ) );
	}
	//~ JACK

	pPref->m_nBufferSize = bufferSizeSpinBox->value();
	if ( sampleRateComboBox->currentText() == "44100" ) {
		pPref->m_nSampleRate = 44100;
	}
	else if ( sampleRateComboBox->currentText() == "48000" ) {
		pPref->m_nSampleRate = 48000;
	}
	else if ( sampleRateComboBox->currentText() == "88200" ) {
		pPref->m_nSampleRate = 88200;
	}
	else if ( sampleRateComboBox->currentText() == "96000" ) {
		pPref->m_nSampleRate = 96000;
	}
}


void PreferencesDialog::on_okBtn_clicked()
{
	//	m_bNeedDriverRestart = true;

	Preferences *pPref = Preferences::get_instance();

	MidiMap *mM = MidiMap::get_instance();
	mM->reset_instance();

	midiTable->saveMidiTable();

	updateDriverPreferences();


	// metronome
	pPref->m_fMetronomeVolume = (metronomeVolumeSpinBox->value()) / 100.0;

	// maxVoices
	pPref->m_nMaxNotes = maxVoicesTxt->value();

	if ( m_pMidiDriverComboBox->currentText() == "ALSA" ) {
		pPref->m_sMidiDriver = "ALSA";
	}
	else if ( m_pMidiDriverComboBox->currentText() == "PortMidi" ) {
		pPref->m_sMidiDriver = "PortMidi";
	}
	else if ( m_pMidiDriverComboBox->currentText() == "CoreMIDI" ) {
		pPref->m_sMidiDriver = "CoreMIDI";
	}
	else if ( m_pMidiDriverComboBox->currentText() == "JACK-MIDI" ) {
		pPref->m_sMidiDriver = "JACK-MIDI";
	}



	pPref->m_bMidiNoteOffIgnore = m_pIgnoreNoteOffCheckBox->isChecked();
	pPref->m_bMidiFixedMapping = m_pFixedMapping->isChecked();
	pPref->m_bMidiDiscardNoteAfterAction = m_pDiscardMidiMsgCheckbox->isChecked();
	pPref->m_bEnableMidiFeedback = m_pEnableMidiFeedbackCheckBox->isChecked();
			
	// Mixer falloff
	switch ( mixerFalloffComboBox->currentIndex() ) {
	case 0:
		pPref->setMixerFalloffSpeed(FALLOFF_SLOW);
		break;
	case 1:
		pPref->setMixerFalloffSpeed(FALLOFF_NORMAL);
		break;
	case 2:
		pPref->setMixerFalloffSpeed(FALLOFF_FAST);
		break;
	default:
		ERRORLOG( "[okBtnClicked] Unknown mixerFallOffSpeed: " + mixerFalloffComboBox->currentText() );
	}

	QString sNewMidiPortName = midiPortComboBox->currentText();
	if ( midiPortComboBox->currentIndex() == 0 ) {
		sNewMidiPortName = "None";
	}
	if ( pPref->m_sMidiPortName != sNewMidiPortName ) {
		pPref->m_sMidiPortName = sNewMidiPortName;
		m_bNeedDriverRestart = true;
	}
	
	QString sNewMidiOutputPortName = midiOutportComboBox->currentText();
	if ( midiOutportComboBox->currentIndex() == 0 ) {
		sNewMidiOutputPortName = "None";
	}
	if ( pPref->m_sMidiOutputPortName != sNewMidiOutputPortName ) {
		pPref->m_sMidiOutputPortName = sNewMidiOutputPortName;
		m_bNeedDriverRestart = true;
	}

	if ( pPref->m_nMidiChannelFilter != midiPortChannelComboBox->currentIndex() - 1 ) {
		//m_bNeedDriverRestart = true;
	}
	pPref->m_nMidiChannelFilter = midiPortChannelComboBox->currentIndex() - 1;

	//OSC tab
	if ( enableOscCheckbox->isChecked() != pPref->getOscServerEnabled() ) {
		pPref->setOscServerEnabled( enableOscCheckbox->isChecked() );
		H2Core::Hydrogen::get_instance()->toggleOscServer( enableOscCheckbox->isChecked() );
	}
	
	pPref->setOscFeedbackEnabled( enableOscFeedbackCheckbox->isChecked() );
	
	if ( incomingOscPortSpinBox->value() != pPref->getOscServerPort() ) {
		pPref->setOscServerPort( incomingOscPortSpinBox->value() );
		H2Core::Hydrogen::get_instance()->recreateOscServer();
	}
	
	// General tab
	pPref->setRestoreLastSongEnabled( restoreLastUsedSongCheckbox->isChecked() );
	pPref->setRestoreLastPlaylistEnabled( restoreLastUsedPlaylistCheckbox->isChecked() );
	pPref->setUseRelativeFilenamesForPlaylists( useRelativePlaylistPathsCheckbox->isChecked() );
	pPref->m_bsetLash = useLashCheckbox->isChecked(); //restore m_bsetLash after saving pref.
	pPref->setHideKeyboardCursor( hideKeyboardCursor->isChecked() );

	//path to rubberband
	pPref-> m_rubberBandCLIexecutable = rubberbandLineEdit->text();

	//check preferences
	if ( pPref->m_brestartLash == true ){
		pPref->m_bsetLash = true ;
	}

	pPref->m_countOffset = sBcountOffset->value();
	pPref->m_startOffset = sBstartOffset->value();

	pPref->setMaxBars( sBmaxBars->value() );
	pPref->setMaxLayers( sBmaxLayers->value() );

	Hydrogen::get_instance()->setBcOffsetAdjust();

	pPref->setDefaultUILayout( uiLayoutComboBox->currentIndex() );
#if QT_VERSION >= QT_VERSION_CHECK( 5, 14, 0 )
	pPref->setUIScalingPolicy( uiScalingPolicyComboBox->currentIndex() );
#endif

	HydrogenApp *pH2App = HydrogenApp::get_instance();
	SongEditorPanel* pSongEditorPanel = pH2App->getSongEditorPanel();
	SongEditor * pSongEditor = pSongEditorPanel->getSongEditor();
	pSongEditor->updateEditorandSetTrue();

	QString sPreferredLanguage = languageComboBox->currentData().toString();
	if ( sPreferredLanguage != m_sInitialLanguage ) {
		QMessageBox::information( this, "Hydrogen", tr( "Hydrogen must be restarted for language change to take effect" ));
		pPref->setPreferredLanguage( sPreferredLanguage );
	}

	if (m_bNeedDriverRestart) {
		int res = QMessageBox::information( this, "Hydrogen", tr( "Driver restart required.\n Restart driver?"), tr("&Ok"), tr("&Cancel"), nullptr, 1 );
		if ( res == 0 ) {
			QApplication::setOverrideCursor( Qt::WaitCursor );
			Hydrogen::get_instance()->restartDrivers();
			QApplication::restoreOverrideCursor();
			pPref->savePreferences();
		}
	}
	accept();
}


void PreferencesDialog::on_driverComboBox_activated( int index )
{
	UNUSED( index );
	updateDriverInfo();
	m_bNeedDriverRestart = true;
}

void PreferencesDialog::on_portaudioHostAPIComboBox_activated( int index )
{
	m_pAudioDeviceTxt->setHostAPI( portaudioHostAPIComboBox->currentText() );
	updateDriverInfo();
	m_bNeedDriverRestart = true;
}

void PreferencesDialog::updateDriverInfo()
{
	Preferences *pPref = Preferences::get_instance();
	QString info;

	bool bJack_support = false;
#ifdef H2CORE_HAVE_JACK
	bJack_support = true;
#endif

	bool bAlsa_support = false;
#ifdef H2CORE_HAVE_ALSA
	bAlsa_support = true;
#endif

	bool bOss_support = false;
#ifdef H2CORE_HAVE_OSS
	bOss_support = true;
#endif

	bool bPortAudio_support = false;
#ifdef H2CORE_HAVE_PORTAUDIO
	bPortAudio_support = true;
#endif

	bool bCoreAudio_support = false;
#ifdef H2CORE_HAVE_COREAUDIO
	bCoreAudio_support = true;
#endif

	bool bPulseAudio_support = false;
#ifdef H2CORE_HAVE_PULSEAUDIO
	bPulseAudio_support = true;
#endif

	m_pAudioDeviceTxt->setDriver( driverComboBox->currentText() );
	if ( driverComboBox->currentText() == "Auto" ) {
		info += tr("Automatic driver selection");
		
		// Display the selected driver as well.
		if ( H2Core::Hydrogen::get_instance()->getAudioOutput() != nullptr ) {
			info.append( "<br><b>" )
				.append( H2Core::Hydrogen::get_instance()->getAudioOutput()->class_name() )
				.append( "</b> " ).append( tr( "selected") );
		}
		m_pAudioDeviceTxt->setEnabled( true );
		m_pAudioDeviceTxt->lineEdit()->setText( "" );
		bufferSizeSpinBox->setEnabled( true );
		sampleRateComboBox->setEnabled( true );
		trackOutputComboBox->setEnabled( false );
		connectDefaultsCheckBox->setEnabled( false );
		enableTimebaseCheckBox->setEnabled( false );
		trackOutsCheckBox->setEnabled( false );
		jackBBTSyncComboBox->setEnabled( false );
		jackBBTSyncLbl->setEnabled( false );
		portaudioHostAPIComboBox->hide();
		portaudioHostAPILabel->hide();
		if ( std::strcmp( H2Core::Hydrogen::get_instance()->getAudioOutput()->class_name(),
						  "JackAudioDriver" ) == 0 ) {
			trackOutputComboBox->setEnabled( true );
			connectDefaultsCheckBox->setEnabled( true );
			enableTimebaseCheckBox->setEnabled( true );
			trackOutsCheckBox->setEnabled( true );
			jackBBTSyncComboBox->setEnabled( true );
			jackBBTSyncLbl->setEnabled( true );
			trackOutputComboBox->show();
			trackOutputLbl->show();
			connectDefaultsCheckBox->show();
			trackOutsCheckBox->show();
			enableTimebaseCheckBox->show();
			jackBBTSyncComboBox->show();
			jackBBTSyncLbl->show();
		} else {
			trackOutputComboBox->setEnabled( false );
			connectDefaultsCheckBox->setEnabled( false );
			enableTimebaseCheckBox->setEnabled( false );
			trackOutsCheckBox->setEnabled( false );
			jackBBTSyncComboBox->setEnabled( false );
			jackBBTSyncLbl->setEnabled( false );
			trackOutputComboBox->hide();
			trackOutputLbl->hide();
			connectDefaultsCheckBox->hide();
			enableTimebaseCheckBox->hide();
			trackOutsCheckBox->hide();
			jackBBTSyncComboBox->hide();
			jackBBTSyncLbl->hide();
		}
	}
	else if ( driverComboBox->currentText() == "OSS" ) {	// OSS
		info.append( "<b>" ).append( tr( "Open Sound System" ) )
			.append( "</b><br>" )
			.append( tr( "Simple audio driver [/dev/dsp]" ) );
		if ( !bOss_support ) {
			info.append( "<br><b><font color=\"red\">" )
				.append( tr( "Not compiled" ) )
				.append( "</font></b>" );
		}
		m_pAudioDeviceTxt->setEnabled(true);
		m_pAudioDeviceTxt->lineEdit()->setText( pPref->m_sOSSDevice );
		bufferSizeSpinBox->setEnabled(true);
		sampleRateComboBox->setEnabled(true);
		trackOutputComboBox->hide();
		trackOutputLbl->hide();
		connectDefaultsCheckBox->hide();
		enableTimebaseCheckBox->hide();
		trackOutsCheckBox->hide();
		jackBBTSyncComboBox->hide();
		jackBBTSyncLbl->hide();
		portaudioHostAPIComboBox->hide();
		portaudioHostAPILabel->hide();
	}
	else if ( driverComboBox->currentText() == "JACK" ) {	// JACK
		info.append( "<b>" )
			.append( tr( "JACK Audio Connection Kit Driver" ) )
			.append( "</b><br>" )
			.append( tr( "Low latency audio driver" ) );
		if ( !bJack_support ) {
			info += QString("<br><b><font color=")
				.append( m_sColorRed ).append( ">")
				.append( tr( "Not compiled" ) )
				.append( "</font></b>" );
		}
		m_pAudioDeviceTxt->setEnabled(false);
		m_pAudioDeviceTxt->lineEdit()->setText( "" );
		bufferSizeSpinBox->setEnabled(false);
		sampleRateComboBox->setEnabled(false);
		trackOutputComboBox->setEnabled( true );
		connectDefaultsCheckBox->setEnabled( true );
		enableTimebaseCheckBox->setEnabled( true );
		trackOutsCheckBox->setEnabled( true );
		trackOutputComboBox->show();
		trackOutputLbl->show();
		connectDefaultsCheckBox->show();
		enableTimebaseCheckBox->show();
		trackOutsCheckBox->show();
		jackBBTSyncComboBox->show();
		jackBBTSyncLbl->show();
		portaudioHostAPIComboBox->hide();
		portaudioHostAPILabel->hide();
	}
	else if ( driverComboBox->currentText() == "ALSA" ) {	// ALSA
		info.append( "<b>" ).append( tr( "ALSA Driver" ) )
			.append( "</b><br>" );
		if ( !bAlsa_support ) {
			info += QString("<br><b><font color=")
				.append( m_sColorRed ).append( ">")
				.append( tr( "Not compiled" ) )
				.append( "</font></b>" );
		}
		m_pAudioDeviceTxt->setEnabled(true);
		m_pAudioDeviceTxt->lineEdit()->setText( pPref->m_sAlsaAudioDevice );
		bufferSizeSpinBox->setEnabled(true);
		sampleRateComboBox->setEnabled(true);
		trackOutputComboBox->hide();
		trackOutputLbl->hide();
		connectDefaultsCheckBox->hide();
		enableTimebaseCheckBox->hide();
		trackOutsCheckBox->hide();
		jackBBTSyncComboBox->hide();
		jackBBTSyncLbl->hide();
		portaudioHostAPIComboBox->hide();
		portaudioHostAPILabel->hide();
	}
	else if ( driverComboBox->currentText() == "PortAudio" ) {
		info.append( "<b>" ).append( tr( "PortAudio Driver" ) )
			.append( "</b><br>" );
		if ( !bPortAudio_support ) {
			info += QString("<br><b><font color=")
				.append( m_sColorRed ).append( ">")
				.append( tr( "Not compiled" ) )
				.append( "</font></b>" );
		}
		m_pAudioDeviceTxt->setEnabled( true );
		m_pAudioDeviceTxt->lineEdit()->setText( pPref->m_sPortAudioDevice );
		bufferSizeSpinBox->setEnabled(true);
		sampleRateComboBox->setEnabled(true);
		trackOutputComboBox->hide();
		trackOutputLbl->hide();
		connectDefaultsCheckBox->hide();
		enableTimebaseCheckBox->hide();
		trackOutsCheckBox->hide();
		jackBBTSyncComboBox->hide();
		jackBBTSyncLbl->hide();
		portaudioHostAPIComboBox->show();
		portaudioHostAPILabel->show();
	}
	else if ( driverComboBox->currentText() == "CoreAudio" ) {
		info.append( "<b>" ).append( tr( "CoreAudio Driver" ) )
			.append( "</b><br>" );
		if ( !bCoreAudio_support ) {
			info += QString("<br><b><font color=")
				.append( m_sColorRed ).append( ">")
				.append( tr( "Not compiled" ) )
				.append( "</font></b>" );
		}
		m_pAudioDeviceTxt->setEnabled( true );
		m_pAudioDeviceTxt->lineEdit()->setText( pPref->m_sCoreAudioDevice );
		bufferSizeSpinBox->setEnabled(true);
		sampleRateComboBox->setEnabled(true);
		trackOutputComboBox->hide();
		trackOutputLbl->hide();
		connectDefaultsCheckBox->hide();
		enableTimebaseCheckBox->hide();
		trackOutsCheckBox->hide();
		jackBBTSyncComboBox->hide();
		jackBBTSyncLbl->hide();
		portaudioHostAPIComboBox->hide();
		portaudioHostAPILabel->hide();
	}
	else if ( driverComboBox->currentText() == "PulseAudio" ) {
		info.append( "<b>" ).append( tr( "PulseAudio Driver" ) )
			.append( "</b><br>" );
		if ( !bPulseAudio_support ) {
			info += QString("<br><b><font color=")
				.append( m_sColorRed ).append( ">")
				.append( tr( "Not compiled" ) )
				.append( "</font></b>" );
		}
		m_pAudioDeviceTxt->setEnabled(false);
		m_pAudioDeviceTxt->lineEdit()->setText("");
		bufferSizeSpinBox->setEnabled(true);
		sampleRateComboBox->setEnabled(true);
		trackOutputComboBox->hide();
		trackOutputLbl->hide();
		connectDefaultsCheckBox->hide();
		enableTimebaseCheckBox->hide();
		trackOutsCheckBox->hide();
		jackBBTSyncComboBox->hide();
		jackBBTSyncLbl->hide();
		portaudioHostAPIComboBox->hide();
		portaudioHostAPILabel->hide();
	}
	else {
		QString selectedDriver = driverComboBox->currentText();
		ERRORLOG( "Unknown driver = " + selectedDriver );
	}

	metronomeVolumeSpinBox->setEnabled(true);
	bufferSizeSpinBox->setValue( pPref->m_nBufferSize );

	driverInfoLbl->setText(info);
}

void PreferencesDialog::onApplicationFontChanged( const QFont& font ) {
	auto pPref = Preferences::get_instance();
	
	pPref->setApplicationFontFamily( font.family() );

	HydrogenApp::get_instance()->changePreferences( true );
}

void PreferencesDialog::onLevel2FontChanged( const QFont& font ) {
	auto pPref = Preferences::get_instance();
	
	pPref->setLevel2FontFamily( font.family() );

	HydrogenApp::get_instance()->changePreferences( true );
}

void PreferencesDialog::onLevel3FontChanged( const QFont& font ) {
	auto pPref = Preferences::get_instance();
	
	pPref->setLevel3FontFamily( font.family() );

	HydrogenApp::get_instance()->changePreferences( true );
}

void PreferencesDialog::onRejected() {
	auto pPref = Preferences::get_instance();
	
	pPref->setApplicationFontFamily( m_sPreviousApplicationFontFamily );
	pPref->setLevel2FontFamily( m_sPreviousLevel2FontFamily );
	pPref->setLevel3FontFamily( m_sPreviousLevel3FontFamily );
	pPref->setFontSize( m_previousFontSize );
	pPref->setPatternColors( m_previousPatternColors );
	pPref->setVisiblePatternColors( m_nPreviousVisiblePatternColors );

	HydrogenApp::get_instance()->changePreferences( true );
}

void PreferencesDialog::onFontSizeChanged( int nIndex ) {
	auto pPref = Preferences::get_instance();

	switch ( nIndex ) {
	case 0:
		pPref->setFontSize( Preferences::FontSize::Small );
		break;
	case 1:
		pPref->setFontSize( Preferences::FontSize::Normal );
		break;
	case 2:
		pPref->setFontSize( Preferences::FontSize::Large );
		break;
	default:
		ERRORLOG( QString( "Unknown font size: %1" ).arg( nIndex ) );
	}
	
	HydrogenApp::get_instance()->changePreferences( true );
}

void PreferencesDialog::onUILayoutChanged( int nIndex ) {
	UIChangeWarningLabel->show();
}

void PreferencesDialog::onColorNumberChanged( int nIndex ) {
	Preferences::get_instance()->setVisiblePatternColors( nIndex );
	for ( int ii = 0; ii < Preferences::get_instance()->getMaxPatternColors(); ii++ ) {
		if ( ii < nIndex ) {
			m_colorSelectionButtons[ ii ]->show();
		} else {
			m_colorSelectionButtons[ ii ]->hide();
		}
	}
	HydrogenApp::get_instance()->changePreferences( true );
}

void PreferencesDialog::onColorSelectionClicked() {
	int nMaxPatternColors = Preferences::get_instance()->getMaxPatternColors();
	std::vector<QColor> colors( nMaxPatternColors );
	for ( int ii = 0; ii < nMaxPatternColors; ii++ ) {
		colors[ ii ] = m_colorSelectionButtons[ ii ]->getColor();
	}

	Preferences::get_instance()->setPatternColors( colors );
	HydrogenApp::get_instance()->changePreferences( true );
}

void PreferencesDialog::onColoringMethodChanged( int nIndex ) {
	Preferences::get_instance()->setColoringMethod( nIndex );

	if ( nIndex == 0 ) {
		coloringMethodAuxSpinBox->hide();
		coloringMethodAuxLabel->hide();
		colorSelectionLabel->hide();
		for ( int ii = 0; ii < Preferences::get_instance()->getMaxPatternColors(); ii++ ) {
			m_colorSelectionButtons[ ii ]->hide();
		}
	} else {
		coloringMethodAuxSpinBox->show();
		coloringMethodAuxLabel->show();
		colorSelectionLabel->show();
		for ( int ii = 0; ii < m_nPreviousVisiblePatternColors; ii++ ) {
			m_colorSelectionButtons[ ii ]->show();
		}
	}
	HydrogenApp::get_instance()->changePreferences( true );
}

void PreferencesDialog::on_bufferSizeSpinBox_valueChanged( int i )
{
	UNUSED( i );
	m_bNeedDriverRestart = true;
}




void PreferencesDialog::on_sampleRateComboBox_editTextChanged( const QString&  )
{
	m_bNeedDriverRestart = true;
}



void PreferencesDialog::on_restartDriverBtn_clicked()
{
	updateDriverPreferences();
	Preferences *pPref = Preferences::get_instance();
	Hydrogen::get_instance()->restartDrivers();
	pPref->savePreferences();
	m_bNeedDriverRestart = false;
}

void PreferencesDialog::on_midiPortComboBox_activated( int index )
{
	UNUSED( index );
	m_bNeedDriverRestart = true;
}

void PreferencesDialog::on_midiOutportComboBox_activated( int index )
{
	UNUSED( index );
	m_bNeedDriverRestart = true;
}

void PreferencesDialog::on_styleComboBox_activated( int index )
{
	UNUSED( index );
	QApplication *pQApp = (HydrogenApp::get_instance())->getMainForm()->m_pQApp;
	QString sStyle = styleComboBox->currentText();
	pQApp->setStyle( sStyle );

	Preferences *pPref = Preferences::get_instance();
	pPref->setQTStyle( sStyle );
}



void PreferencesDialog::on_useLashCheckbox_clicked()
{
	if ( useLashCheckbox->isChecked() ){
		Preferences::get_instance()->m_brestartLash = true;
	}
	else
	{
		Preferences::get_instance()->m_bsetLash = false ;
	}
	QMessageBox::information ( this, "Hydrogen", tr ( "Please restart hydrogen to enable/disable LASH support" ) );
}

void PreferencesDialog::on_resampleComboBox_currentIndexChanged ( int index )
{
	switch ( index ){
	case 0:
		Hydrogen::get_instance()->getAudioEngine()->getSampler()->setInterpolateMode( Interpolation::InterpolateMode::Linear );
		break;
	case 1:
		Hydrogen::get_instance()->getAudioEngine()->getSampler()->setInterpolateMode( Interpolation::InterpolateMode::Cosine );
		break;
	case 2:
		Hydrogen::get_instance()->getAudioEngine()->getSampler()->setInterpolateMode( Interpolation::InterpolateMode::Third );
		break;
	case 3:
		Hydrogen::get_instance()->getAudioEngine()->getSampler()->setInterpolateMode( Interpolation::InterpolateMode::Cubic );
		break;
	case 4:
		Hydrogen::get_instance()->getAudioEngine()->getSampler()->setInterpolateMode( Interpolation::InterpolateMode::Hermite );
		break;
	}

}

void PreferencesDialog::onMidiDriverComboBoxIndexChanged ( int index )
{
	m_bNeedDriverRestart = true;
}

void PreferencesDialog::toggleTrackOutsCheckBox(bool toggled)
{
	Preferences::get_instance()->m_bJackTrackOuts = toggled;
	m_bNeedDriverRestart = true;
}

void PreferencesDialog::toggleOscCheckBox(bool toggled)
{
	if ( toggled ) {
		enableOscFeedbackCheckbox->show();
		incomingOscPortSpinBox->show();
		incomingOscPortLabel->show();
		if ( Preferences::get_instance()->m_nOscTemporaryPort != -1 ) {
			oscTemporaryPortLabel->show();
			oscTemporaryPort->show();
		}
	} else {
		enableOscFeedbackCheckbox->hide();
		incomingOscPortSpinBox->hide();
		incomingOscPortLabel->hide();
		oscTemporaryPortLabel->hide();
		oscTemporaryPort->hide();
	}
}<|MERGE_RESOLUTION|>--- conflicted
+++ resolved
@@ -51,8 +51,6 @@
 
 using namespace H2Core;
 
-<<<<<<< HEAD
-=======
 
 DeviceComboBox::DeviceComboBox( QWidget *pParent )
 	: QComboBox( pParent)
@@ -116,8 +114,6 @@
 	QComboBox::showPopup();
 }
 
-const char* PreferencesDialog::__class_name = "PreferencesDialog";
->>>>>>> bb898cce
 
 QString PreferencesDialog::m_sColorRed = "#ca0003";
 
