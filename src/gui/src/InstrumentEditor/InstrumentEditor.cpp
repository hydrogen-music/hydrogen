/*
 * Hydrogen
 * Copyright(c) 2002-2008 by Alex >Comix< Cominu [comix@users.sourceforge.net]
 *
 * http://www.hydrogen-music.org
 *
 * This program is free software; you can redistribute it and/or modify
 * it under the terms of the GNU General Public License as published by
 * the Free Software Foundation; either version 2 of the License, or
 * (at your option) any later version.
 *
 * This program is distributed in the hope that it will be useful,
 * but WITHOUT ANY WARRANTY, without even the implied warranty of
 * MERCHANTABILITY or FITNESS FOR A PARTICULAR PURPOSE. See the
 * GNU General Public License for more details.
 *
 * You should have received a copy of the GNU General Public License
 * along with this program; if not, write to the Free Software
 * Foundation, Inc., 59 Temple Place, Suite 330, Boston, MA  02111-1307  USA
 *
 */

#include <QtGui>

#include <math.h>
#include <assert.h>

#include <hydrogen/basics/song.h>
#include <hydrogen/hydrogen.h>
#include <hydrogen/globals.h>
#include <hydrogen/basics/adsr.h>
#include <hydrogen/basics/sample.h>
#include <hydrogen/basics/drumkit_component.h>
#include <hydrogen/basics/instrument.h>
#include <hydrogen/basics/instrument_list.h>
#include <hydrogen/basics/instrument_component.h>
#include <hydrogen/basics/instrument_layer.h>
#include <hydrogen/audio_engine.h>
#include <hydrogen/event_queue.h>
using namespace H2Core;

#include "../HydrogenApp.h"
#include "../Skin.h"
#include "../widgets/Rotary.h"
#include "../widgets/ClickableLabel.h"
#include "../widgets/Button.h"
#include "../widgets/LCD.h"
#include "../widgets/Fader.h"
#include "InstrumentEditor.h"
#include "WaveDisplay.h"
#include "LayerPreview.h"
#include "AudioFileBrowser/AudioFileBrowser.h"

const char* InstrumentEditor::__class_name = "InstrumentEditor";

InstrumentEditor::InstrumentEditor( QWidget* pParent )
	: QWidget( pParent )
	, Object( __class_name )
	, m_pInstrument( NULL )
	, m_nSelectedComponent( 0 )
	, m_nSelectedLayer( 0 )
{
	setFixedWidth( 290 );

	// Instrument properties top
	m_pInstrumentPropTop = new PixmapWidget( this );
	m_pInstrumentPropTop->setPixmap( "/instrumentEditor/instrumentTab_top.png" );

	m_pShowInstrumentBtn = new ToggleButton(
				m_pInstrumentPropTop,
				"/skin_btn_on.png",
				"/skin_btn_off.png",
				"/skin_btn_over.png",
				QSize( 100, 17 ),
				true
				);
	m_pShowInstrumentBtn->setText(trUtf8("General"));
	m_pShowInstrumentBtn->setToolTip( trUtf8( "Show instrument properties" ) );
	connect( m_pShowInstrumentBtn, SIGNAL( clicked(Button*) ), this, SLOT( buttonClicked(Button*) ) );
	m_pShowInstrumentBtn->move( 40, 7 );
	m_pShowInstrumentBtn->setPressed( true );


	m_pShowLayersBtn = new ToggleButton(
				m_pInstrumentPropTop,
				"/skin_btn_on.png",
				"/skin_btn_off.png",
				"/skin_btn_over.png",
				QSize( 100, 17 ),
				true
				);
	m_pShowLayersBtn->setText( trUtf8("Layers") );
	m_pShowLayersBtn->setToolTip( trUtf8( "Show layers properties" ) );
	connect( m_pShowLayersBtn, SIGNAL( clicked(Button*) ), this, SLOT( buttonClicked(Button*) ) );
	m_pShowLayersBtn->move( 144, 7 );


	// Instrument properties
	m_pInstrumentProp = new PixmapWidget( this );
	m_pInstrumentProp->move(0, 31);
	m_pInstrumentProp->setPixmap( "/instrumentEditor/instrumentTab_new.png" );

	m_pNameLbl = new ClickableLabel( m_pInstrumentProp );
	m_pNameLbl->setGeometry( 8, 5, 275, 28 );

	/////////////
	//Midi Out

	m_pMidiOutChannelLCD = new LCDDisplay( m_pInstrumentProp, LCDDigit::SMALL_BLUE, 4 );
	m_pMidiOutChannelLCD->move( 67, 261 );

	m_pAddMidiOutChannelBtn = new Button(
				m_pInstrumentProp,
				"/lcd/LCDSpinBox_up_on.png",
				"/lcd/LCDSpinBox_up_off.png",
				"/lcd/LCDSpinBox_up_over.png",
				QSize( 16, 8 )
				);

	m_pAddMidiOutChannelBtn->move( 109, 260 );
	connect( m_pAddMidiOutChannelBtn, SIGNAL( clicked(Button*) ), this, SLOT( midiOutChannelBtnClicked(Button*) ) );


	m_pDelMidiOutChannelBtn = new Button(
				m_pInstrumentProp,
				"/lcd/LCDSpinBox_down_on.png",
				"/lcd/LCDSpinBox_down_off.png",
				"/lcd/LCDSpinBox_down_over.png",
				QSize(16,8)
				);
	m_pDelMidiOutChannelBtn->move( 109, 269 );
	connect( m_pDelMidiOutChannelBtn, SIGNAL( clicked(Button*) ), this, SLOT( midiOutChannelBtnClicked(Button*) ) );

	///
	m_pMidiOutNoteLCD = new LCDDisplay( m_pInstrumentProp, LCDDigit::SMALL_BLUE, 4 );
	m_pMidiOutNoteLCD->move( 160, 261 );

	m_pAddMidiOutNoteBtn = new Button(
				m_pInstrumentProp,
				"/lcd/LCDSpinBox_up_on.png",
				"/lcd/LCDSpinBox_up_off.png",
				"/lcd/LCDSpinBox_up_over.png",
				QSize( 16, 8 )
				);

	m_pAddMidiOutNoteBtn->move( 202, 260 );
	connect( m_pAddMidiOutNoteBtn, SIGNAL( clicked(Button*) ), this, SLOT( midiOutNoteBtnClicked(Button*) ) );


	m_pDelMidiOutNoteBtn = new Button(
				m_pInstrumentProp,
				"/lcd/LCDSpinBox_down_on.png",
				"/lcd/LCDSpinBox_down_off.png",
				"/lcd/LCDSpinBox_down_over.png",
				QSize(16,8)
				);
	m_pDelMidiOutNoteBtn->move( 202, 269 );
	connect( m_pDelMidiOutNoteBtn, SIGNAL( clicked(Button*) ), this, SLOT( midiOutNoteBtnClicked(Button*) ) );

	/////////////

	QFont boldFont;
	boldFont.setBold(true);
	m_pNameLbl->setFont( boldFont );
	connect( m_pNameLbl, SIGNAL( labelClicked(ClickableLabel*) ), this, SLOT( labelClicked(ClickableLabel*) ) );

	m_pRandomPitchRotary = new Rotary( m_pInstrumentProp, Rotary::TYPE_NORMAL, trUtf8( "Random pitch factor" ), false, true );
	m_pRandomPitchRotary->move( 117, 210 );
	connect( m_pRandomPitchRotary, SIGNAL( valueChanged(Rotary*) ), this, SLOT( rotaryChanged(Rotary*) ) );

	// Filter
	m_pFilterBypassBtn = new ToggleButton(
				m_pInstrumentProp,
				"/instrumentEditor/bypass_on.png",
				"/instrumentEditor/bypass_off.png",
				"/instrumentEditor/bypass_over.png",
				QSize( 30, 13 )
				);
	connect( m_pFilterBypassBtn, SIGNAL( clicked(Button*) ), this, SLOT( filterActiveBtnClicked(Button*) ) );

	m_pCutoffRotary = new Rotary( m_pInstrumentProp, Rotary::TYPE_NORMAL, trUtf8( "Filter Cutoff" ), false, true );
	connect( m_pCutoffRotary, SIGNAL( valueChanged(Rotary*) ), this, SLOT( rotaryChanged(Rotary*) ) );

	m_pResonanceRotary = new Rotary( m_pInstrumentProp, Rotary::TYPE_NORMAL, trUtf8( "Filter resonance" ), false, true );
	connect( m_pResonanceRotary, SIGNAL( valueChanged(Rotary*) ), this, SLOT( rotaryChanged(Rotary*) ) );

	m_pFilterBypassBtn->move( 70, 170 );
	m_pCutoffRotary->move( 117, 164 );
	m_pResonanceRotary->move( 170, 164 );
	//~ Filter

	// ADSR
	m_pAttackRotary = new Rotary( m_pInstrumentProp, Rotary::TYPE_NORMAL, trUtf8( "Attack" ), false, true );
	m_pDecayRotary = new Rotary( m_pInstrumentProp, Rotary::TYPE_NORMAL, trUtf8( "Decay" ), false, true );
	m_pSustainRotary = new Rotary( m_pInstrumentProp, Rotary::TYPE_NORMAL, trUtf8( "Sustain" ), false, true );
	m_pReleaseRotary = new Rotary( m_pInstrumentProp, Rotary::TYPE_NORMAL, trUtf8( "Release" ), false, true );
	connect( m_pAttackRotary, SIGNAL( valueChanged(Rotary*) ), this, SLOT( rotaryChanged(Rotary*) ) );
	connect( m_pDecayRotary, SIGNAL( valueChanged(Rotary*) ), this, SLOT( rotaryChanged(Rotary*) ) );
	connect( m_pSustainRotary, SIGNAL( valueChanged(Rotary*) ), this, SLOT( rotaryChanged(Rotary*) ) );
	connect( m_pReleaseRotary, SIGNAL( valueChanged(Rotary*) ), this, SLOT( rotaryChanged(Rotary*) ) );
	m_pAttackRotary->move( 53, 52 );
	m_pDecayRotary->move( 105, 52 );
	m_pSustainRotary->move( 157, 52 );
	m_pReleaseRotary->move( 209, 52 );
	//~ ADSR

	// instrument gain
	m_pInstrumentGainLCD = new LCDDisplay( m_pInstrumentProp, LCDDigit::SMALL_BLUE, 4 );
	m_pInstrumentGain = new Rotary( m_pInstrumentProp, Rotary::TYPE_NORMAL, trUtf8( "Instrument gain" ), false, false );
	connect( m_pInstrumentGain, SIGNAL( valueChanged(Rotary*) ), this, SLOT( rotaryChanged(Rotary*) ) );
	m_pInstrumentGainLCD->move( 67, 105 );
	m_pInstrumentGain->move( 117, 100 );


	m_pMuteGroupLCD = new LCDDisplay( m_pInstrumentProp, LCDDigit::SMALL_BLUE, 4 );
	m_pMuteGroupLCD->move( 160, 105 );

	m_pAddMuteGroupBtn = new Button(
				m_pInstrumentProp,
				"/lcd/LCDSpinBox_up_on.png",
				"/lcd/LCDSpinBox_up_off.png",
				"/lcd/LCDSpinBox_up_over.png",
				QSize( 16, 8 )
				);

	m_pAddMuteGroupBtn->move( 202, 104 );
	connect( m_pAddMuteGroupBtn, SIGNAL( clicked(Button*) ), this, SLOT( muteGroupBtnClicked(Button*) ) );


	m_pDelMuteGroupBtn = new Button(
				m_pInstrumentProp,
				"/lcd/LCDSpinBox_down_on.png",
				"/lcd/LCDSpinBox_down_off.png",
				"/lcd/LCDSpinBox_down_over.png",
				QSize(16,8)
				);
	m_pDelMuteGroupBtn->move( 202, 113 );
	connect( m_pDelMuteGroupBtn, SIGNAL( clicked(Button*) ), this, SLOT( muteGroupBtnClicked(Button*) ) );

	m_pIsStopNoteCheckBox = new QCheckBox ( trUtf8( "" ), m_pInstrumentProp );
	m_pIsStopNoteCheckBox->move( 63, 138 );
	m_pIsStopNoteCheckBox->setToolTip( trUtf8( "Stop the current playing instrument-note before trigger the next note sample." ) );
	connect( m_pIsStopNoteCheckBox, SIGNAL( toggled( bool ) ), this, SLOT( onIsStopNoteCheckBoxClicked( bool ) ) );

	//////////////////////////
	// HiHat setup

	m_pIsHihat = new QCheckBox ( trUtf8( "" ), m_pInstrumentProp );
	m_pIsHihat->move( 63, 304 );
	m_pIsHihat->setToolTip( trUtf8( "Set the instrument as part of a hihat set." ) );
	connect( m_pIsHihat, SIGNAL( toggled( bool ) ), this, SLOT( pIsHihatCheckBoxClicked( bool ) ) );


	m_pHihatMinRangeLCD = new LCDDisplay( m_pInstrumentProp, LCDDigit::SMALL_BLUE, 4 );
	m_pHihatMinRangeLCD->move( 67, 320 );

	m_pAddHihatMinRangeBtn = new Button(
				m_pInstrumentProp,
				"/lcd/LCDSpinBox_up_on.png",
				"/lcd/LCDSpinBox_up_off.png",
				"/lcd/LCDSpinBox_up_over.png",
				QSize( 16, 8 )
				);
	m_pAddHihatMinRangeBtn->move( 109, 319 );
	connect( m_pAddHihatMinRangeBtn, SIGNAL( clicked(Button*) ), this, SLOT( hihatMinRangeBtnClicked(Button*) ) );

	m_pDelHihatMinRangeBtn = new Button(
				m_pInstrumentProp,
				"/lcd/LCDSpinBox_down_on.png",
				"/lcd/LCDSpinBox_down_off.png",
				"/lcd/LCDSpinBox_down_over.png",
				QSize(16,8)
				);
	m_pDelHihatMinRangeBtn->move( 109, 328 );
	connect( m_pDelHihatMinRangeBtn, SIGNAL( clicked(Button*) ), this, SLOT( hihatMinRangeBtnClicked(Button*) ) );


	m_pHihatMaxRangeLCD = new LCDDisplay( m_pInstrumentProp, LCDDigit::SMALL_BLUE, 4 );
	m_pHihatMaxRangeLCD->move( 160, 320 );

	m_pAddHihatMaxRangeBtn = new Button(
				m_pInstrumentProp,
				"/lcd/LCDSpinBox_up_on.png",
				"/lcd/LCDSpinBox_up_off.png",
				"/lcd/LCDSpinBox_up_over.png",
				QSize( 16, 8 )
				);
	m_pAddHihatMaxRangeBtn->move( 202, 319 );
	connect( m_pAddHihatMaxRangeBtn, SIGNAL( clicked(Button*) ), this, SLOT( hihatMaxRangeBtnClicked(Button*) ) );

	m_pDelHihatMaxRangeBtn = new Button(
				m_pInstrumentProp,
				"/lcd/LCDSpinBox_down_on.png",
				"/lcd/LCDSpinBox_down_off.png",
				"/lcd/LCDSpinBox_down_over.png",
				QSize(16,8)
				);
	m_pDelHihatMaxRangeBtn->move( 202, 328 );
	connect( m_pDelHihatMaxRangeBtn, SIGNAL( clicked(Button*) ), this, SLOT( hihatMaxRangeBtnClicked(Button*) ) );

	//


	//~ Instrument properties





	// LAYER properties
	m_pLayerProp = new PixmapWidget( this );
	m_pLayerProp->move( 0, 31 );
	m_pLayerProp->hide();
	m_pLayerProp->setPixmap( "/instrumentEditor/layerTabsupernew.png" );

	// Component
	m_pCompoNameLbl = new ClickableLabel( m_pLayerProp );
	m_pCompoNameLbl->setGeometry( 8, 5, 275, 28 );
	m_pCompoNameLbl->setFont( boldFont );
	connect( m_pCompoNameLbl, SIGNAL( labelClicked(ClickableLabel*) ), this, SLOT( labelCompoClicked(ClickableLabel*) ) );

	m_buttonDropDownCompo = new Button( m_pLayerProp,
										"/instrumentEditor/btn_dropdown_on.png",
										"/instrumentEditor/btn_dropdown_off.png",
										"/instrumentEditor/btn_dropdown_over.png",
										QSize(13, 13)
										);
	m_buttonDropDownCompo->move( 272, 10 );
	connect( m_buttonDropDownCompo, SIGNAL( clicked( Button* ) ), this, SLOT( onClick( Button* ) ) );

	// Layer preview
	m_pLayerPreview = new LayerPreview( NULL );

	m_pLayerScrollArea = new QScrollArea( m_pLayerProp);
	m_pLayerScrollArea->setFrameShape( QFrame::NoFrame );
	m_pLayerScrollArea->move( 6, 44 );
	m_pLayerScrollArea->setVerticalScrollBarPolicy( Qt::ScrollBarAlwaysOff );
	if ( MAX_LAYERS > 16)
		m_pLayerScrollArea->setVerticalScrollBarPolicy( Qt::ScrollBarAlwaysOn );
	m_pLayerScrollArea->setHorizontalScrollBarPolicy( Qt::ScrollBarAlwaysOff );
	m_pLayerScrollArea->setMaximumHeight( 182 );
	m_pLayerScrollArea->setWidget( m_pLayerPreview  );


	// Waveform display
	m_pWaveDisplay = new WaveDisplay( m_pLayerProp );
	m_pWaveDisplay->updateDisplay( NULL );
	m_pWaveDisplay->move( 5, 241 );

	m_pLoadLayerBtn = new Button(
				m_pLayerProp,
				"/instrumentEditor/loadLayer_on.png",
				"/instrumentEditor/loadLayer_off.png",
				"/instrumentEditor/loadLayer_over.png",
				QSize( 90, 13 )
				);

	m_pRemoveLayerBtn = new Button(
				m_pLayerProp,
				"/instrumentEditor/deleteLayer_on.png",
				"/instrumentEditor/deleteLayer_off.png",
				"/instrumentEditor/deleteLayer_over.png",
				QSize( 90, 13 )
				);

	m_pSampleEditorBtn = new Button(
				m_pLayerProp,
				"/instrumentEditor/editLayer_on.png",
				"/instrumentEditor/editLayer_off.png",
				"/instrumentEditor/editLayer_over.png",
				QSize( 90, 13 )
				);
	m_pLoadLayerBtn->move( 48, 267 );
	m_pRemoveLayerBtn->move( 145, 267 );



	m_pLoadLayerBtn->move( 6, 306 );
	m_pRemoveLayerBtn->move( 99, 306 );
	m_pSampleEditorBtn->move( 191, 306 );

	connect( m_pLoadLayerBtn, SIGNAL( clicked(Button*) ), this, SLOT( buttonClicked(Button*) ) );
	connect( m_pRemoveLayerBtn, SIGNAL( clicked(Button*) ), this, SLOT( buttonClicked(Button*) ) );
	connect( m_pSampleEditorBtn, SIGNAL( clicked(Button*) ), this, SLOT( buttonClicked(Button*) ) );
	// Layer gain
	m_pLayerGainLCD = new LCDDisplay( m_pLayerProp, LCDDigit::SMALL_BLUE, 4 );
	m_pLayerGainRotary = new Rotary( m_pLayerProp,  Rotary::TYPE_NORMAL, trUtf8( "Layer gain" ), false, false );
	connect( m_pLayerGainRotary, SIGNAL( valueChanged(Rotary*) ), this, SLOT( rotaryChanged(Rotary*) ) );

	m_pCompoGainLCD = new LCDDisplay( m_pLayerProp, LCDDigit::SMALL_BLUE, 4 );
	m_pCompoGainRotary = new Rotary( m_pLayerProp,  Rotary::TYPE_NORMAL, trUtf8( "Bank volume" ), false, false );
	connect( m_pCompoGainRotary, SIGNAL( valueChanged(Rotary*) ), this, SLOT( rotaryChanged(Rotary*) ) );

	m_pLayerPitchCoarseLCD = new LCDDisplay( m_pLayerProp, LCDDigit::SMALL_BLUE, 4 );
	m_pLayerPitchFineLCD = new LCDDisplay( m_pLayerProp, LCDDigit::SMALL_BLUE, 4 );

	m_pLayerPitchCoarseRotary = new Rotary( m_pLayerProp, Rotary::TYPE_CENTER, trUtf8( "Layer pitch (Coarse)" ), true, false );
	m_pLayerPitchCoarseRotary->setMin( -24.0 );
	m_pLayerPitchCoarseRotary->setMax( 24.0 );
	connect( m_pLayerPitchCoarseRotary, SIGNAL( valueChanged(Rotary*) ), this, SLOT( rotaryChanged(Rotary*) ) );

	m_pLayerPitchFineRotary = new Rotary( m_pLayerProp, Rotary::TYPE_CENTER, trUtf8( "Layer pitch (Fine)" ), false, false );
	m_pLayerPitchFineRotary->setMin( -50.0 );
	m_pLayerPitchFineRotary->setMax( 50.0 );
	connect( m_pLayerPitchFineRotary, SIGNAL( valueChanged(Rotary*) ), this, SLOT( rotaryChanged(Rotary*) ) );

	m_pLayerGainLCD->move( 54, 341 + 3 );
	m_pLayerGainRotary->move( 102, 341 );

	m_pCompoGainLCD->move( 151, 341 + 3 );
	m_pCompoGainRotary->move( 199, 341 );


	m_pLayerPitchCoarseLCD->move( 54, 400 + 3 );
	m_pLayerPitchCoarseRotary->move( 102, 400 );


	m_pLayerPitchFineLCD->move( 151, 400 + 3 );
	m_pLayerPitchFineRotary->move( 199, 400 );
	//~ Layer properties

	m_nSelectedComponent = 0;
	QStringList itemsCompo;
	popCompo = new QMenu( this );
	itemsCompo.clear();

	std::vector<DrumkitComponent*>* compoList = Hydrogen::get_instance()->getSong()->get_components();
	for (std::vector<DrumkitComponent*>::iterator it = compoList->begin() ; it != compoList->end(); ++it) {
		DrumkitComponent* p_compo = *it;
		if( !itemsCompo.contains( p_compo->get_name() ) )
			itemsCompo.append( p_compo->get_name() );
	}
	itemsCompo.append("--sep--");
	itemsCompo.append("add");
	itemsCompo.append("delete");
	itemsCompo.append("rename");
	connect( popCompo, SIGNAL( triggered(QAction*) ), this, SLOT( compoChangeAddDelete(QAction*) ) );
	update();






	selectLayer( m_nSelectedLayer );

	HydrogenApp::get_instance()->addEventListener(this);

	selectedInstrumentChangedEvent(); 	// force an update

	// this will force an update...
	EventQueue::get_instance()->push_event( EVENT_SELECTED_INSTRUMENT_CHANGED, -1 );
}



InstrumentEditor::~InstrumentEditor()
{
	//INFOLOG( "DESTROY" );
}



void InstrumentEditor::selectedInstrumentChangedEvent()
{
	AudioEngine::get_instance()->lock( RIGHT_HERE );

	Song *pSong = Hydrogen::get_instance()->getSong();
	if (pSong != NULL) {
		InstrumentList *pInstrList = pSong->get_instrument_list();
		int nInstr = Hydrogen::get_instance()->getSelectedInstrumentNumber();
		if ( nInstr >= (int)pInstrList->size() ) {
			nInstr = -1;
		}

		if (nInstr == -1) {
			m_pInstrument = NULL;
		}
		else {
			m_pInstrument = pInstrList->get( nInstr );
			//INFOLOG( "new instr: " + m_pInstrument->m_sName );
		}
	}
	else {
		m_pInstrument = NULL;
	}
	AudioEngine::get_instance()->unlock();

	// update layer list
	if (m_pInstrument) {
		m_pNameLbl->setText( m_pInstrument->get_name() );

		// ADSR
		m_pAttackRotary->setValue( sqrtf(m_pInstrument->get_adsr()->get_attack() / 100000.0) );
		m_pDecayRotary->setValue( sqrtf(m_pInstrument->get_adsr()->get_decay() / 100000.0) );
		m_pSustainRotary->setValue( m_pInstrument->get_adsr()->get_sustain() );
		float fTmp = m_pInstrument->get_adsr()->get_release() - 256.0;
		if( fTmp < 0.0 ) {
			fTmp = 0.0;
		}
		m_pReleaseRotary->setValue( sqrtf(fTmp / 100000.0) );
		//~ ADSR

		// filter
		m_pFilterBypassBtn->setPressed( !m_pInstrument->is_filter_active());
		m_pCutoffRotary->setValue( m_pInstrument->get_filter_cutoff());
		m_pResonanceRotary->setValue( m_pInstrument->get_filter_resonance());
		//~ filter

		// random pitch
		m_pRandomPitchRotary->setValue( m_pInstrument->get_random_pitch_factor());

		//Stop Note
		m_pIsStopNoteCheckBox->setChecked( m_pInstrument->is_stop_notes() );

		// instr gain
		char tmp[20];
		sprintf( tmp, "%#.2f", m_pInstrument->get_gain());
		m_pInstrumentGainLCD->setText( tmp );
		m_pInstrumentGain->setValue( m_pInstrument->get_gain()/ 5.0 );

		// instr mute group
		QString sMuteGroup = QString("%1").arg( m_pInstrument->get_mute_group() );
		if (m_pInstrument->get_mute_group() == -1 ) {
			sMuteGroup = "Off";
		}
		m_pMuteGroupLCD->setText( sMuteGroup );

		// midi out
		QString sMidiOutChannel = QString("%1").arg( m_pInstrument->get_midi_out_channel()+1);
		if (m_pInstrument->get_midi_out_channel() == -1 ) {
			sMidiOutChannel = "Off";
		}
		m_pMidiOutChannelLCD->setText( sMidiOutChannel );

		// hihat
		m_pIsHihat->setChecked( m_pInstrument->is_hihat() );
		QString sHiHatMinRange = QString("%1").arg( m_pInstrument->get_lower_cc() );
		m_pHihatMinRangeLCD->setText( sHiHatMinRange );
		QString sHiHatMaxRange = QString("%1").arg( m_pInstrument->get_higher_cc() );
		m_pHihatMaxRangeLCD->setText( sHiHatMaxRange );

		//Convert note id into notation
		{
			int note = m_pInstrument->get_midi_out_note();
			int octave = (note / 12) - 2;
			const char *noteStrs[12] = { "C", "C#", "D", "D#", "E", "F", "F#", "G", "G#", "A", "A#", "B" };
			QString sMidiOutNote = QString(noteStrs[note % 12]) + QString::number(octave);
			m_pMidiOutNoteLCD->setText( sMidiOutNote );
		}

		itemsCompo.clear();
<<<<<<< HEAD
        std::vector<DrumkitComponent*>* compoList = Hydrogen::get_instance()->getSong()->get_components();
        for (std::vector<DrumkitComponent*>::iterator it = compoList->begin() ; it != compoList->end(); ++it) {
            DrumkitComponent* p_compo = *it;
            if( !itemsCompo.contains( p_compo->get_name() ) )
                itemsCompo.append( p_compo->get_name() );
        }
        itemsCompo.append("--sep--");
        itemsCompo.append("add");
        itemsCompo.append("delete");
        itemsCompo.append("rename");

        update();

        DrumkitComponent* p_tmpCompo = Hydrogen::get_instance()->getSong()->get_component( m_nSelectedComponent );
        m_pCompoNameLbl->setText( p_tmpCompo->get_name() );

        if(m_nSelectedLayer >= 0){
            InstrumentComponent* component = m_pInstrument->get_component( m_nSelectedComponent );
            if(component) {

				char tmp[20];
				sprintf( tmp, "%#.2f", component->get_gain());
				m_pCompoGainLCD->setText( tmp );

				m_pCompoGainRotary->setValue( component->get_gain() / 5.0 );

				InstrumentLayer* p_layer = component->get_layer( m_nSelectedLayer );
                if(p_layer) {
                    m_pWaveDisplay->updateDisplay( p_layer );
                }
                else {
                    m_pWaveDisplay->updateDisplay( NULL );
                }
            }
            else {
                m_pWaveDisplay->updateDisplay( NULL );
            }
        }
        else{
            m_pWaveDisplay->updateDisplay( NULL );
        }
    }
=======
		std::vector<DrumkitComponent*>* compoList = Hydrogen::get_instance()->getSong()->get_components();
		for (std::vector<DrumkitComponent*>::iterator it = compoList->begin() ; it != compoList->end(); ++it) {
			DrumkitComponent* p_compo = *it;
			if( !itemsCompo.contains( p_compo->get_name() ) )
				itemsCompo.append( p_compo->get_name() );
		}
		itemsCompo.append("--sep--");
		itemsCompo.append("add");
		itemsCompo.append("delete");
		itemsCompo.append("rename");

		update();

		DrumkitComponent* p_tmpCompo = Hydrogen::get_instance()->getSong()->get_component( m_nSelectedComponent );
		m_pCompoNameLbl->setText( p_tmpCompo->get_name() );

		if(m_nSelectedLayer >= 0){
			InstrumentComponent* component = m_pInstrument->get_component( m_nSelectedComponent );
			if(component) {
				InstrumentLayer* p_layer = component->get_layer( m_nSelectedLayer );
				if(p_layer) {
					m_pWaveDisplay->updateDisplay( p_layer );
				}
				else {
					m_pWaveDisplay->updateDisplay( NULL );
				}
			}
			else {
				m_pWaveDisplay->updateDisplay( NULL );
			}
		}
		else{
			m_pWaveDisplay->updateDisplay( NULL );
		}
	}
>>>>>>> 848f4483
	else {
		m_pNameLbl->setText( QString( "NULL Instrument..." ) );
		m_pWaveDisplay->updateDisplay( NULL );
		m_nSelectedLayer = 0;
	}
	selectLayer( m_nSelectedLayer );

}



void InstrumentEditor::rotaryChanged(Rotary *ref)
{
	float fVal = ref->getValue();

	if ( m_pInstrument ) {
		if ( ref == m_pRandomPitchRotary ){
			m_pInstrument->set_random_pitch_factor( fVal );
		}
		else if ( ref == m_pCutoffRotary ) {
			m_pInstrument->set_filter_cutoff( fVal );
		}
		else if ( ref == m_pResonanceRotary ) {
			if ( fVal > 0.95f ) {
				fVal = 0.95f;
			}
			m_pInstrument->set_filter_resonance( fVal );
		}
		else if ( ref == m_pAttackRotary ) {
			m_pInstrument->get_adsr()->set_attack( fVal * fVal * 100000 );
		}
		else if ( ref == m_pDecayRotary ) {
			m_pInstrument->get_adsr()->set_decay( fVal * fVal * 100000 );
		}
		else if ( ref == m_pSustainRotary ) {
			m_pInstrument->get_adsr()->set_sustain( fVal );
		}
		else if ( ref == m_pReleaseRotary ) {
			m_pInstrument->get_adsr()->set_release( 256.0 + fVal * fVal * 100000 );
		}
		else if ( ref == m_pLayerGainRotary ) {
			fVal = fVal * 5.0;
			char tmp[20];
			sprintf( tmp, "%#.2f", fVal );
			m_pLayerGainLCD->setText( tmp );

			InstrumentComponent* pCompo = m_pInstrument->get_component(m_nSelectedComponent);
			if( pCompo ) {
				H2Core::InstrumentLayer *pLayer = pCompo->get_layer( m_nSelectedLayer );
				if ( pLayer ) {
					pLayer->set_gain( fVal );
					m_pWaveDisplay->updateDisplay( pLayer );
				}
			}
		}
		else if ( ref == m_pCompoGainRotary ) {
			fVal = fVal * 5.0;
			char tmp[20];
			sprintf( tmp, "%#.2f", fVal );
			m_pCompoGainLCD->setText( tmp );

			InstrumentComponent* pCompo = m_pInstrument->get_component(m_nSelectedComponent);
			pCompo->set_gain( fVal );
		}
		else if ( ref == m_pLayerPitchCoarseRotary ) {
			//fVal = fVal * 24.0 - 12.0;
			m_pLayerPitchCoarseLCD->setText( QString( "%1" ).arg( (int)fVal ) );

			InstrumentComponent* pCompo = m_pInstrument->get_component(m_nSelectedComponent);
			if( pCompo ) {
				H2Core::InstrumentLayer *pLayer = pCompo->get_layer( m_nSelectedLayer );
				if ( pLayer ) {
					int nCoarse = (int)m_pLayerPitchCoarseRotary->getValue();
					float fFine = m_pLayerPitchFineRotary->getValue() / 100.0;
					pLayer->set_pitch( nCoarse + fFine );
					INFOLOG( QString("pitch: %1").arg( pLayer->get_pitch() ) );
				}
			}
		}
		else if ( ref == m_pLayerPitchFineRotary ) {
			m_pLayerPitchFineLCD->setText( QString( "%1" ).arg( fVal ) );
			InstrumentComponent* pCompo = m_pInstrument->get_component(m_nSelectedComponent);
			if( pCompo ) {
				H2Core::InstrumentLayer *pLayer = pCompo->get_layer( m_nSelectedLayer );
				if ( pLayer ) {
					int nCoarse = (int)m_pLayerPitchCoarseRotary->getValue();
					float fFine = m_pLayerPitchFineRotary->getValue() / 100.0;
					pLayer->set_pitch( nCoarse + fFine );
					INFOLOG( QString("pitch: %1").arg( pLayer->get_pitch()) );
				}
			}
		}
		else if ( ref == m_pInstrumentGain ) {
			fVal = fVal * 5.0;
			char tmp[20];
			sprintf( tmp, "%#.2f", fVal );
			m_pInstrumentGainLCD->setText( tmp );
			m_pInstrument->set_gain( fVal );
		}
		else {
			ERRORLOG( "[rotaryChanged] unhandled rotary" );
		}
	}
}


void InstrumentEditor::filterActiveBtnClicked(Button *ref)
{
	if ( m_pInstrument ) {
		m_pInstrument->set_filter_active( !ref->isPressed() );
	}
}


void InstrumentEditor::buttonClicked( Button* pButton )
{

	if ( pButton == m_pShowInstrumentBtn ) {
		m_pShowInstrumentBtn->setPressed( true );
		m_pShowLayersBtn->setPressed( false );
		m_pInstrumentProp->show();
		m_pLayerProp->hide();

		m_pShowLayersBtn->show();
		m_pShowInstrumentBtn->show();
	}
	else if ( pButton == m_pShowLayersBtn ) {
		m_pShowLayersBtn->setPressed( true );
		m_pShowInstrumentBtn->setPressed( false );
		m_pLayerProp->show();
		m_pInstrumentProp->hide();

		m_pShowLayersBtn->show();
		m_pShowInstrumentBtn->show();
	}
	else if ( pButton == m_pLoadLayerBtn ) {
		loadLayer();
	}
	else if ( pButton == m_pRemoveLayerBtn ) {
		//Hydrogen *pEngine = Hydrogen::get_instance();
		AudioEngine::get_instance()->lock( RIGHT_HERE );

		if ( m_pInstrument ) {
			InstrumentComponent* pCompo = m_pInstrument->get_component(m_nSelectedComponent);
			if( pCompo ) {
				H2Core::InstrumentLayer *pLayer = m_pInstrument->get_component(m_nSelectedComponent)->get_layer( m_nSelectedLayer );
				if ( pLayer ) {
					m_pInstrument->get_component(m_nSelectedComponent)->set_layer( NULL, m_nSelectedLayer );
					delete pLayer;
				}

				int p_count = 0;
				for( int n = 0; n < MAX_LAYERS; n++ ) {
					InstrumentLayer* layer = m_pInstrument->get_component(m_nSelectedComponent)->get_layer( n );
					if( layer )
						p_count++;
				}

				if( p_count == 0 )
					m_pInstrument->get_components()->erase( m_pInstrument->get_components()->begin() + m_nSelectedComponent );
			}
		}
		AudioEngine::get_instance()->unlock();
		selectedInstrumentChangedEvent();    // update all
		m_pLayerPreview->updateAll();
	}
	else if ( pButton == m_pSampleEditorBtn ){
		if ( m_pInstrument ) {
			InstrumentComponent* pCompo = m_pInstrument->get_component(m_nSelectedComponent);
			if( pCompo ) {
				H2Core::InstrumentLayer *pLayer = pCompo->get_layer( m_nSelectedLayer );
				if ( pLayer ) {
					Sample* pSample = pLayer->get_sample();
					if( pSample == NULL) return;
					QString name = pSample->get_filepath();
					HydrogenApp::get_instance()->showSampleEditor( name, m_nSelectedLayer );
				}
			}
		}

	}
	else {
		ERRORLOG( "[buttonClicked] unhandled button" );
	}
}



void InstrumentEditor::loadLayer()
{
	static QString lastUsedDir = QDir::homePath();

	Hydrogen *engine = Hydrogen::get_instance();

	AudioFileBrowser *fb = new AudioFileBrowser( NULL );
	QStringList filename;
	filename << "false" << "false" << "";

	if (fb->exec() == QDialog::Accepted) {
		filename = fb->selectedFile();
	}

	delete fb;

	if ( filename[2].isEmpty() ) return;

	bool fnc = false;
	if ( filename[0] ==  "true" ){
		fnc = true;
	}

	//use auto velocity if we want to work with multiple filenames
	if ( filename.size() > 3) filename[1] = "true";

	int selectedLayer =  m_nSelectedLayer;
	int firstSelection = selectedLayer;



	if (filename.size() > 2) {

		for(int i=2;i < filename.size();++i)
		{
			selectedLayer = m_nSelectedLayer + i - 2;
			if( ( i-2 >= MAX_LAYERS ) || ( selectedLayer + 1  > MAX_LAYERS ) ) break;

			Sample *newSample = Sample::load( filename[i] );

			H2Core::Instrument *pInstr = NULL;

			AudioEngine::get_instance()->lock( RIGHT_HERE );
			Song *song = engine->getSong();
			InstrumentList *instrList = song->get_instrument_list();
			pInstr = instrList->get( engine->getSelectedInstrumentNumber() );

			/*
				if we're using multiple layers, we start inserting the first layer
				at m_nSelectedLayer and the next layer at m_nSelectedLayer+1
			*/

			InstrumentComponent *pCompo = pInstr->get_component(m_nSelectedComponent);
			if( !pCompo ) {
				pCompo = new InstrumentComponent( m_nSelectedComponent );
				pInstr->get_components()->push_back( pCompo );
			}

			H2Core::InstrumentLayer *pLayer = pInstr->get_component(m_nSelectedComponent)->get_layer( selectedLayer );

			if (pLayer != NULL) {
				// delete old sample
				Sample *oldSample = pLayer->get_sample();
				delete oldSample;

				// insert new sample from newInstrument
				pLayer->set_sample( newSample );
			}
			else {
				pLayer = new H2Core::InstrumentLayer(newSample);
				pInstr->get_component(m_nSelectedComponent)->set_layer( pLayer, selectedLayer );
			}

			if ( fnc ){
				QString newFilename = filename[i].section( '/', -1 );
				newFilename.replace( "." + newFilename.section( '.', -1 ), "");
				m_pInstrument->set_name( newFilename );
			}

			//set automatic velocity
			if ( filename[1] ==  "true" ){
				setAutoVelocity();
			}

			//pInstr->set_drumkit_name( "" );   // external sample, no drumkit info

			AudioEngine::get_instance()->unlock();

		}
	}

	selectedInstrumentChangedEvent();    // update all
	selectLayer( firstSelection );
	m_pLayerPreview->updateAll();
}


void InstrumentEditor::setAutoVelocity()
{
	int layerInUse[ MAX_LAYERS ] = {0};
	int layers = 0;
	for ( int i = 0; i < MAX_LAYERS ; i++ ) {
		InstrumentLayer *pLayers = m_pInstrument->get_component(m_nSelectedComponent)->get_layer( i );
		if ( pLayers ) {
			layers++;
			layerInUse[i] = i;
		}
	}

	float velocityrange = 1.0 / layers;

	for ( int i = 0; i < MAX_LAYERS ; i++ ) {
		if ( layerInUse[i] == i ){
			layers--;
			InstrumentLayer *pLayer = m_pInstrument->get_component(m_nSelectedComponent)->get_layer( i );
			if ( pLayer ) {
				pLayer->set_start_velocity( layers * velocityrange);
				pLayer->set_end_velocity( layers * velocityrange + velocityrange );
			}
		}
	}
}

void InstrumentEditor::labelCompoClicked( ClickableLabel* pRef )
{
	UNUSED( pRef );

	DrumkitComponent* p_compo = Hydrogen::get_instance()->getSong()->get_component( m_nSelectedComponent );

	QString sOldName = p_compo->get_name();
	bool bIsOkPressed;
	QString sNewName = QInputDialog::getText( this, "Hydrogen", trUtf8( "New component name" ), QLineEdit::Normal, sOldName, &bIsOkPressed );

	if ( bIsOkPressed  ) {
		p_compo->set_name( sNewName );

		selectedInstrumentChangedEvent();

		// this will force an update...
		EventQueue::get_instance()->push_event( EVENT_SELECTED_INSTRUMENT_CHANGED, -1 );
	}
}

void InstrumentEditor::selectComponent( int nComponent )
{
	if (!m_pInstrument) {
		return;
	}
	m_nSelectedComponent = nComponent;
	m_pLayerPreview->set_selected_component(m_nSelectedComponent);
}

void InstrumentEditor::labelClicked( ClickableLabel* pRef )
{
	UNUSED( pRef );

	if (m_pInstrument) {
		QString sOldName = m_pInstrument->get_name();
		bool bIsOkPressed;
		QString sNewName = QInputDialog::getText( this, "Hydrogen", trUtf8( "New instrument name" ), QLineEdit::Normal, sOldName, &bIsOkPressed );
		if ( bIsOkPressed  ) {
			m_pInstrument->set_name( sNewName );
			selectedInstrumentChangedEvent();

#ifdef H2CORE_HAVE_JACK
			AudioEngine::get_instance()->lock( RIGHT_HERE );
			Hydrogen *engine = Hydrogen::get_instance();
			engine->renameJackPorts(engine->getSong());
			AudioEngine::get_instance()->unlock();
#endif

			// this will force an update...
			EventQueue::get_instance()->push_event( EVENT_SELECTED_INSTRUMENT_CHANGED, -1 );

		}
		else {
			// user entered nothing or pressed Cancel
		}
	}
}


void InstrumentEditor::selectLayer( int nLayer )
{
	if (!m_pInstrument) {
		return;
	}
	m_nSelectedLayer = nLayer;

	H2Core::InstrumentComponent *pComponent = m_pInstrument->get_component( m_nSelectedComponent );
	if(pComponent && nLayer >= 0 ){
		H2Core::InstrumentLayer *pLayer = pComponent->get_layer( nLayer );
		m_pWaveDisplay->updateDisplay( pLayer );
		if (pLayer) {
			char tmp[20];

			// Layer GAIN
			m_pLayerGainRotary->setValue( pLayer->get_gain() / 5.0 );
			sprintf( tmp, "%#.2f", pLayer->get_gain() );
			m_pLayerGainLCD->setText( tmp );

			// Layer PITCH
			int nCoarsePitch = (int) ::round(pLayer->get_pitch());
			float fFinePitch = pLayer->get_pitch() - nCoarsePitch;
			//INFOLOG( "fine pitch: " + to_string( fFinePitch ) );
			m_pLayerPitchCoarseRotary->setValue( nCoarsePitch );
			m_pLayerPitchFineRotary->setValue( fFinePitch * 100 );

			m_pLayerPitchCoarseLCD->setText( QString( "%1" ).arg( nCoarsePitch ) );
			m_pLayerPitchFineLCD->setText( QString( "%1" ).arg( fFinePitch * 100 ) );
		}
		else {
			// Layer GAIN
			m_pLayerGainRotary->setValue( 1.0 );
			m_pLayerGainLCD->setText( "" );

			// Layer PITCH
			m_pLayerPitchCoarseRotary->setValue( 0.0 );
			m_pLayerPitchFineRotary->setValue( 0.0 );

			m_pLayerPitchCoarseLCD->setText( "" );
			m_pLayerPitchFineLCD->setText( "" );
		}
	}
	else {
		m_pWaveDisplay->updateDisplay( NULL );

		// Layer GAIN
		m_pLayerGainRotary->setValue( 1.0 );
		m_pLayerGainLCD->setText( "" );

		// Layer PITCH
		m_pLayerPitchCoarseRotary->setValue( 0.0 );
		m_pLayerPitchFineRotary->setValue( 0.0 );

		m_pLayerPitchCoarseLCD->setText( "" );
		m_pLayerPitchFineLCD->setText( "" );
	}
}



void InstrumentEditor::muteGroupBtnClicked(Button *pRef)
{
	assert( m_pInstrument );

	int mute_grp = m_pInstrument->get_mute_group();
	if (pRef == m_pAddMuteGroupBtn ) {
		mute_grp += 1;
	}
	else if (pRef == m_pDelMuteGroupBtn ) {
		mute_grp -= 1;
	}
	m_pInstrument->set_mute_group( mute_grp );

	selectedInstrumentChangedEvent();	// force an update
}

void InstrumentEditor::onIsStopNoteCheckBoxClicked( bool on )
{
	m_pInstrument->set_stop_notes( on );
	selectedInstrumentChangedEvent();	// force an update
}

void InstrumentEditor::midiOutChannelBtnClicked(Button *pRef)
{
	assert( m_pInstrument );

	if (pRef == m_pAddMidiOutChannelBtn ) {
		m_pInstrument->set_midi_out_channel( m_pInstrument->get_midi_out_channel() + 1);
	}
	else if (pRef == m_pDelMidiOutChannelBtn ) {
		m_pInstrument->set_midi_out_channel( m_pInstrument->get_midi_out_channel() - 1);
	}

	selectedInstrumentChangedEvent();	// force an update
}

void InstrumentEditor::midiOutNoteBtnClicked(Button *pRef)
{
	assert( m_pInstrument );

	if (pRef == m_pAddMidiOutNoteBtn ) {
		m_pInstrument->set_midi_out_note( m_pInstrument->get_midi_out_note() + 1);
	}
	else if (pRef == m_pDelMidiOutNoteBtn ) {
		m_pInstrument->set_midi_out_note( m_pInstrument->get_midi_out_note() - 1);
	}

	selectedInstrumentChangedEvent();	// force an update
}

void InstrumentEditor::onClick(Button*)
{
	popCompo->popup( m_pCompoNameLbl->mapToGlobal( QPoint( m_pCompoNameLbl->width() - 40, m_pCompoNameLbl->height() / 2 ) ) );
}

void InstrumentEditor::update()
{
	//INFOLOG ( "update: "+toString(items.size()) );
	popCompo->clear();

	for( int i = 0; i < itemsCompo.size(); i++ ) {
		if ( itemsCompo.at(i) != "--sep--" ){
			popCompo->addAction( itemsCompo.at(i) );
		}else{
			popCompo->addSeparator();
		}
	}
}

int InstrumentEditor::findFreeCompoID( int startingPoint )
{
	bool p_foundFreeSlot = true;
	std::vector<DrumkitComponent*>* compoList = Hydrogen::get_instance()->getSong()->get_components();
	for (std::vector<DrumkitComponent*>::iterator it = compoList->begin() ; it != compoList->end(); ++it) {
		DrumkitComponent* p_compo = *it;
		if( p_compo->get_id() == startingPoint ) {
			p_foundFreeSlot = false;
			break;
		}
	}

	if(p_foundFreeSlot)
		return startingPoint;
	else
		return findFreeCompoID( startingPoint + 1 );
}

void InstrumentEditor::compoChangeAddDelete(QAction* pAction)
{
<<<<<<< HEAD
    QString p_selected = pAction->text();

    if( p_selected.compare("add") == 0 ) {
        if ( m_pInstrument ) {
            bool bIsOkPressed;
            QString sNewName = QInputDialog::getText( this, "Hydrogen", trUtf8( "Component name" ), QLineEdit::Normal, "New Component", &bIsOkPressed );
            if ( bIsOkPressed  ) {
                DrumkitComponent* dm_component = new DrumkitComponent( findFreeCompoID(), sNewName );
                Hydrogen::get_instance()->getSong()->get_components()->push_back( dm_component );

                //InstrumentComponent* instrument_component = new InstrumentComponent( dm_component->get_id() );
                //instrument_component->set_gain( 1.0f );
                //m_pInstrument->get_components()->push_back( instrument_component );

                m_nSelectedComponent = dm_component->get_id();
                m_pLayerPreview->set_selected_component( dm_component->get_id() );

                selectedInstrumentChangedEvent();

                // this will force an update...
                EventQueue::get_instance()->push_event( EVENT_SELECTED_INSTRUMENT_CHANGED, -1 );

                #ifdef H2CORE_HAVE_JACK
                Hydrogen::get_instance()->renameJackPorts();
                #endif
            }
            else {
                // user entered nothing or pressed Cancel
            }
        }
    }
    else if( p_selected.compare("delete") == 0 ) {
        std::vector<DrumkitComponent*>* p_components = Hydrogen::get_instance()->getSong()->get_components();
        if(p_components->size() == 1)
            return;

        DrumkitComponent* p_dmCompo = Hydrogen::get_instance()->getSong()->get_component( m_nSelectedComponent );

        InstrumentList* p_instruments = Hydrogen::get_instance()->getSong()->get_instrument_list();
        for ( int n = ( int )p_instruments->size() - 1; n >= 0; n-- ) {
            Instrument* p_instr = p_instruments->get( n );
            for( int o = 0 ; o < p_instr->get_components()->size() ; o++ ) {
                InstrumentComponent* p_instrCompo = p_instr->get_components()->at( o );
                if( p_instrCompo->get_drumkit_componentID() == p_dmCompo->get_id() ) {
                    for( int m = 0; m < MAX_LAYERS; m++ ) {
                        InstrumentLayer* layer = p_instrCompo->get_layer( m );
                        if( layer )
                            delete layer;
                    }
                    p_instr->get_components()->erase( p_instr->get_components()->begin() + o );;
                    break;
                }
            }
        }

        for ( int n = 0 ; n < p_components->size() ; n++ ) {
            DrumkitComponent* p_compo = p_components->at( n );
            if( p_compo->get_id() == p_dmCompo->get_id() ) {
                p_components->erase( p_components->begin() + n );
                break;
            }
        }

        m_nSelectedComponent = 0;

        selectedInstrumentChangedEvent();
        // this will force an update...
        EventQueue::get_instance()->push_event( EVENT_SELECTED_INSTRUMENT_CHANGED, -1 );
    }
    else if( p_selected.compare("rename") == 0 ) {
        labelCompoClicked( NULL );
    }
    else {
        m_nSelectedComponent = -1;
        std::vector<DrumkitComponent*>* compoList = Hydrogen::get_instance()->getSong()->get_components();
        for (std::vector<DrumkitComponent*>::iterator it = compoList->begin() ; it != compoList->end(); ++it) {
            DrumkitComponent* p_compo = *it;
            if( p_compo->get_name().compare( p_selected ) == 0) {
                m_nSelectedComponent = p_compo->get_id();
                m_pCompoNameLbl->setText( p_compo->get_name() );
				break;
            }
        }

        if( m_pInstrument && !m_pInstrument->get_component(m_nSelectedComponent)) {
            INFOLOG("Component needs to be added");

            InstrumentComponent* instrument_component = new InstrumentComponent( m_nSelectedComponent );
            instrument_component->set_gain( 1.0f );

            m_pInstrument->get_components()->push_back( instrument_component );


            #ifdef H2CORE_HAVE_JACK
            Hydrogen::get_instance()->renameJackPorts();
            #endif
        }

        m_pLayerPreview->set_selected_component(m_nSelectedComponent);

        selectedInstrumentChangedEvent();

        // this will force an update...
        EventQueue::get_instance()->push_event( EVENT_SELECTED_INSTRUMENT_CHANGED, -1 );
    }
=======
	QString p_selected = pAction->text();

	Hydrogen * pEngine = Hydrogen::get_instance();

	if( p_selected.compare("add") == 0 ) {
		if ( m_pInstrument ) {
			bool bIsOkPressed;
			QString sNewName = QInputDialog::getText( this, "Hydrogen", trUtf8( "Component name" ), QLineEdit::Normal, "New Component", &bIsOkPressed );
			if ( bIsOkPressed  ) {
				DrumkitComponent* dm_component = new DrumkitComponent( findFreeCompoID(), sNewName );
				pEngine->getSong()->get_components()->push_back( dm_component );

				//InstrumentComponent* instrument_component = new InstrumentComponent( dm_component->get_id() );
				//instrument_component->set_gain( 1.0f );
				//m_pInstrument->get_components()->push_back( instrument_component );

				m_nSelectedComponent = dm_component->get_id();
				m_pLayerPreview->set_selected_component( dm_component->get_id() );

				selectedInstrumentChangedEvent();

				// this will force an update...
				EventQueue::get_instance()->push_event( EVENT_SELECTED_INSTRUMENT_CHANGED, -1 );

#ifdef H2CORE_HAVE_JACK
				pEngine->renameJackPorts(pEngine->getSong());
#endif
			}
			else {
				// user entered nothing or pressed Cancel
			}
		}
	}
	else if( p_selected.compare("delete") == 0 ) {
		std::vector<DrumkitComponent*>* p_components = pEngine->getSong()->get_components();
		if(p_components->size() == 1)
			return;

		DrumkitComponent* p_dmCompo = pEngine->getSong()->get_component( m_nSelectedComponent );

		InstrumentList* p_instruments = pEngine->getSong()->get_instrument_list();
		for ( int n = ( int )p_instruments->size() - 1; n >= 0; n-- ) {
			Instrument* p_instr = p_instruments->get( n );
			for( int o = 0 ; o < p_instr->get_components()->size() ; o++ ) {
				InstrumentComponent* p_instrCompo = p_instr->get_components()->at( o );
				if( p_instrCompo->get_drumkit_componentID() == p_dmCompo->get_id() ) {
					for( int m = 0; m < MAX_LAYERS; m++ ) {
						InstrumentLayer* layer = p_instrCompo->get_layer( m );
						if( layer )
							delete layer;
					}
					p_instr->get_components()->erase( p_instr->get_components()->begin() + o );;
					break;
				}
			}
		}

		for ( int n = 0 ; n < p_components->size() ; n++ ) {
			DrumkitComponent* p_compo = p_components->at( n );
			if( p_compo->get_id() == p_dmCompo->get_id() ) {
				p_components->erase( p_components->begin() + n );
				break;
			}
		}

		m_nSelectedComponent = 0;

		selectedInstrumentChangedEvent();
		// this will force an update...
		EventQueue::get_instance()->push_event( EVENT_SELECTED_INSTRUMENT_CHANGED, -1 );
	}
	else if( p_selected.compare("rename") == 0 ) {
		labelCompoClicked( NULL );
	}
	else {
		m_nSelectedComponent = -1;
		std::vector<DrumkitComponent*>* compoList = pEngine->getSong()->get_components();
		for (std::vector<DrumkitComponent*>::iterator it = compoList->begin() ; it != compoList->end(); ++it) {
			DrumkitComponent* p_compo = *it;
			if( p_compo->get_name().compare( p_selected ) == 0) {
				m_nSelectedComponent = p_compo->get_id();
				m_pCompoNameLbl->setText( p_compo->get_name() );
				break;
			}
		}

		if( m_pInstrument && !m_pInstrument->get_component(m_nSelectedComponent)) {
			INFOLOG("Component needs to be added");

			InstrumentComponent* instrument_component = new InstrumentComponent( m_nSelectedComponent );
			instrument_component->set_gain( 1.0f );

			m_pInstrument->get_components()->push_back( instrument_component );


#ifdef H2CORE_HAVE_JACK
			pEngine->renameJackPorts(pEngine->getSong());
#endif
		}

		m_pLayerPreview->set_selected_component(m_nSelectedComponent);

		selectedInstrumentChangedEvent();

		// this will force an update...
		EventQueue::get_instance()->push_event( EVENT_SELECTED_INSTRUMENT_CHANGED, -1 );
	}
>>>>>>> 848f4483
}


void InstrumentEditor::rubberbandbpmchangeEvent()
{
	if( !Preferences::get_instance()->getRubberBandBatchMode() /*&& Preferences::get_instance()->__usetimeline */){
		//we return also if time-line is activated. this wont work.
		//		INFOLOG( "Tempo change: Recomputing rubberband samples is disabled" );
		return;
	}
	//	INFOLOG( "Tempo change: Recomputing rubberband samples." );
	Hydrogen *pEngine = Hydrogen::get_instance();
	Song *song = pEngine->getSong();
	assert(song);
	if(song){
		InstrumentList *songInstrList = song->get_instrument_list();
		assert(songInstrList);
		for ( unsigned nInstr = 0; nInstr < songInstrList->size(); ++nInstr ) {
			Instrument *pInstr = songInstrList->get( nInstr );
			assert( pInstr );
			if ( pInstr ){
				for ( int nLayer = 0; nLayer < MAX_LAYERS; nLayer++ ) {
					InstrumentLayer *pLayer = pInstr->get_component(m_nSelectedComponent)->get_layer( nLayer );
					if ( pLayer ) {
						Sample *pSample = pLayer->get_sample();
						if ( pSample ) {
							if( pSample->get_rubberband().use ) {
								//INFOLOG( QString("Instrument %1 Layer %2" ).arg(nInstr).arg(nLayer));
								Sample *newSample = Sample::load(
											pSample->get_filepath(),
											pSample->get_loops(),
											pSample->get_rubberband(),
											*pSample->get_velocity_envelope(),
											*pSample->get_pan_envelope()
											);
								if( !newSample  ){
									continue;
								}
								delete pSample;
								// insert new sample from newInstrument
								AudioEngine::get_instance()->lock( RIGHT_HERE );
								pLayer->set_sample( newSample );
								AudioEngine::get_instance()->unlock();

							}
						}
					}
				}
			}
		}
	}

}

void InstrumentEditor::pIsHihatCheckBoxClicked( bool on )
{
	assert( m_pInstrument );

	m_pInstrument->set_hihat( on );
	selectedInstrumentChangedEvent();	// force an update
}

void InstrumentEditor::hihatMinRangeBtnClicked(Button *pRef)
{
	assert( m_pInstrument );

	if ( pRef == m_pAddHihatMinRangeBtn && m_pInstrument->get_lower_cc() < 127 )
		m_pInstrument->set_lower_cc( m_pInstrument->get_lower_cc() + 1 );
	else if ( pRef == m_pDelHihatMinRangeBtn && m_pInstrument->get_lower_cc() > 0 )
		m_pInstrument->set_lower_cc( m_pInstrument->get_lower_cc() - 1 );

	selectedInstrumentChangedEvent();	// force an update
}

void InstrumentEditor::hihatMaxRangeBtnClicked(Button *pRef)
{
	assert( m_pInstrument );

	if ( pRef == m_pAddHihatMaxRangeBtn && m_pInstrument->get_higher_cc() < 127 )
		m_pInstrument->set_higher_cc( m_pInstrument->get_higher_cc() + 1);
	else if ( pRef == m_pDelHihatMaxRangeBtn && m_pInstrument->get_higher_cc() > 0 )
		m_pInstrument->set_higher_cc( m_pInstrument->get_higher_cc() - 1);

	selectedInstrumentChangedEvent();	// force an update
}<|MERGE_RESOLUTION|>--- conflicted
+++ resolved
@@ -449,7 +449,7 @@
 	selectedInstrumentChangedEvent(); 	// force an update
 
 	// this will force an update...
-	EventQueue::get_instance()->push_event( EVENT_SELECTED_INSTRUMENT_CHANGED, -1 );
+    EventQueue::get_instance()->push_event( EVENT_SELECTED_INSTRUMENT_CHANGED, -1 );
 }
 
 
@@ -550,22 +550,21 @@
 		}
 
 		itemsCompo.clear();
-<<<<<<< HEAD
-        std::vector<DrumkitComponent*>* compoList = Hydrogen::get_instance()->getSong()->get_components();
-        for (std::vector<DrumkitComponent*>::iterator it = compoList->begin() ; it != compoList->end(); ++it) {
-            DrumkitComponent* p_compo = *it;
-            if( !itemsCompo.contains( p_compo->get_name() ) )
-                itemsCompo.append( p_compo->get_name() );
-        }
-        itemsCompo.append("--sep--");
-        itemsCompo.append("add");
-        itemsCompo.append("delete");
-        itemsCompo.append("rename");
-
-        update();
-
-        DrumkitComponent* p_tmpCompo = Hydrogen::get_instance()->getSong()->get_component( m_nSelectedComponent );
-        m_pCompoNameLbl->setText( p_tmpCompo->get_name() );
+		std::vector<DrumkitComponent*>* compoList = Hydrogen::get_instance()->getSong()->get_components();
+		for (std::vector<DrumkitComponent*>::iterator it = compoList->begin() ; it != compoList->end(); ++it) {
+			DrumkitComponent* p_compo = *it;
+			if( !itemsCompo.contains( p_compo->get_name() ) )
+				itemsCompo.append( p_compo->get_name() );
+		}
+		itemsCompo.append("--sep--");
+		itemsCompo.append("add");
+		itemsCompo.append("delete");
+		itemsCompo.append("rename");
+
+		update();
+
+		DrumkitComponent* p_tmpCompo = Hydrogen::get_instance()->getSong()->get_component( m_nSelectedComponent );
+		m_pCompoNameLbl->setText( p_tmpCompo->get_name() );
 
         if(m_nSelectedLayer >= 0){
             InstrumentComponent* component = m_pInstrument->get_component( m_nSelectedComponent );
@@ -593,43 +592,6 @@
             m_pWaveDisplay->updateDisplay( NULL );
         }
     }
-=======
-		std::vector<DrumkitComponent*>* compoList = Hydrogen::get_instance()->getSong()->get_components();
-		for (std::vector<DrumkitComponent*>::iterator it = compoList->begin() ; it != compoList->end(); ++it) {
-			DrumkitComponent* p_compo = *it;
-			if( !itemsCompo.contains( p_compo->get_name() ) )
-				itemsCompo.append( p_compo->get_name() );
-		}
-		itemsCompo.append("--sep--");
-		itemsCompo.append("add");
-		itemsCompo.append("delete");
-		itemsCompo.append("rename");
-
-		update();
-
-		DrumkitComponent* p_tmpCompo = Hydrogen::get_instance()->getSong()->get_component( m_nSelectedComponent );
-		m_pCompoNameLbl->setText( p_tmpCompo->get_name() );
-
-		if(m_nSelectedLayer >= 0){
-			InstrumentComponent* component = m_pInstrument->get_component( m_nSelectedComponent );
-			if(component) {
-				InstrumentLayer* p_layer = component->get_layer( m_nSelectedLayer );
-				if(p_layer) {
-					m_pWaveDisplay->updateDisplay( p_layer );
-				}
-				else {
-					m_pWaveDisplay->updateDisplay( NULL );
-				}
-			}
-			else {
-				m_pWaveDisplay->updateDisplay( NULL );
-			}
-		}
-		else{
-			m_pWaveDisplay->updateDisplay( NULL );
-		}
-	}
->>>>>>> 848f4483
 	else {
 		m_pNameLbl->setText( QString( "NULL Instrument..." ) );
 		m_pWaveDisplay->updateDisplay( NULL );
@@ -676,14 +638,14 @@
 			sprintf( tmp, "%#.2f", fVal );
 			m_pLayerGainLCD->setText( tmp );
 
-			InstrumentComponent* pCompo = m_pInstrument->get_component(m_nSelectedComponent);
-			if( pCompo ) {
-				H2Core::InstrumentLayer *pLayer = pCompo->get_layer( m_nSelectedLayer );
-				if ( pLayer ) {
-					pLayer->set_gain( fVal );
-					m_pWaveDisplay->updateDisplay( pLayer );
-				}
-			}
+            InstrumentComponent* pCompo = m_pInstrument->get_component(m_nSelectedComponent);
+            if( pCompo ) {
+                H2Core::InstrumentLayer *pLayer = pCompo->get_layer( m_nSelectedLayer );
+                if ( pLayer ) {
+                    pLayer->set_gain( fVal );
+                    m_pWaveDisplay->updateDisplay( pLayer );
+                }
+            }
 		}
 		else if ( ref == m_pCompoGainRotary ) {
 			fVal = fVal * 5.0;
@@ -1149,113 +1111,6 @@
 
 void InstrumentEditor::compoChangeAddDelete(QAction* pAction)
 {
-<<<<<<< HEAD
-    QString p_selected = pAction->text();
-
-    if( p_selected.compare("add") == 0 ) {
-        if ( m_pInstrument ) {
-            bool bIsOkPressed;
-            QString sNewName = QInputDialog::getText( this, "Hydrogen", trUtf8( "Component name" ), QLineEdit::Normal, "New Component", &bIsOkPressed );
-            if ( bIsOkPressed  ) {
-                DrumkitComponent* dm_component = new DrumkitComponent( findFreeCompoID(), sNewName );
-                Hydrogen::get_instance()->getSong()->get_components()->push_back( dm_component );
-
-                //InstrumentComponent* instrument_component = new InstrumentComponent( dm_component->get_id() );
-                //instrument_component->set_gain( 1.0f );
-                //m_pInstrument->get_components()->push_back( instrument_component );
-
-                m_nSelectedComponent = dm_component->get_id();
-                m_pLayerPreview->set_selected_component( dm_component->get_id() );
-
-                selectedInstrumentChangedEvent();
-
-                // this will force an update...
-                EventQueue::get_instance()->push_event( EVENT_SELECTED_INSTRUMENT_CHANGED, -1 );
-
-                #ifdef H2CORE_HAVE_JACK
-                Hydrogen::get_instance()->renameJackPorts();
-                #endif
-            }
-            else {
-                // user entered nothing or pressed Cancel
-            }
-        }
-    }
-    else if( p_selected.compare("delete") == 0 ) {
-        std::vector<DrumkitComponent*>* p_components = Hydrogen::get_instance()->getSong()->get_components();
-        if(p_components->size() == 1)
-            return;
-
-        DrumkitComponent* p_dmCompo = Hydrogen::get_instance()->getSong()->get_component( m_nSelectedComponent );
-
-        InstrumentList* p_instruments = Hydrogen::get_instance()->getSong()->get_instrument_list();
-        for ( int n = ( int )p_instruments->size() - 1; n >= 0; n-- ) {
-            Instrument* p_instr = p_instruments->get( n );
-            for( int o = 0 ; o < p_instr->get_components()->size() ; o++ ) {
-                InstrumentComponent* p_instrCompo = p_instr->get_components()->at( o );
-                if( p_instrCompo->get_drumkit_componentID() == p_dmCompo->get_id() ) {
-                    for( int m = 0; m < MAX_LAYERS; m++ ) {
-                        InstrumentLayer* layer = p_instrCompo->get_layer( m );
-                        if( layer )
-                            delete layer;
-                    }
-                    p_instr->get_components()->erase( p_instr->get_components()->begin() + o );;
-                    break;
-                }
-            }
-        }
-
-        for ( int n = 0 ; n < p_components->size() ; n++ ) {
-            DrumkitComponent* p_compo = p_components->at( n );
-            if( p_compo->get_id() == p_dmCompo->get_id() ) {
-                p_components->erase( p_components->begin() + n );
-                break;
-            }
-        }
-
-        m_nSelectedComponent = 0;
-
-        selectedInstrumentChangedEvent();
-        // this will force an update...
-        EventQueue::get_instance()->push_event( EVENT_SELECTED_INSTRUMENT_CHANGED, -1 );
-    }
-    else if( p_selected.compare("rename") == 0 ) {
-        labelCompoClicked( NULL );
-    }
-    else {
-        m_nSelectedComponent = -1;
-        std::vector<DrumkitComponent*>* compoList = Hydrogen::get_instance()->getSong()->get_components();
-        for (std::vector<DrumkitComponent*>::iterator it = compoList->begin() ; it != compoList->end(); ++it) {
-            DrumkitComponent* p_compo = *it;
-            if( p_compo->get_name().compare( p_selected ) == 0) {
-                m_nSelectedComponent = p_compo->get_id();
-                m_pCompoNameLbl->setText( p_compo->get_name() );
-				break;
-            }
-        }
-
-        if( m_pInstrument && !m_pInstrument->get_component(m_nSelectedComponent)) {
-            INFOLOG("Component needs to be added");
-
-            InstrumentComponent* instrument_component = new InstrumentComponent( m_nSelectedComponent );
-            instrument_component->set_gain( 1.0f );
-
-            m_pInstrument->get_components()->push_back( instrument_component );
-
-
-            #ifdef H2CORE_HAVE_JACK
-            Hydrogen::get_instance()->renameJackPorts();
-            #endif
-        }
-
-        m_pLayerPreview->set_selected_component(m_nSelectedComponent);
-
-        selectedInstrumentChangedEvent();
-
-        // this will force an update...
-        EventQueue::get_instance()->push_event( EVENT_SELECTED_INSTRUMENT_CHANGED, -1 );
-    }
-=======
 	QString p_selected = pAction->text();
 
 	Hydrogen * pEngine = Hydrogen::get_instance();
@@ -1350,6 +1205,7 @@
 
 			m_pInstrument->get_components()->push_back( instrument_component );
 
+   
 
 #ifdef H2CORE_HAVE_JACK
 			pEngine->renameJackPorts(pEngine->getSong());
@@ -1363,7 +1219,6 @@
 		// this will force an update...
 		EventQueue::get_instance()->push_event( EVENT_SELECTED_INSTRUMENT_CHANGED, -1 );
 	}
->>>>>>> 848f4483
 }
 
 
