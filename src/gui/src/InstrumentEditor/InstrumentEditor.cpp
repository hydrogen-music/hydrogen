/*
 * Hydrogen
 * Copyright(c) 2002-2008 by Alex >Comix< Cominu [comix@users.sourceforge.net]
 *
 * http://www.hydrogen-music.org
 *
 * This program is free software; you can redistribute it and/or modify
 * it under the terms of the GNU General Public License as published by
 * the Free Software Foundation; either version 2 of the License, or
 * (at your option) any later version.
 *
 * This program is distributed in the hope that it will be useful,
 * but WITHOUT ANY WARRANTY, without even the implied warranty of
 * MERCHANTABILITY or FITNESS FOR A PARTICULAR PURPOSE. See the
 * GNU General Public License for more details.
 *
 * You should have received a copy of the GNU General Public License
 * along with this program; if not, write to the Free Software
 * Foundation, Inc., 59 Temple Place, Suite 330, Boston, MA  02111-1307  USA
 *
 */

#include <QtGui>
#include <QtWidgets>


#include <math.h>
#include <assert.h>
#include <vector>

#include <core/Basics/Song.h>
#include <core/Hydrogen.h>
#include <core/Globals.h>
#include <core/Basics/Adsr.h>
#include <core/Basics/Sample.h>
#include <core/Basics/DrumkitComponent.h>
#include <core/Basics/Instrument.h>
#include <core/Basics/InstrumentList.h>
#include <core/Basics/InstrumentComponent.h>
#include <core/Basics/InstrumentLayer.h>
#include <core/AudioEngine.h>
#include <core/EventQueue.h>
using namespace H2Core;

#include "../HydrogenApp.h"
#include "../Skin.h"
#include "../Widgets/Rotary.h"
#include "../Widgets/ClickableLabel.h"
#include "../Widgets/Button.h"
#include "../Widgets/LCD.h"
#include "../Widgets/LCDCombo.h"
#include "../Widgets/Fader.h"
#include "InstrumentEditor.h"
#include "WaveDisplay.h"
#include "LayerPreview.h"
#include "AudioFileBrowser/AudioFileBrowser.h"

const char* InstrumentEditor::__class_name = "InstrumentEditor";

InstrumentEditor::InstrumentEditor( QWidget* pParent )
	: QWidget( pParent )
	, Object( __class_name )
	, m_pInstrument( nullptr )
	, m_nSelectedLayer( 0 )
{
	setFixedWidth( 290 );

	// Instrument properties top
	m_pInstrumentPropTop = new PixmapWidget( this );
	m_pInstrumentPropTop->setPixmap( "/instrumentEditor/instrumentTab_top.png" );

	m_pShowInstrumentBtn = new ToggleButton(
							   m_pInstrumentPropTop,
							   "/skin_btn_on.png",
							   "/skin_btn_off.png",
							   "/skin_btn_over.png",
							   QSize( 100, 17 ),
							   true
							   );
	m_pShowInstrumentBtn->setText(tr("General"));
	m_pShowInstrumentBtn->setToolTip( tr( "Show instrument properties" ) );
	connect( m_pShowInstrumentBtn, SIGNAL( clicked(Button*) ), this, SLOT( buttonClicked(Button*) ) );
	m_pShowInstrumentBtn->move( 40, 7 );
	m_pShowInstrumentBtn->setPressed( true );


	m_pShowLayersBtn = new ToggleButton(
						   m_pInstrumentPropTop,
						   "/skin_btn_on.png",
						   "/skin_btn_off.png",
						   "/skin_btn_over.png",
						   QSize( 100, 17 ),
						   true
						   );
	m_pShowLayersBtn->setText( tr("Layers") );
	m_pShowLayersBtn->setToolTip( tr( "Show layers properties" ) );
	connect( m_pShowLayersBtn, SIGNAL( clicked(Button*) ), this, SLOT( buttonClicked(Button*) ) );
	m_pShowLayersBtn->move( 144, 7 );


	// Instrument properties
	m_pInstrumentProp = new PixmapWidget( this );
	m_pInstrumentProp->move(0, 31);
	m_pInstrumentProp->setPixmap( "/instrumentEditor/instrumentTab.png" );

	m_pNameLbl = new ClickableLabel( m_pInstrumentProp );
	m_pNameLbl->setGeometry( 8, 5, 275, 28 );

	/////////////
	//Midi Out

	m_pMidiOutChannelLCD = new LCDDisplay( m_pInstrumentProp, LCDDigit::SMALL_BLUE, 4 );
	m_pMidiOutChannelLCD->move( 67, 261 );
	m_pMidiOutChannelLCD->setToolTip(QString(tr("Midi out channel")));


	m_pAddMidiOutChannelBtn = new Button(
								  m_pInstrumentProp,
								  "/lcd/LCDSpinBox_up_on.png",
								  "/lcd/LCDSpinBox_up_off.png",
								  "/lcd/LCDSpinBox_up_over.png",
								  QSize( 16, 8 )
								  );

	m_pAddMidiOutChannelBtn->move( 109, 260 );
	connect( m_pAddMidiOutChannelBtn, SIGNAL( clicked(Button*) ), this, SLOT( midiOutChannelBtnClicked(Button*) ) );


	m_pDelMidiOutChannelBtn = new Button(
								  m_pInstrumentProp,
								  "/lcd/LCDSpinBox_down_on.png",
								  "/lcd/LCDSpinBox_down_off.png",
								  "/lcd/LCDSpinBox_down_over.png",
								  QSize(16,8)
								  );
	m_pDelMidiOutChannelBtn->move( 109, 269 );
	connect( m_pDelMidiOutChannelBtn, SIGNAL( clicked(Button*) ), this, SLOT( midiOutChannelBtnClicked(Button*) ) );


	///
	m_pMidiOutNoteLCD = new LCDDisplay( m_pInstrumentProp, LCDDigit::SMALL_BLUE, 4 );
	m_pMidiOutNoteLCD->move( 160, 261 );

	m_pAddMidiOutNoteBtn = new Button(
							   m_pInstrumentProp,
							   "/lcd/LCDSpinBox_up_on.png",
							   "/lcd/LCDSpinBox_up_off.png",
							   "/lcd/LCDSpinBox_up_over.png",
							   QSize( 16, 8 ),
							   false,
							   true
							   );
	m_pMidiOutNoteLCD->setToolTip(QString(tr("Midi out note")));


	m_pAddMidiOutNoteBtn->move( 202, 260 );
	connect( m_pAddMidiOutNoteBtn, SIGNAL( clicked(Button*) ), this, SLOT( midiOutNoteBtnClicked(Button*) ) );


	m_pDelMidiOutNoteBtn = new Button(
							   m_pInstrumentProp,
							   "/lcd/LCDSpinBox_down_on.png",
							   "/lcd/LCDSpinBox_down_off.png",
							   "/lcd/LCDSpinBox_down_over.png",
							   QSize(16,8),
							   false,
							   true
							   );
	m_pDelMidiOutNoteBtn->move( 202, 269 );
	connect( m_pDelMidiOutNoteBtn, SIGNAL( clicked(Button*) ), this, SLOT( midiOutNoteBtnClicked(Button*) ) );

	/////////////

	QFont boldFont;
	boldFont.setBold(true);
	m_pNameLbl->setFont( boldFont );
	connect( m_pNameLbl, SIGNAL( labelClicked(ClickableLabel*) ), this, SLOT( labelClicked(ClickableLabel*) ) );
	
	m_pPitchLCD = new LCDDisplay( m_pInstrumentProp, LCDDigit::SMALL_BLUE, 6 );
	m_pPitchLCD->move(25, 215 );

	m_pPitchCoarseRotary = new Rotary( m_pInstrumentProp, Rotary::TYPE_CENTER, tr( "Pitch offset (Coarse)" ), true, false, -24, 24 );
	m_pPitchCoarseRotary->move( 92, 210 );

	connect( m_pPitchCoarseRotary, SIGNAL( valueChanged(Rotary*) ), this, SLOT( rotaryChanged(Rotary*) ) );

	m_pPitchFineRotary = new Rotary( m_pInstrumentProp, Rotary::TYPE_CENTER, tr( "Pitch offset (Fine)" ), false, false, -0.5, 0.5 );
	//it will have resolution of 100 steps between Min and Max => quantum delta = 0.01
	m_pPitchFineRotary->move( 144, 210 );
	connect( m_pPitchFineRotary, SIGNAL( valueChanged(Rotary*) ), this, SLOT( rotaryChanged(Rotary*) ) );

	

	m_pRandomPitchRotary = new Rotary( m_pInstrumentProp, Rotary::TYPE_NORMAL, tr( "Random pitch factor" ), false, true );
	m_pRandomPitchRotary->move( 202, 210 );
	connect( m_pRandomPitchRotary, SIGNAL( valueChanged(Rotary*) ), this, SLOT( rotaryChanged(Rotary*) ) );

	// Filter
	m_pFilterBypassBtn = new ToggleButton(
							 m_pInstrumentProp,
							 "/instrumentEditor/bypass_on.png",
							 "/instrumentEditor/bypass_off.png",
							 "/instrumentEditor/bypass_over.png",
							 QSize( 30, 13 )
							 );
	connect( m_pFilterBypassBtn, SIGNAL( clicked(Button*) ), this, SLOT( filterActiveBtnClicked(Button*) ) );

	m_pCutoffRotary = new Rotary( m_pInstrumentProp, Rotary::TYPE_NORMAL, tr( "Filter Cutoff" ), false, true );
	m_pCutoffRotary->setDefaultValue( m_pCutoffRotary->getMax() );
	connect( m_pCutoffRotary, SIGNAL( valueChanged(Rotary*) ), this, SLOT( rotaryChanged(Rotary*) ) );

	m_pResonanceRotary = new Rotary( m_pInstrumentProp, Rotary::TYPE_NORMAL, tr( "Filter resonance" ), false, true );
	connect( m_pResonanceRotary, SIGNAL( valueChanged(Rotary*) ), this, SLOT( rotaryChanged(Rotary*) ) );

	m_pFilterBypassBtn->move( 70, 170 );
	m_pCutoffRotary->move( 117, 164 );
	m_pResonanceRotary->move( 170, 164 );
	//~ Filter

	// ADSR
	m_pAttackRotary = new Rotary( m_pInstrumentProp, Rotary::TYPE_NORMAL, tr( "Attack" ), false, true );
	m_pDecayRotary = new Rotary( m_pInstrumentProp, Rotary::TYPE_NORMAL, tr( "Decay" ), false, true );
	m_pSustainRotary = new Rotary( m_pInstrumentProp, Rotary::TYPE_NORMAL, tr( "Sustain" ), false, true );
	m_pSustainRotary->setDefaultValue( m_pSustainRotary->getMax() );
	m_pReleaseRotary = new Rotary( m_pInstrumentProp, Rotary::TYPE_NORMAL, tr( "Release" ), false, true );
	m_pReleaseRotary->setDefaultValue( 0.09 );
	connect( m_pAttackRotary, SIGNAL( valueChanged(Rotary*) ), this, SLOT( rotaryChanged(Rotary*) ) );
	connect( m_pDecayRotary, SIGNAL( valueChanged(Rotary*) ), this, SLOT( rotaryChanged(Rotary*) ) );
	connect( m_pSustainRotary, SIGNAL( valueChanged(Rotary*) ), this, SLOT( rotaryChanged(Rotary*) ) );
	connect( m_pReleaseRotary, SIGNAL( valueChanged(Rotary*) ), this, SLOT( rotaryChanged(Rotary*) ) );
	m_pAttackRotary->move( 53, 52 );
	m_pDecayRotary->move( 105, 52 );
	m_pSustainRotary->move( 157, 52 );
	m_pReleaseRotary->move( 209, 52 );
	//~ ADSR

	// instrument gain
	m_pInstrumentGainLCD = new LCDDisplay( m_pInstrumentProp, LCDDigit::SMALL_BLUE, 4 );
	m_pInstrumentGain = new Rotary( m_pInstrumentProp, Rotary::TYPE_NORMAL, tr( "Instrument gain" ), false, false );
	m_pInstrumentGain->setDefaultValue( 0.2 ); // gain is multiplied with 5, so default is 1.0 from users view
	connect( m_pInstrumentGain, SIGNAL( valueChanged(Rotary*) ), this, SLOT( rotaryChanged(Rotary*) ) );
	m_pInstrumentGainLCD->move( 67, 105 );
	m_pInstrumentGain->move( 117, 100 );


	m_pMuteGroupLCD = new LCDDisplay( m_pInstrumentProp, LCDDigit::SMALL_BLUE, 4 );
	m_pMuteGroupLCD->move( 160, 105 );

	m_pAddMuteGroupBtn = new Button(
							 m_pInstrumentProp,
							 "/lcd/LCDSpinBox_up_on.png",
							 "/lcd/LCDSpinBox_up_off.png",
							 "/lcd/LCDSpinBox_up_over.png",
							 QSize( 16, 8 )
							 );

	m_pAddMuteGroupBtn->move( 202, 104 );
	connect( m_pAddMuteGroupBtn, SIGNAL( clicked(Button*) ), this, SLOT( muteGroupBtnClicked(Button*) ) );


	m_pDelMuteGroupBtn = new Button(
							 m_pInstrumentProp,
							 "/lcd/LCDSpinBox_down_on.png",
							 "/lcd/LCDSpinBox_down_off.png",
							 "/lcd/LCDSpinBox_down_over.png",
							 QSize(16,8)
							 );
	m_pDelMuteGroupBtn->move( 202, 113 );
	connect( m_pDelMuteGroupBtn, SIGNAL( clicked(Button*) ), this, SLOT( muteGroupBtnClicked(Button*) ) );

	m_pIsStopNoteCheckBox = new QCheckBox ( tr( "" ), m_pInstrumentProp );
	m_pIsStopNoteCheckBox->move( 63, 138 );
	m_pIsStopNoteCheckBox->setToolTip( tr( "Stop the current playing instrument-note before trigger the next note sample" ) );
	m_pIsStopNoteCheckBox->setFocusPolicy ( Qt::NoFocus );
	connect( m_pIsStopNoteCheckBox, SIGNAL( toggled( bool ) ), this, SLOT( onIsStopNoteCheckBoxClicked( bool ) ) );

	m_pApplyVelocity = new QCheckBox ( tr( "" ), m_pInstrumentProp );
	m_pApplyVelocity->move( 153, 138 );
	m_pApplyVelocity->setToolTip( tr( "Don't change the layers' gain based on velocity" ) );
	m_pApplyVelocity->setFocusPolicy( Qt::NoFocus );
	connect( m_pApplyVelocity, SIGNAL( toggled( bool ) ), this, SLOT( onIsApplyVelocityCheckBoxClicked( bool ) ) );

	//////////////////////////
	// HiHat setup

	m_pHihatGroupLCD = new LCDDisplay( m_pInstrumentProp, LCDDigit::SMALL_BLUE, 4 );
	m_pHihatGroupLCD->move( 27, 307 );

	m_pAddHihatGroupBtn = new Button(
					m_pInstrumentProp,
					"/lcd/LCDSpinBox_up_on.png",
					"/lcd/LCDSpinBox_up_off.png",
					"/lcd/LCDSpinBox_up_over.png",
					QSize( 16, 8 )
					);
	m_pAddHihatGroupBtn->move( 69, 306 );
	connect( m_pAddHihatGroupBtn, SIGNAL( clicked(Button*) ), this, SLOT( hihatGroupClicked(Button*) ) );

	m_pDelHihatGroupBtn = new Button(
					m_pInstrumentProp,
					"/lcd/LCDSpinBox_down_on.png",
					"/lcd/LCDSpinBox_down_off.png",
					"/lcd/LCDSpinBox_down_over.png",
					QSize(16,8)
					);
	m_pDelHihatGroupBtn->move( 69, 315 );
	connect( m_pDelHihatGroupBtn, SIGNAL( clicked(Button*) ), this, SLOT( hihatGroupClicked(Button*) ) );

	m_pHihatMinRangeLCD = new LCDDisplay( m_pInstrumentProp, LCDDigit::SMALL_BLUE, 4 );
	m_pHihatMinRangeLCD->move( 137, 307 );

	m_pAddHihatMinRangeBtn = new Button(
								 m_pInstrumentProp,
								 "/lcd/LCDSpinBox_up_on.png",
								 "/lcd/LCDSpinBox_up_off.png",
								 "/lcd/LCDSpinBox_up_over.png",
								 QSize( 16, 8 ),
								 false,
								 true
								 );
	m_pAddHihatMinRangeBtn->move( 179, 306 );
	connect( m_pAddHihatMinRangeBtn, SIGNAL( clicked(Button*) ), this, SLOT( hihatMinRangeBtnClicked(Button*) ) );

	m_pDelHihatMinRangeBtn = new Button(
								 m_pInstrumentProp,
								 "/lcd/LCDSpinBox_down_on.png",
								 "/lcd/LCDSpinBox_down_off.png",
								 "/lcd/LCDSpinBox_down_over.png",
								 QSize(16,8),
								 false,
								 true
								 );
	m_pDelHihatMinRangeBtn->move( 179, 315 );
	connect( m_pDelHihatMinRangeBtn, SIGNAL( clicked(Button*) ), this, SLOT( hihatMinRangeBtnClicked(Button*) ) );


	m_pHihatMaxRangeLCD = new LCDDisplay( m_pInstrumentProp, LCDDigit::SMALL_BLUE, 4 );
	m_pHihatMaxRangeLCD->move( 202, 307 );

	m_pAddHihatMaxRangeBtn = new Button(
								 m_pInstrumentProp,
								 "/lcd/LCDSpinBox_up_on.png",
								 "/lcd/LCDSpinBox_up_off.png",
								 "/lcd/LCDSpinBox_up_over.png",
								 QSize( 16, 8 ),
								 false,
								 true
								 );
	m_pAddHihatMaxRangeBtn->move( 244, 306 );
	connect( m_pAddHihatMaxRangeBtn, SIGNAL( clicked(Button*) ), this, SLOT( hihatMaxRangeBtnClicked(Button*) ) );

	m_pDelHihatMaxRangeBtn = new Button(
								 m_pInstrumentProp,
								 "/lcd/LCDSpinBox_down_on.png",
								 "/lcd/LCDSpinBox_down_off.png",
								 "/lcd/LCDSpinBox_down_over.png",
								 QSize(16,8),
								 false,
								 true
								 );
	m_pDelHihatMaxRangeBtn->move( 244, 315 );
	connect( m_pDelHihatMaxRangeBtn, SIGNAL( clicked(Button*) ), this, SLOT( hihatMaxRangeBtnClicked(Button*) ) );

	//


	//~ Instrument properties





	// LAYER properties
	m_pLayerProp = new PixmapWidget( this );
	m_pLayerProp->setObjectName( "LayerProperties" );
	m_pLayerProp->move( 0, 31 );
	m_pLayerProp->hide();
	m_pLayerProp->setPixmap( "/instrumentEditor/layerTabsupernew.png" );

	// Component
	m_pCompoNameLbl = new ClickableLabel( m_pLayerProp );
	m_pCompoNameLbl->setGeometry( 8, 5, 275, 28 );
	m_pCompoNameLbl->setFont( boldFont );
	connect( m_pCompoNameLbl, SIGNAL( labelClicked(ClickableLabel*) ), this, SLOT( labelCompoClicked(ClickableLabel*) ) );

	m_buttonDropDownCompo = new Button( m_pLayerProp,
										"/instrumentEditor/btn_dropdown_on.png",
										"/instrumentEditor/btn_dropdown_off.png",
										"/instrumentEditor/btn_dropdown_over.png",
										QSize(13, 13)
										);
	m_buttonDropDownCompo->move( 272, 10 );
	connect( m_buttonDropDownCompo, SIGNAL( clicked( Button* ) ), this, SLOT( onClick( Button* ) ) );

	// Layer preview
	m_pLayerPreview = new LayerPreview( nullptr );

	m_pLayerScrollArea = new QScrollArea( m_pLayerProp);
	m_pLayerScrollArea->setFrameShape( QFrame::NoFrame );
	m_pLayerScrollArea->move( 6, 44 );
	m_pLayerScrollArea->setVerticalScrollBarPolicy( Qt::ScrollBarAlwaysOff );
	if ( InstrumentComponent::getMaxLayers() > 16 ) {
		m_pLayerScrollArea->setVerticalScrollBarPolicy( Qt::ScrollBarAlwaysOn );
	}
	m_pLayerScrollArea->setHorizontalScrollBarPolicy( Qt::ScrollBarAlwaysOff );
	m_pLayerScrollArea->setMaximumHeight( 182 );
	m_pLayerScrollArea->setWidget( m_pLayerPreview  );


	// Waveform display
	m_pWaveDisplay = new WaveDisplay( m_pLayerProp );
	m_pWaveDisplay->resize( 277, 58 );
	m_pWaveDisplay->updateDisplay( nullptr );
	m_pWaveDisplay->move( 5, 241 );
	connect( m_pWaveDisplay, SIGNAL( doubleClicked(QWidget*) ), this, SLOT( waveDisplayDoubleClicked(QWidget*) ) );

	m_pLoadLayerBtn = new Button(
						  m_pLayerProp,
						  "/instrumentEditor/loadLayer_on.png",
						  "/instrumentEditor/loadLayer_off.png",
						  "/instrumentEditor/loadLayer_over.png",
						  QSize( 90, 13 )
						  );
	m_pLoadLayerBtn->setObjectName( "LoadLayerButton" );

	m_pRemoveLayerBtn = new Button(
							m_pLayerProp,
							"/instrumentEditor/deleteLayer_on.png",
							"/instrumentEditor/deleteLayer_off.png",
							"/instrumentEditor/deleteLayer_over.png",
							QSize( 90, 13 )
							);
	m_pRemoveLayerBtn->setObjectName( "RemoveLayerButton" );

	m_pSampleEditorBtn = new Button(
							 m_pLayerProp,
							 "/instrumentEditor/editLayer_on.png",
							 "/instrumentEditor/editLayer_off.png",
							 "/instrumentEditor/editLayer_over.png",
							 QSize( 90, 13 )
							 );
	m_pSampleEditorBtn->setObjectName( "SampleEditorButton" );
	m_pLoadLayerBtn->move( 48, 267 );
	m_pRemoveLayerBtn->move( 145, 267 );



	m_pLoadLayerBtn->move( 6, 306 );
	m_pRemoveLayerBtn->move( 99, 306 );
	m_pSampleEditorBtn->move( 191, 306 );

	connect( m_pLoadLayerBtn, SIGNAL( clicked(Button*) ), this, SLOT( buttonClicked(Button*) ) );
	connect( m_pRemoveLayerBtn, SIGNAL( clicked(Button*) ), this, SLOT( buttonClicked(Button*) ) );
	connect( m_pSampleEditorBtn, SIGNAL( clicked(Button*) ), this, SLOT( buttonClicked(Button*) ) );
	// Layer gain
	m_pLayerGainLCD = new LCDDisplay( m_pLayerProp, LCDDigit::SMALL_BLUE, 4 );
	m_pLayerGainRotary = new Rotary( m_pLayerProp,  Rotary::TYPE_NORMAL, tr( "Layer gain" ), false, false );
	m_pLayerGainRotary->setDefaultValue ( 0.2 ); // gain is multiplied with 5, so default is 1.0 from users view
	connect( m_pLayerGainRotary, SIGNAL( valueChanged(Rotary*) ), this, SLOT( rotaryChanged(Rotary*) ) );

	m_pCompoGainLCD = new LCDDisplay( m_pLayerProp, LCDDigit::SMALL_BLUE, 4 );
	m_pCompoGainRotary = new Rotary( m_pLayerProp,  Rotary::TYPE_NORMAL, tr( "Component volume" ), false, false );
	m_pCompoGainRotary->setDefaultValue ( 0.2 ); // gain is multiplied with 5, so default is 1.0 from users view
	connect( m_pCompoGainRotary, SIGNAL( valueChanged(Rotary*) ), this, SLOT( rotaryChanged(Rotary*) ) );

	m_pLayerPitchCoarseLCD = new LCDDisplay( m_pLayerProp, LCDDigit::SMALL_BLUE, 4 );
	m_pLayerPitchFineLCD = new LCDDisplay( m_pLayerProp, LCDDigit::SMALL_BLUE, 4 );

	m_pLayerPitchCoarseRotary = new Rotary( m_pLayerProp, Rotary::TYPE_CENTER, tr( "Layer pitch (Coarse)" ), true, false, -24.0, 24.0 );
	connect( m_pLayerPitchCoarseRotary, SIGNAL( valueChanged(Rotary*) ), this, SLOT( rotaryChanged(Rotary*) ) );

	m_pLayerPitchFineRotary = new Rotary( m_pLayerProp, Rotary::TYPE_CENTER, tr( "Layer pitch (Fine)" ), true, false, -50.0, 50.0 );
	connect( m_pLayerPitchFineRotary, SIGNAL( valueChanged(Rotary*) ), this, SLOT( rotaryChanged(Rotary*) ) );

	m_pLayerGainLCD->move( 54, 341 + 3 );
	m_pLayerGainRotary->move( 102, 341 );

	m_pCompoGainLCD->move( 151, 341 + 3 );
	m_pCompoGainRotary->move( 199, 341 );


	m_pLayerPitchCoarseLCD->move( 54, 391 + 3 );
	m_pLayerPitchCoarseRotary->move( 102, 391 );

	m_pLayerPitchFineLCD->move( 151, 391 + 3 );
	m_pLayerPitchFineRotary->move( 199, 391 );

	m_sampleSelectionAlg = new LCDCombo(m_pLayerProp, 25);
	m_sampleSelectionAlg->move( 60, 434 );
	m_sampleSelectionAlg->setToolTip( tr( "Select selection algorithm" ) );
	m_sampleSelectionAlg->addItem( QString( "First in Velocity" ) );
	m_sampleSelectionAlg->addItem( QString( "Round Robin" ) );
	m_sampleSelectionAlg->addItem( QString( "Random" ) );
	connect( m_sampleSelectionAlg, SIGNAL( valueChanged( int ) ), this, SLOT( pSampleSelectionChanged( int ) ) );

	//~ Layer properties

	//component handling
	QStringList itemsCompo;
	popCompo = new QMenu( this );
	itemsCompo.clear();

	std::vector<DrumkitComponent*>* pComponentList = Hydrogen::get_instance()->getSong()->getComponents();
	for (std::vector<DrumkitComponent*>::iterator it = pComponentList->begin() ; it != pComponentList->end(); ++it) {
		DrumkitComponent* pComponent = *it;
		if( !itemsCompo.contains( pComponent->get_name() ) ) {
			itemsCompo.append( pComponent->get_name() );
		}
	}
	itemsCompo.append("--sep--");
	itemsCompo.append("add");
	itemsCompo.append("delete");
	itemsCompo.append("rename");

	m_nSelectedComponent = pComponentList->front()->get_id();

	connect( popCompo, SIGNAL( triggered(QAction*) ), this, SLOT( compoChangeAddDelete(QAction*) ) );
	update();
	//~component handling


	selectLayer( m_nSelectedLayer );

	HydrogenApp::get_instance()->addEventListener(this);

	selectedInstrumentChangedEvent(); 	// force an update

	// this will force an update...
	EventQueue::get_instance()->push_event( EVENT_SELECTED_INSTRUMENT_CHANGED, -1 );
}



InstrumentEditor::~InstrumentEditor()
{
	//INFOLOG( "DESTROY" );
}



void InstrumentEditor::selectedInstrumentChangedEvent()
{
	Hydrogen::get_instance()->getAudioEngine()->lock( RIGHT_HERE );

	Hydrogen *pHydrogen = Hydrogen::get_instance();
	Song *pSong = pHydrogen->getSong();
	
	if ( pSong != nullptr ) {
		InstrumentList *pInstrList = pSong->getInstrumentList();
		int nInstr = pHydrogen->getSelectedInstrumentNumber();
		if ( nInstr >= pInstrList->size() ) {
			nInstr = -1;
		}

		if ( nInstr == -1 ) {
			m_pInstrument = nullptr;
		}
		else {
			m_pInstrument = pInstrList->get( nInstr );
			//INFOLOG( "new instr: " + m_pInstrument->m_sName );
		}
	}
	else {
		m_pInstrument = nullptr;
	}
	pHydrogen->getAudioEngine()->unlock();

	// update layer list
	if ( m_pInstrument ) {
		m_pNameLbl->setText( m_pInstrument->get_name() );

		// ADSR
		m_pAttackRotary->setValue( sqrtf(m_pInstrument->get_adsr()->get_attack() / 100000.0) );
		m_pDecayRotary->setValue( sqrtf(m_pInstrument->get_adsr()->get_decay() / 100000.0) );
		m_pSustainRotary->setValue( m_pInstrument->get_adsr()->get_sustain() );
		float fTmp = m_pInstrument->get_adsr()->get_release() - 256.0;
		if( fTmp < 0.0 ) {
			fTmp = 0.0;
		}
		m_pReleaseRotary->setValue( sqrtf(fTmp / 100000.0) );
		//~ ADSR

		// filter
		m_pFilterBypassBtn->setPressed( !m_pInstrument->is_filter_active() );
		m_pCutoffRotary->setValue( m_pInstrument->get_filter_cutoff() );
		m_pResonanceRotary->setValue( m_pInstrument->get_filter_resonance() );
		//~ filter

		// pitch offset
		char tmp[7];
		sprintf( tmp, "%#.2f", m_pInstrument->get_pitch_offset() );
		m_pPitchLCD->setText( tmp );
		
		/* fCoarsePitch is the closest integer to pitch_offset (represents the pitch shift interval in half steps)
		while it is an integer number, it's defined float to be used in next lines */
		float fCoarsePitch = round( m_pInstrument->get_pitch_offset() );

		//fFinePitch represents the fine adjustment (between -0.5 and +0.5) if pitch_offset has decimal part
		float fFinePitch = m_pInstrument->get_pitch_offset() - fCoarsePitch;

		m_pPitchCoarseRotary->setValue( fCoarsePitch );
		m_pPitchFineRotary->setValue( fFinePitch );
		
		// pitch random
		m_pRandomPitchRotary->setValue( m_pInstrument->get_random_pitch_factor() );

		//Stop Note
		m_pIsStopNoteCheckBox->setChecked( m_pInstrument->is_stop_notes() );

		//Ignore Velocity
		m_pApplyVelocity->setChecked( m_pInstrument->get_apply_velocity() );

		// instr gain
		sprintf( tmp, "%#.2f", m_pInstrument->get_gain() );
		m_pInstrumentGainLCD->setText( tmp );
		m_pInstrumentGain->setValue( m_pInstrument->get_gain()/ 5.0 );

		// instr mute group
		QString sMuteGroup = QString("%1").arg( m_pInstrument->get_mute_group() );
		if (m_pInstrument->get_mute_group() == -1 ) {
			sMuteGroup = "Off";
		}
		m_pMuteGroupLCD->setText( sMuteGroup );

		// midi out channel
		QString sMidiOutChannel = QString("%1").arg( m_pInstrument->get_midi_out_channel()+1 );
		if (m_pInstrument->get_midi_out_channel() == -1 ) {
			sMidiOutChannel = "Off";
		}
		m_pMidiOutChannelLCD->setText( sMidiOutChannel );

		//midi out note
		QString sMidiOutNote = QString("%1").arg( m_pInstrument->get_midi_out_note() );
		m_pMidiOutNoteLCD->setText( sMidiOutNote );

		// hihat
		QString sHHGroup = QString("%1").arg( m_pInstrument->get_hihat_grp() );
		if (m_pInstrument->get_hihat_grp() == -1 ) {
			sHHGroup = "Off";
		}
		m_pHihatGroupLCD->setText( sHHGroup );
		QString sHiHatMinRange = QString("%1").arg( m_pInstrument->get_lower_cc() );
		m_pHihatMinRangeLCD->setText( sHiHatMinRange );
		QString sHiHatMaxRange = QString("%1").arg( m_pInstrument->get_higher_cc() );
		m_pHihatMaxRangeLCD->setText( sHiHatMaxRange );

		// see instrument.h
		m_sampleSelectionAlg->select( m_pInstrument->sample_selection_alg(), false);

		itemsCompo.clear();
		std::vector<DrumkitComponent*>* compoList = pSong->getComponents();
		for (auto& it : *pSong->getComponents() ) {
			DrumkitComponent* pDrumkitComponent = it;
			if( !itemsCompo.contains( pDrumkitComponent->get_name() ) ) {
				itemsCompo.append( pDrumkitComponent->get_name() );
			}
		}
		itemsCompo.append("--sep--");
		itemsCompo.append("add");
		itemsCompo.append("delete");
		itemsCompo.append("rename");

		update();

		bool bFound = false;
		for (std::vector<DrumkitComponent*>::iterator it = compoList->begin() ; it != compoList->end(); ++it) {
			DrumkitComponent* pComponent = *it;
			if ( pComponent->get_id() == m_nSelectedComponent ) {
				bFound = true;
				break;
			}
		}
		if ( !bFound ){
			m_nSelectedComponent = compoList->front()->get_id();
		}

		DrumkitComponent* pTmpComponent = pSong->getComponent( m_nSelectedComponent );

		assert(pTmpComponent);

		m_pCompoNameLbl->setText( pTmpComponent->get_name() );

		if( m_nSelectedLayer >= 0 ){
			auto pComponent = m_pInstrument->get_component( m_nSelectedComponent );
			if( pComponent ) {

				char tmp[20];
				sprintf( tmp, "%#.2f", pComponent->get_gain());
				m_pCompoGainLCD->setText( tmp );

				m_pCompoGainRotary->setValue( pComponent->get_gain() / 5.0 );

				auto pLayer = pComponent->get_layer( m_nSelectedLayer );
				if(pLayer) {
					m_pWaveDisplay->updateDisplay( pLayer );
				}
				else {
					m_pWaveDisplay->updateDisplay( nullptr );
				}
			}
			else {
				m_pWaveDisplay->updateDisplay( nullptr );
			}
		}
		else{
			m_pWaveDisplay->updateDisplay( nullptr );
		}
	}
	else {
		m_pNameLbl->setText( QString( "NULL Instrument..." ) );
		m_pWaveDisplay->updateDisplay( nullptr );
		m_nSelectedLayer = 0;
	}
	
	selectLayer( m_nSelectedLayer );
}



void InstrumentEditor::rotaryChanged(Rotary *ref)
{
	float fVal = ref->getValue();

	if ( m_pInstrument ) {
		if ( ref == m_pRandomPitchRotary ){
			m_pInstrument->set_random_pitch_factor( fVal );
		}
		else if ( ref == m_pPitchCoarseRotary ) {
			//round fVal, since Coarse is the integer number of half steps
			float newPitch = round( fVal ) + m_pPitchFineRotary->getValue();
			m_pInstrument->set_pitch_offset( newPitch );
			char tmp[7];
			sprintf( tmp, "%#.2f", newPitch);
			m_pPitchLCD->setText( tmp );
		}
		else if ( ref == m_pPitchFineRotary ) {
			float newPitch = round( m_pPitchCoarseRotary->getValue() ) + fVal;
 			m_pInstrument->set_pitch_offset( newPitch );
			char tmp[7];
 			sprintf( tmp, "%#.2f", newPitch);
 			m_pPitchLCD->setText( tmp );
		}
		else if ( ref == m_pCutoffRotary ) {
			m_pInstrument->set_filter_cutoff( fVal );
		}
		else if ( ref == m_pResonanceRotary ) {
			if ( fVal > 0.95f ) {
				fVal = 0.95f;
			}
			m_pInstrument->set_filter_resonance( fVal );
		}
		else if ( ref == m_pAttackRotary ) {
			m_pInstrument->get_adsr()->set_attack( fVal * fVal * 100000 );
		}
		else if ( ref == m_pDecayRotary ) {
			m_pInstrument->get_adsr()->set_decay( fVal * fVal * 100000 );
		}
		else if ( ref == m_pSustainRotary ) {
			m_pInstrument->get_adsr()->set_sustain( fVal );
		}
		else if ( ref == m_pReleaseRotary ) {
			m_pInstrument->get_adsr()->set_release( 256.0 + fVal * fVal * 100000 );
		}
		else if ( ref == m_pLayerGainRotary ) {
			fVal = fVal * 5.0;
			char tmp[20];
			sprintf( tmp, "%#.2f", fVal );
			m_pLayerGainLCD->setText( tmp );

			auto pCompo = m_pInstrument->get_component(m_nSelectedComponent);
			if( pCompo ) {
				auto pLayer = pCompo->get_layer( m_nSelectedLayer );
				if ( pLayer ) {
					pLayer->set_gain( fVal );
					m_pWaveDisplay->updateDisplay( pLayer );
				}
			}
		}
		else if ( ref == m_pCompoGainRotary ) {
			fVal = fVal * 5.0;
			char tmp[20];
			sprintf( tmp, "%#.2f", fVal );
			m_pCompoGainLCD->setText( tmp );

			auto pCompo = m_pInstrument->get_component(m_nSelectedComponent);
			pCompo->set_gain( fVal );
		}
		else if ( ref == m_pLayerPitchCoarseRotary ) {
			m_pLayerPitchCoarseLCD->setText( QString( "%1" ).arg( (int) round( fVal ) ) );

			auto pCompo = m_pInstrument->get_component(m_nSelectedComponent);
			if( pCompo ) {
				auto pLayer = pCompo->get_layer( m_nSelectedLayer );
				if ( pLayer ) {
					float fCoarse = round( m_pLayerPitchCoarseRotary->getValue() );
					float fFine = m_pLayerPitchFineRotary->getValue() / 100.0;
					pLayer->set_pitch( fCoarse + fFine );
					INFOLOG( tr( "layer pitch: %1" ).arg( pLayer->get_pitch() ) );
				}
			}
		}
		else if ( ref == m_pLayerPitchFineRotary ) {
			m_pLayerPitchFineLCD->setText( QString( "%1" ).arg( fVal ) );
			auto pCompo = m_pInstrument->get_component(m_nSelectedComponent);
			if( pCompo ) {
				auto pLayer = pCompo->get_layer( m_nSelectedLayer );
				if ( pLayer ) {
					float fCoarse = round( m_pLayerPitchCoarseRotary->getValue() );
					float fFine = m_pLayerPitchFineRotary->getValue() / 100.0;
					pLayer->set_pitch( fCoarse + fFine );
					INFOLOG( tr( "layer pitch: %1" ).arg( pLayer->get_pitch() ) );
				}
			}
		}
		else if ( ref == m_pInstrumentGain ) {
			fVal = fVal * 5.0;
			char tmp[20];
			sprintf( tmp, "%#.2f", fVal );
			m_pInstrumentGainLCD->setText( tmp );
			m_pInstrument->set_gain( fVal );
		}
		else {
			ERRORLOG( "[rotaryChanged] unhandled rotary" );
		}
	}
}


void InstrumentEditor::filterActiveBtnClicked(Button *ref)
{
	if ( m_pInstrument ) {
		m_pInstrument->set_filter_active( !ref->isPressed() );
	}
}


void InstrumentEditor::waveDisplayDoubleClicked( QWidget* pRef )
{		
	if ( !m_pInstrument ) {
		return;
	}
	
	auto pCompo = m_pInstrument->get_component(m_nSelectedComponent);
	if( !pCompo ) {
		return;
	}
			
	auto pLayer = pCompo->get_layer( m_nSelectedLayer );
	if ( pLayer ) {
		auto pSample = pLayer->get_sample();
		
		if( pSample != nullptr ) {
			QString name = pSample->get_filepath();
			HydrogenApp::get_instance()->showSampleEditor( name, m_nSelectedComponent, m_nSelectedLayer );
		}
	}
	else {
		loadLayer();
	}
}

void InstrumentEditor::showLayers()
{
	m_pShowLayersBtn->setPressed( true );
	m_pShowInstrumentBtn->setPressed( false );
	m_pLayerProp->show();
	m_pInstrumentProp->hide();

	m_pShowLayersBtn->show();
	m_pShowInstrumentBtn->show();
}

void InstrumentEditor::showInstrument()
{
	m_pShowInstrumentBtn->setPressed( true );
	m_pShowLayersBtn->setPressed( false );
	m_pInstrumentProp->show();
	m_pLayerProp->hide();

	m_pShowLayersBtn->show();
	m_pShowInstrumentBtn->show();
}

void InstrumentEditor::showSampleEditor()
{
	if ( m_pInstrument ) {
		InstrumentComponent* pCompo = m_pInstrument->get_component(m_nSelectedComponent);
		if( pCompo ) {
			H2Core::InstrumentLayer *pLayer = pCompo->get_layer( m_nSelectedLayer );
			if ( pLayer != nullptr ) {
				auto pSample = pLayer->get_sample();
				if ( pSample == nullptr ) {
					return;
				}
				QString name = pSample->get_filepath();
				HydrogenApp::get_instance()->showSampleEditor( name, m_nSelectedComponent, m_nSelectedLayer );
			}
		}
	}
}
	
void InstrumentEditor::buttonClicked( Button* pButton )
{

	if ( pButton == m_pShowInstrumentBtn ) {
		showInstrument();
	}
	else if ( pButton == m_pShowLayersBtn ) {
		showLayers();
	}
	else if ( pButton == m_pLoadLayerBtn ) {
		loadLayer();
	}
	else if ( pButton == m_pRemoveLayerBtn ) {
		//Hydrogen *pHydrogen = Hydrogen::get_instance();
		Hydrogen::get_instance()->getAudioEngine()->lock( RIGHT_HERE );

		if ( m_pInstrument ) {
			auto pCompo = m_pInstrument->get_component(m_nSelectedComponent);
			if( pCompo ) {
				pCompo->set_layer( nullptr, m_nSelectedLayer );

				int nCount = 0;
				for( int n = 0; n < InstrumentComponent::getMaxLayers(); n++ ) {
					auto pLayer = pCompo->get_layer( n );
					if( pLayer ){
						nCount++;
					}
				}

				if( nCount == 0 ){
					m_pInstrument->get_components()->erase( m_pInstrument->get_components()->begin() + m_nSelectedComponent );
				}
			}
		}
		Hydrogen::get_instance()->getAudioEngine()->unlock();
		selectedInstrumentChangedEvent();    // update all
		m_pLayerPreview->updateAll();
	}
	else if ( pButton == m_pSampleEditorBtn ){
<<<<<<< HEAD
		if ( m_pInstrument ) {
			auto pCompo = m_pInstrument->get_component(m_nSelectedComponent);
			if( pCompo ) {
				auto pLayer = pCompo->get_layer( m_nSelectedLayer );
				if ( pLayer != nullptr ) {
					auto pSample = pLayer->get_sample();
					if ( pSample == nullptr ) {
						return;
					}
					QString name = pSample->get_filepath();
					HydrogenApp::get_instance()->showSampleEditor( name, m_nSelectedComponent, m_nSelectedLayer );
				}
			}
		}

=======
		showSampleEditor();
>>>>>>> d175c5d1
	}
	else {
		ERRORLOG( "[buttonClicked] unhandled button" );
	}
}



void InstrumentEditor::loadLayer()
{
	Hydrogen *pHydrogen = Hydrogen::get_instance();

	AudioFileBrowser *pFileBrowser = new AudioFileBrowser( nullptr, true, true);
	QStringList filename;
	filename << "false" << "false" << "";

	if (pFileBrowser->exec() == QDialog::Accepted) {
		filename = pFileBrowser->getSelectedFiles();
	}

	delete pFileBrowser;

	if ( filename[2].isEmpty() ) return;

	bool fnc = false;
	if ( filename[0] ==  "true" ){
		fnc = true;
	}

	int selectedLayer =  m_nSelectedLayer;
	int firstSelection = selectedLayer;

	// Ensure instrument pointer is current
	Song *pSong = pHydrogen->getSong();
	if ( pSong ) {
		InstrumentList *pInstrList = pSong->getInstrumentList();
		m_pInstrument = pInstrList->get( pHydrogen->getSelectedInstrumentNumber() );
	} else {
		m_pInstrument = nullptr;
	}

	if ( m_pInstrument == nullptr ) {
		return;
	}

	if (filename.size() > 2) {

		for(int i=2;i < filename.size();++i)
		{
			selectedLayer = m_nSelectedLayer + i - 2;
			if( ( i-2 >= InstrumentComponent::getMaxLayers() ) || ( selectedLayer + 1  > InstrumentComponent::getMaxLayers() ) ) break;

			auto pNewSample = Sample::load( filename[i] );

			pHydrogen->getAudioEngine()->lock( RIGHT_HERE );

			/*
				if we're using multiple layers, we start inserting the first layer
				at m_nSelectedLayer and the next layer at m_nSelectedLayer+1
			*/

			auto pCompo = m_pInstrument->get_component(m_nSelectedComponent);
			if( !pCompo ) {
				pCompo = std::make_shared<InstrumentComponent>( m_nSelectedComponent );
				m_pInstrument->get_components()->push_back( pCompo );
			}

			auto pLayer = pCompo->get_layer( selectedLayer );

			if (pLayer != nullptr) {
				// insert new sample from newInstrument, old sample gets deleted by set_sample
				pLayer->set_sample( pNewSample );
			}
			else {
				pLayer = std::make_shared<H2Core::InstrumentLayer>( pNewSample );
				m_pInstrument->get_component(m_nSelectedComponent)->set_layer( pLayer, selectedLayer );
			}

			if ( fnc ){
				QString newFilename = filename[i].section( '/', -1 );
				newFilename.replace( "." + newFilename.section( '.', -1 ), "");
				m_pInstrument->set_name( newFilename );
			}

			//set automatic velocity
			if ( filename[1] ==  "true" ){
				setAutoVelocity();
			}

			pHydrogen->getAudioEngine()->unlock();
		}
	}

	selectedInstrumentChangedEvent();    // update all
	selectLayer( firstSelection );
	m_pLayerPreview->updateAll();
}


void InstrumentEditor::setAutoVelocity()
{
	if ( m_pInstrument == nullptr ) {
		return;
	}
	auto pCompo = m_pInstrument->get_component( m_nSelectedComponent );
	if ( pCompo == nullptr ) {
		return;
	}
	std::vector<int> layerInUse( InstrumentComponent::getMaxLayers(), 0 );
	int nLayers = 0;
	for ( int i = 0; i < InstrumentComponent::getMaxLayers() ; i++ ) {

		auto pLayer = pCompo->get_layer( i );
		if ( pLayer ) {
			nLayers++;
			layerInUse[i] = i;
		}
	}
	
	if( nLayers == 0){
		nLayers = 1;
	}

	float velocityrange = 1.0 / nLayers;

	for ( int i = 0; i < InstrumentComponent::getMaxLayers() ; i++ ) {
		if ( layerInUse[i] == i ){
			nLayers--;
			auto pLayer = pCompo->get_layer( i );
			if ( pLayer ) {
				pLayer->set_start_velocity( nLayers * velocityrange);
				pLayer->set_end_velocity( nLayers * velocityrange + velocityrange );
			}
		}
	}
}

void InstrumentEditor::labelCompoClicked( ClickableLabel* pRef )
{
	UNUSED( pRef );
	Song *pSong = Hydrogen::get_instance()->getSong();
	if ( pSong == nullptr ) {
		return;
	}
	DrumkitComponent* pComponent = pSong->getComponent( m_nSelectedComponent );
	if ( pComponent != nullptr ) {
		return;
	}
	QString sOldName = pComponent->get_name();
	bool bIsOkPressed;
	QString sNewName = QInputDialog::getText( this, "Hydrogen", tr( "New component name" ), QLineEdit::Normal, sOldName, &bIsOkPressed );

	if ( bIsOkPressed  ) {
		pComponent->set_name( sNewName );

		selectedInstrumentChangedEvent();

		// this will force an update...
		EventQueue::get_instance()->push_event( EVENT_SELECTED_INSTRUMENT_CHANGED, -1 );
	}
}

void InstrumentEditor::selectComponent( int nComponent )
{
	if (!m_pInstrument) {
		return;
	}

	m_nSelectedComponent = nComponent;
	m_pLayerPreview->set_selected_component(m_nSelectedComponent);
}

void InstrumentEditor::labelClicked( ClickableLabel* pRef )
{
	UNUSED( pRef );

	if (m_pInstrument) {
		QString sOldName = m_pInstrument->get_name();
		bool bIsOkPressed;
		QString sNewName = QInputDialog::getText( this, "Hydrogen", tr( "New instrument name" ), QLineEdit::Normal, sOldName, &bIsOkPressed );
		if ( bIsOkPressed  ) {
			m_pInstrument->set_name( sNewName );
			selectedInstrumentChangedEvent();

#ifdef H2CORE_HAVE_JACK
			Hydrogen::get_instance()->getAudioEngine()->lock( RIGHT_HERE );
			Hydrogen *engine = Hydrogen::get_instance();
			engine->renameJackPorts(engine->getSong());
			Hydrogen::get_instance()->getAudioEngine()->unlock();
#endif

			// this will force an update...
			EventQueue::get_instance()->push_event( EVENT_SELECTED_INSTRUMENT_CHANGED, -1 );
		}
		else {
			// user entered nothing or pressed Cancel
		}
	}
}


void InstrumentEditor::selectLayer( int nLayer )
{
	if (!m_pInstrument) {
		return;
	}
	m_nSelectedLayer = nLayer;

	auto pComponent = m_pInstrument->get_component( m_nSelectedComponent );
	if(pComponent && nLayer >= 0 ){
		auto pLayer = pComponent->get_layer( nLayer );
		m_pWaveDisplay->updateDisplay( pLayer );
		if (pLayer) {
			char tmp[20];

			// Layer GAIN
			m_pLayerGainRotary->setValue( pLayer->get_gain() / 5.0 );
			sprintf( tmp, "%#.2f", pLayer->get_gain() );
			m_pLayerGainLCD->setText( tmp );

			//Component GAIN
			char tmp2[20];
			sprintf( tmp2, "%#.2f", pComponent->get_gain());
			m_pCompoGainRotary->setValue( pComponent->get_gain() / 5.0);
			m_pCompoGainLCD->setText( tmp2 );

			// Layer PITCH
			float fCoarsePitch = round( pLayer->get_pitch() );
			float fFinePitch = pLayer->get_pitch() - fCoarsePitch;
			//INFOLOG( "fine pitch: " + to_string( fFinePitch ) );
			m_pLayerPitchCoarseRotary->setValue( fCoarsePitch );
			m_pLayerPitchFineRotary->setValue( fFinePitch * 100 );

			m_pLayerPitchCoarseLCD->setText( QString( "%1" ).arg( (int) fCoarsePitch ) );
			m_pLayerPitchFineLCD->setText( QString( "%1" ).arg( fFinePitch * 100 ) );
		}
		else {
			// Layer GAIN
			m_pLayerGainRotary->setValue( 1.0 );
			m_pLayerGainLCD->setText( "" );

			//Component GAIN
			m_pCompoGainRotary->setValue( 1.0 );
			m_pCompoGainLCD->setText( "" );

			// Layer PITCH
			m_pLayerPitchCoarseRotary->setValue( 0.0 );
			m_pLayerPitchFineRotary->setValue( 0.0 );

			m_pLayerPitchCoarseLCD->setText( "" );
			m_pLayerPitchFineLCD->setText( "" );
		}
	}
	else {
		m_pWaveDisplay->updateDisplay( nullptr );

		// Layer GAIN
		m_pLayerGainRotary->setValue( 1.0 );
		m_pLayerGainLCD->setText( "" );

		m_pCompoGainRotary->setValue( 1.0 );
		m_pCompoGainLCD->setText( "" );

		// Layer PITCH
		m_pLayerPitchCoarseRotary->setValue( 0.0 );
		m_pLayerPitchFineRotary->setValue( 0.0 );

		m_pLayerPitchCoarseLCD->setText( "" );
		m_pLayerPitchFineLCD->setText( "" );
	}
}



void InstrumentEditor::muteGroupBtnClicked(Button *pRef)
{
	assert( m_pInstrument );

	int mute_grp = m_pInstrument->get_mute_group();
	if (pRef == m_pAddMuteGroupBtn ) {
		mute_grp += 1;
	}
	else if (pRef == m_pDelMuteGroupBtn ) {
		mute_grp -= 1;
	}
	m_pInstrument->set_mute_group( mute_grp );

	selectedInstrumentChangedEvent();	// force an update
}

void InstrumentEditor::onIsStopNoteCheckBoxClicked( bool on )
{
	m_pInstrument->set_stop_notes( on );
	selectedInstrumentChangedEvent();	// force an update
}

void InstrumentEditor::onIsApplyVelocityCheckBoxClicked( bool on )
{
	assert( m_pInstrument );

	m_pInstrument->set_apply_velocity( on );
	selectedInstrumentChangedEvent();	// force an update
}

void InstrumentEditor::midiOutChannelBtnClicked(Button *pRef)
{
	assert( m_pInstrument );

	if (pRef == m_pAddMidiOutChannelBtn ) {
		m_pInstrument->set_midi_out_channel( m_pInstrument->get_midi_out_channel() + 1);
	}
	else if (pRef == m_pDelMidiOutChannelBtn ) {
		m_pInstrument->set_midi_out_channel( m_pInstrument->get_midi_out_channel() - 1);
	}

	selectedInstrumentChangedEvent();	// force an update
}

void InstrumentEditor::midiOutNoteBtnClicked(Button *pRef)
{
	assert( m_pInstrument );

	if (pRef == m_pAddMidiOutNoteBtn ) {
		m_pInstrument->set_midi_out_note( m_pInstrument->get_midi_out_note() + 1);
	}
	else if (pRef == m_pDelMidiOutNoteBtn ) {
		m_pInstrument->set_midi_out_note( m_pInstrument->get_midi_out_note() - 1);
	}

	selectedInstrumentChangedEvent();	// force an update
}

void InstrumentEditor::onClick(Button*)
{
	popCompo->popup( m_pCompoNameLbl->mapToGlobal( QPoint( m_pCompoNameLbl->width() - 40, m_pCompoNameLbl->height() / 2 ) ) );
}

void InstrumentEditor::update()
{
	//INFOLOG ( "update: "+toString(items.size()) );
	popCompo->clear();

	for( int i = 0; i < itemsCompo.size(); i++ ) {
		if ( itemsCompo.at(i) != "--sep--" ){
			popCompo->addAction( itemsCompo.at(i) );
		}else{
			popCompo->addSeparator();
		}
	}
}

int InstrumentEditor::findFreeDrumkitComponentId( int startingPoint )
{
	bool bFoundFreeSlot = true;
	std::vector<DrumkitComponent*>* pDrumkitComponentList = Hydrogen::get_instance()->getSong()->getComponents();
	for (std::vector<DrumkitComponent*>::iterator it = pDrumkitComponentList->begin() ; it != pDrumkitComponentList->end(); ++it) {
		DrumkitComponent* pDrumkitComponent = *it;
		if( pDrumkitComponent->get_id() == startingPoint ) {
			bFoundFreeSlot = false;
			break;
		}
	}

	if(bFoundFreeSlot) {
		return startingPoint;
	} else {
		return findFreeDrumkitComponentId( startingPoint + 1 );
	}
}

void InstrumentEditor::compoChangeAddDelete(QAction* pAction)
{
	QString sSelectedAction = pAction->text();

	Hydrogen * pHydrogen = Hydrogen::get_instance();

	if( sSelectedAction.compare("add") == 0 ) {
		if ( m_pInstrument ) {
			bool bIsOkPressed;
			QString sNewName = QInputDialog::getText( this, "Hydrogen", tr( "Component name" ), QLineEdit::Normal, "New Component", &bIsOkPressed );
			if ( bIsOkPressed  ) {
				DrumkitComponent* pDrumkitComponent = new DrumkitComponent( findFreeDrumkitComponentId(), sNewName );
				pHydrogen->getSong()->getComponents()->push_back( pDrumkitComponent );

				//auto instrument_component = std::make_shared<InstrumentComponent>( dm_component->get_id() );
				//instrument_component->set_gain( 1.0f );
				//m_pInstrument->get_components()->push_back( instrument_component );

				m_nSelectedComponent = pDrumkitComponent->get_id();
				m_pLayerPreview->set_selected_component( pDrumkitComponent->get_id() );

				selectedInstrumentChangedEvent();

				// this will force an update...
				EventQueue::get_instance()->push_event( EVENT_SELECTED_INSTRUMENT_CHANGED, -1 );

#ifdef H2CORE_HAVE_JACK
				pHydrogen->renameJackPorts(pHydrogen->getSong());
#endif
			}
			else {
				// user entered nothing or pressed Cancel
			}
		}
	}
	else if( sSelectedAction.compare("delete") == 0 ) {
		std::vector<DrumkitComponent*>* pDrumkitComponents = pHydrogen->getSong()->getComponents();

		if(pDrumkitComponents->size() == 1){
			return;
		}

		DrumkitComponent* pDrumkitComponent = pHydrogen->getSong()->getComponent( m_nSelectedComponent );

		InstrumentList* pInstruments = pHydrogen->getSong()->getInstrumentList();
		for ( int n = ( int )pInstruments->size() - 1; n >= 0; n-- ) {
			auto pInstrument = pInstruments->get( n );
			for( int o = 0 ; o < pInstrument->get_components()->size() ; o++ ) {
				auto  pInstrumentComponent = pInstrument->get_components()->at( o );
				if( pInstrumentComponent->get_drumkit_componentID() == pDrumkitComponent->get_id() ) {
					pInstrument->get_components()->erase( pInstrument->get_components()->begin() + o );;
					break;
				}
			}
		}

		for ( int n = 0 ; n < pDrumkitComponents->size() ; n++ ) {
			DrumkitComponent* pTmpDrumkitComponent = pDrumkitComponents->at( n );
			if( pTmpDrumkitComponent->get_id() == pDrumkitComponent->get_id() ) {
				pDrumkitComponents->erase( pDrumkitComponents->begin() + n );
				break;
			}
		}

		m_nSelectedComponent = pDrumkitComponents->front()->get_id();

		selectedInstrumentChangedEvent();
		// this will force an update...
		EventQueue::get_instance()->push_event( EVENT_SELECTED_INSTRUMENT_CHANGED, -1 );
	}
	else if( sSelectedAction.compare("rename") == 0 ) {
		labelCompoClicked( nullptr );
	}
	else {
		m_nSelectedComponent = -1;
		std::vector<DrumkitComponent*>* pDrumkitComponents = pHydrogen->getSong()->getComponents();
		for (std::vector<DrumkitComponent*>::iterator it = pDrumkitComponents->begin() ; it != pDrumkitComponents->end(); ++it) {
			DrumkitComponent* pDrumkitComponent = *it;
			if( pDrumkitComponent->get_name().compare( sSelectedAction ) == 0) {
				m_nSelectedComponent = pDrumkitComponent->get_id();
				m_pCompoNameLbl->setText( pDrumkitComponent->get_name() );
				break;
			}
		}

		if( m_pInstrument && !m_pInstrument->get_component(m_nSelectedComponent)) {
			INFOLOG("Component needs to be added");

			auto pInstrComponent = std::make_shared<InstrumentComponent>( m_nSelectedComponent );
			pInstrComponent->set_gain( 1.0f );

			m_pInstrument->get_components()->push_back( pInstrComponent );



#ifdef H2CORE_HAVE_JACK
			pHydrogen->renameJackPorts(pHydrogen->getSong());
#endif
		}

		m_pLayerPreview->set_selected_component(m_nSelectedComponent);

		selectedInstrumentChangedEvent();

		// this will force an update...
		EventQueue::get_instance()->push_event( EVENT_SELECTED_INSTRUMENT_CHANGED, -1 );
	}
}


void InstrumentEditor::rubberbandbpmchangeEvent()
{
	if( !Preferences::get_instance()->getRubberBandBatchMode() /*&& Preferences::get_instance()->__usetimeline */){
		//we return also if time-line is activated. this wont work.
		//		INFOLOG( "Tempo change: Recomputing rubberband samples is disabled" );
		return;
	}
	//	INFOLOG( "Tempo change: Recomputing rubberband samples." );
	Hydrogen *pHydrogen = Hydrogen::get_instance();
	Song *song = pHydrogen->getSong();
	assert(song);
	if(song){
		InstrumentList *pSongInstrList = song->getInstrumentList();
		assert(pSongInstrList);
		for ( unsigned nInstr = 0; nInstr < pSongInstrList->size(); ++nInstr ) {
			auto pInstr = pSongInstrList->get( nInstr );
			assert( pInstr );
			if ( pInstr ){
				auto pInstrumentComponent = pInstr->get_component(m_nSelectedComponent);
				if (!pInstrumentComponent) {
					continue; // regular case when you have a new component empty
				}
				
				for ( int nLayer = 0; nLayer < InstrumentComponent::getMaxLayers(); nLayer++ ) {
					auto pLayer = pInstrumentComponent->get_layer( nLayer );
					if ( pLayer ) {
						auto pSample = pLayer->get_sample();
						if ( pSample ) {
							if( pSample->get_rubberband().use ) {
								//INFOLOG( QString("Instrument %1 Layer %2" ).arg(nInstr).arg(nLayer));
								auto pNewSample = Sample::load(
														pSample->get_filepath(),
														pSample->get_loops(),
														pSample->get_rubberband(),
														*pSample->get_velocity_envelope(),
														*pSample->get_pan_envelope()
														);
								if( !pNewSample  ){
									continue;
								}
								
								// insert new sample from newInstrument
								Hydrogen::get_instance()->getAudioEngine()->lock( RIGHT_HERE );
								pLayer->set_sample( pNewSample );
								Hydrogen::get_instance()->getAudioEngine()->unlock();

							}
						}
					}
				}
			}
		}
	}

}

void InstrumentEditor::pSampleSelectionChanged( int selected )
{
	assert( m_pInstrument );

	if ( selected == 0 ){
		m_pInstrument->set_sample_selection_alg( Instrument::VELOCITY );
	}
	else if ( selected == 1 ){
		m_pInstrument->set_sample_selection_alg( Instrument::ROUND_ROBIN );
	}
	else if ( selected == 2){
		m_pInstrument->set_sample_selection_alg( Instrument::RANDOM );
	}

	selectedInstrumentChangedEvent();	// force an update
}

void InstrumentEditor::hihatGroupClicked(Button *pRef)
{
	assert( m_pInstrument );

	if ( pRef == m_pAddHihatGroupBtn && m_pInstrument->get_hihat_grp() < 32 ){
		m_pInstrument->set_hihat_grp( m_pInstrument->get_hihat_grp() + 1 );
	}
	else if ( pRef == m_pDelHihatGroupBtn && m_pInstrument->get_hihat_grp() > -1 ){
		m_pInstrument->set_hihat_grp( m_pInstrument->get_hihat_grp() - 1 );
	}

	selectedInstrumentChangedEvent();   // force an update
}

void InstrumentEditor::hihatMinRangeBtnClicked(Button *pRef)
{
	assert( m_pInstrument );

	if ( pRef == m_pAddHihatMinRangeBtn && m_pInstrument->get_lower_cc() < 127 ){
		m_pInstrument->set_lower_cc( m_pInstrument->get_lower_cc() + 1 );
	}
	else if ( pRef == m_pDelHihatMinRangeBtn && m_pInstrument->get_lower_cc() > 0 ){
		m_pInstrument->set_lower_cc( m_pInstrument->get_lower_cc() - 1 );
	}

	selectedInstrumentChangedEvent();	// force an update
}

void InstrumentEditor::hihatMaxRangeBtnClicked(Button *pRef)
{
	assert( m_pInstrument );

	if ( pRef == m_pAddHihatMaxRangeBtn && m_pInstrument->get_higher_cc() < 127 ){
		m_pInstrument->set_higher_cc( m_pInstrument->get_higher_cc() + 1);
	}
	else if ( pRef == m_pDelHihatMaxRangeBtn && m_pInstrument->get_higher_cc() > 0 ){
		m_pInstrument->set_higher_cc( m_pInstrument->get_higher_cc() - 1);
	}

	selectedInstrumentChangedEvent();	// force an update
}<|MERGE_RESOLUTION|>--- conflicted
+++ resolved
@@ -884,9 +884,9 @@
 void InstrumentEditor::showSampleEditor()
 {
 	if ( m_pInstrument ) {
-		InstrumentComponent* pCompo = m_pInstrument->get_component(m_nSelectedComponent);
+		auto pCompo = m_pInstrument->get_component(m_nSelectedComponent);
 		if( pCompo ) {
-			H2Core::InstrumentLayer *pLayer = pCompo->get_layer( m_nSelectedLayer );
+			auto pLayer = pCompo->get_layer( m_nSelectedLayer );
 			if ( pLayer != nullptr ) {
 				auto pSample = pLayer->get_sample();
 				if ( pSample == nullptr ) {
@@ -938,25 +938,7 @@
 		m_pLayerPreview->updateAll();
 	}
 	else if ( pButton == m_pSampleEditorBtn ){
-<<<<<<< HEAD
-		if ( m_pInstrument ) {
-			auto pCompo = m_pInstrument->get_component(m_nSelectedComponent);
-			if( pCompo ) {
-				auto pLayer = pCompo->get_layer( m_nSelectedLayer );
-				if ( pLayer != nullptr ) {
-					auto pSample = pLayer->get_sample();
-					if ( pSample == nullptr ) {
-						return;
-					}
-					QString name = pSample->get_filepath();
-					HydrogenApp::get_instance()->showSampleEditor( name, m_nSelectedComponent, m_nSelectedLayer );
-				}
-			}
-		}
-
-=======
 		showSampleEditor();
->>>>>>> d175c5d1
 	}
 	else {
 		ERRORLOG( "[buttonClicked] unhandled button" );
