--- conflicted
+++ resolved
@@ -221,8 +221,6 @@
 	m_pInstrumentGain->move( 117, 100 );
 
 
-
-
 	m_pMuteGroupLCD = new LCDDisplay( m_pInstrumentProp, LCDDigit::SMALL_BLUE, 4 );
 	m_pMuteGroupLCD->move( 160, 105 );
 
@@ -252,11 +250,6 @@
 	m_pIsStopNoteCheckBox->move( 63, 138 );
 	m_pIsStopNoteCheckBox->setToolTip( trUtf8( "Stop the current playing instrument-note before trigger the next note sample." ) );
 	connect( m_pIsStopNoteCheckBox, SIGNAL( toggled( bool ) ), this, SLOT( onIsStopNoteCheckBoxClicked( bool ) ) );
-
-	m_pIgnoreVelocity = new QCheckBox ( trUtf8( "" ), m_pInstrumentProp );
-	m_pIgnoreVelocity->move( 153, 138 );
-	m_pIgnoreVelocity->setToolTip( trUtf8( "Don't change the layers' gain based on velocity" ) );
-	connect( m_pIgnoreVelocity, SIGNAL( toggled( bool ) ), this, SLOT( onIsIgnoreVelocityCheckBoxClicked( bool ) ) );
 
 	//////////////////////////
 	// HiHat setup
@@ -564,8 +557,6 @@
 
 		//Stop Note
 		m_pIsStopNoteCheckBox->setChecked( m_pInstrument->is_stop_notes() );
-
-		m_pIgnoreVelocity->setChecked( m_pInstrument->get_ignore_velocity() );
 
 		// instr gain
 		char tmp[20];
@@ -1143,17 +1134,7 @@
 
 void InstrumentEditor::onIsStopNoteCheckBoxClicked( bool on )
 {
-	assert( m_pInstrument );
-
 	m_pInstrument->set_stop_notes( on );
-	selectedInstrumentChangedEvent();	// force an update
-}
-
-void InstrumentEditor::onIsIgnoreVelocityCheckBoxClicked( bool on )
-{
-	assert( m_pInstrument );
-
-	m_pInstrument->set_ignore_velocity( on );
 	selectedInstrumentChangedEvent();	// force an update
 }
 
@@ -1388,7 +1369,6 @@
 
 }
 
-<<<<<<< HEAD
 void InstrumentEditor::pSampleSelectionChanged( QString selected )
 {
 	/*
@@ -1409,10 +1389,7 @@
 	selectedInstrumentChangedEvent();	// force an update
 }
 
-void InstrumentEditor::pIsHihatCheckBoxClicked( bool on )
-=======
 void InstrumentEditor::hihatGroupClicked(Button *pRef)
->>>>>>> 956fd114
 {
 	assert( m_pInstrument );
 
