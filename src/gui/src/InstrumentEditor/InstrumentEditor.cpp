/*
 * Hydrogen
 * Copyright(c) 2002-2008 by Alex >Comix< Cominu [comix@users.sourceforge.net]
 *
 * http://www.hydrogen-music.org
 *
 * This program is free software; you can redistribute it and/or modify
 * it under the terms of the GNU General Public License as published by
 * the Free Software Foundation; either version 2 of the License, or
 * (at your option) any later version.
 *
 * This program is distributed in the hope that it will be useful,
 * but WITHOUT ANY WARRANTY, without even the implied warranty of
 * MERCHANTABILITY or FITNESS FOR A PARTICULAR PURPOSE. See the
 * GNU General Public License for more details.
 *
 * You should have received a copy of the GNU General Public License
 * along with this program; if not, write to the Free Software
 * Foundation, Inc., 59 Temple Place, Suite 330, Boston, MA  02111-1307  USA
 *
 */

#include <QtGui>
#include <QtWidgets>


#include <math.h>
#include <assert.h>
#include <vector>

#include <core/Basics/Song.h>
#include <core/Hydrogen.h>
#include <core/Globals.h>
#include <core/Basics/Adsr.h>
#include <core/Basics/Sample.h>
#include <core/Basics/DrumkitComponent.h>
#include <core/Basics/Instrument.h>
#include <core/Basics/InstrumentList.h>
#include <core/Basics/InstrumentComponent.h>
#include <core/Basics/InstrumentLayer.h>
#include <core/AudioEngine.h>
#include <core/EventQueue.h>
using namespace H2Core;

#include "../HydrogenApp.h"
#include "../Skin.h"
#include "../Widgets/Rotary.h"
#include "../Widgets/ClickableLabel.h"
#include "../Widgets/Button.h"
#include "../Widgets/LCD.h"
#include "../Widgets/LCDCombo.h"
#include "../Widgets/Fader.h"
#include "InstrumentEditor.h"
#include "WaveDisplay.h"
#include "LayerPreview.h"
#include "AudioFileBrowser/AudioFileBrowser.h"

const char* InstrumentEditor::__class_name = "InstrumentEditor";

InstrumentEditor::InstrumentEditor( QWidget* pParent )
	: QWidget( pParent )
	, Object( __class_name )
	, m_pInstrument( nullptr )
	, m_nSelectedLayer( 0 )
{
	setFixedWidth( 290 );

	// Instrument properties top
	m_pInstrumentPropTop = new PixmapWidget( this );
	m_pInstrumentPropTop->setPixmap( "/instrumentEditor/instrumentTab_top.png" );

	m_pShowInstrumentBtn = new ToggleButton(
							   m_pInstrumentPropTop,
							   "/skin_btn_on.png",
							   "/skin_btn_off.png",
							   "/skin_btn_over.png",
							   QSize( 100, 17 ),
							   true
							   );
	m_pShowInstrumentBtn->setText(tr("General"));
	m_pShowInstrumentBtn->setToolTip( tr( "Show instrument properties" ) );
	connect( m_pShowInstrumentBtn, SIGNAL( clicked(Button*) ), this, SLOT( buttonClicked(Button*) ) );
	m_pShowInstrumentBtn->move( 40, 7 );
	m_pShowInstrumentBtn->setPressed( true );


	m_pShowLayersBtn = new ToggleButton(
						   m_pInstrumentPropTop,
						   "/skin_btn_on.png",
						   "/skin_btn_off.png",
						   "/skin_btn_over.png",
						   QSize( 100, 17 ),
						   true
						   );
	m_pShowLayersBtn->setText( tr("Layers") );
	m_pShowLayersBtn->setToolTip( tr( "Show layers properties" ) );
	connect( m_pShowLayersBtn, SIGNAL( clicked(Button*) ), this, SLOT( buttonClicked(Button*) ) );
	m_pShowLayersBtn->move( 144, 7 );


	// Instrument properties
	m_pInstrumentProp = new PixmapWidget( this );
	m_pInstrumentProp->move(0, 31);
	m_pInstrumentProp->setPixmap( "/instrumentEditor/instrumentTab.png" );

	m_pNameLbl = new ClickableLabel( m_pInstrumentProp );
	m_pNameLbl->setGeometry( 8, 5, 275, 28 );

	/////////////
	//Midi Out

	m_pMidiOutChannelLCD = new LCDDisplay( m_pInstrumentProp, LCDDigit::SMALL_BLUE, 4 );
	m_pMidiOutChannelLCD->move( 67, 261 );
	m_pMidiOutChannelLCD->setToolTip(QString(tr("Midi out channel")));


	m_pAddMidiOutChannelBtn = new Button(
								  m_pInstrumentProp,
								  "/lcd/LCDSpinBox_up_on.png",
								  "/lcd/LCDSpinBox_up_off.png",
								  "/lcd/LCDSpinBox_up_over.png",
								  QSize( 16, 8 )
								  );

	m_pAddMidiOutChannelBtn->move( 109, 260 );
	connect( m_pAddMidiOutChannelBtn, SIGNAL( clicked(Button*) ), this, SLOT( midiOutChannelBtnClicked(Button*) ) );


	m_pDelMidiOutChannelBtn = new Button(
								  m_pInstrumentProp,
								  "/lcd/LCDSpinBox_down_on.png",
								  "/lcd/LCDSpinBox_down_off.png",
								  "/lcd/LCDSpinBox_down_over.png",
								  QSize(16,8)
								  );
	m_pDelMidiOutChannelBtn->move( 109, 269 );
	connect( m_pDelMidiOutChannelBtn, SIGNAL( clicked(Button*) ), this, SLOT( midiOutChannelBtnClicked(Button*) ) );


	///
	m_pMidiOutNoteLCD = new LCDDisplay( m_pInstrumentProp, LCDDigit::SMALL_BLUE, 4 );
	m_pMidiOutNoteLCD->move( 160, 261 );

	m_pAddMidiOutNoteBtn = new Button(
							   m_pInstrumentProp,
							   "/lcd/LCDSpinBox_up_on.png",
							   "/lcd/LCDSpinBox_up_off.png",
							   "/lcd/LCDSpinBox_up_over.png",
							   QSize( 16, 8 ),
							   false,
							   true
							   );
	m_pMidiOutNoteLCD->setToolTip(QString(tr("Midi out note")));


	m_pAddMidiOutNoteBtn->move( 202, 260 );
	connect( m_pAddMidiOutNoteBtn, SIGNAL( clicked(Button*) ), this, SLOT( midiOutNoteBtnClicked(Button*) ) );


	m_pDelMidiOutNoteBtn = new Button(
							   m_pInstrumentProp,
							   "/lcd/LCDSpinBox_down_on.png",
							   "/lcd/LCDSpinBox_down_off.png",
							   "/lcd/LCDSpinBox_down_over.png",
							   QSize(16,8),
							   false,
							   true
							   );
	m_pDelMidiOutNoteBtn->move( 202, 269 );
	connect( m_pDelMidiOutNoteBtn, SIGNAL( clicked(Button*) ), this, SLOT( midiOutNoteBtnClicked(Button*) ) );

	/////////////

	QFont boldFont;
	boldFont.setBold(true);
	m_pNameLbl->setFont( boldFont );
	connect( m_pNameLbl, SIGNAL( labelClicked(ClickableLabel*) ), this, SLOT( labelClicked(ClickableLabel*) ) );
	
	m_pPitchLCD = new LCDDisplay( m_pInstrumentProp, LCDDigit::SMALL_BLUE, 6 );
	m_pPitchLCD->move(25, 215 );

	m_pPitchCoarseRotary = new Rotary( m_pInstrumentProp, Rotary::TYPE_CENTER, tr( "Pitch offset (Coarse)" ), true, false, -24, 24 );
	m_pPitchCoarseRotary->move( 92, 210 );

	connect( m_pPitchCoarseRotary, SIGNAL( valueChanged(Rotary*) ), this, SLOT( rotaryChanged(Rotary*) ) );

	m_pPitchFineRotary = new Rotary( m_pInstrumentProp, Rotary::TYPE_CENTER, tr( "Pitch offset (Fine)" ), false, false, -0.5, 0.5 );
	//it will have resolution of 100 steps between Min and Max => quantum delta = 0.01
	m_pPitchFineRotary->move( 144, 210 );
	connect( m_pPitchFineRotary, SIGNAL( valueChanged(Rotary*) ), this, SLOT( rotaryChanged(Rotary*) ) );

	

	m_pRandomPitchRotary = new Rotary( m_pInstrumentProp, Rotary::TYPE_NORMAL, tr( "Random pitch factor" ), false, true );
	m_pRandomPitchRotary->move( 202, 210 );
	connect( m_pRandomPitchRotary, SIGNAL( valueChanged(Rotary*) ), this, SLOT( rotaryChanged(Rotary*) ) );

	// Filter
	m_pFilterBypassBtn = new ToggleButton(
							 m_pInstrumentProp,
							 "/instrumentEditor/bypass_on.png",
							 "/instrumentEditor/bypass_off.png",
							 "/instrumentEditor/bypass_over.png",
							 QSize( 30, 13 )
							 );
	connect( m_pFilterBypassBtn, SIGNAL( clicked(Button*) ), this, SLOT( filterActiveBtnClicked(Button*) ) );

	m_pCutoffRotary = new Rotary( m_pInstrumentProp, Rotary::TYPE_NORMAL, tr( "Filter Cutoff" ), false, true );
	m_pCutoffRotary->setDefaultValue( m_pCutoffRotary->getMax() );
	connect( m_pCutoffRotary, SIGNAL( valueChanged(Rotary*) ), this, SLOT( rotaryChanged(Rotary*) ) );

	m_pResonanceRotary = new Rotary( m_pInstrumentProp, Rotary::TYPE_NORMAL, tr( "Filter resonance" ), false, true );
	connect( m_pResonanceRotary, SIGNAL( valueChanged(Rotary*) ), this, SLOT( rotaryChanged(Rotary*) ) );

	m_pFilterBypassBtn->move( 70, 170 );
	m_pCutoffRotary->move( 117, 164 );
	m_pResonanceRotary->move( 170, 164 );
	//~ Filter

	// ADSR
	m_pAttackRotary = new Rotary( m_pInstrumentProp, Rotary::TYPE_NORMAL, tr( "Attack" ), false, true );
	m_pDecayRotary = new Rotary( m_pInstrumentProp, Rotary::TYPE_NORMAL, tr( "Decay" ), false, true );
	m_pSustainRotary = new Rotary( m_pInstrumentProp, Rotary::TYPE_NORMAL, tr( "Sustain" ), false, true );
	m_pSustainRotary->setDefaultValue( m_pSustainRotary->getMax() );
	m_pReleaseRotary = new Rotary( m_pInstrumentProp, Rotary::TYPE_NORMAL, tr( "Release" ), false, true );
	m_pReleaseRotary->setDefaultValue( 0.09 );
	connect( m_pAttackRotary, SIGNAL( valueChanged(Rotary*) ), this, SLOT( rotaryChanged(Rotary*) ) );
	connect( m_pDecayRotary, SIGNAL( valueChanged(Rotary*) ), this, SLOT( rotaryChanged(Rotary*) ) );
	connect( m_pSustainRotary, SIGNAL( valueChanged(Rotary*) ), this, SLOT( rotaryChanged(Rotary*) ) );
	connect( m_pReleaseRotary, SIGNAL( valueChanged(Rotary*) ), this, SLOT( rotaryChanged(Rotary*) ) );
	m_pAttackRotary->move( 53, 52 );
	m_pDecayRotary->move( 105, 52 );
	m_pSustainRotary->move( 157, 52 );
	m_pReleaseRotary->move( 209, 52 );
	//~ ADSR

	// instrument gain
	m_pInstrumentGainLCD = new LCDDisplay( m_pInstrumentProp, LCDDigit::SMALL_BLUE, 4 );
	m_pInstrumentGain = new Rotary( m_pInstrumentProp, Rotary::TYPE_NORMAL, tr( "Instrument gain" ), false, false );
	m_pInstrumentGain->setDefaultValue( 0.2 ); // gain is multiplied with 5, so default is 1.0 from users view
	connect( m_pInstrumentGain, SIGNAL( valueChanged(Rotary*) ), this, SLOT( rotaryChanged(Rotary*) ) );
	m_pInstrumentGainLCD->move( 67, 105 );
	m_pInstrumentGain->move( 117, 100 );


	m_pMuteGroupLCD = new LCDDisplay( m_pInstrumentProp, LCDDigit::SMALL_BLUE, 4 );
	m_pMuteGroupLCD->move( 160, 105 );

	m_pAddMuteGroupBtn = new Button(
							 m_pInstrumentProp,
							 "/lcd/LCDSpinBox_up_on.png",
							 "/lcd/LCDSpinBox_up_off.png",
							 "/lcd/LCDSpinBox_up_over.png",
							 QSize( 16, 8 )
							 );

	m_pAddMuteGroupBtn->move( 202, 104 );
	connect( m_pAddMuteGroupBtn, SIGNAL( clicked(Button*) ), this, SLOT( muteGroupBtnClicked(Button*) ) );


	m_pDelMuteGroupBtn = new Button(
							 m_pInstrumentProp,
							 "/lcd/LCDSpinBox_down_on.png",
							 "/lcd/LCDSpinBox_down_off.png",
							 "/lcd/LCDSpinBox_down_over.png",
							 QSize(16,8)
							 );
	m_pDelMuteGroupBtn->move( 202, 113 );
	connect( m_pDelMuteGroupBtn, SIGNAL( clicked(Button*) ), this, SLOT( muteGroupBtnClicked(Button*) ) );

	m_pIsStopNoteCheckBox = new QCheckBox ( tr( "" ), m_pInstrumentProp );
	m_pIsStopNoteCheckBox->move( 63, 138 );
	m_pIsStopNoteCheckBox->setToolTip( tr( "Stop the current playing instrument-note before trigger the next note sample" ) );
	m_pIsStopNoteCheckBox->setFocusPolicy ( Qt::NoFocus );
	connect( m_pIsStopNoteCheckBox, SIGNAL( toggled( bool ) ), this, SLOT( onIsStopNoteCheckBoxClicked( bool ) ) );

	m_pApplyVelocity = new QCheckBox ( tr( "" ), m_pInstrumentProp );
	m_pApplyVelocity->move( 153, 138 );
	m_pApplyVelocity->setToolTip( tr( "Don't change the layers' gain based on velocity" ) );
	m_pApplyVelocity->setFocusPolicy( Qt::NoFocus );
	connect( m_pApplyVelocity, SIGNAL( toggled( bool ) ), this, SLOT( onIsApplyVelocityCheckBoxClicked( bool ) ) );

	//////////////////////////
	// HiHat setup

	m_pHihatGroupLCD = new LCDDisplay( m_pInstrumentProp, LCDDigit::SMALL_BLUE, 4 );
	m_pHihatGroupLCD->move( 27, 307 );

	m_pAddHihatGroupBtn = new Button(
					m_pInstrumentProp,
					"/lcd/LCDSpinBox_up_on.png",
					"/lcd/LCDSpinBox_up_off.png",
					"/lcd/LCDSpinBox_up_over.png",
					QSize( 16, 8 )
					);
	m_pAddHihatGroupBtn->move( 69, 306 );
	connect( m_pAddHihatGroupBtn, SIGNAL( clicked(Button*) ), this, SLOT( hihatGroupClicked(Button*) ) );

	m_pDelHihatGroupBtn = new Button(
					m_pInstrumentProp,
					"/lcd/LCDSpinBox_down_on.png",
					"/lcd/LCDSpinBox_down_off.png",
					"/lcd/LCDSpinBox_down_over.png",
					QSize(16,8)
					);
	m_pDelHihatGroupBtn->move( 69, 315 );
	connect( m_pDelHihatGroupBtn, SIGNAL( clicked(Button*) ), this, SLOT( hihatGroupClicked(Button*) ) );

	m_pHihatMinRangeLCD = new LCDDisplay( m_pInstrumentProp, LCDDigit::SMALL_BLUE, 4 );
	m_pHihatMinRangeLCD->move( 137, 307 );

	m_pAddHihatMinRangeBtn = new Button(
								 m_pInstrumentProp,
								 "/lcd/LCDSpinBox_up_on.png",
								 "/lcd/LCDSpinBox_up_off.png",
								 "/lcd/LCDSpinBox_up_over.png",
								 QSize( 16, 8 ),
								 false,
								 true
								 );
	m_pAddHihatMinRangeBtn->move( 179, 306 );
	connect( m_pAddHihatMinRangeBtn, SIGNAL( clicked(Button*) ), this, SLOT( hihatMinRangeBtnClicked(Button*) ) );

	m_pDelHihatMinRangeBtn = new Button(
								 m_pInstrumentProp,
								 "/lcd/LCDSpinBox_down_on.png",
								 "/lcd/LCDSpinBox_down_off.png",
								 "/lcd/LCDSpinBox_down_over.png",
								 QSize(16,8),
								 false,
								 true
								 );
	m_pDelHihatMinRangeBtn->move( 179, 315 );
	connect( m_pDelHihatMinRangeBtn, SIGNAL( clicked(Button*) ), this, SLOT( hihatMinRangeBtnClicked(Button*) ) );


	m_pHihatMaxRangeLCD = new LCDDisplay( m_pInstrumentProp, LCDDigit::SMALL_BLUE, 4 );
	m_pHihatMaxRangeLCD->move( 202, 307 );

	m_pAddHihatMaxRangeBtn = new Button(
								 m_pInstrumentProp,
								 "/lcd/LCDSpinBox_up_on.png",
								 "/lcd/LCDSpinBox_up_off.png",
								 "/lcd/LCDSpinBox_up_over.png",
								 QSize( 16, 8 ),
								 false,
								 true
								 );
	m_pAddHihatMaxRangeBtn->move( 244, 306 );
	connect( m_pAddHihatMaxRangeBtn, SIGNAL( clicked(Button*) ), this, SLOT( hihatMaxRangeBtnClicked(Button*) ) );

	m_pDelHihatMaxRangeBtn = new Button(
								 m_pInstrumentProp,
								 "/lcd/LCDSpinBox_down_on.png",
								 "/lcd/LCDSpinBox_down_off.png",
								 "/lcd/LCDSpinBox_down_over.png",
								 QSize(16,8),
								 false,
								 true
								 );
	m_pDelHihatMaxRangeBtn->move( 244, 315 );
	connect( m_pDelHihatMaxRangeBtn, SIGNAL( clicked(Button*) ), this, SLOT( hihatMaxRangeBtnClicked(Button*) ) );

	//


	//~ Instrument properties





	// LAYER properties
	m_pLayerProp = new PixmapWidget( this );
	m_pLayerProp->move( 0, 31 );
	m_pLayerProp->hide();
	m_pLayerProp->setPixmap( "/instrumentEditor/layerTabsupernew.png" );

	// Component
	m_pCompoNameLbl = new ClickableLabel( m_pLayerProp );
	m_pCompoNameLbl->setGeometry( 8, 5, 275, 28 );
	m_pCompoNameLbl->setFont( boldFont );
	connect( m_pCompoNameLbl, SIGNAL( labelClicked(ClickableLabel*) ), this, SLOT( labelCompoClicked(ClickableLabel*) ) );

	m_buttonDropDownCompo = new Button( m_pLayerProp,
										"/instrumentEditor/btn_dropdown_on.png",
										"/instrumentEditor/btn_dropdown_off.png",
										"/instrumentEditor/btn_dropdown_over.png",
										QSize(13, 13)
										);
	m_buttonDropDownCompo->move( 272, 10 );
	connect( m_buttonDropDownCompo, SIGNAL( clicked( Button* ) ), this, SLOT( onClick( Button* ) ) );

	// Layer preview
	m_pLayerPreview = new LayerPreview( nullptr );

	m_pLayerScrollArea = new QScrollArea( m_pLayerProp);
	m_pLayerScrollArea->setFrameShape( QFrame::NoFrame );
	m_pLayerScrollArea->move( 6, 44 );
	m_pLayerScrollArea->setVerticalScrollBarPolicy( Qt::ScrollBarAlwaysOff );
	if ( InstrumentComponent::getMaxLayers() > 16 ) {
		m_pLayerScrollArea->setVerticalScrollBarPolicy( Qt::ScrollBarAlwaysOn );
	}
	m_pLayerScrollArea->setHorizontalScrollBarPolicy( Qt::ScrollBarAlwaysOff );
	m_pLayerScrollArea->setMaximumHeight( 182 );
	m_pLayerScrollArea->setWidget( m_pLayerPreview  );


	// Waveform display
	m_pWaveDisplay = new WaveDisplay( m_pLayerProp );
	m_pWaveDisplay->resize( 277, 58 );
	m_pWaveDisplay->updateDisplay( nullptr );
	m_pWaveDisplay->move( 5, 241 );
	connect( m_pWaveDisplay, SIGNAL( doubleClicked(QWidget*) ), this, SLOT( waveDisplayDoubleClicked(QWidget*) ) );

	m_pLoadLayerBtn = new Button(
						  m_pLayerProp,
						  "/instrumentEditor/loadLayer_on.png",
						  "/instrumentEditor/loadLayer_off.png",
						  "/instrumentEditor/loadLayer_over.png",
						  QSize( 90, 13 )
						  );

	m_pRemoveLayerBtn = new Button(
							m_pLayerProp,
							"/instrumentEditor/deleteLayer_on.png",
							"/instrumentEditor/deleteLayer_off.png",
							"/instrumentEditor/deleteLayer_over.png",
							QSize( 90, 13 )
							);

	m_pSampleEditorBtn = new Button(
							 m_pLayerProp,
							 "/instrumentEditor/editLayer_on.png",
							 "/instrumentEditor/editLayer_off.png",
							 "/instrumentEditor/editLayer_over.png",
							 QSize( 90, 13 )
							 );
	m_pLoadLayerBtn->move( 48, 267 );
	m_pRemoveLayerBtn->move( 145, 267 );



	m_pLoadLayerBtn->move( 6, 306 );
	m_pRemoveLayerBtn->move( 99, 306 );
	m_pSampleEditorBtn->move( 191, 306 );

	connect( m_pLoadLayerBtn, SIGNAL( clicked(Button*) ), this, SLOT( buttonClicked(Button*) ) );
	connect( m_pRemoveLayerBtn, SIGNAL( clicked(Button*) ), this, SLOT( buttonClicked(Button*) ) );
	connect( m_pSampleEditorBtn, SIGNAL( clicked(Button*) ), this, SLOT( buttonClicked(Button*) ) );
	// Layer gain
	m_pLayerGainLCD = new LCDDisplay( m_pLayerProp, LCDDigit::SMALL_BLUE, 4 );
	m_pLayerGainRotary = new Rotary( m_pLayerProp,  Rotary::TYPE_NORMAL, tr( "Layer gain" ), false, false );
	m_pLayerGainRotary->setDefaultValue ( 0.2 ); // gain is multiplied with 5, so default is 1.0 from users view
	connect( m_pLayerGainRotary, SIGNAL( valueChanged(Rotary*) ), this, SLOT( rotaryChanged(Rotary*) ) );

	m_pCompoGainLCD = new LCDDisplay( m_pLayerProp, LCDDigit::SMALL_BLUE, 4 );
	m_pCompoGainRotary = new Rotary( m_pLayerProp,  Rotary::TYPE_NORMAL, tr( "Component volume" ), false, false );
	m_pCompoGainRotary->setDefaultValue ( 0.2 ); // gain is multiplied with 5, so default is 1.0 from users view
	connect( m_pCompoGainRotary, SIGNAL( valueChanged(Rotary*) ), this, SLOT( rotaryChanged(Rotary*) ) );

	m_pLayerPitchCoarseLCD = new LCDDisplay( m_pLayerProp, LCDDigit::SMALL_BLUE, 4 );
	m_pLayerPitchFineLCD = new LCDDisplay( m_pLayerProp, LCDDigit::SMALL_BLUE, 4 );

	m_pLayerPitchCoarseRotary = new Rotary( m_pLayerProp, Rotary::TYPE_CENTER, tr( "Layer pitch (Coarse)" ), true, false, -24.0, 24.0 );
	connect( m_pLayerPitchCoarseRotary, SIGNAL( valueChanged(Rotary*) ), this, SLOT( rotaryChanged(Rotary*) ) );

	m_pLayerPitchFineRotary = new Rotary( m_pLayerProp, Rotary::TYPE_CENTER, tr( "Layer pitch (Fine)" ), true, false, -50.0, 50.0 );
	connect( m_pLayerPitchFineRotary, SIGNAL( valueChanged(Rotary*) ), this, SLOT( rotaryChanged(Rotary*) ) );

	m_pLayerGainLCD->move( 54, 341 + 3 );
	m_pLayerGainRotary->move( 102, 341 );

	m_pCompoGainLCD->move( 151, 341 + 3 );
	m_pCompoGainRotary->move( 199, 341 );


	m_pLayerPitchCoarseLCD->move( 54, 391 + 3 );
	m_pLayerPitchCoarseRotary->move( 102, 391 );

	m_pLayerPitchFineLCD->move( 151, 391 + 3 );
	m_pLayerPitchFineRotary->move( 199, 391 );

	m_sampleSelectionAlg = new LCDCombo(m_pLayerProp, 25);
	m_sampleSelectionAlg->move( 60, 434 );
	m_sampleSelectionAlg->setToolTip( tr( "Select selection algorithm" ) );
	m_sampleSelectionAlg->addItem( QString( "First in Velocity" ) );
	m_sampleSelectionAlg->addItem( QString( "Round Robin" ) );
	m_sampleSelectionAlg->addItem( QString( "Random" ) );
	connect( m_sampleSelectionAlg, SIGNAL( valueChanged( int ) ), this, SLOT( pSampleSelectionChanged( int ) ) );

	//~ Layer properties

	//component handling
	QStringList itemsCompo;
	popCompo = new QMenu( this );
	itemsCompo.clear();

	std::vector<DrumkitComponent*>* pComponentList = Hydrogen::get_instance()->getSong()->getComponents();
	for (std::vector<DrumkitComponent*>::iterator it = pComponentList->begin() ; it != pComponentList->end(); ++it) {
		DrumkitComponent* pComponent = *it;
		if( !itemsCompo.contains( pComponent->get_name() ) ) {
			itemsCompo.append( pComponent->get_name() );
		}
	}
	itemsCompo.append("--sep--");
	itemsCompo.append("add");
	itemsCompo.append("delete");
	itemsCompo.append("rename");

	m_nSelectedComponent = pComponentList->front()->get_id();

	connect( popCompo, SIGNAL( triggered(QAction*) ), this, SLOT( compoChangeAddDelete(QAction*) ) );
	update();
	//~component handling


	selectLayer( m_nSelectedLayer );

	HydrogenApp::get_instance()->addEventListener(this);

	selectedInstrumentChangedEvent(); 	// force an update

	// this will force an update...
	EventQueue::get_instance()->push_event( EVENT_SELECTED_INSTRUMENT_CHANGED, -1 );
}



InstrumentEditor::~InstrumentEditor()
{
	//INFOLOG( "DESTROY" );
}



void InstrumentEditor::selectedInstrumentChangedEvent()
{
	Hydrogen::get_instance()->getAudioEngine()->lock( RIGHT_HERE );

	Hydrogen *pHydrogen = Hydrogen::get_instance();
	Song *pSong = pHydrogen->getSong();
	
	if ( pSong != nullptr ) {
<<<<<<< HEAD
		InstrumentList *pInstrList = pSong->get_instrument_list();
		int nInstr = pHydrogen->getSelectedInstrumentNumber();
=======
		InstrumentList *pInstrList = pSong->getInstrumentList();
		int nInstr = pEngine->getSelectedInstrumentNumber();
>>>>>>> eedd2144
		if ( nInstr >= pInstrList->size() ) {
			nInstr = -1;
		}

		if ( nInstr == -1 ) {
			m_pInstrument = nullptr;
		}
		else {
			m_pInstrument = pInstrList->get( nInstr );
			//INFOLOG( "new instr: " + m_pInstrument->m_sName );
		}
	}
	else {
		m_pInstrument = nullptr;
	}
	Hydrogen::get_instance()->getAudioEngine()->unlock();

	// update layer list
	if ( m_pInstrument ) {
		m_pNameLbl->setText( m_pInstrument->get_name() );

		// ADSR
		m_pAttackRotary->setValue( sqrtf(m_pInstrument->get_adsr()->get_attack() / 100000.0) );
		m_pDecayRotary->setValue( sqrtf(m_pInstrument->get_adsr()->get_decay() / 100000.0) );
		m_pSustainRotary->setValue( m_pInstrument->get_adsr()->get_sustain() );
		float fTmp = m_pInstrument->get_adsr()->get_release() - 256.0;
		if( fTmp < 0.0 ) {
			fTmp = 0.0;
		}
		m_pReleaseRotary->setValue( sqrtf(fTmp / 100000.0) );
		//~ ADSR

		// filter
		m_pFilterBypassBtn->setPressed( !m_pInstrument->is_filter_active() );
		m_pCutoffRotary->setValue( m_pInstrument->get_filter_cutoff() );
		m_pResonanceRotary->setValue( m_pInstrument->get_filter_resonance() );
		//~ filter

		// pitch offset
		char tmp[7];
		sprintf( tmp, "%#.2f", m_pInstrument->get_pitch_offset() );
		m_pPitchLCD->setText( tmp );
		
		/* fCoarsePitch is the closest integer to pitch_offset (represents the pitch shift interval in half steps)
		while it is an integer number, it's defined float to be used in next lines */
		float fCoarsePitch = round( m_pInstrument->get_pitch_offset() );

		//fFinePitch represents the fine adjustment (between -0.5 and +0.5) if pitch_offset has decimal part
		float fFinePitch = m_pInstrument->get_pitch_offset() - fCoarsePitch;

		m_pPitchCoarseRotary->setValue( fCoarsePitch );
		m_pPitchFineRotary->setValue( fFinePitch );
		
		// pitch random
		m_pRandomPitchRotary->setValue( m_pInstrument->get_random_pitch_factor() );

		//Stop Note
		m_pIsStopNoteCheckBox->setChecked( m_pInstrument->is_stop_notes() );

		//Ignore Velocity
		m_pApplyVelocity->setChecked( m_pInstrument->get_apply_velocity() );

		// instr gain
		sprintf( tmp, "%#.2f", m_pInstrument->get_gain() );
		m_pInstrumentGainLCD->setText( tmp );
		m_pInstrumentGain->setValue( m_pInstrument->get_gain()/ 5.0 );

		// instr mute group
		QString sMuteGroup = QString("%1").arg( m_pInstrument->get_mute_group() );
		if (m_pInstrument->get_mute_group() == -1 ) {
			sMuteGroup = "Off";
		}
		m_pMuteGroupLCD->setText( sMuteGroup );

		// midi out channel
		QString sMidiOutChannel = QString("%1").arg( m_pInstrument->get_midi_out_channel()+1 );
		if (m_pInstrument->get_midi_out_channel() == -1 ) {
			sMidiOutChannel = "Off";
		}
		m_pMidiOutChannelLCD->setText( sMidiOutChannel );

		//midi out note
		QString sMidiOutNote = QString("%1").arg( m_pInstrument->get_midi_out_note() );
		m_pMidiOutNoteLCD->setText( sMidiOutNote );

		// hihat
		QString sHHGroup = QString("%1").arg( m_pInstrument->get_hihat_grp() );
		if (m_pInstrument->get_hihat_grp() == -1 ) {
			sHHGroup = "Off";
		}
		m_pHihatGroupLCD->setText( sHHGroup );
		QString sHiHatMinRange = QString("%1").arg( m_pInstrument->get_lower_cc() );
		m_pHihatMinRangeLCD->setText( sHiHatMinRange );
		QString sHiHatMaxRange = QString("%1").arg( m_pInstrument->get_higher_cc() );
		m_pHihatMaxRangeLCD->setText( sHiHatMaxRange );

		// see instrument.h
		m_sampleSelectionAlg->select( m_pInstrument->sample_selection_alg(), false);

		itemsCompo.clear();
		std::vector<DrumkitComponent*>* compoList = pSong->getComponents();
		for (auto& it : *pSong->getComponents() ) {
			DrumkitComponent* pDrumkitComponent = it;
			if( !itemsCompo.contains( pDrumkitComponent->get_name() ) ) {
				itemsCompo.append( pDrumkitComponent->get_name() );
			}
		}
		itemsCompo.append("--sep--");
		itemsCompo.append("add");
		itemsCompo.append("delete");
		itemsCompo.append("rename");

		update();

		bool bFound = false;
		for (std::vector<DrumkitComponent*>::iterator it = compoList->begin() ; it != compoList->end(); ++it) {
			DrumkitComponent* pComponent = *it;
			if ( pComponent->get_id() == m_nSelectedComponent ) {
				bFound = true;
				break;
			}
		}
		if ( !bFound ){
			m_nSelectedComponent = compoList->front()->get_id();
		}

		DrumkitComponent* pTmpComponent = pSong->getComponent( m_nSelectedComponent );

		assert(pTmpComponent);

		m_pCompoNameLbl->setText( pTmpComponent->get_name() );

		if( m_nSelectedLayer >= 0 ){
			InstrumentComponent* pComponent = m_pInstrument->get_component( m_nSelectedComponent );
			if( pComponent ) {

				char tmp[20];
				sprintf( tmp, "%#.2f", pComponent->get_gain());
				m_pCompoGainLCD->setText( tmp );

				m_pCompoGainRotary->setValue( pComponent->get_gain() / 5.0 );

				InstrumentLayer* pLayer = pComponent->get_layer( m_nSelectedLayer );
				if(pLayer) {
					m_pWaveDisplay->updateDisplay( pLayer );
				}
				else {
					m_pWaveDisplay->updateDisplay( nullptr );
				}
			}
			else {
				m_pWaveDisplay->updateDisplay( nullptr );
			}
		}
		else{
			m_pWaveDisplay->updateDisplay( nullptr );
		}
	}
	else {
		m_pNameLbl->setText( QString( "NULL Instrument..." ) );
		m_pWaveDisplay->updateDisplay( nullptr );
		m_nSelectedLayer = 0;
	}
	
	selectLayer( m_nSelectedLayer );
}



void InstrumentEditor::rotaryChanged(Rotary *ref)
{
	float fVal = ref->getValue();

	if ( m_pInstrument ) {
		if ( ref == m_pRandomPitchRotary ){
			m_pInstrument->set_random_pitch_factor( fVal );
		}
		else if ( ref == m_pPitchCoarseRotary ) {
			//round fVal, since Coarse is the integer number of half steps
			float newPitch = round( fVal ) + m_pPitchFineRotary->getValue();
			m_pInstrument->set_pitch_offset( newPitch );
			char tmp[7];
			sprintf( tmp, "%#.2f", newPitch);
			m_pPitchLCD->setText( tmp );
		}
		else if ( ref == m_pPitchFineRotary ) {
			float newPitch = round( m_pPitchCoarseRotary->getValue() ) + fVal;
 			m_pInstrument->set_pitch_offset( newPitch );
			char tmp[7];
 			sprintf( tmp, "%#.2f", newPitch);
 			m_pPitchLCD->setText( tmp );
		}
		else if ( ref == m_pCutoffRotary ) {
			m_pInstrument->set_filter_cutoff( fVal );
		}
		else if ( ref == m_pResonanceRotary ) {
			if ( fVal > 0.95f ) {
				fVal = 0.95f;
			}
			m_pInstrument->set_filter_resonance( fVal );
		}
		else if ( ref == m_pAttackRotary ) {
			m_pInstrument->get_adsr()->set_attack( fVal * fVal * 100000 );
		}
		else if ( ref == m_pDecayRotary ) {
			m_pInstrument->get_adsr()->set_decay( fVal * fVal * 100000 );
		}
		else if ( ref == m_pSustainRotary ) {
			m_pInstrument->get_adsr()->set_sustain( fVal );
		}
		else if ( ref == m_pReleaseRotary ) {
			m_pInstrument->get_adsr()->set_release( 256.0 + fVal * fVal * 100000 );
		}
		else if ( ref == m_pLayerGainRotary ) {
			fVal = fVal * 5.0;
			char tmp[20];
			sprintf( tmp, "%#.2f", fVal );
			m_pLayerGainLCD->setText( tmp );

			InstrumentComponent* pCompo = m_pInstrument->get_component(m_nSelectedComponent);
			if( pCompo ) {
				H2Core::InstrumentLayer *pLayer = pCompo->get_layer( m_nSelectedLayer );
				if ( pLayer ) {
					pLayer->set_gain( fVal );
					m_pWaveDisplay->updateDisplay( pLayer );
				}
			}
		}
		else if ( ref == m_pCompoGainRotary ) {
			fVal = fVal * 5.0;
			char tmp[20];
			sprintf( tmp, "%#.2f", fVal );
			m_pCompoGainLCD->setText( tmp );

			InstrumentComponent* pCompo = m_pInstrument->get_component(m_nSelectedComponent);
			pCompo->set_gain( fVal );
		}
		else if ( ref == m_pLayerPitchCoarseRotary ) {
			m_pLayerPitchCoarseLCD->setText( QString( "%1" ).arg( (int) round( fVal ) ) );

			InstrumentComponent* pCompo = m_pInstrument->get_component(m_nSelectedComponent);
			if( pCompo ) {
				H2Core::InstrumentLayer *pLayer = pCompo->get_layer( m_nSelectedLayer );
				if ( pLayer ) {
					float fCoarse = round( m_pLayerPitchCoarseRotary->getValue() );
					float fFine = m_pLayerPitchFineRotary->getValue() / 100.0;
					pLayer->set_pitch( fCoarse + fFine );
					INFOLOG( tr( "layer pitch: %1" ).arg( pLayer->get_pitch() ) );
				}
			}
		}
		else if ( ref == m_pLayerPitchFineRotary ) {
			m_pLayerPitchFineLCD->setText( QString( "%1" ).arg( fVal ) );
			InstrumentComponent* pCompo = m_pInstrument->get_component(m_nSelectedComponent);
			if( pCompo ) {
				H2Core::InstrumentLayer *pLayer = pCompo->get_layer( m_nSelectedLayer );
				if ( pLayer ) {
					float fCoarse = round( m_pLayerPitchCoarseRotary->getValue() );
					float fFine = m_pLayerPitchFineRotary->getValue() / 100.0;
					pLayer->set_pitch( fCoarse + fFine );
					INFOLOG( tr( "layer pitch: %1" ).arg( pLayer->get_pitch() ) );
				}
			}
		}
		else if ( ref == m_pInstrumentGain ) {
			fVal = fVal * 5.0;
			char tmp[20];
			sprintf( tmp, "%#.2f", fVal );
			m_pInstrumentGainLCD->setText( tmp );
			m_pInstrument->set_gain( fVal );
		}
		else {
			ERRORLOG( "[rotaryChanged] unhandled rotary" );
		}
	}
}


void InstrumentEditor::filterActiveBtnClicked(Button *ref)
{
	if ( m_pInstrument ) {
		m_pInstrument->set_filter_active( !ref->isPressed() );
	}
}


void InstrumentEditor::waveDisplayDoubleClicked( QWidget* pRef )
{		
	if ( !m_pInstrument ) {
		return;
	}
	
	InstrumentComponent* pCompo = m_pInstrument->get_component(m_nSelectedComponent);
	if( !pCompo ) {
		return;
	}
			
	H2Core::InstrumentLayer *pLayer = pCompo->get_layer( m_nSelectedLayer );
	if ( pLayer ) {
		auto pSample = pLayer->get_sample();
		
		if( pSample != nullptr ) {
			QString name = pSample->get_filepath();
			HydrogenApp::get_instance()->showSampleEditor( name, m_nSelectedComponent, m_nSelectedLayer );
		}
	}
	else {
		loadLayer();
	}
}

void InstrumentEditor::buttonClicked( Button* pButton )
{

	if ( pButton == m_pShowInstrumentBtn ) {
		m_pShowInstrumentBtn->setPressed( true );
		m_pShowLayersBtn->setPressed( false );
		m_pInstrumentProp->show();
		m_pLayerProp->hide();

		m_pShowLayersBtn->show();
		m_pShowInstrumentBtn->show();
	}
	else if ( pButton == m_pShowLayersBtn ) {
		m_pShowLayersBtn->setPressed( true );
		m_pShowInstrumentBtn->setPressed( false );
		m_pLayerProp->show();
		m_pInstrumentProp->hide();

		m_pShowLayersBtn->show();
		m_pShowInstrumentBtn->show();
	}
	else if ( pButton == m_pLoadLayerBtn ) {
		loadLayer();
	}
	else if ( pButton == m_pRemoveLayerBtn ) {
		//Hydrogen *pHydrogen = Hydrogen::get_instance();
		Hydrogen::get_instance()->getAudioEngine()->lock( RIGHT_HERE );

		if ( m_pInstrument ) {
			InstrumentComponent* pCompo = m_pInstrument->get_component(m_nSelectedComponent);
			if( pCompo ) {
				pCompo->set_layer( nullptr, m_nSelectedLayer );

				int nCount = 0;
				for( int n = 0; n < InstrumentComponent::getMaxLayers(); n++ ) {
					InstrumentLayer* pLayer = pCompo->get_layer( n );
					if( pLayer ){
						nCount++;
					}
				}

				if( nCount == 0 ){
					m_pInstrument->get_components()->erase( m_pInstrument->get_components()->begin() + m_nSelectedComponent );
				}
			}
		}
		Hydrogen::get_instance()->getAudioEngine()->unlock();
		selectedInstrumentChangedEvent();    // update all
		m_pLayerPreview->updateAll();
	}
	else if ( pButton == m_pSampleEditorBtn ){
		if ( m_pInstrument ) {
			InstrumentComponent* pCompo = m_pInstrument->get_component(m_nSelectedComponent);
			if( pCompo ) {
				H2Core::InstrumentLayer *pLayer = pCompo->get_layer( m_nSelectedLayer );
				if ( pLayer != nullptr ) {
					auto pSample = pLayer->get_sample();
					if ( pSample == nullptr ) {
						return;
					}
					QString name = pSample->get_filepath();
					HydrogenApp::get_instance()->showSampleEditor( name, m_nSelectedComponent, m_nSelectedLayer );
				}
			}
		}

	}
	else {
		ERRORLOG( "[buttonClicked] unhandled button" );
	}
}



void InstrumentEditor::loadLayer()
{
	Hydrogen *pHydrogen = Hydrogen::get_instance();

	AudioFileBrowser *pFileBrowser = new AudioFileBrowser( nullptr, true, true);
	QStringList filename;
	filename << "false" << "false" << "";

	if (pFileBrowser->exec() == QDialog::Accepted) {
		filename = pFileBrowser->getSelectedFiles();
	}

	delete pFileBrowser;

	if ( filename[2].isEmpty() ) return;

	bool fnc = false;
	if ( filename[0] ==  "true" ){
		fnc = true;
	}

	int selectedLayer =  m_nSelectedLayer;
	int firstSelection = selectedLayer;

	// Ensure instrument pointer is current
	Song *pSong = pEngine->getSong();
	if ( pSong ) {
		InstrumentList *pInstrList = pSong->getInstrumentList();
		m_pInstrument = pInstrList->get( pEngine->getSelectedInstrumentNumber() );
	} else {
		m_pInstrument = nullptr;
	}

	if ( m_pInstrument == nullptr ) {
		return;
	}

	if (filename.size() > 2) {

		for(int i=2;i < filename.size();++i)
		{
			selectedLayer = m_nSelectedLayer + i - 2;
			if( ( i-2 >= InstrumentComponent::getMaxLayers() ) || ( selectedLayer + 1  > InstrumentComponent::getMaxLayers() ) ) break;

			auto pNewSample = Sample::load( filename[i] );

<<<<<<< HEAD
			H2Core::Instrument *pInstr = nullptr;

			Hydrogen::get_instance()->getAudioEngine()->lock( RIGHT_HERE );
			Song *pSong = pHydrogen->getSong();
			InstrumentList *pInstrList = pSong->get_instrument_list();
			pInstr = pInstrList->get( pHydrogen->getSelectedInstrumentNumber() );
=======
			AudioEngine::get_instance()->lock( RIGHT_HERE );
>>>>>>> eedd2144

			/*
				if we're using multiple layers, we start inserting the first layer
				at m_nSelectedLayer and the next layer at m_nSelectedLayer+1
			*/

			InstrumentComponent *pCompo = m_pInstrument->get_component(m_nSelectedComponent);
			if( !pCompo ) {
				pCompo = new InstrumentComponent( m_nSelectedComponent );
				m_pInstrument->get_components()->push_back( pCompo );
			}

			H2Core::InstrumentLayer *pLayer = pCompo->get_layer( selectedLayer );

			if (pLayer != nullptr) {
				// insert new sample from newInstrument, old sample gets deleted by set_sample
				pLayer->set_sample( pNewSample );
			}
			else {
				pLayer = new H2Core::InstrumentLayer(pNewSample);
				m_pInstrument->get_component(m_nSelectedComponent)->set_layer( pLayer, selectedLayer );
			}

			if ( fnc ){
				QString newFilename = filename[i].section( '/', -1 );
				newFilename.replace( "." + newFilename.section( '.', -1 ), "");
				m_pInstrument->set_name( newFilename );
			}

			//set automatic velocity
			if ( filename[1] ==  "true" ){
				setAutoVelocity();
			}

			Hydrogen::get_instance()->getAudioEngine()->unlock();
		}
	}

	selectedInstrumentChangedEvent();    // update all
	selectLayer( firstSelection );
	m_pLayerPreview->updateAll();
}


void InstrumentEditor::setAutoVelocity()
{
	if ( m_pInstrument == nullptr ) {
		return;
	}
	InstrumentComponent *pCompo = m_pInstrument->get_component( m_nSelectedComponent );
	if ( pCompo == nullptr ) {
		return;
	}
	std::vector<int> layerInUse( InstrumentComponent::getMaxLayers(), 0 );
	int nLayers = 0;
	for ( int i = 0; i < InstrumentComponent::getMaxLayers() ; i++ ) {

		InstrumentLayer *pLayer = pCompo->get_layer( i );
		if ( pLayer ) {
			nLayers++;
			layerInUse[i] = i;
		}
	}
	
	if( nLayers == 0){
		nLayers = 1;
	}

	float velocityrange = 1.0 / nLayers;

	for ( int i = 0; i < InstrumentComponent::getMaxLayers() ; i++ ) {
		if ( layerInUse[i] == i ){
			nLayers--;
			InstrumentLayer *pLayer = pCompo->get_layer( i );
			if ( pLayer ) {
				pLayer->set_start_velocity( nLayers * velocityrange);
				pLayer->set_end_velocity( nLayers * velocityrange + velocityrange );
			}
		}
	}
}

void InstrumentEditor::labelCompoClicked( ClickableLabel* pRef )
{
	UNUSED( pRef );
	Song *pSong = Hydrogen::get_instance()->getSong();
	if ( pSong == nullptr ) {
		return;
	}
	DrumkitComponent* pComponent = pSong->getComponent( m_nSelectedComponent );
	if ( pComponent != nullptr ) {
		return;
	}
	QString sOldName = pComponent->get_name();
	bool bIsOkPressed;
	QString sNewName = QInputDialog::getText( this, "Hydrogen", tr( "New component name" ), QLineEdit::Normal, sOldName, &bIsOkPressed );

	if ( bIsOkPressed  ) {
		pComponent->set_name( sNewName );

		selectedInstrumentChangedEvent();

		// this will force an update...
		EventQueue::get_instance()->push_event( EVENT_SELECTED_INSTRUMENT_CHANGED, -1 );
	}
}

void InstrumentEditor::selectComponent( int nComponent )
{
	if (!m_pInstrument) {
		return;
	}

	m_nSelectedComponent = nComponent;
	m_pLayerPreview->set_selected_component(m_nSelectedComponent);
}

void InstrumentEditor::labelClicked( ClickableLabel* pRef )
{
	UNUSED( pRef );

	if (m_pInstrument) {
		QString sOldName = m_pInstrument->get_name();
		bool bIsOkPressed;
		QString sNewName = QInputDialog::getText( this, "Hydrogen", tr( "New instrument name" ), QLineEdit::Normal, sOldName, &bIsOkPressed );
		if ( bIsOkPressed  ) {
			m_pInstrument->set_name( sNewName );
			selectedInstrumentChangedEvent();

#ifdef H2CORE_HAVE_JACK
			Hydrogen::get_instance()->getAudioEngine()->lock( RIGHT_HERE );
			Hydrogen *engine = Hydrogen::get_instance();
			engine->renameJackPorts(engine->getSong());
			Hydrogen::get_instance()->getAudioEngine()->unlock();
#endif

			// this will force an update...
			EventQueue::get_instance()->push_event( EVENT_SELECTED_INSTRUMENT_CHANGED, -1 );
		}
		else {
			// user entered nothing or pressed Cancel
		}
	}
}


void InstrumentEditor::selectLayer( int nLayer )
{
	if (!m_pInstrument) {
		return;
	}
	m_nSelectedLayer = nLayer;

	H2Core::InstrumentComponent *pComponent = m_pInstrument->get_component( m_nSelectedComponent );
	if(pComponent && nLayer >= 0 ){
		H2Core::InstrumentLayer *pLayer = pComponent->get_layer( nLayer );
		m_pWaveDisplay->updateDisplay( pLayer );
		if (pLayer) {
			char tmp[20];

			// Layer GAIN
			m_pLayerGainRotary->setValue( pLayer->get_gain() / 5.0 );
			sprintf( tmp, "%#.2f", pLayer->get_gain() );
			m_pLayerGainLCD->setText( tmp );

			//Component GAIN
			char tmp2[20];
			sprintf( tmp2, "%#.2f", pComponent->get_gain());
			m_pCompoGainRotary->setValue( pComponent->get_gain() / 5.0);
			m_pCompoGainLCD->setText( tmp2 );

			// Layer PITCH
			float fCoarsePitch = round( pLayer->get_pitch() );
			float fFinePitch = pLayer->get_pitch() - fCoarsePitch;
			//INFOLOG( "fine pitch: " + to_string( fFinePitch ) );
			m_pLayerPitchCoarseRotary->setValue( fCoarsePitch );
			m_pLayerPitchFineRotary->setValue( fFinePitch * 100 );

			m_pLayerPitchCoarseLCD->setText( QString( "%1" ).arg( (int) fCoarsePitch ) );
			m_pLayerPitchFineLCD->setText( QString( "%1" ).arg( fFinePitch * 100 ) );
		}
		else {
			// Layer GAIN
			m_pLayerGainRotary->setValue( 1.0 );
			m_pLayerGainLCD->setText( "" );

			//Component GAIN
			m_pCompoGainRotary->setValue( 1.0 );
			m_pCompoGainLCD->setText( "" );

			// Layer PITCH
			m_pLayerPitchCoarseRotary->setValue( 0.0 );
			m_pLayerPitchFineRotary->setValue( 0.0 );

			m_pLayerPitchCoarseLCD->setText( "" );
			m_pLayerPitchFineLCD->setText( "" );
		}
	}
	else {
		m_pWaveDisplay->updateDisplay( nullptr );

		// Layer GAIN
		m_pLayerGainRotary->setValue( 1.0 );
		m_pLayerGainLCD->setText( "" );

		m_pCompoGainRotary->setValue( 1.0 );
		m_pCompoGainLCD->setText( "" );

		// Layer PITCH
		m_pLayerPitchCoarseRotary->setValue( 0.0 );
		m_pLayerPitchFineRotary->setValue( 0.0 );

		m_pLayerPitchCoarseLCD->setText( "" );
		m_pLayerPitchFineLCD->setText( "" );
	}
}



void InstrumentEditor::muteGroupBtnClicked(Button *pRef)
{
	assert( m_pInstrument );

	int mute_grp = m_pInstrument->get_mute_group();
	if (pRef == m_pAddMuteGroupBtn ) {
		mute_grp += 1;
	}
	else if (pRef == m_pDelMuteGroupBtn ) {
		mute_grp -= 1;
	}
	m_pInstrument->set_mute_group( mute_grp );

	selectedInstrumentChangedEvent();	// force an update
}

void InstrumentEditor::onIsStopNoteCheckBoxClicked( bool on )
{
	m_pInstrument->set_stop_notes( on );
	selectedInstrumentChangedEvent();	// force an update
}

void InstrumentEditor::onIsApplyVelocityCheckBoxClicked( bool on )
{
	assert( m_pInstrument );

	m_pInstrument->set_apply_velocity( on );
	selectedInstrumentChangedEvent();	// force an update
}

void InstrumentEditor::midiOutChannelBtnClicked(Button *pRef)
{
	assert( m_pInstrument );

	if (pRef == m_pAddMidiOutChannelBtn ) {
		m_pInstrument->set_midi_out_channel( m_pInstrument->get_midi_out_channel() + 1);
	}
	else if (pRef == m_pDelMidiOutChannelBtn ) {
		m_pInstrument->set_midi_out_channel( m_pInstrument->get_midi_out_channel() - 1);
	}

	selectedInstrumentChangedEvent();	// force an update
}

void InstrumentEditor::midiOutNoteBtnClicked(Button *pRef)
{
	assert( m_pInstrument );

	if (pRef == m_pAddMidiOutNoteBtn ) {
		m_pInstrument->set_midi_out_note( m_pInstrument->get_midi_out_note() + 1);
	}
	else if (pRef == m_pDelMidiOutNoteBtn ) {
		m_pInstrument->set_midi_out_note( m_pInstrument->get_midi_out_note() - 1);
	}

	selectedInstrumentChangedEvent();	// force an update
}

void InstrumentEditor::onClick(Button*)
{
	popCompo->popup( m_pCompoNameLbl->mapToGlobal( QPoint( m_pCompoNameLbl->width() - 40, m_pCompoNameLbl->height() / 2 ) ) );
}

void InstrumentEditor::update()
{
	//INFOLOG ( "update: "+toString(items.size()) );
	popCompo->clear();

	for( int i = 0; i < itemsCompo.size(); i++ ) {
		if ( itemsCompo.at(i) != "--sep--" ){
			popCompo->addAction( itemsCompo.at(i) );
		}else{
			popCompo->addSeparator();
		}
	}
}

int InstrumentEditor::findFreeDrumkitComponentId( int startingPoint )
{
	bool bFoundFreeSlot = true;
	std::vector<DrumkitComponent*>* pDrumkitComponentList = Hydrogen::get_instance()->getSong()->getComponents();
	for (std::vector<DrumkitComponent*>::iterator it = pDrumkitComponentList->begin() ; it != pDrumkitComponentList->end(); ++it) {
		DrumkitComponent* pDrumkitComponent = *it;
		if( pDrumkitComponent->get_id() == startingPoint ) {
			bFoundFreeSlot = false;
			break;
		}
	}

	if(bFoundFreeSlot) {
		return startingPoint;
	} else {
		return findFreeDrumkitComponentId( startingPoint + 1 );
	}
}

void InstrumentEditor::compoChangeAddDelete(QAction* pAction)
{
	QString sSelectedAction = pAction->text();

	Hydrogen * pHydrogen = Hydrogen::get_instance();

	if( sSelectedAction.compare("add") == 0 ) {
		if ( m_pInstrument ) {
			bool bIsOkPressed;
			QString sNewName = QInputDialog::getText( this, "Hydrogen", tr( "Component name" ), QLineEdit::Normal, "New Component", &bIsOkPressed );
			if ( bIsOkPressed  ) {
				DrumkitComponent* pDrumkitComponent = new DrumkitComponent( findFreeDrumkitComponentId(), sNewName );
<<<<<<< HEAD
				pHydrogen->getSong()->get_components()->push_back( pDrumkitComponent );
=======
				pEngine->getSong()->getComponents()->push_back( pDrumkitComponent );
>>>>>>> eedd2144

				//InstrumentComponent* instrument_component = new InstrumentComponent( dm_component->get_id() );
				//instrument_component->set_gain( 1.0f );
				//m_pInstrument->get_components()->push_back( instrument_component );

				m_nSelectedComponent = pDrumkitComponent->get_id();
				m_pLayerPreview->set_selected_component( pDrumkitComponent->get_id() );

				selectedInstrumentChangedEvent();

				// this will force an update...
				EventQueue::get_instance()->push_event( EVENT_SELECTED_INSTRUMENT_CHANGED, -1 );

#ifdef H2CORE_HAVE_JACK
				pHydrogen->renameJackPorts(pHydrogen->getSong());
#endif
			}
			else {
				// user entered nothing or pressed Cancel
			}
		}
	}
	else if( sSelectedAction.compare("delete") == 0 ) {
<<<<<<< HEAD
		std::vector<DrumkitComponent*>* pDrumkitComponents = pHydrogen->getSong()->get_components();
=======
		std::vector<DrumkitComponent*>* pDrumkitComponents = pEngine->getSong()->getComponents();
>>>>>>> eedd2144

		if(pDrumkitComponents->size() == 1){
			return;
		}

<<<<<<< HEAD
		DrumkitComponent* pDrumkitComponent = pHydrogen->getSong()->get_component( m_nSelectedComponent );

		InstrumentList* pInstruments = pHydrogen->getSong()->get_instrument_list();
=======
		DrumkitComponent* pDrumkitComponent = pEngine->getSong()->getComponent( m_nSelectedComponent );

		InstrumentList* pInstruments = pEngine->getSong()->getInstrumentList();
>>>>>>> eedd2144
		for ( int n = ( int )pInstruments->size() - 1; n >= 0; n-- ) {
			Instrument* pInstrument = pInstruments->get( n );
			for( int o = 0 ; o < pInstrument->get_components()->size() ; o++ ) {
				InstrumentComponent* pInstrumentComponent = pInstrument->get_components()->at( o );
				if( pInstrumentComponent->get_drumkit_componentID() == pDrumkitComponent->get_id() ) {
					for( int nLayer = 0; nLayer < InstrumentComponent::getMaxLayers(); nLayer++ ) {
						InstrumentLayer* pLayer = pInstrumentComponent->get_layer( nLayer );
						if( pLayer ) {
							delete pLayer;
						}
					}
					pInstrument->get_components()->erase( pInstrument->get_components()->begin() + o );;
					break;
				}
			}
		}

		for ( int n = 0 ; n < pDrumkitComponents->size() ; n++ ) {
			DrumkitComponent* pTmpDrumkitComponent = pDrumkitComponents->at( n );
			if( pTmpDrumkitComponent->get_id() == pDrumkitComponent->get_id() ) {
				pDrumkitComponents->erase( pDrumkitComponents->begin() + n );
				break;
			}
		}

		m_nSelectedComponent = pDrumkitComponents->front()->get_id();

		selectedInstrumentChangedEvent();
		// this will force an update...
		EventQueue::get_instance()->push_event( EVENT_SELECTED_INSTRUMENT_CHANGED, -1 );
	}
	else if( sSelectedAction.compare("rename") == 0 ) {
		labelCompoClicked( nullptr );
	}
	else {
		m_nSelectedComponent = -1;
<<<<<<< HEAD
		std::vector<DrumkitComponent*>* pDrumkitComponents = pHydrogen->getSong()->get_components();
=======
		std::vector<DrumkitComponent*>* pDrumkitComponents = pEngine->getSong()->getComponents();
>>>>>>> eedd2144
		for (std::vector<DrumkitComponent*>::iterator it = pDrumkitComponents->begin() ; it != pDrumkitComponents->end(); ++it) {
			DrumkitComponent* pDrumkitComponent = *it;
			if( pDrumkitComponent->get_name().compare( sSelectedAction ) == 0) {
				m_nSelectedComponent = pDrumkitComponent->get_id();
				m_pCompoNameLbl->setText( pDrumkitComponent->get_name() );
				break;
			}
		}

		if( m_pInstrument && !m_pInstrument->get_component(m_nSelectedComponent)) {
			INFOLOG("Component needs to be added");

			InstrumentComponent* pInstrComponent = new InstrumentComponent( m_nSelectedComponent );
			pInstrComponent->set_gain( 1.0f );

			m_pInstrument->get_components()->push_back( pInstrComponent );



#ifdef H2CORE_HAVE_JACK
			pHydrogen->renameJackPorts(pHydrogen->getSong());
#endif
		}

		m_pLayerPreview->set_selected_component(m_nSelectedComponent);

		selectedInstrumentChangedEvent();

		// this will force an update...
		EventQueue::get_instance()->push_event( EVENT_SELECTED_INSTRUMENT_CHANGED, -1 );
	}
}


void InstrumentEditor::rubberbandbpmchangeEvent()
{
	if( !Preferences::get_instance()->getRubberBandBatchMode() /*&& Preferences::get_instance()->__usetimeline */){
		//we return also if time-line is activated. this wont work.
		//		INFOLOG( "Tempo change: Recomputing rubberband samples is disabled" );
		return;
	}
	//	INFOLOG( "Tempo change: Recomputing rubberband samples." );
	Hydrogen *pHydrogen = Hydrogen::get_instance();
	Song *song = pHydrogen->getSong();
	assert(song);
	if(song){
		InstrumentList *pSongInstrList = song->getInstrumentList();
		assert(pSongInstrList);
		for ( unsigned nInstr = 0; nInstr < pSongInstrList->size(); ++nInstr ) {
			Instrument *pInstr = pSongInstrList->get( nInstr );
			assert( pInstr );
			if ( pInstr ){
				InstrumentComponent* pInstrumentComponent = pInstr->get_component(m_nSelectedComponent);
				if (!pInstrumentComponent) {
					continue; // regular case when you have a new component empty
				}
				
				for ( int nLayer = 0; nLayer < InstrumentComponent::getMaxLayers(); nLayer++ ) {
					InstrumentLayer *pLayer = pInstrumentComponent->get_layer( nLayer );
					if ( pLayer ) {
						auto pSample = pLayer->get_sample();
						if ( pSample ) {
							if( pSample->get_rubberband().use ) {
								//INFOLOG( QString("Instrument %1 Layer %2" ).arg(nInstr).arg(nLayer));
								auto pNewSample = Sample::load(
														pSample->get_filepath(),
														pSample->get_loops(),
														pSample->get_rubberband(),
														*pSample->get_velocity_envelope(),
														*pSample->get_pan_envelope()
														);
								if( !pNewSample  ){
									continue;
								}
								
								// insert new sample from newInstrument
								Hydrogen::get_instance()->getAudioEngine()->lock( RIGHT_HERE );
								pLayer->set_sample( pNewSample );
								Hydrogen::get_instance()->getAudioEngine()->unlock();

							}
						}
					}
				}
			}
		}
	}

}

void InstrumentEditor::pSampleSelectionChanged( int selected )
{
	assert( m_pInstrument );

	if ( selected == 0 ){
		m_pInstrument->set_sample_selection_alg( Instrument::VELOCITY );
	}
	else if ( selected == 1 ){
		m_pInstrument->set_sample_selection_alg( Instrument::ROUND_ROBIN );
	}
	else if ( selected == 2){
		m_pInstrument->set_sample_selection_alg( Instrument::RANDOM );
	}

	selectedInstrumentChangedEvent();	// force an update
}

void InstrumentEditor::hihatGroupClicked(Button *pRef)
{
	assert( m_pInstrument );

	if ( pRef == m_pAddHihatGroupBtn && m_pInstrument->get_hihat_grp() < 32 ){
		m_pInstrument->set_hihat_grp( m_pInstrument->get_hihat_grp() + 1 );
	}
	else if ( pRef == m_pDelHihatGroupBtn && m_pInstrument->get_hihat_grp() > -1 ){
		m_pInstrument->set_hihat_grp( m_pInstrument->get_hihat_grp() - 1 );
	}

	selectedInstrumentChangedEvent();   // force an update
}

void InstrumentEditor::hihatMinRangeBtnClicked(Button *pRef)
{
	assert( m_pInstrument );

	if ( pRef == m_pAddHihatMinRangeBtn && m_pInstrument->get_lower_cc() < 127 ){
		m_pInstrument->set_lower_cc( m_pInstrument->get_lower_cc() + 1 );
	}
	else if ( pRef == m_pDelHihatMinRangeBtn && m_pInstrument->get_lower_cc() > 0 ){
		m_pInstrument->set_lower_cc( m_pInstrument->get_lower_cc() - 1 );
	}

	selectedInstrumentChangedEvent();	// force an update
}

void InstrumentEditor::hihatMaxRangeBtnClicked(Button *pRef)
{
	assert( m_pInstrument );

	if ( pRef == m_pAddHihatMaxRangeBtn && m_pInstrument->get_higher_cc() < 127 ){
		m_pInstrument->set_higher_cc( m_pInstrument->get_higher_cc() + 1);
	}
	else if ( pRef == m_pDelHihatMaxRangeBtn && m_pInstrument->get_higher_cc() > 0 ){
		m_pInstrument->set_higher_cc( m_pInstrument->get_higher_cc() - 1);
	}

	selectedInstrumentChangedEvent();	// force an update
}<|MERGE_RESOLUTION|>--- conflicted
+++ resolved
@@ -542,13 +542,8 @@
 	Song *pSong = pHydrogen->getSong();
 	
 	if ( pSong != nullptr ) {
-<<<<<<< HEAD
-		InstrumentList *pInstrList = pSong->get_instrument_list();
+		InstrumentList *pInstrList = pSong->getInstrumentList();
 		int nInstr = pHydrogen->getSelectedInstrumentNumber();
-=======
-		InstrumentList *pInstrList = pSong->getInstrumentList();
-		int nInstr = pEngine->getSelectedInstrumentNumber();
->>>>>>> eedd2144
 		if ( nInstr >= pInstrList->size() ) {
 			nInstr = -1;
 		}
@@ -564,7 +559,7 @@
 	else {
 		m_pInstrument = nullptr;
 	}
-	Hydrogen::get_instance()->getAudioEngine()->unlock();
+	pHydrogen->getAudioEngine()->unlock();
 
 	// update layer list
 	if ( m_pInstrument ) {
@@ -959,10 +954,10 @@
 	int firstSelection = selectedLayer;
 
 	// Ensure instrument pointer is current
-	Song *pSong = pEngine->getSong();
+	Song *pSong = pHydrogen->getSong();
 	if ( pSong ) {
 		InstrumentList *pInstrList = pSong->getInstrumentList();
-		m_pInstrument = pInstrList->get( pEngine->getSelectedInstrumentNumber() );
+		m_pInstrument = pInstrList->get( pHydrogen->getSelectedInstrumentNumber() );
 	} else {
 		m_pInstrument = nullptr;
 	}
@@ -980,16 +975,7 @@
 
 			auto pNewSample = Sample::load( filename[i] );
 
-<<<<<<< HEAD
-			H2Core::Instrument *pInstr = nullptr;
-
-			Hydrogen::get_instance()->getAudioEngine()->lock( RIGHT_HERE );
-			Song *pSong = pHydrogen->getSong();
-			InstrumentList *pInstrList = pSong->get_instrument_list();
-			pInstr = pInstrList->get( pHydrogen->getSelectedInstrumentNumber() );
-=======
-			AudioEngine::get_instance()->lock( RIGHT_HERE );
->>>>>>> eedd2144
+			pHydrogen->getAudioEngine()->lock( RIGHT_HERE );
 
 			/*
 				if we're using multiple layers, we start inserting the first layer
@@ -1024,7 +1010,7 @@
 				setAutoVelocity();
 			}
 
-			Hydrogen::get_instance()->getAudioEngine()->unlock();
+			pHydrogen->getAudioEngine()->unlock();
 		}
 	}
 
@@ -1317,11 +1303,7 @@
 			QString sNewName = QInputDialog::getText( this, "Hydrogen", tr( "Component name" ), QLineEdit::Normal, "New Component", &bIsOkPressed );
 			if ( bIsOkPressed  ) {
 				DrumkitComponent* pDrumkitComponent = new DrumkitComponent( findFreeDrumkitComponentId(), sNewName );
-<<<<<<< HEAD
-				pHydrogen->getSong()->get_components()->push_back( pDrumkitComponent );
-=======
-				pEngine->getSong()->getComponents()->push_back( pDrumkitComponent );
->>>>>>> eedd2144
+				pHydrogen->getSong()->getComponents()->push_back( pDrumkitComponent );
 
 				//InstrumentComponent* instrument_component = new InstrumentComponent( dm_component->get_id() );
 				//instrument_component->set_gain( 1.0f );
@@ -1345,25 +1327,15 @@
 		}
 	}
 	else if( sSelectedAction.compare("delete") == 0 ) {
-<<<<<<< HEAD
-		std::vector<DrumkitComponent*>* pDrumkitComponents = pHydrogen->getSong()->get_components();
-=======
-		std::vector<DrumkitComponent*>* pDrumkitComponents = pEngine->getSong()->getComponents();
->>>>>>> eedd2144
+		std::vector<DrumkitComponent*>* pDrumkitComponents = pHydrogen->getSong()->getComponents();
 
 		if(pDrumkitComponents->size() == 1){
 			return;
 		}
 
-<<<<<<< HEAD
-		DrumkitComponent* pDrumkitComponent = pHydrogen->getSong()->get_component( m_nSelectedComponent );
-
-		InstrumentList* pInstruments = pHydrogen->getSong()->get_instrument_list();
-=======
-		DrumkitComponent* pDrumkitComponent = pEngine->getSong()->getComponent( m_nSelectedComponent );
-
-		InstrumentList* pInstruments = pEngine->getSong()->getInstrumentList();
->>>>>>> eedd2144
+		DrumkitComponent* pDrumkitComponent = pHydrogen->getSong()->getComponent( m_nSelectedComponent );
+
+		InstrumentList* pInstruments = pHydrogen->getSong()->getInstrumentList();
 		for ( int n = ( int )pInstruments->size() - 1; n >= 0; n-- ) {
 			Instrument* pInstrument = pInstruments->get( n );
 			for( int o = 0 ; o < pInstrument->get_components()->size() ; o++ ) {
@@ -1400,11 +1372,7 @@
 	}
 	else {
 		m_nSelectedComponent = -1;
-<<<<<<< HEAD
-		std::vector<DrumkitComponent*>* pDrumkitComponents = pHydrogen->getSong()->get_components();
-=======
-		std::vector<DrumkitComponent*>* pDrumkitComponents = pEngine->getSong()->getComponents();
->>>>>>> eedd2144
+		std::vector<DrumkitComponent*>* pDrumkitComponents = pHydrogen->getSong()->getComponents();
 		for (std::vector<DrumkitComponent*>::iterator it = pDrumkitComponents->begin() ; it != pDrumkitComponents->end(); ++it) {
 			DrumkitComponent* pDrumkitComponent = *it;
 			if( pDrumkitComponent->get_name().compare( sSelectedAction ) == 0) {
