/*
 * Hydrogen
 * Copyright(c) 2002-2008 by Alex >Comix< Cominu [comix@users.sourceforge.net]
 *
 * http://www.hydrogen-music.org
 *
 * This program is free software; you can redistribute it and/or modify
 * it under the terms of the GNU General Public License as published by
 * the Free Software Foundation; either version 2 of the License, or
 * (at your option) any later version.
 *
 * This program is distributed in the hope that it will be useful,
 * but WITHOUT ANY WARRANTY, without even the implied warranty of
 * MERCHANTABILITY or FITNESS FOR A PARTICULAR PURPOSE. See the
 * GNU General Public License for more details.
 *
 * You should have received a copy of the GNU General Public License
 * along with this program; if not, write to the Free Software
 * Foundation, Inc., 59 Temple Place, Suite 330, Boston, MA  02111-1307  USA
 *
 */

#ifndef WAVE_DISPLAY
#define WAVE_DISPLAY

#include <QtGui>
#include <QtWidgets>

#include <core/Object.h>
#include <core/Preferences.h>

namespace H2Core
{
	class InstrumentLayer;
}

class WaveDisplay : public QWidget, public H2Core::Object
{
    H2_OBJECT
	Q_OBJECT

	public:
		explicit WaveDisplay(QWidget* pParent);
		~WaveDisplay();

		virtual void	updateDisplay( std::shared_ptr<H2Core::InstrumentLayer> pLayer );

		void			paintEvent( QPaintEvent *ev );
		void			resizeEvent( QResizeEvent * event );
		void			mouseDoubleClickEvent(QMouseEvent *ev);
		
		void			setSampleNameAlignment(Qt::AlignmentFlag flag);

public slots:
		void onPreferencesChanged( bool bAppearanceOnly );
	
	signals:
		void doubleClicked(QWidget *pWidget);

	protected:
		Qt::AlignmentFlag			m_SampleNameAlignment;
		QPixmap						m_Background;
		QString						m_sSampleName;
		int *						m_pPeakData;
		
		/*
		 * Used to re-initialise m_pPeakData if width has changed
		 */
		
		int							m_nCurrentWidth;
		
<<<<<<< HEAD
		H2Core::InstrumentLayer *	m_pLayer;
		/** Used to detect changed in the font*/
		QString m_sLastUsedFontFamily;
		/** Converts #m_lastUsedFontSize into a point size used for
			the widget's font.*/
		int getPointSize() const;
		/** Used to detect changed in the font*/
		H2Core::Preferences::FontSize m_lastUsedFontSize;
=======
		std::shared_ptr<H2Core::InstrumentLayer>	m_pLayer;
>>>>>>> 72ac1bdf
};

inline void WaveDisplay::setSampleNameAlignment(Qt::AlignmentFlag flag)
{
	m_SampleNameAlignment = flag;
}

#endif<|MERGE_RESOLUTION|>--- conflicted
+++ resolved
@@ -69,8 +69,7 @@
 		
 		int							m_nCurrentWidth;
 		
-<<<<<<< HEAD
-		H2Core::InstrumentLayer *	m_pLayer;
+		std::shared_ptr<H2Core::InstrumentLayer>	m_pLayer;
 		/** Used to detect changed in the font*/
 		QString m_sLastUsedFontFamily;
 		/** Converts #m_lastUsedFontSize into a point size used for
@@ -78,9 +77,6 @@
 		int getPointSize() const;
 		/** Used to detect changed in the font*/
 		H2Core::Preferences::FontSize m_lastUsedFontSize;
-=======
-		std::shared_ptr<H2Core::InstrumentLayer>	m_pLayer;
->>>>>>> 72ac1bdf
 };
 
 inline void WaveDisplay::setSampleNameAlignment(Qt::AlignmentFlag flag)
