/*
 * Hydrogen
 * Copyright(c) 2002-2008 by Alex >Comix< Cominu [comix@users.sourceforge.net]
 * Copyright(c) 2008-2021 The hydrogen development team [hydrogen-devel@lists.sourceforge.net]
 *
 * http://www.hydrogen-music.org
 *
 * This program is free software; you can redistribute it and/or modify
 * it under the terms of the GNU General Public License as published by
 * the Free Software Foundation; either version 2 of the License, or
 * (at your option) any later version.
 *
 * This program is distributed in the hope that it will be useful,
 * but WITHOUT ANY WARRANTY, without even the implied warranty of
 * MERCHANTABILITY or FITNESS FOR A PARTICULAR PURPOSE. See the
 * GNU General Public License for more details.
 *
 * You should have received a copy of the GNU General Public License
 * along with this program. If not, see https://www.gnu.org/licenses
 *
 */

#ifndef CLICKABLE_LABEL_H
#define CLICKABLE_LABEL_H

#include <core/Object.h>
#include <core/Preferences.h>

#include <QtGui>
#include <QtWidgets>

<<<<<<< HEAD
/** Custom QLabel that emits a signal when clicked.
 *
 * The label tries to be smart when choosing the font size. It knows
 * its own size and decreases the font size - if the original would
 * make the text overflow - until the text fits.
 *
 */
class ClickableLabel : public QLabel, public H2Core::Object
=======
/** \ingroup docGUI docWidgets*/
class ClickableLabel : public QLabel
>>>>>>> 30d4f640
{
	H2_OBJECT
	Q_OBJECT

public:
	/** The individual colors of the text won't be exposed but are up
		to the palette/application-wide settings.*/
	enum class Color {
		Bright,
		Dark
	};
	
	explicit ClickableLabel( QWidget *pParent, QSize size = QSize( 0, 0 ), QString sText = "", Color color = Color::Bright );
	void mousePressEvent( QMouseEvent * e );

public slots:
	void onPreferencesChanged( H2Core::Preferences::Changes changes );
	void setText( const QString& sNewText );

signals:
	void labelClicked( ClickableLabel* pLabel );

private:
	void updateStyleSheet();
	void updateFont( QString sFontFamily, H2Core::Preferences::FontSize fontSize );

	QSize m_size;
	Color m_color;
};


#endif
<|MERGE_RESOLUTION|>--- conflicted
+++ resolved
@@ -29,7 +29,6 @@
 #include <QtGui>
 #include <QtWidgets>
 
-<<<<<<< HEAD
 /** Custom QLabel that emits a signal when clicked.
  *
  * The label tries to be smart when choosing the font size. It knows
@@ -37,13 +36,10 @@
  * make the text overflow - until the text fits.
  *
  */
-class ClickableLabel : public QLabel, public H2Core::Object
-=======
 /** \ingroup docGUI docWidgets*/
-class ClickableLabel : public QLabel
->>>>>>> 30d4f640
+class ClickableLabel : public QLabel, public H2Core::Object<ClickableLabel>
 {
-	H2_OBJECT
+	H2_OBJECT(ClickableLabel)
 	Q_OBJECT
 
 public:
