--- conflicted
+++ resolved
@@ -45,23 +45,13 @@
 		m_pAction = pAction;
     }
 
-<<<<<<< HEAD
-    std::shared_ptr<Action> getAction(){
+    std::shared_ptr<Action> getAction() const {
 		return m_pAction;
     }
 
 
-private:
+protected:
     std::shared_ptr<Action> m_pAction;
-=======
-    Action* getAction() const {
-		return m_action;
-    }
-
-
-protected:
-    Action *m_action;
->>>>>>> 8b200a46
 };
 
 #endif // MIDILEARNABLE_H