/*
 * Hydrogen
 * Copyright (C) 2021 The hydrogen development team <hydrogen-devel@lists.sourceforge.net>
 *
 * http://www.hydrogen-music.org
 *
 * This program is free software; you can redistribute it and/or modify
 * it under the terms of the GNU General Public License as published by
 * the Free Software Foundation; either version 2 of the License, or
 * (at your option) any later version.
 *
 * This program is distributed in the hope that it will be useful,
 * but WITHOUT ANY WARRANTY, without even the implied warranty of
 * MERCHANTABILITY or FITNESS FOR A PARTICULAR PURPOSE. See the
 * GNU General Public License for more details.
 *
 * You should have received a copy of the GNU General Public License
 * along with this program; if not, write to the Free Software
 * Foundation, Inc., 59 Temple Place, Suite 330, Boston, MA  02111-1307  USA
 *
 */


#ifndef COLORSELECTIONBUTTON_H
#define COLORSELECTIONBUTTON_H


#include <core/Object.h>
#include <core/Preferences.h>

#include <QtGui>
#include <QPushButton>
#include <QColor>

<<<<<<< HEAD
/** QPushButton opening a QColorDialog when clicked and displaying the
 * selected color as background - with neither text nor an icon present.
 * 
 */
class ColorSelectionButton : public QPushButton, public H2Core::Object
=======
/** \ingroup docGUI docWidgets*/
class ColorSelectionButton :  public QPushButton,  public H2Core::Object<ColorSelectionButton>
>>>>>>> 30d4f640
{
    H2_OBJECT(ColorSelectionButton)
	Q_OBJECT

public:
	ColorSelectionButton( QWidget *pParent, QColor sInitialColor, int nSize = 0 );
	~ColorSelectionButton();

	QColor getColor() const;

signals:
	void colorChanged();

private:
	bool m_bMouseOver;

	void mousePressEvent(QMouseEvent *ev);
	void enterEvent(QEvent *ev);
	void leaveEvent(QEvent *ev);
	void paintEvent( QPaintEvent* ev);

	QColor m_sColor;

};

inline QColor ColorSelectionButton::getColor() const {
	return m_sColor;
}

#endif<|MERGE_RESOLUTION|>--- conflicted
+++ resolved
@@ -32,16 +32,12 @@
 #include <QPushButton>
 #include <QColor>
 
-<<<<<<< HEAD
 /** QPushButton opening a QColorDialog when clicked and displaying the
  * selected color as background - with neither text nor an icon present.
  * 
  */
-class ColorSelectionButton : public QPushButton, public H2Core::Object
-=======
 /** \ingroup docGUI docWidgets*/
-class ColorSelectionButton :  public QPushButton,  public H2Core::Object<ColorSelectionButton>
->>>>>>> 30d4f640
+class ColorSelectionButton : public QPushButton, public H2Core::Object<ColorSelectionButton>
 {
     H2_OBJECT(ColorSelectionButton)
 	Q_OBJECT
