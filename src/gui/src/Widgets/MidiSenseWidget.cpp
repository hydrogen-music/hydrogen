/*
 * Hydrogen
 * Copyright(c) 2002-2008 by Alex >Comix< Cominu [comix@users.sourceforge.net]
 * Copyright(c) 2008-2021 The hydrogen development team [hydrogen-devel@lists.sourceforge.net]
 *
 * http://www.hydrogen-music.org
 *
 * This program is free software; you can redistribute it and/or modify
 * it under the terms of the GNU General Public License as published by
 * the Free Software Foundation; either version 2 of the License, or
 * (at your option) any later version.
 *
 * This program is distributed in the hope that it will be useful,
 * but WITHOUT ANY WARRANTY, without even the implied warranty of
 * MERCHANTABILITY or FITNESS FOR A PARTICULAR PURPOSE. See the
 * GNU General Public License for more details.
 *
 * You should have received a copy of the GNU General Public License
 * along with this program. If not, see https://www.gnu.org/licenses
 *
 */

#include "core/MidiMap.h"
#include "MidiSenseWidget.h"
#include <core/Hydrogen.h>
#include "../HydrogenApp.h"
#include "../CommonStrings.h"

MidiSenseWidget::MidiSenseWidget(QWidget* pParent, bool bDirectWrite, std::shared_ptr<Action> pAction): QDialog( pParent )
{
<<<<<<< HEAD
	m_bDirectWrite = bDirectWrite;
=======
	auto pCommonStrings = HydrogenApp::get_instance()->getCommonStrings();
	
	m_DirectWrite = directWr;
>>>>>>> 8b200a46
	m_pAction = pAction;

	setWindowTitle( pCommonStrings->getMidiSenseWindowTitle() );
	setFixedSize( 280, 100 );

	bool midiOperable = false;
	
	m_pURLLabel = new QLabel( this );
	m_pURLLabel->setAlignment( Qt::AlignCenter );

	if(m_pAction != nullptr){
		m_pURLLabel->setText( pCommonStrings->getMidiSenseInput() );
		midiOperable = true;
	} else {

		/*
		 *   Check if this widget got called from the midiTable in the preferences
		 *   window(directWrite=false) or by clicking on a midiLearn-capable gui item(directWrite=true)
		 */

<<<<<<< HEAD
		if(m_bDirectWrite){
			m_pURLLabel->setText( tr("This element is not midi operable.") );
=======
		if(m_DirectWrite){
			m_pURLLabel->setText( pCommonStrings->getMidiSenseUnavailable() );
>>>>>>> 8b200a46
			midiOperable = false;
		} else {
			m_pURLLabel->setText( pCommonStrings->getMidiSenseInput() );
			midiOperable = true;
		}
	}
	
	QVBoxLayout* pVBox = new QVBoxLayout( this );
	pVBox->addWidget( m_pURLLabel );
	setLayout( pVBox );
	
	H2Core::Hydrogen *pHydrogen = H2Core::Hydrogen::get_instance();
	pHydrogen->lastMidiEvent = "";
	pHydrogen->lastMidiEventParameter = 0;

	m_LastMidiEventParameter = 0;
	
	m_pUpdateTimer = new QTimer( this );

	if(midiOperable)
	{
		/*
		 * If the widget is not midi operable, we can omit
		 * starting the timer which listens to midi input..
		 */

		connect( m_pUpdateTimer, SIGNAL( timeout() ), this, SLOT( updateMidi() ) );
		m_pUpdateTimer->start( 100 );
	}
};

MidiSenseWidget::~MidiSenseWidget(){
	INFOLOG("DESTROY");
	m_pUpdateTimer->stop();
}

void MidiSenseWidget::updateMidi(){
	H2Core::Hydrogen *pHydrogen = H2Core::Hydrogen::get_instance();
	if(	!pHydrogen->lastMidiEvent.isEmpty() ){
		m_sLastMidiEvent = pHydrogen->lastMidiEvent;
		m_LastMidiEventParameter = pHydrogen->lastMidiEventParameter;


		if( m_bDirectWrite ){
			//write the action / parameter combination to the midiMap
			MidiMap *pMidiMap = MidiMap::get_instance();

			assert(m_pAction);

			std::shared_ptr<Action> pAction = std::make_shared<Action>( m_pAction->getType() );

			pAction->setParameter1( m_pAction->getParameter1() );

			if( m_sLastMidiEvent.left(2) == "CC" ){
				pMidiMap->registerCCEvent( m_LastMidiEventParameter , pAction );
			} else if( m_sLastMidiEvent.left(3) == "MMC" ){
				pMidiMap->registerMMCEvent( m_sLastMidiEvent , pAction );
			} else if( m_sLastMidiEvent.left(4) == "NOTE" ){
				pMidiMap->registerNoteEvent( m_LastMidiEventParameter , pAction );
			} else if (m_sLastMidiEvent.left(14) == "PROGRAM_CHANGE" ){
				pMidiMap->registerPCEvent( pAction );
			} else {
				/* In all other cases, the midiMap cares for deleting the pointer */
			}
		}

		close();
	}

}
<|MERGE_RESOLUTION|>--- conflicted
+++ resolved
@@ -28,13 +28,8 @@
 
 MidiSenseWidget::MidiSenseWidget(QWidget* pParent, bool bDirectWrite, std::shared_ptr<Action> pAction): QDialog( pParent )
 {
-<<<<<<< HEAD
+	auto pCommonStrings = HydrogenApp::get_instance()->getCommonStrings();
 	m_bDirectWrite = bDirectWrite;
-=======
-	auto pCommonStrings = HydrogenApp::get_instance()->getCommonStrings();
-	
-	m_DirectWrite = directWr;
->>>>>>> 8b200a46
 	m_pAction = pAction;
 
 	setWindowTitle( pCommonStrings->getMidiSenseWindowTitle() );
@@ -55,13 +50,8 @@
 		 *   window(directWrite=false) or by clicking on a midiLearn-capable gui item(directWrite=true)
 		 */
 
-<<<<<<< HEAD
 		if(m_bDirectWrite){
-			m_pURLLabel->setText( tr("This element is not midi operable.") );
-=======
-		if(m_DirectWrite){
 			m_pURLLabel->setText( pCommonStrings->getMidiSenseUnavailable() );
->>>>>>> 8b200a46
 			midiOperable = false;
 		} else {
 			m_pURLLabel->setText( pCommonStrings->getMidiSenseInput() );
