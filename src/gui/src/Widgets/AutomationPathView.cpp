--- conflicted
+++ resolved
@@ -65,21 +65,15 @@
 		return;
 	}
 	_path = path;
-<<<<<<< HEAD
+
 	if( _path ) {
-		_selectedPoint = _path->end();
+		_selectedPoint = path->end();
 	}
 
 	if ( bUpdate ) {
 		createBackground();
 		update();
 	}
-=======
-	if ( _path ) {
-		_selectedPoint = path->end();
-	}
-	update();
->>>>>>> 7656d318
 }
 
 // Make sure we have the current automation path
