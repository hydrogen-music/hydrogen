--- conflicted
+++ resolved
@@ -61,11 +61,8 @@
 	int  getGridWidth() const noexcept { return m_nGridWidth; }
 	void setGridWidth(int width);
 
-<<<<<<< HEAD
 	void updatePosition( float fTick );
-=======
 	void updateAutomationPath();
->>>>>>> e524a842
 
 protected:
 	void paintEvent(QPaintEvent *event) override;
