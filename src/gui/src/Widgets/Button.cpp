/*
 * Hydrogen
 * Copyright(c) 2002-2008 by Alex >Comix< Cominu [comix@users.sourceforge.net]
 * Copyright(c) 2008-2021 The hydrogen development team [hydrogen-devel@lists.sourceforge.net]
 *
 * http://www.hydrogen-music.org
 *
 * This program is free software; you can redistribute it and/or modify
 * it under the terms of the GNU General Public License as published by
 * the Free Software Foundation; either version 2 of the License, or
 * (at your option) any later version.
 *
 * This program is distributed in the hope that it will be useful,
 * but WITHOUT ANY WARRANTY, without even the implied warranty of
 * MERCHANTABILITY or FITNESS FOR A PARTICULAR PURPOSE. See the
 * GNU General Public License for more details.
 *
 * You should have received a copy of the GNU General Public License
 * along with this program. If not, see https://www.gnu.org/licenses
 *
 */

#include "Button.h"

#include "../Skin.h"
#include "../HydrogenApp.h"
#include "../CommonStrings.h"
#include "MidiSenseWidget.h"

#include <qglobal.h>	// for QT_VERSION

#include <core/Globals.h>
#include <core/Preferences.h>
#include <core/Hydrogen.h>

<<<<<<< HEAD
const char* Button::__class_name = "Button";

Button::Button( QWidget *pParent, QSize size, Type type, const QString& sIcon, const QString& sText, bool bUseRedBackground, QSize iconSize, QString sBaseTooltip, bool bColorful )
	: QPushButton( pParent )
	, Object( __class_name )
	, m_size( size )
	, m_iconSize( iconSize )
	, m_sBaseTooltip( sBaseTooltip )
	, m_sRegisteredMidiEvent( "" )
	, m_nRegisteredMidiParameter( 0 )
	, m_bColorful( bColorful )
	, m_bLastCheckedState( false )
	, m_sIcon( sIcon )
	, m_bUseRedBackground( bUseRedBackground )
=======
Button::Button( QWidget * pParent, const QString& sOnImage, const QString& sOffImage, const QString& sOverImage, QSize size, bool use_skin_style, bool enable_press_hold )
 : QWidget( pParent )
 , m_bPressed( false )
 , m_onPixmap( size )
 , m_offPixmap( size )
 , m_overPixmap( size )
 , m_bMouseOver( false )
 , __use_skin_style(use_skin_style)
 , __enable_press_hold(enable_press_hold)
>>>>>>> 30d4f640
{
	setAttribute( Qt::WA_OpaquePaintEvent );
	setFocusPolicy( Qt::NoFocus );
	
	adjustSize();
	setFixedSize( size );
	resize( size );

	if ( ! sIcon.isEmpty() ) {
		if ( bColorful ) {
			setIcon( QIcon( Skin::getSvgImagePath() + "/icons/" + sIcon ) );
		} else {
			// Unchecked version
			setIcon( QIcon( Skin::getSvgImagePath() + "/icons/black/" + sIcon ) );
		}
		setIconSize( iconSize );
	} else {
		setText( sText );
	}

	if ( size.width() <= 12 || size.height() <= 12 ) {
		m_sBorderRadius = "0";
	} else if ( size.width() <= 20 || size.height() <= 20 ) {
		m_sBorderRadius = "3";
	} else {
		m_sBorderRadius = "5";
	}
	
	if ( type == Type::Toggle ) {
		setCheckable( true );
	} else {
		setCheckable( false );
	}

	updateFont();
	updateStyleSheet();
	updateTooltip();
	
	connect( HydrogenApp::get_instance(), &HydrogenApp::preferencesChanged, this, &Button::onPreferencesChanged );
}

Button::~Button() {
}

void Button::updateStyleSheet() {

	auto pPref = H2Core::Preferences::get_instance();
	
	int nFactorGradient = 120;
	int nHover = 10;
	
	QColor backgroundLight = pPref->getDefaultUIStyle()->m_widgetColor.lighter( nFactorGradient );
	QColor backgroundDark = pPref->getDefaultUIStyle()->m_widgetColor.darker( nFactorGradient );
	QColor backgroundLightHover = pPref->getDefaultUIStyle()->m_widgetColor.lighter( nFactorGradient + nHover );
	QColor backgroundDarkHover = pPref->getDefaultUIStyle()->m_widgetColor.darker( nFactorGradient + nHover );

	QColor backgroundCheckedLight, backgroundCheckedDark, backgroundCheckedLightHover,
		backgroundCheckedDarkHover, textChecked;
	if ( ! m_bUseRedBackground ) {
		backgroundCheckedLight = pPref->getDefaultUIStyle()->m_accentColor.lighter( nFactorGradient );
		backgroundCheckedDark = pPref->getDefaultUIStyle()->m_accentColor.darker( nFactorGradient );
		backgroundCheckedLightHover = pPref->getDefaultUIStyle()->m_accentColor.lighter( nFactorGradient + nHover );
		backgroundCheckedDarkHover = pPref->getDefaultUIStyle()->m_accentColor.darker( nFactorGradient + nHover );
		textChecked = pPref->getDefaultUIStyle()->m_accentTextColor;
	} else {
		backgroundCheckedLight = pPref->getDefaultUIStyle()->m_buttonRedColor.lighter( nFactorGradient );
		backgroundCheckedDark = pPref->getDefaultUIStyle()->m_buttonRedColor.darker( nFactorGradient );
		backgroundCheckedLightHover = pPref->getDefaultUIStyle()->m_buttonRedColor.lighter( nFactorGradient + nHover );
		backgroundCheckedDarkHover = pPref->getDefaultUIStyle()->m_buttonRedColor.darker( nFactorGradient + nHover );
		textChecked = pPref->getDefaultUIStyle()->m_buttonRedTextColor;
	}
	
	setStyleSheet( QString( "QPushButton { \
    color: %1; \
    border: 1px solid %1; \
    border-radius: %2px; \
    padding: 0px; \
    background-color: qlineargradient(x1: 0.1, y1: 0.1, x2: 1, y2: 1, \
                                      stop: 0 %3, stop: 1 %4); \
} \
QPushButton:hover { \
    background-color: qlineargradient(x1: 0.1, y1: 0.1, x2: 1, y2: 1, \
                                      stop: 0 %5, stop: 1 %6); \
} \
QPushButton:checked { \
    color: %7; \
    border: 1px solid %1; \
    border-radius: %2px; \
    padding: 0px; \
    background-color: qlineargradient(x1: 0.1, y1: 0.1, x2: 1, y2: 1, \
                                      stop: 0 %8, stop: 1 %9); \
} \
QPushButton:checked:hover { \
    background-color: qlineargradient(x1: 0.1, y1: 0.1, x2: 1, y2: 1, \
                                      stop: 0 %10, stop: 1 %11); \
}"
							)
				   .arg( pPref->getDefaultUIStyle()->m_widgetTextColor.name() )
				   .arg( m_sBorderRadius )
				   .arg( backgroundLight.name() ).arg( backgroundDark.name() )
				   .arg( backgroundLightHover.name() ).arg( backgroundDarkHover.name() )
				   .arg( textChecked.name() )
				   .arg( backgroundCheckedLight.name() ).arg( backgroundCheckedDark.name() )
				   .arg( backgroundCheckedLightHover.name() ).arg( backgroundCheckedDarkHover.name() ) );
}

void Button::setBaseToolTip( const QString& sNewTip ) {
	m_sBaseTooltip = sNewTip;
	updateTooltip();
}

void Button::setAction( Action *pAction ) {
	m_action = pAction;
	updateTooltip();
}

void Button::mousePressEvent(QMouseEvent*ev) {
	
	/*
	*  Shift + Left-Click activate the midi learn widget
	*/
	
	if ( ev->button() == Qt::LeftButton && ( ev->modifiers() & Qt::ShiftModifier ) ){
		MidiSenseWidget midiSense( this, true, this->getAction() );
		midiSense.exec();

		// Store the registered MIDI event and parameter in order to
		// show them in the tooltip. Looking them up in the MidiMap
		// using the Action associated to the Widget might not yield a
		// unique result since the Action can be registered from the
		// PreferencesDialog as well.
		m_sRegisteredMidiEvent = H2Core::Hydrogen::get_instance()->lastMidiEvent;
		m_nRegisteredMidiParameter = H2Core::Hydrogen::get_instance()->lastMidiEventParameter;
		
		updateTooltip();
		return;
	}

	QPushButton::mousePressEvent( ev );
}

void Button::updateTooltip() {

	auto pCommonStrings = HydrogenApp::get_instance()->getCommonStrings();

	QString sTip = QString("%1" ).arg( m_sBaseTooltip );

	// Add the associated MIDI action.
	if ( m_action != nullptr ) {
		sTip.append( QString( "\n%1: %2 " ).arg( pCommonStrings->getMidiTooltipHeading() )
					 .arg( m_action->getType() ) );
		if ( ! m_sRegisteredMidiEvent.isEmpty() ) {
			sTip.append( QString( "%1 [%2 : %3]" ).arg( pCommonStrings->getMidiTooltipBound() )
						 .arg( m_sRegisteredMidiEvent ).arg( m_nRegisteredMidiParameter ) );
		} else {
			sTip.append( QString( "%1" ).arg( pCommonStrings->getMidiTooltipUnbound() ) );
		}
	}
			
	setToolTip( sTip );
}

void Button::updateFont() {

	auto pPref = H2Core::Preferences::get_instance();
	
	float fScalingFactor = 1.0;
    switch ( pPref->getFontSize() ) {
    case H2Core::Preferences::FontSize::Small:
		fScalingFactor = 1.2;
		break;
    case H2Core::Preferences::FontSize::Normal:
		fScalingFactor = 1.0;
		break;
    case H2Core::Preferences::FontSize::Large:
		fScalingFactor = 0.75;
		break;
	}

	int nMargin, nPixelSize;
	if ( m_size.width() <= 12 || m_size.height() <= 12 ) {
		nMargin = 1;
	} else if ( m_size.width() <= 19 || m_size.height() <= 19 ) {
		nMargin = 5;
	} else if ( m_size.width() <= 22 || m_size.height() <= 22 ) {
		nMargin = 7;
	} else {
		nMargin = 9;
	}
	
	if ( m_size.width() >= m_size.height() ) {
		nPixelSize = m_size.height() - std::round( fScalingFactor * nMargin );
	} else {
		nPixelSize = m_size.width() - std::round( fScalingFactor * nMargin );
	}

	QFont font( pPref->getLevel3FontFamily() );
	font.setPixelSize( nPixelSize );
	setFont( font );

	if ( m_size.width() > m_size.height() ) {
		// Check whether the width of the text fits the available frame
		// width of the button.
		while ( fontMetrics().size( Qt::TextSingleLine, text() ).width() > width()
				&& nPixelSize > 1 ) {
			nPixelSize--;
			font.setPixelSize( nPixelSize );
			setFont( font );
		}
	}
}
	
void Button::paintEvent( QPaintEvent* ev )
{
	QPushButton::paintEvent( ev );

	updateFont();

	if ( ! m_sIcon.isEmpty() && !m_bColorful && isChecked() != m_bLastCheckedState ) {
		if ( isChecked() ) {
			setIcon( QIcon( Skin::getSvgImagePath() + "/icons/white/" + m_sIcon ) );
		} else {
			setIcon( QIcon( Skin::getSvgImagePath() + "/icons/black/" + m_sIcon ) );
		}

		m_bLastCheckedState = isChecked();
	}
}

void Button::onPreferencesChanged( H2Core::Preferences::Changes changes ) {
	auto pPref = H2Core::Preferences::get_instance();
	
	if ( changes & ( H2Core::Preferences::Changes::Colors |
					 H2Core::Preferences::Changes::Font ) ) {

		updateFont();
		updateStyleSheet();
	}
}<|MERGE_RESOLUTION|>--- conflicted
+++ resolved
@@ -32,9 +32,6 @@
 #include <core/Globals.h>
 #include <core/Preferences.h>
 #include <core/Hydrogen.h>
-
-<<<<<<< HEAD
-const char* Button::__class_name = "Button";
 
 Button::Button( QWidget *pParent, QSize size, Type type, const QString& sIcon, const QString& sText, bool bUseRedBackground, QSize iconSize, QString sBaseTooltip, bool bColorful )
 	: QPushButton( pParent )
@@ -48,17 +45,6 @@
 	, m_bLastCheckedState( false )
 	, m_sIcon( sIcon )
 	, m_bUseRedBackground( bUseRedBackground )
-=======
-Button::Button( QWidget * pParent, const QString& sOnImage, const QString& sOffImage, const QString& sOverImage, QSize size, bool use_skin_style, bool enable_press_hold )
- : QWidget( pParent )
- , m_bPressed( false )
- , m_onPixmap( size )
- , m_offPixmap( size )
- , m_overPixmap( size )
- , m_bMouseOver( false )
- , __use_skin_style(use_skin_style)
- , __enable_press_hold(enable_press_hold)
->>>>>>> 30d4f640
 {
 	setAttribute( Qt::WA_OpaquePaintEvent );
 	setFocusPolicy( Qt::NoFocus );
