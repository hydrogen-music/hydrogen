--- conflicted
+++ resolved
@@ -43,7 +43,9 @@
  , m_iconSize( iconSize )
  , m_bEnablePressHold( bEnablePressHold )
 {
-<<<<<<< HEAD
+	m_lastUsedFontSize = H2Core::Preferences::get_instance()->getFontSize();
+	m_sLastUsedFontFamily = H2Core::Preferences::get_instance()->getLevel3FontFamily();
+	
 	setAttribute( Qt::WA_OpaquePaintEvent );
 	setFixedSize( size );
 	m_nWidth = size.width();
@@ -63,20 +65,6 @@
 		sPath = QString( Skin::getSvgImagePath() + "/button_42_13.svg" );
 	} else {
 		sPath = QString( Skin::getSvgImagePath() + "/button_94_13.svg" );
-=======
-	// draw the background: slower but useful with transparent images!
-	//setAttribute(Qt::WA_OpaquePaintEvent);
-
-	m_lastUsedFontSize = H2Core::Preferences::get_instance()->getFontSize();
-	m_sLastUsedFontFamily = H2Core::Preferences::get_instance()->getLevel3FontFamily();
-
-	setMinimumSize( size );
-	setMaximumSize( size );
-	resize( size );
-
-	if ( loadImage( sOnImage, m_onPixmap ) == false ) {
-		m_onPixmap.fill( QColor( 0, 255, 0 ) );
->>>>>>> 820ba29e
 	}
 
 	QFile file( sPath );
@@ -110,44 +98,8 @@
 	m_timerTimeout = 0;
 	m_timer = new QTimer(this);
 	connect(m_timer, SIGNAL(timeout()), this, SLOT(buttonPressed_timer_timeout()));
-<<<<<<< HEAD
-=======
 	connect( HydrogenApp::get_instance(), &HydrogenApp::preferencesChanged, this, &Button::onPreferencesChanged );
-}
-
-
-
-Button::~Button()
-{
-}
-
-
-
-bool Button::loadImage( const QString& sFilename, QPixmap& pixmap )
-{
-  /*
-	if ( sFilename.endsWith( ".svg" ) ) {
-		ERRORLOG( "************* LOAD SVG!!" );
-		if ( !QFile::exists( sFilename ) ) {
-			return false;
-		}
-		QSvgRenderer doc( sFilename );
-		if ( doc.isValid() == false ) {
-			ERRORLOG( "error loading SVG image: '" + sFilename.toLocal8Bit().constData() + "'" );
-			return false;
-		}
-
-		QPainter p;
-		p.begin( &pixmap );
-		p.setViewport( 0, 0, width(), height() );
-		p.eraseRect( 0, 0, width(), height() );
-		doc.render( &p );
-		p.end();
-		return true;
-	}
-  */
->>>>>>> 820ba29e
-	
+
 	resize( size );
 }
 
@@ -204,17 +156,10 @@
 		m_timerTimeout = m_timerTimeout / 2;
 	}
 	
-<<<<<<< HEAD
 	m_timer->start( m_timerTimeout );
 }
 
 void Button::setPressed( bool bIsPressed )
-=======
-	m_timer->start(m_timerTimeout);
-}
-
-void Button::setPressed(bool pressed)
->>>>>>> 820ba29e
 {
 	if ( bIsPressed != m_bIsPressed ) {
 		m_bIsPressed = bIsPressed;
@@ -238,21 +183,11 @@
 
 void Button::paintEvent( QPaintEvent* ev )
 {
-<<<<<<< HEAD
 	QPainter painter( this );
-=======
-	QPainter painter(this);
 
 	QFont boldFont( m_sLastUsedFontFamily, getPointSize( m_lastUsedFontSize ) );
 	boldFont.setBold( true );
 	painter.setFont( boldFont );
-
-	// background
-	if (m_bPressed) {
-		if (__use_skin_style) {
-			static int w = 5;
-			static int h = m_onPixmap.height();
->>>>>>> 820ba29e
 
 	if ( m_background != nullptr ) {
 
@@ -288,75 +223,8 @@
 					size.width(), size.height() );
 		m_icon->render( &painter, rect );
 	}
-<<<<<<< HEAD
-	
-	// // background
-	// if ( m_bIsPressed ) {
-	// 	if (__use_skin_style) {
-	// 		static int w = 5;
-	// 		static int h = m_onPixmap.height();
-
-	// 		// central section, scaled
-	// 		painter.drawPixmap( QRect(w, 0, width() - w * 2, h), m_onPixmap, QRect(10, 0, w, h) );
-
-	// 		// left side
-	// 		painter.drawPixmap( QRect(0, 0, w, h), m_onPixmap, QRect(0, 0, w, h) );
-
-	// 		// right side
-	// 		painter.drawPixmap( QRect(width() - w, 0, w, h), m_onPixmap, QRect(m_onPixmap.width() - w, 0, w, h) );
-	// 	}
-	// 	else {
-	// 		painter.drawPixmap( ev->rect(), m_onPixmap, ev->rect() );
-	// 	}
-	// }
-	// else {
-	// 	if (m_bMouseOver) {
-	// 		if (__use_skin_style) {
-	// 			static int w = 5;
-	// 			static int h = m_overPixmap.height();
-
-	// 			// central section, scaled
-	// 			painter.drawPixmap( QRect(w, 0, width() - w * 2, h), m_overPixmap, QRect(10, 0, w, h) );
-
-	// 			// left side
-	// 			painter.drawPixmap( QRect(0, 0, w, h), m_overPixmap, QRect(0, 0, w, h) );
-
-	// 			// right side
-	// 			painter.drawPixmap( QRect(width() - w, 0, w, h), m_overPixmap, QRect(m_overPixmap.width() - w, 0, w, h) );
-	// 		}
-	// 		else {
-	// 			painter.drawPixmap( ev->rect(), m_overPixmap, ev->rect() );
-	// 		}
-	// 	}
-	// 	else {
-	// 		if (__use_skin_style) {
-	// 			static int w = 5;
-	// 			static int h = m_offPixmap.height();
-
-	// 			// central section, scaled
-	// 			painter.drawPixmap( QRect(w, 0, width() - w * 2, h), m_offPixmap, QRect(10, 0, w, h) );
-
-	// 			// left side
-	// 			painter.drawPixmap( QRect(0, 0, w, h), m_offPixmap, QRect(0, 0, w, h) );
-
-	// 			// right side
-	// 			painter.drawPixmap( QRect(width() - w, 0, w, h), m_offPixmap, QRect(m_offPixmap.width() - w, 0, w, h) );
-	// 		}
-	// 		else {
-	// 			painter.drawPixmap( ev->rect(), m_offPixmap, ev->rect() );
-	// 		}
-	// 	}
-	// }
-
-
-	if ( ! m_sText.isEmpty() ) {
-		painter.setFont( QFont( H2Core::Preferences::get_instance()->getApplicationFontFamily(), 6 ) );
-=======
-
 
 	if ( !m_sText.isEmpty() ) {
->>>>>>> 820ba29e
-
 		QColor shadow(150, 150, 150, 100);
 		QColor text(10, 10, 10);
 
@@ -371,7 +239,6 @@
 		// text
 		painter.setPen( text );
 		painter.drawText( 0, 0, width(), height(), Qt::AlignHCenter | Qt::AlignVCenter,  m_sText );
-
 	}
 
 }
