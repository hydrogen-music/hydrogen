/*
 * Hydrogen
 * Copyright(c) 2002-2008 by Alex >Comix< Cominu [comix@users.sourceforge.net]
 * Copyright(c) 2008-2021 The hydrogen development team [hydrogen-devel@lists.sourceforge.net]
 *
 * http://www.hydrogen-music.org
 *
 * This program is free software; you can redistribute it and/or modify
 * it under the terms of the GNU General Public License as published by
 * the Free Software Foundation; either version 2 of the License, or
 * (at your option) any later version.
 *
 * This program is distributed in the hope that it will be useful,
 * but WITHOUT ANY WARRANTY, without even the implied warranty of
 * MERCHANTABILITY or FITNESS FOR A PARTICULAR PURPOSE. See the
 * GNU General Public License for more details.
 *
 * You should have received a copy of the GNU General Public License
 * along with this program. If not, see https://www.gnu.org/licenses
 *
 */


#include "../Skin.h"
#include "../HydrogenApp.h"
#include "../MainForm.h"
#include "Fader.h"
#include "MidiSenseWidget.h"

#include <QtGui>
#include <QtWidgets>

#include <core/Globals.h>
#include <core/Hydrogen.h>
#include <core/Preferences.h>

<<<<<<< HEAD
const char* Fader::__class_name = "Fader";

Fader::Fader( QWidget *pParent, Type type, QString sBaseTooltip, bool bUseIntSteps, bool bWithoutKnob, float fMin, float fMax )
	: WidgetWithInput( pParent,
					   bUseIntSteps,
					   sBaseTooltip,
					   1, // nScrollSpeed
					   5, // nScrollSpeedFast
					   fMin,
					   fMax  )
	, Object( __class_name )
	, m_type( type )
	, m_bWithoutKnob( bWithoutKnob )
	, m_fPeakValue_L( 0.01f )
	, m_fPeakValue_R( 0.01f )
	, m_fMinPeak( 0.01f )
	, m_fMaxPeak( 1.0 )
{
	m_fDefaultValue = m_fMax;
	m_fValue = m_fDefaultValue;
	updateTooltip();

	installEventFilter( HydrogenApp::get_instance()->getMainForm() );

	if ( type == Type::Vertical ){ 
		m_nWidgetWidth = 116;
		m_nWidgetHeight = 23;
	} else if ( type == Type::Master ) {
		m_nWidgetWidth = 34;
		m_nWidgetHeight = 189;
	} else {
		m_nWidgetWidth = 23;
		m_nWidgetHeight = 117;
	}
	setFixedSize( m_nWidgetWidth, m_nWidgetHeight );
=======
Fader::Fader( QWidget *pParent, bool bUseIntSteps, bool bWithoutKnob)
 : QWidget( pParent )
 , m_bWithoutKnob( bWithoutKnob )
 , m_bUseIntSteps( bUseIntSteps )
 , m_fPeakValue_L( 0.0 )
 , m_fPeakValue_R( 0.0 )
 , m_fMinPeak( 0.01f )
 , m_fMaxPeak( 1.0 )
 , m_fValue( 0.0 )
 , m_fMinValue( 0.0 )
 , m_fMaxValue( 1.0 )
 , m_fDefaultValue( m_fMaxValue )
 , m_bIgnoreMouseMove( false )
{
	setAttribute( Qt::WA_OpaquePaintEvent );
	
	setMinimumSize( 23, 116 );
	setMaximumSize( 23, 116);
	resize( 23, 116 );
>>>>>>> 30d4f640

	// Background image
	QString sBackgroundPath;
	QString sKnobPath;
	if ( type == Type::Master ) {
		sBackgroundPath = Skin::getSvgImagePath() + "/fader_master.svg";
		sKnobPath = Skin::getSvgImagePath() + "/fader_knob.svg";
	} else if ( type == Type::Vertical ) {
		sBackgroundPath = Skin::getSvgImagePath() + "/fader_vertical.svg";
		sKnobPath = Skin::getSvgImagePath() + "/fader_knob_vertical.svg";
	} else {
		sBackgroundPath = Skin::getSvgImagePath() + "/fader.svg";
		sKnobPath = Skin::getSvgImagePath() + "/fader_knob.svg";
	}
		
	QFile fileBackground( sBackgroundPath );
	if ( fileBackground.exists() ) {
		m_pBackground = new QSvgRenderer( sBackgroundPath, this );
	} else {
		m_pBackground = nullptr;
		ERRORLOG( QString( "Unable to load background image [%1]" ).arg( sBackgroundPath ) );
	}

	QFile fileKnob( sKnobPath );
	if ( fileKnob.exists() ) {
		m_pKnob = new QSvgRenderer( sKnobPath, this );
	} else {
		m_pKnob = nullptr;
		ERRORLOG( QString( "Unable to load knob image [%1]" ).arg( sKnobPath ) );
	}
	
	resize( m_nWidgetWidth, m_nWidgetHeight );

	connect( HydrogenApp::get_instance(), &HydrogenApp::preferencesChanged, this, &Fader::onPreferencesChanged );
	
	if ( type == Type::Vertical ) {
		QTransform transform;
		transform.rotate(90);
	}
}

Fader::~Fader() {
}

void Fader::onPreferencesChanged( H2Core::Preferences::Changes changes ) {
	auto pPref = H2Core::Preferences::get_instance();
	
	if ( changes & ( H2Core::Preferences::Changes::Colors ) ) {
		update();
	}
}

void Fader::mouseMoveEvent( QMouseEvent *ev )
{
	if ( m_bIgnoreMouseMove || ! m_bIsActive ) {
		return;
	}

	float fValue;
	if ( m_type == Type::Vertical ) {
		fValue = static_cast<float>( ev->x() ) / static_cast<float>( width() );
	} else {
		fValue = static_cast<float>( height() - ev->y() ) / static_cast<float>( height() );
	}
	if ( fValue > 1. ) { // for QToolTip text validity
		fValue = 1.;
	} else if ( fValue < 0. ) {
		fValue = 0.;
	}	

	fValue = fValue * ( m_fMax - m_fMin ) + m_fMin;

	setValue( fValue );
	QToolTip::showText( ev->globalPos(), QString( "%1" ).arg( m_fValue, 0, 'f', 2 ) , this );
}


void Fader::mousePressEvent(QMouseEvent *ev)
{
	if ( ! m_bIsActive ) {
		return;
	}
	
	if ( ev->button() == Qt::LeftButton && ev->modifiers() == Qt::ControlModifier ) {
		resetValueToDefault();
		m_bIgnoreMouseMove = true;
	}
	else if ( ev->button() == Qt::LeftButton && ev->modifiers() == Qt::ShiftModifier ) {
		MidiSenseWidget midiSense( this, true, this->getAction() );
		midiSense.exec();

		// Store the registered MIDI event and parameter in order to
		// show them in the tooltip. Looking them up in the MidiMap
		// using the Action associated to the Widget might not yield a
		// unique result since the Action can be registered from the
		// PreferencesDialog as well.
		m_sRegisteredMidiEvent = H2Core::Hydrogen::get_instance()->lastMidiEvent;
		m_nRegisteredMidiParameter = H2Core::Hydrogen::get_instance()->lastMidiEventParameter;
		m_bIgnoreMouseMove = true;
		updateTooltip();
	}
	else {
		setCursor( QCursor( Qt::SizeVerCursor ) );

		m_fMousePressValue = m_fValue;
		m_fMousePressY = ev->y();
		mouseMoveEvent( ev );
	}
	
	QToolTip::showText( ev->globalPos(), QString( "%1" ).arg( m_fValue, 0, 'f', 2 ) , this );
}

void Fader::paintEvent( QPaintEvent *ev)
{
	
	auto pPref = H2Core::Preferences::get_instance();
	
	QPainter painter(this);
	
	QColor colorHighlightActive;
	if ( m_bIsActive ) {
		colorHighlightActive = pPref->getDefaultUIStyle()->m_highlightColor;
	} else {
		colorHighlightActive = pPref->getDefaultUIStyle()->m_lightColor;
	}
	QColor colorGradientNormal( Qt::green );
	QColor colorGradientWarning( Qt::yellow );
	QColor colorGradientDanger( Qt::red );

	// If the mouse is placed on the widget but the user hasn't
	// clicked it yet, the highlight will be done more transparent to
	// indicate that keyboard inputs are not accepted yet.
	if ( ! hasFocus() ) {
		colorHighlightActive.setAlpha( 150 );
	}
	
	if ( m_bEntered || hasFocus() ) {
		if ( m_type == Type::Master ) {
			painter.fillRect( 0, 0, 19, 2, colorHighlightActive );
			painter.fillRect( m_nWidgetWidth / 2 - 10, 2, 3, m_nWidgetHeight - 2, colorHighlightActive );
			painter.fillRect( m_nWidgetWidth / 2 + 8, 2, 2, m_nWidgetHeight - 4, colorHighlightActive );
			painter.fillRect( m_nWidgetWidth / 2 + 13, 2, 2, m_nWidgetHeight - 4, colorHighlightActive );
			painter.fillRect( 0, m_nWidgetHeight - 2, 19, 2, colorHighlightActive );
			painter.fillRect( m_nWidgetWidth / 2 + 7, 0, 9, 2, colorHighlightActive );
			painter.fillRect( m_nWidgetWidth / 2 + 7, m_nWidgetHeight - 2, 9, 2, colorHighlightActive );
		} else if ( m_type == Type::Vertical ) {
			painter.fillRect( 0, 0, 2, m_nWidgetHeight, colorHighlightActive );
			painter.fillRect( 2, m_nWidgetHeight / 2 - 3, m_nWidgetWidth - 4, 7, colorHighlightActive );
			painter.fillRect( m_nWidgetWidth - 2, 0, 2, m_nWidgetHeight, colorHighlightActive );
		} else {
			painter.fillRect( 0, 0, m_nWidgetWidth, 2, colorHighlightActive );
			painter.fillRect( m_nWidgetWidth / 2 - 4, 2, 9, m_nWidgetHeight - 4, colorHighlightActive );
			painter.fillRect( 0, m_nWidgetHeight - 2, m_nWidgetWidth, 2, colorHighlightActive );
		}
	}

	if ( m_bIsActive ) {
		float fFaderTopLeftX_L, fFaderTopLeftY_L, fFaderTopLeftX_R,
			fFaderTopLeftY_R, fFaderWidth, fFaderHeight, fPeak_L, fPeak_R;

		if ( m_type == Type::Master ) {
			fFaderTopLeftX_L = 1;
			fFaderTopLeftY_L = 2;
			fFaderTopLeftX_R = 12;
			fFaderTopLeftY_R = 2;
			fFaderWidth = 6,8;
			fFaderHeight = 186;
			fPeak_L = ( m_fPeakValue_L - m_fMinPeak ) / ( m_fMaxPeak - m_fMinPeak ) * fFaderHeight;
			fPeak_R = ( m_fPeakValue_R - m_fMinPeak ) / ( m_fMaxPeak - m_fMinPeak ) * fFaderHeight;
		} else if ( m_type == Type::Vertical ) {
			fFaderTopLeftX_L = 1.5;
			fFaderTopLeftY_L = 2;
			fFaderTopLeftX_R = 1.5;
			fFaderTopLeftY_R = 14.5;
			fFaderWidth = 114;
			fFaderHeight = 6.5;
			fPeak_L = ( m_fPeakValue_L - m_fMinPeak ) / ( m_fMaxPeak - m_fMinPeak ) * fFaderWidth;
			fPeak_R = ( m_fPeakValue_R - m_fMinPeak ) / ( m_fMaxPeak - m_fMinPeak ) * fFaderWidth;
		} else {
			fFaderTopLeftX_L = 1.5;
			fFaderTopLeftY_L = 1.7;
			fFaderTopLeftX_R = 15.5;
			fFaderTopLeftY_R = 1.7;
			fFaderWidth = 6.5;
			fFaderHeight = 114;
			fPeak_L = ( m_fPeakValue_L - m_fMinPeak ) / ( m_fMaxPeak - m_fMinPeak ) * fFaderHeight;
			fPeak_R = ( m_fPeakValue_R - m_fMinPeak ) / ( m_fMaxPeak - m_fMinPeak ) * fFaderHeight;
		}

		QLinearGradient gradient;
		if ( m_type == Type::Vertical ) {
			gradient = QLinearGradient( fFaderTopLeftX_L, fFaderTopLeftY_L, fFaderTopLeftX_L + fFaderWidth, fFaderTopLeftY_L );
		gradient.setColorAt( 0.0, colorGradientNormal );
		gradient.setColorAt( 0.6, colorGradientNormal );
		gradient.setColorAt( 0.65, colorGradientWarning );
		gradient.setColorAt( 0.85, colorGradientWarning );
		gradient.setColorAt( 0.9, colorGradientDanger );
		gradient.setColorAt( 1.0, colorGradientDanger );
		} else {
			gradient = QLinearGradient( fFaderTopLeftX_L, fFaderTopLeftY_L, fFaderTopLeftX_L, fFaderTopLeftY_L + fFaderHeight );	
		gradient.setColorAt( 1.0, colorGradientNormal );
		gradient.setColorAt( 0.4, colorGradientNormal );
		gradient.setColorAt( 0.35, colorGradientWarning );
		gradient.setColorAt( 0.15, colorGradientWarning );
		gradient.setColorAt( 0.1, colorGradientDanger );
		gradient.setColorAt( 0.0, colorGradientDanger );
		}

		if ( m_type == Type::Vertical ) {
			painter.fillRect( QRectF( fFaderTopLeftX_L, fFaderTopLeftY_L, fPeak_L, fFaderHeight ), QBrush( gradient ) );
			painter.fillRect( QRectF( fFaderTopLeftX_R, fFaderTopLeftY_R, fPeak_R, fFaderHeight ), QBrush( gradient ) );
		} else {
			painter.fillRect( QRectF( fFaderTopLeftX_L, fFaderTopLeftY_L + fFaderHeight - fPeak_L, fFaderWidth, fPeak_L ), QBrush( gradient ) );
			painter.fillRect( QRectF( fFaderTopLeftX_R, fFaderTopLeftY_R + fFaderHeight - fPeak_R, fFaderWidth, fPeak_R ), QBrush( gradient ) );
		}
	}
	
	// Draws the outline of the fader on top of the colors indicating
	// the peak value.
	if ( m_pBackground != nullptr ) {
		m_pBackground->render( &painter );
	}
	
	if ( m_bIsActive && m_bWithoutKnob == false ) {
		float fVal = ( m_fValue - m_fMin ) / ( m_fMax - m_fMin );
		float fKnobHeight, fKnobWidth, fKnobX, fKnobY;

		if ( m_type == Type::Vertical ) {
			fKnobHeight = 15;
			fKnobWidth = 29;
			fKnobX = 116.0 - ( 101 * ( 1 - fVal ) ) - fKnobHeight;
			fKnobY = 4;
		} else {
			fKnobHeight = 29;

			if ( m_type == Type::Master ) {
				fKnobWidth = 19;
				fKnobY = 190.0 - ( 159.0 * fVal ) - fKnobHeight;
				fKnobX = 21;
			} else {
				fKnobWidth = 15;
				fKnobY = 116.0 - ( 86.0 * fVal ) - fKnobHeight;
				fKnobX = 4;
			}
		}

		if ( m_pKnob != nullptr ) {
			m_pKnob->render( &painter, QRectF( fKnobX, fKnobY, fKnobWidth, fKnobHeight) );
		}
	}
}


void Fader::setPeak_L( float fPeak )
{
	if ( m_fPeakValue_L == fPeak ) {
		return;
	}

	if ( m_bUseIntSteps && std::fmod( fPeak, 1.0 ) != 0.0 ) {
		___WARNINGLOG( QString( "As widget is set to use integer values only the supply  value [%1] will be rounded to [%2] " )
					.arg( fPeak )
					.arg( std::round( fPeak ) ) );
		fPeak = std::round( fPeak );
	}
	if ( fPeak <  m_fMinPeak ) {
		fPeak = m_fMinPeak;
	}
	else if ( fPeak > m_fMaxPeak ) {
		fPeak = m_fMaxPeak;
	}

	if ( m_fPeakValue_L != fPeak) {
		m_fPeakValue_L = fPeak;
		update();
	}
}

void Fader::setPeak_R( float fPeak )
{
	if ( m_fPeakValue_R == fPeak ) {
		return;
	}

	if ( m_bUseIntSteps && std::fmod( fPeak, 1.0 ) != 0.0 ) {
		___WARNINGLOG( QString( "As widget is set to use integer values only the supply  value [%1] will be rounded to [%2] " )
					.arg( fPeak )
					.arg( std::round( fPeak ) ) );
		fPeak = std::round( fPeak );
	}
	if ( fPeak <  m_fMinPeak ) {
		fPeak = m_fMinPeak;
	}
	else if ( fPeak > m_fMaxPeak ) {
		fPeak = m_fMaxPeak;
	}

	if ( m_fPeakValue_R != fPeak ) {
		m_fPeakValue_R = fPeak;
		update();
	}
}

void Fader::setMaxPeak( float fMax )
{
	if ( m_fMaxPeak == fMax ) {
		return;
	}

	if ( m_bUseIntSteps && std::fmod( fMax, 1.0 ) != 0.0 ) {
		___WARNINGLOG( QString( "As widget is set to use integer values only the supply  value [%1] will be rounded to [%2] " )
					.arg( fMax )
					.arg( std::round( fMax ) ) );
		fMax = std::round( fMax );
	}

	if ( fMax <= m_fMinPeak ) {
		___ERRORLOG( QString( "Supplied value [%1] must be larger than minimal one [%2]" )
					 .arg( fMax ).arg( m_fMinPeak ) );
		return;
	}
	
	if ( m_fMaxPeak != fMax ) {
		m_fMaxPeak = fMax;

<<<<<<< HEAD
		if ( m_fPeakValue_L > fMax ) {
			setPeak_L( fMax );
=======
	fVal = fVal + m_fMinValue;

	setValue( fVal );
	emit valueChanged(this);
	
}

void VerticalFader::paintEvent( QPaintEvent *ev)
{
	UNUSED( ev );
	QPainter painter(this);

	// background
	painter.drawPixmap( ev->rect(), m_back, ev->rect() );


	float realPeak_L = m_fPeakValue_L - m_fMinPeak;
	int peak_L = 116 - ( realPeak_L / ( m_fMaxPeak - m_fMinPeak ) ) * 116.0;
	
	if ( peak_L > 116 ) {
		peak_L = 116;
	}
	painter.drawPixmap( QRect( 0, 0, 116 - peak_L, 11 ), m_leds, QRect( 0, 0, 116 - peak_L, 11 ) );


	float realPeak_R = m_fPeakValue_R - m_fMinPeak;
	int peak_R = 116 - ( realPeak_R / ( m_fMaxPeak - m_fMinPeak ) ) * 116.0;
	if ( peak_R > 116 ) {
		peak_R = 116;
	}
	painter.drawPixmap( QRect( 0, 11, 116 - peak_R, 11 ), m_leds, QRect( 0, 11, 116 - peak_R, 11 ) );

	if ( m_bWithoutKnob == false ) {
		// knob
		static const uint knob_height = 15;
		static const uint knob_width = 29;

		float fRange = m_fMaxValue - m_fMinValue;

		float realVal = m_fValue - m_fMinValue;

		uint knob_x = (uint)( 116.0 - ( 101 * ( 1-realVal / fRange ) ) );

		painter.drawPixmap( QRect(knob_x - knob_height, 4 , knob_width, knob_height), m_knob, QRect( 0, 0, knob_width, knob_height ) );
	}
}

//////////////////////////////////

MasterFader::MasterFader(QWidget *pParent, bool bWithoutKnob)
 : QWidget( pParent )
 , m_bWithoutKnob( bWithoutKnob )
 , m_fPeakValue_L( 0.0 )
 , m_fPeakValue_R( 0.0 )
 , m_fValue( 0.0 )
 , m_fMin( 0.0 )
 , m_fMax( 1.0 )
 , m_fDefaultValue( m_fMax )
 , m_bIgnoreMouseMove( false )
{
	setAttribute(Qt::WA_OpaquePaintEvent);

	setMinimumSize( 34, 190 );
	setMaximumSize( 34, 190);
	resize( 34, 190 );

	// Background image
	QString background_path = Skin::getImagePath() + "/mixerPanel/masterMixer_background.png";
	bool ok = m_back.load( background_path );
	if( ok == false ) {
		ERRORLOG("Fader: Error loading pixmap");
	}

	// Leds image
	QString leds_path = Skin::getImagePath() + "/mixerPanel/masterMixer_leds.png";
	ok = m_leds.load( leds_path );
	if( ok == false ){
		ERRORLOG( "Error loading pixmap" );
	}

	// Knob image
	QString knob_path = Skin::getImagePath() + "/mixerPanel/fader_knob.png";
	ok = m_knob.load( knob_path );
	if( ok == false ){
		ERRORLOG( "Error loading pixmap" );
	}
}



MasterFader::~MasterFader()
{
//	infoLog( "[~MasterFader]" );
}



void MasterFader::wheelEvent ( QWheelEvent *ev )
{
	ev->accept();

	float fStep = ( m_fMax - m_fMin ) / 50.0;
	if (ev->modifiers() == Qt::ControlModifier) {
		fStep = 0.01;
	}
	
	float fVal;
	if ( ev->angleDelta().y() > 0 ) {
		fVal = m_fValue + fStep;
		if ( fVal > m_fMax ) { // for QToolTip text validity
			fVal = m_fMax;
>>>>>>> 30d4f640
		}
		if ( m_fPeakValue_R > fMax ) {
			setPeak_R( fMax );
		}
	}
}

void Fader::setMinPeak( float fMin )
{
	if ( m_fMinPeak == fMin ) {
		return;
	}

	if ( m_bUseIntSteps && std::fmod( fMin, 1.0 ) != 0.0 ) {
		___WARNINGLOG( QString( "As widget is set to use integer values only the supply  value [%1] will be rounded to [%2] " )
					.arg( fMin )
					.arg( std::round( fMin ) ) );
		fMin = std::round( fMin );
	}

	if ( fMin >= m_fMaxPeak ) {
		___ERRORLOG( QString( "Supplied value [%1] must be smaller than maximal one [%2]" )
					 .arg( fMin ).arg( m_fMaxPeak ) );
		return;
	}
	
	if ( m_fMinPeak != fMin ) {
		m_fMinPeak = fMin;

		if ( m_fPeakValue_L < fMin ) {
			setPeak_L( fMin );
		}
		if ( m_fPeakValue_R < fMin ) {
			setPeak_R( fMin );
		}
	}
}<|MERGE_RESOLUTION|>--- conflicted
+++ resolved
@@ -34,9 +34,6 @@
 #include <core/Hydrogen.h>
 #include <core/Preferences.h>
 
-<<<<<<< HEAD
-const char* Fader::__class_name = "Fader";
-
 Fader::Fader( QWidget *pParent, Type type, QString sBaseTooltip, bool bUseIntSteps, bool bWithoutKnob, float fMin, float fMax )
 	: WidgetWithInput( pParent,
 					   bUseIntSteps,
@@ -45,7 +42,6 @@
 					   5, // nScrollSpeedFast
 					   fMin,
 					   fMax  )
-	, Object( __class_name )
 	, m_type( type )
 	, m_bWithoutKnob( bWithoutKnob )
 	, m_fPeakValue_L( 0.01f )
@@ -70,27 +66,6 @@
 		m_nWidgetHeight = 117;
 	}
 	setFixedSize( m_nWidgetWidth, m_nWidgetHeight );
-=======
-Fader::Fader( QWidget *pParent, bool bUseIntSteps, bool bWithoutKnob)
- : QWidget( pParent )
- , m_bWithoutKnob( bWithoutKnob )
- , m_bUseIntSteps( bUseIntSteps )
- , m_fPeakValue_L( 0.0 )
- , m_fPeakValue_R( 0.0 )
- , m_fMinPeak( 0.01f )
- , m_fMaxPeak( 1.0 )
- , m_fValue( 0.0 )
- , m_fMinValue( 0.0 )
- , m_fMaxValue( 1.0 )
- , m_fDefaultValue( m_fMaxValue )
- , m_bIgnoreMouseMove( false )
-{
-	setAttribute( Qt::WA_OpaquePaintEvent );
-	
-	setMinimumSize( 23, 116 );
-	setMaximumSize( 23, 116);
-	resize( 23, 116 );
->>>>>>> 30d4f640
 
 	// Background image
 	QString sBackgroundPath;
@@ -416,122 +391,9 @@
 	if ( m_fMaxPeak != fMax ) {
 		m_fMaxPeak = fMax;
 
-<<<<<<< HEAD
 		if ( m_fPeakValue_L > fMax ) {
 			setPeak_L( fMax );
-=======
-	fVal = fVal + m_fMinValue;
-
-	setValue( fVal );
-	emit valueChanged(this);
-	
-}
-
-void VerticalFader::paintEvent( QPaintEvent *ev)
-{
-	UNUSED( ev );
-	QPainter painter(this);
-
-	// background
-	painter.drawPixmap( ev->rect(), m_back, ev->rect() );
-
-
-	float realPeak_L = m_fPeakValue_L - m_fMinPeak;
-	int peak_L = 116 - ( realPeak_L / ( m_fMaxPeak - m_fMinPeak ) ) * 116.0;
-	
-	if ( peak_L > 116 ) {
-		peak_L = 116;
-	}
-	painter.drawPixmap( QRect( 0, 0, 116 - peak_L, 11 ), m_leds, QRect( 0, 0, 116 - peak_L, 11 ) );
-
-
-	float realPeak_R = m_fPeakValue_R - m_fMinPeak;
-	int peak_R = 116 - ( realPeak_R / ( m_fMaxPeak - m_fMinPeak ) ) * 116.0;
-	if ( peak_R > 116 ) {
-		peak_R = 116;
-	}
-	painter.drawPixmap( QRect( 0, 11, 116 - peak_R, 11 ), m_leds, QRect( 0, 11, 116 - peak_R, 11 ) );
-
-	if ( m_bWithoutKnob == false ) {
-		// knob
-		static const uint knob_height = 15;
-		static const uint knob_width = 29;
-
-		float fRange = m_fMaxValue - m_fMinValue;
-
-		float realVal = m_fValue - m_fMinValue;
-
-		uint knob_x = (uint)( 116.0 - ( 101 * ( 1-realVal / fRange ) ) );
-
-		painter.drawPixmap( QRect(knob_x - knob_height, 4 , knob_width, knob_height), m_knob, QRect( 0, 0, knob_width, knob_height ) );
-	}
-}
-
-//////////////////////////////////
-
-MasterFader::MasterFader(QWidget *pParent, bool bWithoutKnob)
- : QWidget( pParent )
- , m_bWithoutKnob( bWithoutKnob )
- , m_fPeakValue_L( 0.0 )
- , m_fPeakValue_R( 0.0 )
- , m_fValue( 0.0 )
- , m_fMin( 0.0 )
- , m_fMax( 1.0 )
- , m_fDefaultValue( m_fMax )
- , m_bIgnoreMouseMove( false )
-{
-	setAttribute(Qt::WA_OpaquePaintEvent);
-
-	setMinimumSize( 34, 190 );
-	setMaximumSize( 34, 190);
-	resize( 34, 190 );
-
-	// Background image
-	QString background_path = Skin::getImagePath() + "/mixerPanel/masterMixer_background.png";
-	bool ok = m_back.load( background_path );
-	if( ok == false ) {
-		ERRORLOG("Fader: Error loading pixmap");
-	}
-
-	// Leds image
-	QString leds_path = Skin::getImagePath() + "/mixerPanel/masterMixer_leds.png";
-	ok = m_leds.load( leds_path );
-	if( ok == false ){
-		ERRORLOG( "Error loading pixmap" );
-	}
-
-	// Knob image
-	QString knob_path = Skin::getImagePath() + "/mixerPanel/fader_knob.png";
-	ok = m_knob.load( knob_path );
-	if( ok == false ){
-		ERRORLOG( "Error loading pixmap" );
-	}
-}
-
-
-
-MasterFader::~MasterFader()
-{
-//	infoLog( "[~MasterFader]" );
-}
-
-
-
-void MasterFader::wheelEvent ( QWheelEvent *ev )
-{
-	ev->accept();
-
-	float fStep = ( m_fMax - m_fMin ) / 50.0;
-	if (ev->modifiers() == Qt::ControlModifier) {
-		fStep = 0.01;
-	}
-	
-	float fVal;
-	if ( ev->angleDelta().y() > 0 ) {
-		fVal = m_fValue + fStep;
-		if ( fVal > m_fMax ) { // for QToolTip text validity
-			fVal = m_fMax;
->>>>>>> 30d4f640
+
 		}
 		if ( m_fPeakValue_R > fMax ) {
 			setPeak_R( fMax );
