--- conflicted
+++ resolved
@@ -32,7 +32,6 @@
 #include <QtGui>
 #include <QtWidgets>
 
-<<<<<<< HEAD
 /**
  * Shows the current CPU load using a meter similar to the one used in
  * #Fader.
@@ -46,14 +45,8 @@
  * In case an XRun event is reported by the JACK server, the outlines
  * of he widget will be painted in red for 1.5 seconds.
  */
-class CpuLoadWidget : public QWidget, public EventListener, public H2Core::Object
-=======
-///
-/// Shows CPU load
-///
 /** \ingroup docGUI docWidgets*/
-class CpuLoadWidget :  public QWidget, public EventListener,  public H2Core::Object<CpuLoadWidget>
->>>>>>> 30d4f640
+class CpuLoadWidget : public QWidget, public EventListener, public H2Core::Object<CpuLoadWidget>
 {
     H2_OBJECT(CpuLoadWidget)
 	Q_OBJECT
