/*
 * Hydrogen
 * Copyright(c) 2002-2008 by Alex >Comix< Cominu [comix@users.sourceforge.net]
 *
 * http://www.hydrogen-music.org
 *
 * This program is free software; you can redistribute it and/or modify
 * it under the terms of the GNU General Public License as published by
 * the Free Software Foundation; either version 2 of the License, or
 * (at your option) any later version.
 *
 * This program is distributed in the hope that it will be useful,
 * but WITHOUT ANY WARRANTY, without even the implied warranty of
 * MERCHANTABILITY or FITNESS FOR A PARTICULAR PURPOSE. See the
 * GNU General Public License for more details.
 *
 * You should have received a copy of the GNU General Public License
 * along with this program; if not, write to the Free Software
 * Foundation, Inc., 59 Temple Place, Suite 330, Boston, MA  02111-1307  USA
 *
 */


#include "PlaylistDialog.h"
#include "../HydrogenApp.h"
#include "../InstrumentRack.h"
#include "SoundLibrary/SoundLibraryPanel.h"
#include "SongEditor/SongEditorPanel.h"
#include "Widgets/PixmapWidget.h"

#include <core/Helpers/Files.h>
#include <core/Helpers/Filesystem.h>
#include <core/H2Exception.h>
#include <core/Preferences.h>
#include <core/Hydrogen.h>
#include <core/Timeline.h>
#include <core/EventQueue.h>
#include <core/Basics/Playlist.h>

#include "../Widgets/Button.h"

#include <QTreeWidget>
#include <QDomDocument>
#include <QMessageBox>
#include <QHeaderView>
#include <QFileDialog>
#include <vector>
#include <cstdlib>
#include <iostream>
#include <fstream>
#include <memory>

using namespace H2Core;

const char* PlaylistDialog::__class_name = "PlaylistDialog";

PlaylistDialog::PlaylistDialog ( QWidget* pParent )
		: QDialog ( pParent )
		, Object ( __class_name )
{

	setupUi ( this );
	INFOLOG ( "INIT" );

	m_lastUsedFontSize = Preferences::get_instance()->getFontSize();	
	QFont font( Preferences::get_instance()->getApplicationFontFamily(), getPointSize( m_lastUsedFontSize ) );
	setFont( font );
	m_pPlaylistTree->setFont( font );
	
	setWindowTitle ( tr ( "Playlist Browser" ) + QString(" - ") + Playlist::get_instance()->getFilename() );
	setFixedSize ( width(), height() );

	installEventFilter( this );

	// menubar
	m_pMenubar = new QMenuBar( this );

	// Playlist menu
	m_pPlaylistMenu = m_pMenubar->addMenu( tr( "&Playlist" ) );

	m_pPlaylistMenu->addAction( tr( "Add song to Play&list" ), this, SLOT( addSong() ), QKeySequence( "Ctrl+A" ) );
	m_pPlaylistMenu->addAction( tr( "Add &current song to Playlist" ), this, SLOT( addCurrentSong() ), QKeySequence( "Ctrl+Alt+A" ) );
	m_pPlaylistMenu->addSeparator();				// -----
	m_pPlaylistMenu->addAction( tr( "&Remove selected song from Playlist" ), this, SLOT( removeFromList() ), QKeySequence::Delete );
	m_pPlaylistMenu->addAction( tr( "&New Playlist" ), this, SLOT( clearPlaylist() ), QKeySequence( "Ctrl+N" ) );
	m_pPlaylistMenu->addSeparator();
	m_pPlaylistMenu->addAction( tr( "&Open Playlist" ), this, SLOT( loadList() ), QKeySequence( "Ctrl+O" ) );
	m_pPlaylistMenu->addSeparator();
	m_pPlaylistMenu->addAction( tr( "&Save Playlist" ), this, SLOT( saveList() ), QKeySequence( "Ctrl+S" ) );
	m_pPlaylistMenu->addAction( tr( "Save Playlist &as" ), this, SLOT( saveListAs() ), QKeySequence( "Ctrl+Shift+S" ) );
	m_pPlaylistMenu->setFont( font );

#ifdef WIN32
	//no scripts under windows
#else
	// Script menu
	m_pScriptMenu = m_pMenubar->addMenu( tr( "&Scripts" ) );

	m_pScriptMenu->addAction( tr( "&Add Script to selected song" ), this, SLOT( loadScript() ), QKeySequence( "" ) );
	m_pScriptMenu->addAction( tr( "&Edit selected Script" ), this, SLOT( editScript() ), QKeySequence( "" ) );
	m_pScriptMenu->addSeparator();
	m_pScriptMenu->addAction( tr( "&Remove selected Script" ), this, SLOT( removeScript() ), QKeySequence( "" ) );
	m_pScriptMenu->addSeparator();
	m_pScriptMenu->addAction( tr( "&Create a new Script" ), this, SLOT( newScript() ), QKeySequence( "" ) );
	m_pScriptMenu->setFont( font );
#endif

	// CONTROLS
	PixmapWidget *pControlsPanel = new PixmapWidget( nullptr );
	pControlsPanel->setFixedSize( 119, 32 );
	pControlsPanel->setPixmap( "/playerControlPanel/playlist_background_Control.png" );
	vboxLayout->addWidget( pControlsPanel );

	// Rewind button
	m_pRwdBtn = new Button( pControlsPanel, QSize( 21, 15 ), "rewind.svg", "", false, QSize( 11, 11 ) );
	m_pRwdBtn->move(6, 6);
	m_pRwdBtn->setToolTip( tr("Rewind") );
	connect(m_pRwdBtn, SIGNAL(clicked(Button*)), this, SLOT(rewindBtnClicked(Button*)));

	// Play button
	m_pPlayBtn = new ToggleButton( pControlsPanel, QSize( 26, 17 ), "play.svg", "", false, QSize( 11, 11 ) );
	m_pPlayBtn->move(33, 6);
	m_pPlayBtn->setPressed(false);
	m_pPlayBtn->setToolTip( tr("Play/ Pause/ Load selected song") );
	connect(m_pPlayBtn, SIGNAL(clicked(Button*)), this, SLOT(nodePlayBTN(Button*)));

	// Stop button
	m_pStopBtn = new Button( pControlsPanel, QSize( 21, 15 ), "stop.svg", "", false, QSize( 9, 9 )  );
	m_pStopBtn->move(65, 6);
	m_pStopBtn->setToolTip( tr("Stop") );
	connect(m_pStopBtn, SIGNAL(clicked(Button*)), this, SLOT(nodeStopBTN(Button*)));

	// Fast forward button
	m_pFfwdBtn = new Button( pControlsPanel, QSize( 21, 15 ), "fast_forward.svg", "", false, QSize( 11, 11 ) );
	m_pFfwdBtn->move(92, 6);
	m_pFfwdBtn->setToolTip( tr("Fast Forward") );
	connect(m_pFfwdBtn, SIGNAL(clicked(Button*)), this, SLOT(ffWDBtnClicked(Button*)));

#ifdef WIN32
	QStringList headers;
	headers << tr ( "Song list" );
	QTreeWidgetItem* header = new QTreeWidgetItem ( headers );
	m_pPlaylistTree->setHeaderItem ( header );
	m_pPlaylistTree->setAlternatingRowColors( true );
	for ( int ii = 0; ii < m_pPlaylistTree->headerItem()->columnCount(); ii++ ) {
		m_pPlaylistTree->headerItem()->setFont( ii, font );
	}

		/*addSongBTN->setEnabled ( true );
	loadListBTN->setEnabled ( true );
	removeFromListBTN->setEnabled ( false );
	removeFromListBTN->setEnabled ( false );
	saveListBTN->setEnabled ( false );
	saveListAsBTN->setEnabled ( false );
	loadScriptBTN->hide();
	removeScriptBTN->hide();
	editScriptBTN->hide();
	newScriptBTN->hide();
		clearPlBTN->setEnabled ( false );*/

	QVBoxLayout *pSideBarLayout = new QVBoxLayout(sideBarWidget);
	pSideBarLayout->setSpacing(0);
	pSideBarLayout->setMargin(0);

#else
	QStringList headers;
	headers << tr ( "Song list" ) << tr ( "Script" ) << tr ( "exec Script" );
	QTreeWidgetItem* header = new QTreeWidgetItem ( headers );
	m_pPlaylistTree->setHeaderItem ( header );
	m_pPlaylistTree->header()->resizeSection ( 0, 405 );
	m_pPlaylistTree->header()->resizeSection ( 1, 405 );
	m_pPlaylistTree->header()->resizeSection ( 2, 15 );
	m_pPlaylistTree->setAlternatingRowColors( true );
	for ( int ii = 0; ii < m_pPlaylistTree->headerItem()->columnCount(); ii++ ) {
		m_pPlaylistTree->headerItem()->setFont( ii, font );
	}

	QVBoxLayout *pSideBarLayout = new QVBoxLayout(sideBarWidget);
	pSideBarLayout->setSpacing(0);
	pSideBarLayout->setMargin(0);
#endif

	// zoom-in btn
<<<<<<< HEAD
	Button *pUpBtn = new Button( nullptr, QSize( 18, 13 ), "up.svg", "", false, QSize( 7, 7 ) );
=======
	Button *pUpBtn = new Button(
			nullptr,
			"/songEditor/btn_up_on.png",
			"/songEditor/btn_up_off.png",
			"/songEditor/btn_up_over.png",
			QSize(18, 13)
	);

>>>>>>> 820ba29e
	pUpBtn->setToolTip( tr( "sort" ) );
	connect(pUpBtn, SIGNAL(clicked(Button*)), this, SLOT(o_upBClicked()) );
	pSideBarLayout->addWidget(pUpBtn);

	// zoom-in btn
<<<<<<< HEAD
	Button *pDownBtn = new Button( nullptr, QSize( 18, 13 ), "down.svg", "", false, QSize( 7, 7 ) );
=======
	Button *pDownBtn = new Button(
			nullptr,
			"/songEditor/btn_down_on.png",
			"/songEditor/btn_down_off.png",
			"/songEditor/btn_down_over.png",
			QSize(18, 13)
	);

>>>>>>> 820ba29e
	pDownBtn->setToolTip( tr( "sort" ) );
	connect(pDownBtn, SIGNAL(clicked(Button*)), this, SLOT(o_downBClicked()));
	pSideBarLayout->addWidget(pDownBtn);

	//restore the playlist
	Playlist* pPlaylist = Playlist::get_instance();
	if( pPlaylist->size() > 0 ){
		for ( uint i = 0; i < pPlaylist->size(); ++i ){
			QTreeWidgetItem* pPlaylistItem = new QTreeWidgetItem ( m_pPlaylistTree );
			
			pPlaylistItem->setText( 0, pPlaylist->get( i )->filePath );
			pPlaylistItem->setText( 1, pPlaylist->get( i )->scriptPath );
			
			if ( pPlaylist->get( i )->scriptEnabled ) {
				pPlaylistItem->setCheckState( 2, Qt::Checked );
			} else {
				pPlaylistItem->setCheckState( 2, Qt::Unchecked );
			}
		}

		//restore the selected item
		int selected = Playlist::get_instance()->getActiveSongNumber();
		int Selected = Playlist::get_instance()->getSelectedSongNr();
		if( selected == -1 && Selected == -1 ) return;

		int aselected = 0;
		if( selected == -1 ){
			aselected = Selected;
		} else {
			aselected = selected ;
		}

		QTreeWidgetItem* m_pPlaylistItem = m_pPlaylistTree->topLevelItem ( aselected );
		m_pPlaylistItem->setBackground( 0, QColor( 50, 50, 50) );
		m_pPlaylistItem->setBackground( 1, QColor( 50, 50, 50) );
		m_pPlaylistItem->setBackground( 2, QColor( 50, 50, 50) );
	}

	timer = new QTimer( this );
	connect(timer, SIGNAL(timeout() ), this, SLOT( updateActiveSongNumber() ) );
	timer->start( 1000 );	// update player control at 1 fps

	connect( HydrogenApp::get_instance(), &HydrogenApp::preferencesChanged, this, &PlaylistDialog::onPreferencesChanged );
}

PlaylistDialog::~PlaylistDialog()
{
	INFOLOG ( "DESTROY" );
}

void PlaylistDialog::keyPressEvent( QKeyEvent* ev )
{
	if(ev->key() == Qt::Key_Escape) {
		HydrogenApp::get_instance()->showPlaylistDialog();
	}
}

void PlaylistDialog::closeEvent( QCloseEvent* ev )
{
	HydrogenApp::get_instance()->showPlaylistDialog();
}

void PlaylistDialog::addSong()
{
	QFileDialog fd(this);
	fd.setWindowTitle( tr( "Add Song to PlayList" ) );
	fd.setFileMode( QFileDialog::ExistingFiles );
	fd.setNameFilter( Filesystem::songs_filter_name );
	fd.setDirectory( Filesystem::songs_dir() );

	if ( fd.exec() != QDialog::Accepted ) {
		return;
	}

	foreach( QString filePath, fd.selectedFiles() ) {
		updatePlayListNode( filePath );
	}
}

void PlaylistDialog::addCurrentSong()
{
	Song *	pSong = Hydrogen::get_instance()->getSong();
	QString filename = 	pSong->getFilename();

	if (filename == "") {
		// just in case!
		QMessageBox::information ( this, "Hydrogen", tr ( "Please save your song first" ));
		return;
	}
	updatePlayListNode ( filename );
}

void PlaylistDialog::removeFromList()
{
	QTreeWidgetItem* pPlaylistItem = m_pPlaylistTree->currentItem();
	int index = m_pPlaylistTree->indexOfTopLevelItem ( pPlaylistItem );
	QTreeWidgetItem * pTmpItem = m_pPlaylistTree->topLevelItem ( 1 );

	if (pPlaylistItem == nullptr){
		QMessageBox::information ( this, "Hydrogen", tr ( "No Song selected!" ));
	} else {
		if (pTmpItem == nullptr){
			m_pPlaylistTree->clear();
			Playlist::get_instance()->clear();
			Playlist::get_instance()->setSelectedSongNr( -1 );
			Playlist::get_instance()->setActiveSongNumber( -1 );
			Playlist::get_instance()->setFilename( "" );
			setWindowTitle ( tr ( "Playlist Browser" ) );
			
			return;
		} else {
			///avoid segfault if the last item will be removed!!
			/// 
			delete pPlaylistItem;
			
			updatePlayListVector();
			if ( Playlist::get_instance()->getActiveSongNumber() == index ){
				Playlist::get_instance()->setActiveSongNumber( -1 );
			} else if ( Playlist::get_instance()->getActiveSongNumber() > index  ){
				Playlist::get_instance()->setActiveSongNumber(  Playlist::get_instance()->getActiveSongNumber() -1 );
			}
		}
	}
}

void PlaylistDialog::clearPlaylist()
{
	bool DiscardChanges = false;
	bool IsModified = Playlist::get_instance()->getIsModified();

	if( IsModified )
	{
		switch(QMessageBox::information( this, "Hydrogen",
										 tr("\nThe current playlist contains unsaved changes.\n"
												"Do you want to discard the changes?\n"),
										tr("&Discard"), tr("&Cancel"),
										 nullptr,      // Enter == button 0
										 2 ) ) { // Escape == button 1
		case 0: // Discard clicked or Alt+D pressed
			// don't save but exit
			DiscardChanges = true;
			break;
		case 1: // Cancel clicked or Alt+C pressed or Escape pressed
			// don't exit
			DiscardChanges = false;
			break;
		}
	}

	if(!IsModified || (IsModified && DiscardChanges))
	{
		m_pPlaylistTree->clear();
		Playlist::get_instance()->clear();
		Playlist::get_instance()->setSelectedSongNr( -1 );
		Playlist::get_instance()->setActiveSongNumber( -1 );
		Playlist::get_instance()->setFilename ( "" );
		setWindowTitle ( tr ( "Playlist Browser" ) );

		Playlist::get_instance()->setIsModified(false);
	}
	return;
}

void PlaylistDialog::updatePlayListNode ( QString file )
{
	QTreeWidgetItem* m_pPlaylistItem = new QTreeWidgetItem ( m_pPlaylistTree );
	m_pPlaylistItem->setText ( 0, file );
	m_pPlaylistItem->setText ( 1, tr("no Script") );
	m_pPlaylistItem->setCheckState( 2, Qt::Unchecked );

	updatePlayListVector();

	m_pPlaylistTree->setCurrentItem ( m_pPlaylistItem );
}

void PlaylistDialog::loadList()
{
	QFileDialog fd(this);
	fd.setWindowTitle( tr( "Load Playlist" ) );
	fd.setFileMode( QFileDialog::ExistingFile );
	fd.setDirectory( Filesystem::playlists_dir() );
	fd.setNameFilter( Filesystem::playlists_filter_name );

	if ( fd.exec() != QDialog::Accepted ) {
		return;
	}

	QString filename = fd.selectedFiles().first();

	bool relativePaths = Preferences::get_instance()->isPlaylistUsingRelativeFilenames();
	Playlist* pPlaylist = Playlist::load( filename, relativePaths);
	if ( ! pPlaylist ) {
		_ERRORLOG( "Error loading the playlist" );
		/* FIXME: get current instance (?) */
		pPlaylist = Playlist::get_instance();
	}

	Playlist* playlist = Playlist::get_instance();
	if( playlist->size() > 0 ) {
		QTreeWidget* m_pPlaylist = m_pPlaylistTree;
		m_pPlaylist->clear();

		for ( uint i = 0; i < playlist->size(); ++i ){
			QTreeWidgetItem* m_pPlaylistItem = new QTreeWidgetItem ( m_pPlaylistTree );

			if( playlist->get( i )->fileExists ){
				m_pPlaylistItem->setText( 0, playlist->get( i )->filePath );
			} else {
				m_pPlaylistItem->setText( 0, tr("File not found: ") + playlist->get( i )->filePath );
			}

			m_pPlaylistItem->setText ( 1, playlist->get( i )->scriptPath );

			if ( playlist->get( i )->scriptEnabled ) {
				m_pPlaylistItem->setCheckState( 2, Qt::Checked );
			} else {
				m_pPlaylistItem->setCheckState( 2, Qt::Unchecked );
			}
		}

		QTreeWidgetItem* m_pPlaylistItem = m_pPlaylist->topLevelItem ( 0 );
		m_pPlaylist->setCurrentItem ( m_pPlaylistItem );
		pPlaylist->setSelectedSongNr( 0 );
		setWindowTitle ( tr ( "Playlist Browser" ) + QString(" - ") + pPlaylist->getFilename() );
	}
}

void PlaylistDialog::newScript()
{

	Preferences *pPref = Preferences::get_instance();

	QFileDialog fd(this);
	fd.setFileMode ( QFileDialog::AnyFile );
	fd.setNameFilter( Filesystem::scripts_filter_name );
	fd.setAcceptMode ( QFileDialog::AcceptSave );
	fd.setWindowTitle ( tr ( "New Script" ) );
	fd.setDirectory( Filesystem::scripts_dir() );

	QString defaultFilename;

	defaultFilename += ".sh";

	fd.selectFile ( defaultFilename );

	QString filename;
	if ( fd.exec() != QDialog::Accepted ) return;

	filename = fd.selectedFiles().first();

	if( filename.contains(" ", Qt::CaseInsensitive)){
		QMessageBox::information ( this, "Hydrogen", tr ( "Script name or path to the script contains whitespaces.\nIMPORTANT\nThe path to the script and the scriptname must be without whitespaces.") );
		return;
	}

	QFile chngPerm ( filename );
	if (!chngPerm.open(QIODevice::WriteOnly | QIODevice::Text)) {
		return;
	}

	QTextStream out(&chngPerm);
	out <<  "#!/bin/sh\n\n#have phun";
	chngPerm.close();

	if (chngPerm.exists() ) {
		chngPerm.setPermissions( QFile::ReadOwner|QFile::WriteOwner|QFile::ExeOwner );
		QMessageBox::information ( this, "Hydrogen", tr ( "WARNING, the new file is executable by the owner of the file!" ) );
	}

	if( pPref->getDefaultEditor().isEmpty() ){
		QMessageBox::information ( this, "Hydrogen", tr ( "No Default Editor Set. Please set your Default Editor\nDo not use a console based Editor\nSorry, but this will not work for the moment." ) );

		static QString lastUsedDir = "/usr/bin/";

		QFileDialog fd(this);
		fd.setFileMode ( QFileDialog::ExistingFile );
		fd.setDirectory ( lastUsedDir );

		fd.setWindowTitle ( tr ( "Set your Default Editor" ) );

		QString filename;
		if ( fd.exec() == QDialog::Accepted ){
			filename = fd.selectedFiles().first();

			pPref->setDefaultEditor( filename );
		}
	}

	QString  openfile = pPref->getDefaultEditor() + " " + filename + "&";
	std::system(openfile.toLatin1());

	return;
}

void PlaylistDialog::saveListAs()
{
	QFileDialog fd(this);
	fd.setWindowTitle( tr( "Save Playlist" ) );
	fd.setFileMode( QFileDialog::AnyFile );
	fd.setNameFilter( Filesystem::playlists_filter_name );
	fd.setAcceptMode( QFileDialog::AcceptSave );
	fd.setDirectory( Filesystem::playlists_dir() );
	fd.selectFile( Filesystem::untitled_playlist_file_name() );
	fd.setDefaultSuffix( Filesystem::playlist_ext );

	if ( fd.exec() != QDialog::Accepted ) {
		return;
	}

	QString filename = fd.selectedFiles().first();

	Playlist* pPlaylist = Playlist::get_instance();
	bool relativePaths = Preferences::get_instance()->isPlaylistUsingRelativeFilenames();
	if ( Files::savePlaylistPath( filename, pPlaylist, relativePaths ) == nullptr ) {
		return;
	}

	pPlaylist->setIsModified( false );

	setWindowTitle( tr( "Playlist Browser" ) + QString(" - %1").arg( filename ) );
}

void PlaylistDialog::saveList()
{
	Playlist* pPlaylist = Playlist::get_instance();
	if ( pPlaylist->getFilename().isEmpty() ) {
		return saveListAs();
	}

	bool relativePaths = Preferences::get_instance()->isPlaylistUsingRelativeFilenames();
	if ( Files::savePlaylistPath( pPlaylist->getFilename(), pPlaylist, relativePaths ) == nullptr ) {
		return;
	}

	pPlaylist->setIsModified( false );
}

void PlaylistDialog::loadScript()
{

	QTreeWidgetItem* pPlaylistItem = m_pPlaylistTree->currentItem();
	if ( pPlaylistItem == nullptr ){
		QMessageBox::information ( this, "Hydrogen", tr ( "No Song in List or no Song selected!" ) );
		return;
	}

	static QString lastUsedDir = Filesystem::scripts_dir();

	QFileDialog fd(this);
	fd.setFileMode ( QFileDialog::ExistingFile );
	fd.setDirectory ( lastUsedDir );
	fd.setNameFilter ( tr ( "Hydrogen Playlist (*.sh)" ) );
	fd.setWindowTitle ( tr ( "Add Script to selected Song" ) );

	QString filename;
	if ( fd.exec() == QDialog::Accepted ){
		filename = fd.selectedFiles().first();

		if( filename.contains(" ", Qt::CaseInsensitive)){
			QMessageBox::information ( this, "Hydrogen", tr ( "Script name or path to the script contains whitespaces.\nIMPORTANT\nThe path to the script and the scriptname must without whitespaces.") );
			return;
		}

		pPlaylistItem->setText ( 1, filename );
		updatePlayListVector();

	}
}

void PlaylistDialog::removeScript()
{
	QTreeWidgetItem* m_pPlaylistItem = m_pPlaylistTree->currentItem();


	if (m_pPlaylistItem == nullptr){
		QMessageBox::information ( this, "Hydrogen", tr ( "No Song selected!" ));
		return;
	} else {
		QString selected;
		selected = m_pPlaylistItem->text ( 1 );
		if( !QFile( selected ).exists()  ){
			QMessageBox::information ( this, "Hydrogen", tr ( "No Script in use!" ));
			return;
		} else {
			m_pPlaylistItem->setText ( 1, tr("no Script") );

			m_pPlaylistItem->setCheckState( 2, Qt::Unchecked );
			updatePlayListVector();
		}
	}

}

void PlaylistDialog::editScript()
{
	Preferences *pPref = Preferences::get_instance();
	if( pPref->getDefaultEditor().isEmpty() ){
		QMessageBox::information ( this, "Hydrogen", tr ( "No Default Editor Set. Please set your Default Editor\nDo not use a console based Editor\nSorry, but this will not work for the moment." ) );

		static QString lastUsedDir = "/usr/bin/";

		QFileDialog fd(this);
		fd.setFileMode ( QFileDialog::ExistingFile );
		fd.setDirectory ( lastUsedDir );

		fd.setWindowTitle ( tr ( "Set your Default Editor" ) );

		QString filename;
		if ( fd.exec() == QDialog::Accepted ){
			filename = fd.selectedFiles().first();

			pPref->setDefaultEditor( filename );
		}
	}

	QTreeWidgetItem* pPlaylistItem = m_pPlaylistTree->currentItem();

	if ( pPlaylistItem == nullptr ){
		QMessageBox::information ( this, "Hydrogen", tr ( "No Song selected!" ) );
		return;
	}
	QString selected;
	selected = pPlaylistItem->text ( 1 );

	QString filename = pPref->getDefaultEditor() + " " + selected + "&";

	if( !QFile( selected ).exists()  ){
		QMessageBox::information ( this, "Hydrogen", tr ( "No Script selected!" ));
		return;
	}

	std::system( filename.toLatin1() );
	
	return;
}

void PlaylistDialog::o_upBClicked()
{
	timer->stop();

	Playlist* pPlaylist = Playlist::get_instance();

	QTreeWidget* pPlaylistTree = m_pPlaylistTree;
	QTreeWidgetItem* pPlaylistTreeItem = m_pPlaylistTree->currentItem();
	int index = pPlaylistTree->indexOfTopLevelItem ( pPlaylistTreeItem );

	if (index == 0 ){
		timer->start( 1000 );
		return;
	}

	QTreeWidgetItem* tmpPlaylistItem = pPlaylistTree->takeTopLevelItem ( index );

	pPlaylistTree->insertTopLevelItem ( index -1, tmpPlaylistItem );
	pPlaylistTree->setCurrentItem ( tmpPlaylistItem );

	if ( pPlaylist->getSelectedSongNr() >= 0 ){
		pPlaylist->setSelectedSongNr( pPlaylist->getSelectedSongNr() -1 );
	}

	if ( pPlaylist->getActiveSongNumber() == index ){
		pPlaylist->setActiveSongNumber( pPlaylist->getActiveSongNumber() -1 );
	}else if ( pPlaylist->getActiveSongNumber() == index -1 ){
		pPlaylist->setActiveSongNumber( pPlaylist->getActiveSongNumber() +1 );
	}

	updatePlayListVector();
}

void PlaylistDialog::o_downBClicked()
{
	timer->stop();
	Playlist* pPlaylist = Playlist::get_instance();

	QTreeWidget* m_pPlaylist = m_pPlaylistTree;
	int length = m_pPlaylist->topLevelItemCount();
	QTreeWidgetItem* m_pPlaylistItem = m_pPlaylistTree->currentItem();
	int index = m_pPlaylist->indexOfTopLevelItem ( m_pPlaylistItem );

	if ( index == length - 1){
		timer->start( 1000 );
		return;
	}

	QTreeWidgetItem* pTmpPlaylistItem = m_pPlaylist->takeTopLevelItem ( index );

	m_pPlaylist->insertTopLevelItem ( index +1, pTmpPlaylistItem );
	m_pPlaylist->setCurrentItem ( pTmpPlaylistItem );

	if ( pPlaylist->getSelectedSongNr() >= 0 ) {
		pPlaylist->setSelectedSongNr( pPlaylist->getSelectedSongNr() +1 );
	}

	if (pPlaylist ->getActiveSongNumber() == index ){
		pPlaylist->setActiveSongNumber( pPlaylist->getActiveSongNumber() +1 );
	}else if ( pPlaylist->getActiveSongNumber() == index +1 ){
		pPlaylist->setActiveSongNumber( pPlaylist->getActiveSongNumber() -1 );
	}
	updatePlayListVector();

}

void PlaylistDialog::on_m_pPlaylistTree_itemClicked ( QTreeWidgetItem * item, int column )
{
	if ( column == 2 ){
		QString selected;
		selected = item->text ( 1 );

		if( !QFile( selected ).exists() ){
			QMessageBox::information ( this, "Hydrogen", tr ( "No Script!" ));
			item->setCheckState( 2, Qt::Unchecked );
			return;
		}
		updatePlayListVector();
	}
	return;
}

void PlaylistDialog::nodePlayBTN( Button* ref )
{
	Hydrogen *		pHydrogen = Hydrogen::get_instance();
	HydrogenApp *	pH2App = HydrogenApp::get_instance();

	if (ref->isPressed()) {
		QTreeWidgetItem* m_pPlaylistItem = m_pPlaylistTree->currentItem();
		if ( m_pPlaylistItem == nullptr ){
			QMessageBox::information ( this, "Hydrogen", tr ( "No valid song selected!" ) );
			m_pPlayBtn->setPressed(false);
			return;
		}
		QString sFilename = "";
		sFilename = m_pPlaylistItem->text ( 0 );

		if( sFilename == pHydrogen->getSong()->getFilename()){
			pHydrogen->sequencer_play();
			return;
		}

		QTreeWidget* m_pPlaylist = m_pPlaylistTree;
		int index = m_pPlaylist->indexOfTopLevelItem ( m_pPlaylistItem );
		Playlist::get_instance()->setActiveSongNumber( index );

		if ( ! pH2App->openSong( sFilename ) ) {
			m_pPlayBtn->setPressed(false);
		}

		pHydrogen->sequencer_play();
	}else
	{
		pHydrogen->sequencer_stop();
		pH2App->setStatusBarMessage(tr("Pause."), 5000);
	}
}

void PlaylistDialog::nodeStopBTN( Button* ref )
{
	UNUSED( ref );
	m_pPlayBtn->setPressed(false);
	Hydrogen::get_instance()->sequencer_stop();
	Hydrogen::get_instance()->getCoreActionController()->relocate( 0 );
}

void PlaylistDialog::ffWDBtnClicked( Button* ref)
{
	UNUSED( ref );
	Hydrogen* pHydrogen = Hydrogen::get_instance();
	pHydrogen->getCoreActionController()->relocate( pHydrogen->getPatternPos() + 1 );
}

void PlaylistDialog::rewindBtnClicked( Button* ref )
{
	UNUSED( ref );
	Hydrogen* pHydrogen = Hydrogen::get_instance();
	pHydrogen->getCoreActionController()->relocate( pHydrogen->getPatternPos() - 1 );
}

void PlaylistDialog::on_m_pPlaylistTree_itemDoubleClicked ()
{
	QTreeWidgetItem* pPlaylistItem = m_pPlaylistTree->currentItem();
	if ( pPlaylistItem == nullptr ){
		QMessageBox::information ( this, "Hydrogen", tr ( "No Song selected!" ) );
		return;
	}
	
	QString sFilename;
	sFilename = pPlaylistItem->text( 0 );

	int index = m_pPlaylistTree->indexOfTopLevelItem ( pPlaylistItem );
	Playlist::get_instance()->setSelectedSongNr( index );
	Playlist::get_instance()->setActiveSongNumber( index );

	HydrogenApp *pH2App = HydrogenApp::get_instance();

	m_pPlayBtn->setPressed(false);

	pH2App->openSong( sFilename );

	pH2App->setStatusBarMessage( tr( "Playlist: set song no. %1" ).arg( index +1 ), 5000 );

///exec script
///this is very very simple and only an experiment
#ifdef WIN32
	//I know nothing about windows scripts -wolke-
	return;
#else
	QString execscript;
	sFilename = pPlaylistItem->text ( 1 );
	bool execcheckbox = pPlaylistItem->checkState ( 2 );

	if( execcheckbox == false){
		//QMessageBox::information ( this, "Hydrogen", tr ( "No Script selected!" ));
		return;
	}

	if( execscript == "Script not used"){
		//QMessageBox::information ( this, "Hydrogen", tr ( "Script not in use!" ));
		return;
	}

	std::system( sFilename.toLatin1() );
	
	return;
#endif

}


void PlaylistDialog::updatePlayListVector()
{
	int length = m_pPlaylistTree->topLevelItemCount();

	Playlist::get_instance()->clear();

	for (int i = 0 ;i < length; i++){
		QTreeWidgetItem * pPlaylistItem = m_pPlaylistTree->topLevelItem ( i );

		Playlist::Entry* entry = new Playlist::Entry();
		entry->filePath = pPlaylistItem->text( 0 );
		entry->scriptPath = pPlaylistItem->text( 1 );
		entry->scriptEnabled = pPlaylistItem->checkState( 2 );

		Playlist::get_instance()->add( entry );
		Playlist::get_instance()->setIsModified(true);
	}
	timer->start( 1000 );
}


void PlaylistDialog::updateActiveSongNumber()
{
	for ( uint i = 0; i < Playlist::get_instance()->size(); ++i ){
		if ( !m_pPlaylistTree->topLevelItem( i ) ) {
			break;
		}
		( m_pPlaylistTree->topLevelItem( i ) )->setBackground( 0, QBrush() );
		( m_pPlaylistTree->topLevelItem( i ) )->setBackground( 1, QBrush() );
		( m_pPlaylistTree->topLevelItem( i ) )->setBackground( 2, QBrush() );

	}

	int selected = Playlist::get_instance()->getActiveSongNumber();
	if ( selected == -1 ) {
		return;
	}

	QTreeWidgetItem* pPlaylistItem = m_pPlaylistTree->topLevelItem ( selected );
	if ( pPlaylistItem != nullptr ){
		pPlaylistItem->setBackground( 0, QColor( 50, 50, 50) );
		pPlaylistItem->setBackground( 1, QColor( 50, 50, 50) );
		pPlaylistItem->setBackground( 2, QColor( 50, 50, 50) );
	}
}


bool PlaylistDialog::eventFilter ( QObject *o, QEvent *e )
{
	UNUSED ( o );
	if ( e->type() == QEvent::KeyPress ) {
		QKeyEvent *k = ( QKeyEvent * ) e;

		switch ( k->key() ) {
		case  Qt::Key_F5 :
			if(    Playlist::get_instance()->size() == 0 
				|| Playlist::get_instance()->getActiveSongNumber() <=0) {
				break;
			}

			Playlist::get_instance()->setNextSongByNumber(Playlist::get_instance()->getActiveSongNumber()-1);
			return true;
			break;
		case  Qt::Key_F6 :
			if(		Playlist::get_instance()->size() == 0
				||	Playlist::get_instance()->getActiveSongNumber() >= Playlist::get_instance()->size() -1) {
				break;
			}
			
			Playlist::get_instance()->setNextSongByNumber(Playlist::get_instance()->getActiveSongNumber()+1);
			return true;
			break;
		}
	} else {
		return false; // standard event processing
	}

	return false;
}

bool PlaylistDialog::loadListByFileName( QString filename )
{
	bool bUseRelativeFilenames = Preferences::get_instance()->isPlaylistUsingRelativeFilenames();
	
	Playlist* pPlaylist = Playlist::load ( filename, bUseRelativeFilenames );
	if ( !pPlaylist ) {
		_ERRORLOG( "Error loading the playlist" );
		return false;
	}

	Preferences::get_instance()->setLastPlaylistFilename( filename );

	Playlist* playlist = Playlist::get_instance();
	if ( playlist->size() > 0 ) {
		QTreeWidget* m_pPlaylist = m_pPlaylistTree;
		m_pPlaylist->clear();

		for ( uint i = 0; i < playlist->size(); ++i ){
			QTreeWidgetItem* m_pPlaylistItem = new QTreeWidgetItem ( m_pPlaylistTree );
			m_pPlaylistItem->setText( 0, playlist->get( i )->filePath );
			m_pPlaylistItem->setText( 1, playlist->get( i )->scriptPath );

			if ( playlist->get( i )->scriptEnabled ) {
				m_pPlaylistItem->setCheckState( 2, Qt::Checked );
			} else {
				m_pPlaylistItem->setCheckState( 2, Qt::Unchecked );
			}
		}

		QTreeWidgetItem* m_pPlaylistItem = m_pPlaylist->topLevelItem ( 0 );
		m_pPlaylist->setCurrentItem ( m_pPlaylistItem );
		pPlaylist->setSelectedSongNr( 0 );
		setWindowTitle ( tr ( "Playlist Browser" ) + QString(" - ") + pPlaylist->getFilename() );
	}

	return true;
}

void PlaylistDialog::onPreferencesChanged( bool bAppearanceOnly ) {
	auto pPref = H2Core::Preferences::get_instance();

	if ( font() != pPref->getApplicationFontFamily() ||
		 ( m_pPlaylistTree->topLevelItem( 0 ) != nullptr &&
		   m_pPlaylistTree->topLevelItem( 0 )->font( 0 ) != pPref->getLevel2FontFamily() ) ||
		 m_lastUsedFontSize != pPref->getFontSize() ) {
		
		m_lastUsedFontSize = Preferences::get_instance()->getFontSize();
		
		QFont font( Preferences::get_instance()->getApplicationFontFamily(), getPointSize( m_lastUsedFontSize ) );
		QFont childFont( Preferences::get_instance()->getLevel2FontFamily(), getPointSize( m_lastUsedFontSize ) );
		setFont( font );
		m_pMenubar->setFont( font );
		m_pPlaylistMenu->setFont( font );
		m_pScriptMenu->setFont( font );

		int ii;
		
		for ( ii = 0; ii < m_pPlaylistTree->headerItem()->columnCount(); ii++ ) {
			m_pPlaylistTree->headerItem()->setFont( ii, font );
		}

		QTreeWidgetItem* pNode = m_pPlaylistTree->topLevelItem( 0 );

		while ( pNode != nullptr ) {
			for ( ii = 0; ii < pNode->columnCount(); ii++ ) {
				pNode->setFont( ii, childFont );
			}
			pNode = m_pPlaylistTree->itemBelow( pNode );
		}
		
	}
}<|MERGE_RESOLUTION|>--- conflicted
+++ resolved
@@ -181,35 +181,13 @@
 #endif
 
 	// zoom-in btn
-<<<<<<< HEAD
 	Button *pUpBtn = new Button( nullptr, QSize( 18, 13 ), "up.svg", "", false, QSize( 7, 7 ) );
-=======
-	Button *pUpBtn = new Button(
-			nullptr,
-			"/songEditor/btn_up_on.png",
-			"/songEditor/btn_up_off.png",
-			"/songEditor/btn_up_over.png",
-			QSize(18, 13)
-	);
-
->>>>>>> 820ba29e
 	pUpBtn->setToolTip( tr( "sort" ) );
 	connect(pUpBtn, SIGNAL(clicked(Button*)), this, SLOT(o_upBClicked()) );
 	pSideBarLayout->addWidget(pUpBtn);
 
 	// zoom-in btn
-<<<<<<< HEAD
 	Button *pDownBtn = new Button( nullptr, QSize( 18, 13 ), "down.svg", "", false, QSize( 7, 7 ) );
-=======
-	Button *pDownBtn = new Button(
-			nullptr,
-			"/songEditor/btn_down_on.png",
-			"/songEditor/btn_down_off.png",
-			"/songEditor/btn_down_over.png",
-			QSize(18, 13)
-	);
-
->>>>>>> 820ba29e
 	pDownBtn->setToolTip( tr( "sort" ) );
 	connect(pDownBtn, SIGNAL(clicked(Button*)), this, SLOT(o_downBClicked()));
 	pSideBarLayout->addWidget(pDownBtn);
