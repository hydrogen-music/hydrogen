--- conflicted
+++ resolved
@@ -85,15 +85,6 @@
 	QString drumkitDir = Filesystem::drumkit_dir_search( drumkitName );
 	QString saveDir = drumkitPathTxt->text();
 
-<<<<<<< HEAD
-	int componentID = -1;
-	Drumkit* info;
-	if( versionList->currentText().toStdString() == "0.9.6 and lower" ) {
-		for (uint i = 0; i < drumkitInfoList.size(); i++ ) {
-			info = drumkitInfoList[i];
-			if( info->get_name().compare( drumkitName ) == 0 ) {
-				QString temporaryDrumkitXML = QString("/tmp/hydrogen/drumkit.xml");
-=======
 	Preferences *pref = Preferences::get_instance();
 	QDir qdTempFolder( pref->getTmpDirectory() );
 
@@ -104,7 +95,6 @@
 			info = drumkitInfoList[i];
 			if( info->get_name().compare( drumkitName ) == 0 ) {
 				QString temporaryDrumkitXML = qdTempFolder.filePath( "drumkit.xml" );
->>>>>>> 9f380f79
 				INFOLOG( "[ExportSoundLibrary]" );
 				INFOLOG( "Saving temporary file into: " + temporaryDrumkitXML );
 				for (std::vector<DrumkitComponent*>::iterator it = info->get_components()->begin() ; it != info->get_components()->end(); ++it) {
@@ -150,15 +140,9 @@
 		QString filename = fullDir + "/" + filesList.at(i);
 		QString targetFilename = drumkitName + "/" + filesList.at(i);
 
-<<<<<<< HEAD
-		if( versionList->currentText().toStdString() == "0.9.6 and lower" ) {
-			if( filesList.at(i).compare( QString("drumkit.xml") ) == 0 ) {
-				filename = QString("/tmp/hydrogen/drumkit.xml");
-=======
 		if( versionList->currentIndex() == 1 ) {
 			if( filesList.at(i).compare( QString("drumkit.xml") ) == 0 ) {
 				filename = qdTempFolder.filePath( "drumkit.xml" );
->>>>>>> 9f380f79
 			}
 			else {
 				bool bFoundFileInRightComponent = false;
@@ -269,19 +253,11 @@
 	}
 }
 
-<<<<<<< HEAD
-void SoundLibraryExportDialog::on_versionList_currentIndexChanged( QString str )
-{
-	if( str.toStdString() == "0.9.7 and higher" )
-		componentList->setEnabled( false );
-	else if( str.toStdString() == "0.9.6 and lower" )
-=======
 void SoundLibraryExportDialog::on_versionList_currentIndexChanged( int index )
 {
 	if( index == 0 )
 		componentList->setEnabled( false );
 	else if( index == 1 )
->>>>>>> 9f380f79
 		componentList->setEnabled(  true );
 }
 
@@ -343,9 +319,5 @@
 	}
 
 	on_drumkitList_currentIndexChanged( drumkitList->currentText() );
-<<<<<<< HEAD
-	on_versionList_currentIndexChanged( versionList->currentText() );
-=======
 	on_versionList_currentIndexChanged( 0 );
->>>>>>> 9f380f79
 }