/*
 * Hydrogen
 * Copyright(c) 2002-2008 by Alex >Comix< Cominu [comix@users.sourceforge.net]
 * Copyright(c) 2008-2021 The hydrogen development team [hydrogen-devel@lists.sourceforge.net]
 *
 * http://www.hydrogen-music.org
 *
 * This program is free software; you can redistribute it and/or modify
 * it under the terms of the GNU General Public License as published by
 * the Free Software Foundation; either version 2 of the License, or
 * (at your option) any later version.
 *
 * This program is distributed in the hope that it will be useful,
 * but WITHOUT ANY WARRANTY, without even the implied warranty of
 * MERCHANTABILITY or FITNESS FOR A PARTICULAR PURPOSE. See the
 * GNU General Public License for more details.
 *
 * You should have received a copy of the GNU General Public License
 * along with this program. If not, see https://www.gnu.org/licenses
 *
 */

#include "SoundLibraryPanel.h"

#include <QtGui>
#include <QtWidgets>

#include "SoundLibraryTree.h"
#include "FileBrowser.h"

#include "SoundLibraryPropertiesDialog.h"
#include "SoundLibraryExportDialog.h"

#include "../HydrogenApp.h"
#include "../CommonStrings.h"
#include "../Widgets/Button.h"
#include "../Widgets/PixmapWidget.h"
#include "../SongEditor/SongEditorPanel.h"
#include "../PatternEditor/PatternEditorPanel.h"
#include "../PatternEditor/DrumPatternEditor.h"
#include "../PatternEditor/PatternEditorInstrumentList.h"
#include "../InstrumentRack.h"
#include "../InstrumentEditor/InstrumentEditorPanel.h"

#include <core/Basics/Adsr.h>
#include <core/AudioEngine/AudioEngine.h>
#include <core/H2Exception.h>
#include <core/Hydrogen.h>
#include <core/Basics/Drumkit.h>
#include <core/Basics/Instrument.h>
#include <core/Basics/InstrumentList.h>
#include <core/Basics/Pattern.h>
#include <core/Basics/PatternList.h>
#include <core/Basics/Sample.h>
#include <core/Basics/Song.h>
#include <core/Helpers/Filesystem.h>
#include <core/SoundLibrary/SoundLibraryDatabase.h>

using namespace H2Core;

#include <cassert>

SoundLibraryPanel::SoundLibraryPanel( QWidget *pParent, bool bInItsOwnDialog )
 : QWidget( pParent )
 , __sound_library_tree( nullptr )
 , __drumkit_menu( nullptr )
 , __song_menu( nullptr )
 , __pattern_menu( nullptr )
 , __pattern_menu_list( nullptr )
 , __system_drumkits_item( nullptr )
 , __user_drumkits_item( nullptr )
 , __song_item( nullptr )
 , __pattern_item( nullptr )
 , __pattern_item_list( nullptr )
 , m_bInItsOwnDialog( bInItsOwnDialog )
{
	
	__drumkit_menu = new QMenu( this );
	__drumkit_menu->addAction( tr( "Load" ), this, SLOT( on_drumkitLoadAction() ) );
	__drumkit_menu->addAction( tr( "Export" ), this, SLOT( on_drumkitExportAction() ) );
	__drumkit_menu->addAction( tr( "Properties" ), this, SLOT( on_drumkitPropertiesAction() ) );
	__drumkit_menu->addSeparator();
	__drumkit_menu->addAction( tr( "Delete" ), this, SLOT( on_drumkitDeleteAction() ) );

	// A version with reduced functionality for read-only drumkits
	__drumkit_menu_system = new QMenu( this );
	__drumkit_menu_system->addAction( tr( "Load" ), this, SLOT( on_drumkitLoadAction() ) );
	__drumkit_menu_system->addAction( tr( "Export" ), this, SLOT( on_drumkitExportAction() ) );
	__drumkit_menu_system->addAction( tr( "Properties" ), this, SLOT( on_drumkitPropertiesAction() ) );

	__song_menu = new QMenu( this );
	__song_menu->addSeparator();
	__song_menu->addAction( tr( "Load" ), this, SLOT( on_songLoadAction() ) );

	__pattern_menu = new QMenu( this );
	__pattern_menu->addSeparator();
	__pattern_menu->addAction( tr( "Load" ), this, SLOT( on_patternLoadAction() ) );
	__pattern_menu->addAction( tr( "Delete" ), this, SLOT( on_patternDeleteAction() ) );

	__pattern_menu_list = new QMenu( this );
	__pattern_menu_list->addSeparator();
	__pattern_menu_list->addAction( tr( "Load" ), this, SLOT( on_patternLoadAction() ) );

// DRUMKIT LIST
	__sound_library_tree = new SoundLibraryTree( nullptr );
	connect( __sound_library_tree, SIGNAL( currentItemChanged ( QTreeWidgetItem*, QTreeWidgetItem* ) ), this, SLOT( on_DrumkitList_ItemChanged( QTreeWidgetItem*, QTreeWidgetItem* ) ) );
	connect( __sound_library_tree, SIGNAL( itemActivated ( QTreeWidgetItem*, int ) ), this, SLOT( on_DrumkitList_itemActivated( QTreeWidgetItem*, int ) ) );
	connect( __sound_library_tree, SIGNAL( leftClicked(QPoint) ), this, SLOT( on_DrumkitList_leftClicked(QPoint)) );
	if( ! m_bInItsOwnDialog ) {
		connect( __sound_library_tree, SIGNAL( rightClicked(QPoint) ), this, SLOT( on_DrumkitList_rightClicked(QPoint)) );
		connect( __sound_library_tree, SIGNAL( onMouseMove( QMouseEvent* ) ), this, SLOT( on_DrumkitList_mouseMove( QMouseEvent* ) ) );
	}


	// LAYOUT
	QVBoxLayout *pVBox = new QVBoxLayout();
	pVBox->setSpacing( 0 );
	pVBox->setMargin( 0 );

	pVBox->addWidget( __sound_library_tree );
	

	this->setLayout( pVBox );

	__expand_pattern_list = Preferences::get_instance()->__expandPatternItem;
	__expand_songs_list = Preferences::get_instance()->__expandSongItem;

	connect( HydrogenApp::get_instance(), &HydrogenApp::preferencesChanged, this, &SoundLibraryPanel::onPreferencesChanged );
	
	updateTree();
	
	HydrogenApp::get_instance()->addEventListener(this);
}



SoundLibraryPanel::~SoundLibraryPanel()
{
	if ( auto pH2App = HydrogenApp::get_instance() ) {
		pH2App->removeEventListener( this );
	}
}



void SoundLibraryPanel::updateTree()
{
	auto pPref = H2Core::Preferences::get_instance();
	auto pHydrogen = H2Core::Hydrogen::get_instance();
	auto pSoundLibraryDatabase = pHydrogen->getSoundLibraryDatabase();
	auto pCommonStrings = HydrogenApp::get_instance()->getCommonStrings();

	__sound_library_tree->clear();

	QFont boldFont( pPref->getApplicationFontFamily(), getPointSize( pPref->getFontSize() ) );
	boldFont.setBold( true );

	QFont childFont( pPref->getLevel2FontFamily(), getPointSize( pPref->getFontSize() ) );
	setFont( childFont );

	__system_drumkits_item = new QTreeWidgetItem( __sound_library_tree );
	__system_drumkits_item->setText( 0, tr( "System drumkits" ) );
	__system_drumkits_item->setExpanded( true );
	__system_drumkits_item->setFont( 0, boldFont );

	__user_drumkits_item = new QTreeWidgetItem( __sound_library_tree );
	__user_drumkits_item->setText( 0, tr( "User drumkits" ) );
	__user_drumkits_item->setExpanded( true );
	__user_drumkits_item->setFont( 0, boldFont );

	// drumkit list
	m_drumkitRegister.clear();
	m_drumkitLabels.clear();
	for ( const auto& pDrumkitEntry : pSoundLibraryDatabase->getDrumkitDatabase() ) {
		auto pDrumkit = pDrumkitEntry.second;
		if ( pDrumkit != nullptr ) {
			QString sItemLabel = pDrumkit->get_name();

			QTreeWidgetItem* pDrumkitItem;
			if ( pDrumkit->isUserDrumkit() ) {
				pDrumkitItem = new QTreeWidgetItem( __user_drumkits_item );
			} else {
				pDrumkitItem = new QTreeWidgetItem( __system_drumkits_item );
				sItemLabel.append( QString( " (%1)" )
								   .arg( pCommonStrings->getSoundLibrarySystemSuffix() ) );
			}

			// Ensure uniqueness of the label.
			int nCount = 1;
			while ( m_drumkitLabels.contains( sItemLabel ) ) {
				sItemLabel = QString( "%1 (%2)" )
					.arg( pDrumkit->get_name() ).arg( nCount );
				nCount++;
			}

			m_drumkitLabels << sItemLabel;
			m_drumkitRegister[ sItemLabel ] = pDrumkitEntry.first;
			
			pDrumkitItem->setText( 0, sItemLabel );
			if ( ! m_bInItsOwnDialog ) {
				auto pInstrList = pDrumkit->get_instruments();
				for ( const auto& pInstrument : *pDrumkit->get_instruments() ) {
					if ( pInstrument != nullptr ) {
						QTreeWidgetItem* pInstrumentItem = new QTreeWidgetItem( pDrumkitItem );
						pInstrumentItem->setText( 0, QString( "[%1] %2" )
												  .arg( pInstrument->get_id() )
												  .arg( pInstrument->get_name() ) );
						pInstrumentItem->setToolTip( 0, pInstrument->get_name() );
					}
				}
			}
		}
	}

	if ( ! m_bInItsOwnDialog ) {
		//Songlist
		QStringList songs = Filesystem::song_list_cleared();
		if ( songs.size() > 0 ) {
			__song_item = new QTreeWidgetItem( __sound_library_tree );
			__song_item->setText( 0, tr( "Songs" ) );
			__song_item->setToolTip( 0, tr("Double click to expand the list") );
			__song_item->setExpanded( __expand_songs_list );
			__song_item->setFont( 0, boldFont );
			for (uint i = 0; i < songs.size(); i++) {
				QTreeWidgetItem* pSongItem = new QTreeWidgetItem( __song_item );
				QString song = songs[i];
				pSongItem->setText( 0 , song.left( song.indexOf(".")) );
				pSongItem->setToolTip( 0, song );
			}
		}


		//Pattern list
		QStringList patternDirList = Filesystem::pattern_drumkits();
		if ( patternDirList.size() > 0 ) {
		
			__pattern_item = new QTreeWidgetItem( __sound_library_tree );
			__pattern_item->setText( 0, tr( "Patterns" ) );
			__pattern_item->setToolTip( 0, tr("Double click to expand the list") );
			__pattern_item->setExpanded( __expand_pattern_list );
			__pattern_item->setFont( 0, boldFont );
		
			soundLibraryInfoVector* allPatternDirList =
				pSoundLibraryDatabase->getAllPatternInfos();
			QStringList allCategoryNameList =
				pSoundLibraryDatabase->getAllPatternCategories();

			//now sorting via category

			for (uint i = 0; i < allCategoryNameList.size(); ++i) {
				QString categoryName = allCategoryNameList[i];

				QTreeWidgetItem* pCategoryItem = new QTreeWidgetItem( __pattern_item );
				pCategoryItem->setText( 0, categoryName  );

				soundLibraryInfoVector::iterator mapIterator;
				for( mapIterator=allPatternDirList->begin(); mapIterator != allPatternDirList->end(); mapIterator++ )
					{
						QString patternCategory = (*mapIterator)->getCategory();
						if ( (patternCategory == categoryName) || (patternCategory.isEmpty() && categoryName == "No category") ){
							QTreeWidgetItem* pPatternItem = new QTreeWidgetItem( pCategoryItem );
							pPatternItem->setText( 0, (*mapIterator)->getName());
							pPatternItem->setText( 1, (*mapIterator)->getPath() );
							pPatternItem->setToolTip( 0, Pattern::loadDrumkitNameFrom( (*mapIterator)->getPath() ));
							INFOLOG( "Path" +  (*mapIterator)->getPath() );
						}
					}
			}
		}
	}
	
	update_background_color();
}



void SoundLibraryPanel::on_DrumkitList_ItemChanged( QTreeWidgetItem * current, QTreeWidgetItem * previous )
{
	UNUSED( previous );
	
	if( current == nullptr ){
		return;
	}

	if ( current->parent() == __system_drumkits_item ||
		 current->parent() == __user_drumkits_item  ){
			emit item_changed( true );
	} else {
		emit item_changed( false );
	}
	
	test_expandedItems();
}



void SoundLibraryPanel::on_DrumkitList_itemActivated( QTreeWidgetItem * item, int column )
{
	UNUSED( column );

//	INFOLOG( "[on_DrumkitList_itemActivated]" );
	if ( item == __system_drumkits_item ||
		 item == __user_drumkits_item ||
		 item == __system_drumkits_item->parent() ||
		 item->parent() == __song_item ||
		 item == __song_item ||
		 item == __pattern_item ||
		 item->parent() == __pattern_item ||
		 item->parent()->parent() == __pattern_item ||
		 item == __pattern_item_list ||
		 item->parent() == __pattern_item_list ||
		 item->parent()->parent() == __pattern_item_list ) {
		return;
	}

	if ( item->parent() == __system_drumkits_item ||
		 item->parent() == __user_drumkits_item  ) {
		// Double clicking a drumkit
	}
	else {
		// Double clicking an instrument
		QString sSelectedName = item->text(0);

		QString sInstrName = sSelectedName.remove( 0, sSelectedName.indexOf( "] " ) + 2 );
		QString sDrumkitName = item->parent()->text(0);
		QString sDrumkitPath = m_drumkitRegister[ sDrumkitName ];
		INFOLOG( QString( "Loading instrument [%1] from drumkit [%2] located in [%3]" )
				 .arg( sInstrName ).arg( sDrumkitName ).arg( sDrumkitPath ) );

		auto pInstrument = Instrument::load_instrument( sDrumkitPath, sInstrName );

		if ( pInstrument == nullptr ) {
			ERRORLOG( "Unable to load instrument. Abort" );
			return;
		}
		
		pInstrument->set_muted( false );

		Hydrogen::get_instance()->getAudioEngine()->getSampler()->preview_instrument( pInstrument );
	}
}







void SoundLibraryPanel::on_DrumkitList_rightClicked( QPoint pos )
{
	if( __sound_library_tree->currentItem() == nullptr ) {
		return;
	}
	
	if (
		( __sound_library_tree->currentItem()->parent() == nullptr ) ||
		( __sound_library_tree->currentItem() == __user_drumkits_item ) ||
		( __sound_library_tree->currentItem() == __system_drumkits_item )
	) {
		return;
	}

	if ( __sound_library_tree->currentItem()->parent() == __song_item ) {
		__song_menu->popup( pos );
	}

	if ( __sound_library_tree->currentItem()->parent()->parent() == __pattern_item && __pattern_item != nullptr ) {
		__pattern_menu->popup( pos );
	}

	if ( __sound_library_tree->currentItem()->parent() == __user_drumkits_item ) {
		__drumkit_menu->popup( pos );
	}
	

	if ( __sound_library_tree->currentItem()->parent() == __system_drumkits_item ) {
		__drumkit_menu_system->popup( pos );
	}

}



void SoundLibraryPanel::on_DrumkitList_leftClicked( QPoint pos )
{
	__start_drag_position = pos;
}



void SoundLibraryPanel::on_DrumkitList_mouseMove( QMouseEvent *event)
{
	if (! ( event->buttons() & Qt::LeftButton ) ) {
		return;
	}

	if ( ( event->pos() - __start_drag_position ).manhattanLength() < QApplication::startDragDistance() ) {
		return;
	}
	
	if ( !__sound_library_tree->currentItem() ) {
		return;
	}

	if (
		( __sound_library_tree->currentItem()->parent() == __system_drumkits_item ) ||
		( __sound_library_tree->currentItem()->parent() == __user_drumkits_item )
	) {
 		// drumkit selection
		//INFOLOG( "ho selezionato un drumkit (system)" );
		return;
	}
	else {
		//INFOLOG( "ho selezionato uno strumento" );
		// instrument selection
		if ( __sound_library_tree->currentItem() == nullptr )
		{
			return;
		}
		
		if ( __sound_library_tree->currentItem()->parent() == nullptr )
		{
			return;
		}

		if ( __sound_library_tree->currentItem()->parent() == __song_item )
		{
			return;
		}

		if ( __sound_library_tree->currentItem()->parent()->text(0) == nullptr )
		{
			return;
		}

		if ( __sound_library_tree->currentItem()->parent() == __pattern_item ) {
			return;
		}

		if ( __sound_library_tree->currentItem()->parent()->parent() == __pattern_item ) {

			QString sPatternPath = __sound_library_tree->currentItem()->text( 1 );
			QString dragtype = "drag pattern";
			QString sText = dragtype + "::" + sPatternPath;

			QDrag *pDrag = new QDrag(this);
			QMimeData *pMimeData = new QMimeData;

			pMimeData->setText( sText );
			pDrag->setMimeData( pMimeData);
			pDrag->exec( Qt::CopyAction | Qt::MoveAction );
			return;
		}

		QString sDrumkitName = __sound_library_tree->currentItem()->parent()->text(0);
		QString sDrumkitPath = m_drumkitRegister[ sDrumkitName ];
		QString sInstrumentName = ( __sound_library_tree->currentItem()->text(0) )
			.remove( 0, __sound_library_tree->currentItem()->text(0).indexOf( "] " ) + 2 );

		QString sText = "importInstrument:" + sDrumkitPath + "::" + sInstrumentName;

		QDrag *pDrag = new QDrag(this);
		QMimeData *pMimeData = new QMimeData;

		pMimeData->setText( sText );
		pDrag->setMimeData( pMimeData);

		pDrag->exec( Qt::CopyAction | Qt::MoveAction );
	}
}



void SoundLibraryPanel::on_drumkitLoadAction()
{
	auto pHydrogen = H2Core::Hydrogen::get_instance();
	
	QString sDrumkitName = __sound_library_tree->currentItem()->text(0);
	QString sDrumkitPath = m_drumkitRegister[ sDrumkitName ];
	auto pDrumkit =
		pHydrogen->getSoundLibraryDatabase()->getDrumkit( sDrumkitPath );
	
	if ( pDrumkit == nullptr ) {
		ERRORLOG( QString( "Unable to find drumkit [%1] (mapped to path [%2]" )
				  .arg( sDrumkitName ).arg( sDrumkitPath ) );
		return;
	}

	auto pSongInstrList = pHydrogen->getSong()->getInstrumentList();
	auto pDrumkitInstrList = pDrumkit->get_instruments();

	int oldCount = pSongInstrList->size();
	int newCount = pDrumkitInstrList->size();

	bool conditionalLoad = false;
	bool hasNotes = false;

	INFOLOG("Old kit has " + QString::number( oldCount ) + " instruments, new one has " + QString::number( newCount ) );

	if ( newCount < oldCount )
	{
		// Check if any of the instruments that will be removed have notes
		for ( int i = 0; i < pSongInstrList->size(); i++)
		{
			if ( i >= newCount )
			{
				INFOLOG("Checking if Instrument " + QString::number( i ) + " has notes..." );

				if ( pHydrogen->instrumentHasNotes( pSongInstrList->get( i ) ) )
				{
					hasNotes = true;
					INFOLOG("Instrument " + QString::number( i ) + " has notes" );
				}
			}

		}
	
		if ( hasNotes ) {
			auto pCommonStrings = HydrogenApp::get_instance()->getCommonStrings();
			QMessageBox msgBox;
			msgBox.setWindowTitle("Hydrogen");
			msgBox.setIcon( QMessageBox::Warning );
			msgBox.setText( tr( "The existing kit has %1 instruments but the new one only has %2.\nThe first %2 instruments will be replaced with the new instruments and will keep their notes, but some of the remaining instruments have notes.\nWould you like to keep or discard the remaining instruments and notes?\n").arg( QString::number( oldCount ),QString::number( newCount ) ) );

			msgBox.setStandardButtons( QMessageBox::Save | QMessageBox::Discard |
									   QMessageBox::Cancel );
			msgBox.setButtonText(QMessageBox::Save, tr("Keep"));
			msgBox.setButtonText(QMessageBox::Discard,
								 pCommonStrings->getButtonDiscard() );
			msgBox.setButtonText(QMessageBox::Cancel,
								 pCommonStrings->getButtonCancel());
			msgBox.setDefaultButton(QMessageBox::Cancel);
			
			switch ( msgBox.exec() )
			{
				case QMessageBox::Save:
					// Save old instruments with notes
					conditionalLoad = true;
					break;

				case QMessageBox::Discard:
					// discard extra instruments
					conditionalLoad = false;
					break;

				case QMessageBox::Cancel:
					// Cancel
					return;
			}
		}
	}

	assert( pDrumkit );

	QApplication::setOverrideCursor(Qt::WaitCursor);

	pHydrogen->getCoreActionController()->setDrumkit( pDrumkit, conditionalLoad );

	QApplication::restoreOverrideCursor();
}

void SoundLibraryPanel::drumkitLoadedEvent() {
	update_background_color();
}

void SoundLibraryPanel::selectedInstrumentChangedEvent() {
	update_background_color();
}

void SoundLibraryPanel::update_background_color()
{
	restore_background_color();
	change_background_color();
}



void SoundLibraryPanel::restore_background_color()
{
	for (int i = 0; i < __system_drumkits_item->childCount() ; i++){
		( __system_drumkits_item->child( i ) )->setBackground( 0, QBrush() );		
	}

	for (int i = 0; i < __user_drumkits_item->childCount() ; i++){
		( __user_drumkits_item->child( i ) )->setBackground(0, QBrush() );
	}
}

QString SoundLibraryPanel::getDrumkitLabel( const QString& sDrumkitPath ) const {
	for ( const auto& entry : m_drumkitRegister ) {
		if ( entry.second == sDrumkitPath ) {
			return entry.first;
		}
	}

	return "";
}
QString SoundLibraryPanel::getDrumkitPath( const QString& sDrumkitLabel ) const {
	return m_drumkitRegister.at( sDrumkitLabel );
}

void SoundLibraryPanel::change_background_color()
{
	auto pSelectedInstrument = Hydrogen::get_instance()->getSelectedInstrument();
	if ( pSelectedInstrument == nullptr ) {
<<<<<<< HEAD
		DEBUGLOG( "No instrument selected" );
		return;
	}
	
=======
		return;
	}
>>>>>>> 64355a81
	QString sDrumkitPath = pSelectedInstrument->get_drumkit_path();
	QString sDrumkitLabel = getDrumkitLabel( sDrumkitPath );

	if ( sDrumkitLabel.isEmpty() ) {
		ERRORLOG( QString( "Unable to find label corresponding to drumkit [%1]. No highlighting applied" )
				  .arg( sDrumkitPath ) );
		return;
	}
	
	for ( int i = 0; i < __system_drumkits_item->childCount() ; i++){
		if ( ( __system_drumkits_item->child( i ) )->text( 0 ) == sDrumkitLabel ){
			( __system_drumkits_item->child( i ) )->setBackground( 0, QColor( 50, 50, 50)  );
			return;
		}
	}
	for (int i = 0; i < __user_drumkits_item->childCount() ; i++){
		if ( ( __user_drumkits_item->child( i ))->text( 0 ) == sDrumkitLabel ){
			( __user_drumkits_item->child( i ) )->setBackground( 0, QColor( 50, 50, 50)  );
			break;
		}
	}
}


void SoundLibraryPanel::on_drumkitDeleteAction()
{
	QTreeWidgetItem* pItem = __sound_library_tree->currentItem();
	QString sDrumkitName = pItem->text(0);
	auto pCommonStrings = HydrogenApp::get_instance()->getCommonStrings();

	if ( pItem->parent() == __system_drumkits_item ) {
		QMessageBox::warning( this, "Hydrogen", QString( "\"%1\" " )
							  .arg(sDrumkitName)
							  .append( tr( "is a system drumkit and can't be deleted.") ) );
		return;
	}

	// If we delete the current loaded drumkit we can get trouble with some empty pointers
	if ( pItem->text(0) == Hydrogen::get_instance()->getLastLoadedDrumkitName() ){
		QMessageBox::warning( this, "Hydrogen", tr( "It is not possible to delete the currently loaded drumkit: \n  \"%1\".\nTo delete this drumkit first load another drumkit.").arg(sDrumkitName) );
		return;
	}

	int res = QMessageBox::warning( this, "Hydrogen",
									tr( "Warning, the \"%1\" drumkit will be deleted from disk.\nAre you sure?").arg(sDrumkitName),
									pCommonStrings->getButtonOk(),
									pCommonStrings->getButtonCancel(),
									nullptr, 1 );
	if ( res == 1 ) {
		return;
	}

	QApplication::setOverrideCursor(Qt::WaitCursor);
	bool bSuccess = Drumkit::remove( m_drumkitRegister[ pItem->text(0) ] );
	QApplication::restoreOverrideCursor();
	if ( ! bSuccess ) {
		QMessageBox::warning( this, "Hydrogen", tr( "Drumkit deletion failed.") );
	}
}



void SoundLibraryPanel::on_drumkitExportAction()
{
	auto pSoundLibraryDatabase =
		Hydrogen::get_instance()->getSoundLibraryDatabase();
	
	QString sDrumkitName = __sound_library_tree->currentItem()->text(0);
	QString sDrumkitPath = m_drumkitRegister[ sDrumkitName ];
	auto pDrumkit = pSoundLibraryDatabase->getDrumkit( sDrumkitPath );
	
	SoundLibraryExportDialog exportDialog( this, pDrumkit );
	exportDialog.exec();
}



void SoundLibraryPanel::on_drumkitPropertiesAction()
{
	auto pHydrogen = H2Core::Hydrogen::get_instance();
	auto pSoundLibraryDatabase = pHydrogen->getSoundLibraryDatabase();
	
	QString sDrumkitName = __sound_library_tree->currentItem()->text(0);
	QString sDrumkitPath = m_drumkitRegister[ sDrumkitName ];
	auto pDrumkit = pSoundLibraryDatabase->getDrumkit( sDrumkitPath );
	
	if ( pDrumkit == nullptr ) {
		ERRORLOG( QString( "Unable to find drumkit [%1] (mapped to path [%2]" )
				  .arg( sDrumkitName ).arg( sDrumkitPath ) );
		return;
	}
	
	// We provide a copy of the recent drumkit to ensure the drumkit
	// is not getting dirty upon saving (in case new properties are
	// stored in the kit but writing it to disk fails).
	auto pNewDrumkit = std::make_shared<Drumkit>( pDrumkit );
	SoundLibraryPropertiesDialog dialog( this, pNewDrumkit, true );
	dialog.exec();
}

void SoundLibraryPanel::on_songLoadAction()
{
	QString sFilename = Filesystem::song_path( __sound_library_tree->currentItem()->text( 0 ) );

	HydrogenApp::get_instance()->openSong( sFilename );
}



void SoundLibraryPanel::on_patternLoadAction() {

	QString sPatternName = __sound_library_tree->currentItem()->text( 0 );
	QString sDrumkitName = __sound_library_tree->currentItem()->toolTip ( 0 );
	Hydrogen::get_instance()->getCoreActionController()
		->openPattern( Filesystem::pattern_path( sDrumkitName,
												 sPatternName ) );
}


void SoundLibraryPanel::on_patternDeleteAction()
{
	auto pCommonStrings = HydrogenApp::get_instance()->getCommonStrings();
	QString patternPath = __sound_library_tree->currentItem()->text( 1 );

	int res = QMessageBox::information( this, "Hydrogen",
										tr( "Warning, the selected pattern will be deleted from disk.\nAre you sure?"),
										pCommonStrings->getButtonOk(),
										pCommonStrings->getButtonCancel(),
										nullptr, 1 );
	if ( res == 1 ) {
		return;
	}

	QFile rmfile( patternPath );
	bool err = rmfile.remove();
	if ( err == false ) {
		ERRORLOG( "Error removing the pattern" );
	}

	H2Core::Hydrogen::get_instance()->getSoundLibraryDatabase()->updatePatterns();
}

void SoundLibraryPanel::soundLibraryChangedEvent() {
	test_expandedItems();
	updateTree();
}

void SoundLibraryPanel::test_expandedItems()
{
	assert( __sound_library_tree );
	if ( __song_item == nullptr) {
		__expand_songs_list = false;
	} else {
		__expand_songs_list = __song_item->isExpanded();
	}
	if ( __pattern_item == nullptr) {
		__expand_pattern_list = false;
	} else {
		__expand_pattern_list = __pattern_item->isExpanded();
	}
	Preferences::get_instance()->__expandSongItem = __expand_songs_list;
	Preferences::get_instance()->__expandPatternItem = __expand_pattern_list;
	//ERRORLOG( QString("songs %1 patterns %2").arg(__expand_songs_list).arg(__expand_pattern_list) );
}

void SoundLibraryPanel::onPreferencesChanged( H2Core::Preferences::Changes changes ) {
	auto pPref = H2Core::Preferences::get_instance();
	
	if ( __system_drumkits_item->child( 0 ) != nullptr &&
		 ( changes & H2Core::Preferences::Changes::Font ) ) {
		
		QFont font( pPref->getLevel2FontFamily(), getPointSize( pPref->getFontSize() ) );
		QFont boldFont( pPref->getApplicationFontFamily(), getPointSize( pPref->getFontSize() ) );
		boldFont.setBold( true );

		int ii, jj;
		QTreeWidgetItem* childNode;
		__system_drumkits_item->setFont( 0, boldFont );
		for ( ii = 0; ii < __system_drumkits_item->childCount(); ii++ ){ 
			childNode = __system_drumkits_item->child( ii );
			childNode->setFont( 0, font );
			for ( jj = 0; jj < childNode->childCount(); jj++ ) {
				childNode->child( jj )->setFont( 0, font );
			}
		}
		__user_drumkits_item->setFont( 0, boldFont );
		for ( ii = 0; ii < __user_drumkits_item->childCount(); ii++ ){ 
			childNode = __user_drumkits_item->child( ii );
			childNode->setFont( 0, font );
			for ( jj = 0; jj < childNode->childCount(); jj++ ) {
				childNode->child( jj )->setFont( 0, font );
			}
		}

		if ( __song_item != nullptr ) {
			__song_item->setFont( 0, boldFont );
			for ( ii = 0; ii < __song_item->childCount(); ii++ ){ 
				__song_item->child( ii )->setFont( 0, font );
				__song_item->setFont( ii, font );
			}
		}

		if ( __pattern_item != nullptr ) {
			__pattern_item->setFont( 0, boldFont );
			for ( ii = 0; ii < __pattern_item->childCount(); ii++ ){ 
				childNode = __pattern_item->child( ii );
				childNode->setFont( 0, font );
				for ( jj = 0; jj < childNode->childCount(); jj++ ) {
					childNode->child( jj )->setFont( 0, font );
				}
			}
		}
	}
}

void SoundLibraryPanel::updateSongEvent( int nValue ) {
	// A new song got loaded
	if ( nValue == 0 ) {
		update_background_color();
	}
}<|MERGE_RESOLUTION|>--- conflicted
+++ resolved
@@ -603,15 +603,9 @@
 {
 	auto pSelectedInstrument = Hydrogen::get_instance()->getSelectedInstrument();
 	if ( pSelectedInstrument == nullptr ) {
-<<<<<<< HEAD
 		DEBUGLOG( "No instrument selected" );
 		return;
 	}
-	
-=======
-		return;
-	}
->>>>>>> 64355a81
 	QString sDrumkitPath = pSelectedInstrument->get_drumkit_path();
 	QString sDrumkitLabel = getDrumkitLabel( sDrumkitPath );
 
