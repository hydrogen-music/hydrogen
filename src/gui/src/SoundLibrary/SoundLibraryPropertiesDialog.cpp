/*
 * Hydrogen
 * Copyright(c) 2002-2008 by Alex >Comix< Cominu [comix@users.sourceforge.net]
 * Copyright(c) 2008-2023 The hydrogen development team [hydrogen-devel@lists.sourceforge.net]
 *
 * http://www.hydrogen-music.org
 *
 * This program is free software; you can redistribute it and/or modify
 * it under the terms of the GNU General Public License as published by
 * the Free Software Foundation; either version 2 of the License, or
 * (at your option) any later version.
 *
 * This program is distributed in the hope that it will be useful,
 * but WITHOUT ANY WARRANTY, without even the implied warranty of
 * MERCHANTABILITY or FITNESS FOR A PARTICULAR PURPOSE. See the
 * GNU General Public License for more details.
 *
 * You should have received a copy of the GNU General Public License
 * along with this program. If not, see https://www.gnu.org/licenses
 *
 */

#include <QtGui>
#include <QtWidgets>

#include "../HydrogenApp.h"
#include "../CommonStrings.h"

#include "SoundLibraryPropertiesDialog.h"
#include "../InstrumentRack.h"
#include "SoundLibraryPanel.h"
#include "../Widgets/Button.h"
#include "../Widgets/LCDDisplay.h"

#include <core/Basics/DrumkitMap.h>
#include <core/Basics/InstrumentList.h>
#include <core/Hydrogen.h>
#include <core/Preferences/Preferences.h>
#include <core/SoundLibrary/SoundLibraryDatabase.h>

namespace H2Core
{

SoundLibraryPropertiesDialog::SoundLibraryPropertiesDialog( QWidget* pParent, std::shared_ptr<Drumkit> pDrumkit, bool bDrumkitNameLocked )
 : QDialog( pParent )
 , m_pDrumkit( pDrumkit )
 , m_bDrumkitNameLocked( bDrumkitNameLocked )
 , m_sNewImagePath( "" )
{
	setObjectName( "SoundLibraryPropertiesDialog" );
	
	setupUi( this );

	auto pPref = Preferences::get_instance();
	auto pCommonStrings = HydrogenApp::get_instance()->getCommonStrings();
	
	setWindowTitle( tr( "SoundLibrary Properties" ) );
	adjustSize();
	setMinimumSize( width(), height() );

	setupLicenseComboBox( licenseComboBox );
	setupLicenseComboBox( imageLicenseComboBox );
	
	bool bDrumkitWritable = false;
	//display the current drumkit infos into the qlineedit
	if ( pDrumkit != nullptr ){

		auto drumkitType = Filesystem::determineDrumkitType(
			pDrumkit->get_path() );
		if ( drumkitType == Filesystem::DrumkitType::User ||
			 drumkitType == Filesystem::DrumkitType::SessionReadWrite ) {
			bDrumkitWritable = true;
		}

		nameTxt->setText( pDrumkit->get_name() );

		if ( bDrumkitNameLocked ) {
			nameTxt->setIsActive( false );
			nameTxt->setToolTip( tr( "Altering the name of a drumkit would result in the creation of a new one. To do so, you need to load the drumkit (if you haven't done so already) using right click > load and select Drumkits > Save As in the main menu" ) );
		}
		
		authorTxt->setText( QString( pDrumkit->get_author() ) );
		infoTxt->append( QString( pDrumkit->get_info() ) );

		License license = pDrumkit->get_license();
		licenseComboBox->setCurrentIndex( static_cast<int>( license.getType() ) );
		licenseStringTxt->setText( license.getLicenseString() );
	
		imageText->setText( QString( pDrumkit->get_image() ) );

		License imageLicense = pDrumkit->get_image_license();
		imageLicenseComboBox->setCurrentIndex( static_cast<int>( imageLicense.getType() ) );
		imageLicenseStringTxt->setText( imageLicense.getLicenseString() );
	}

	if ( licenseComboBox->currentIndex() == static_cast<int>( License::Unspecified ) ) {
		licenseStringLbl->hide();
		licenseStringTxt->hide();
	}
	if ( imageLicenseComboBox->currentIndex() == static_cast<int>( License::Unspecified ) ) {
		imageLicenseStringLbl->hide();
		imageLicenseStringTxt->hide();
	}
	
	licenseComboBox->setToolTip( pCommonStrings->getLicenseComboToolTip() );
	licenseStringLbl->setText( pCommonStrings->getLicenseStringLbl() );
	licenseStringTxt->setToolTip( pCommonStrings->getLicenseStringToolTip() );
	imageLicenseComboBox->setToolTip( pCommonStrings->getLicenseComboToolTip() );
	imageLicenseStringLbl->setText( pCommonStrings->getLicenseStringLbl() );
	imageLicenseStringTxt->setToolTip( pCommonStrings->getLicenseStringToolTip() );

	connect( licenseComboBox, SIGNAL( currentIndexChanged( int ) ),
			 this, SLOT( licenseComboBoxChanged( int ) ) );
	connect( imageLicenseComboBox, SIGNAL( currentIndexChanged( int ) ),
			 this, SLOT( imageLicenseComboBoxChanged( int ) ) );

	// In case the drumkit name is not locked/the dialog is used as
	// "Save As" nothing needs to be disabled.
	if ( ! bDrumkitWritable && bDrumkitNameLocked ) {
		QString sToolTip = tr( "The current drumkit is read-only. Please use Drumkits > Save As in the main menu to create a new one first." );
		
		// The drumkit is read-only. Thus we won't support altering
		// any of its properties.
		authorTxt->setIsActive( false );
		authorTxt->setToolTip( sToolTip );
		infoTxt->setEnabled( false );
		infoTxt->setReadOnly( true );
		infoTxt->setToolTip( sToolTip );
		licenseComboBox->setIsActive( false );
		licenseComboBox->setToolTip( sToolTip );
		licenseStringTxt->setIsActive( false );
		licenseStringTxt->setToolTip( sToolTip );
		imageText->setIsActive( false );
		imageText->setToolTip( sToolTip );
		imageLicenseComboBox->setIsActive( false );
		imageLicenseComboBox->setToolTip( sToolTip );
		imageLicenseStringTxt->setIsActive( false );
		imageLicenseStringTxt->setToolTip( sToolTip );
		saveBtn->setIsActive( false );
		saveBtn->setToolTip( sToolTip );
		imageBrowsePushButton->setIsActive( false );
		imageBrowsePushButton->setToolTip( sToolTip );

		// Rather dirty fix to align the design of the QTextEdit to
		// the coloring of our custom QLineEdits.
		infoTxt->setStyleSheet( QString( "\
QTextEdit { \
    color: %1; \
    background-color: %2; \
}" )
								.arg( pPref->getColorTheme()->m_windowTextColor.name() )
								.arg( pPref->getColorTheme()->m_windowColor.name() ) );
										
	}

	saveBtn->setFixedFontSize( 12 );
	saveBtn->setSize( QSize( 70, 23 ) );
	saveBtn->setBorderRadius( 3 );
	m_cancelBtn->setFixedFontSize( 12 );
	m_cancelBtn->setSize( QSize( 70, 23 ) );
	m_cancelBtn->setBorderRadius( 3 );
	imageBrowsePushButton->setFixedFontSize( 12 );
	imageBrowsePushButton->setBorderRadius( 3 );
	imageBrowsePushButton->setSize( QSize( 70, 23 ) );
	
	mappingTable->setColumnCount( 3 );
	mappingTable->setHorizontalHeaderLabels(
		QStringList() <<
		pCommonStrings->getInstrumentId() <<
		pCommonStrings->getInstrumentButton() <<
		pCommonStrings->getInstrumentType() );
	mappingTable->setColumnWidth( 0, 55 );
	mappingTable->setColumnWidth( 1, 220 );
	mappingTable->verticalHeader()->hide();
	mappingTable->horizontalHeader()->setStretchLastSection( true );

	licensesTable->setColumnCount( 4 );
	licensesTable->setHorizontalHeaderLabels(
		QStringList() <<
		pCommonStrings->getInstrumentButton() <<
		pCommonStrings->getComponent() <<
		pCommonStrings->getSample() <<
		pCommonStrings->getLicense() );

	licensesTable->verticalHeader()->hide();
	licensesTable->horizontalHeader()->setStretchLastSection( true );

	licensesTable->setColumnWidth( 0, 160 );
	licensesTable->setColumnWidth( 1, 80 );
	licensesTable->setColumnWidth( 2, 210 );

	updateLicensesTable();
	updateMappingTable();
}


SoundLibraryPropertiesDialog::~SoundLibraryPropertiesDialog()
{
	INFOLOG( "DESTROY" );
}

/// On showing the dialog (after layout sizes have been applied), load the drumkit image if any.
void SoundLibraryPropertiesDialog::showEvent( QShowEvent *e )
{
	if ( m_pDrumkit != nullptr &&
		 ! m_pDrumkit->get_image().isEmpty() ) {
		QString sImage = m_pDrumkit->get_path() + "/" + m_pDrumkit->get_image();
		updateImage( sImage );
	}
	else {
		drumkitImageLabel->hide();
	}
}

void SoundLibraryPropertiesDialog::updateLicensesTable() {
	auto pPref = H2Core::Preferences::get_instance();
	auto pSong = H2Core::Hydrogen::get_instance()->getSong();

	if ( m_pDrumkit == nullptr ){
		return;
	}

	auto contentVector = m_pDrumkit->summarizeContent();

	if ( contentVector.size() > 0 ) {
		licensesTable->show();
		licensesTable->setRowCount( contentVector.size() );

		int nFirstMismatchRow = -1;

		for ( int ii = 0; ii < contentVector.size(); ++ ii ) {
			const auto ccontent = contentVector[ ii ];

			LCDDisplay* pInstrumentItem = new LCDDisplay( nullptr );
			pInstrumentItem->setText( ccontent->m_sInstrumentName);
			pInstrumentItem->setIsActive( false );
			pInstrumentItem->setToolTip( ccontent->m_sInstrumentName );
			LCDDisplay* pComponentItem = new LCDDisplay( nullptr );
			pComponentItem->setText( ccontent->m_sComponentName );
			pComponentItem->setIsActive( false );
			pComponentItem->setToolTip( ccontent->m_sComponentName );
			LCDDisplay* pSampleItem = new LCDDisplay( nullptr );
			pSampleItem->setText( ccontent->m_sSampleName );
			pSampleItem->setIsActive( false );
			pSampleItem->setToolTip( ccontent->m_sSampleName );
			LCDDisplay* pLicenseItem = new LCDDisplay( nullptr );
			pLicenseItem->setText( ccontent->m_license.getLicenseString() );
			pLicenseItem->setIsActive( false );
			pLicenseItem->setToolTip( ccontent->m_license.getLicenseString() );

			// In case of a license mismatch we highlight the row
			if ( ccontent->m_license != m_pDrumkit->get_license() ) {
				QString sHighlight = QString( "color: %1; background-color: %2" )
					.arg( pPref->getColorTheme()->m_buttonRedTextColor.name() )
					.arg( pPref->getColorTheme()->m_buttonRedColor.name() );
				pInstrumentItem->setStyleSheet( sHighlight );
				pComponentItem->setStyleSheet( sHighlight );
				pSampleItem->setStyleSheet( sHighlight );
				pLicenseItem->setStyleSheet( sHighlight );

				if ( nFirstMismatchRow == -1 ) {
					nFirstMismatchRow = ii;
				}
			}

			licensesTable->setCellWidget( ii, 0, pInstrumentItem );
			licensesTable->setCellWidget( ii, 1, pComponentItem );
			licensesTable->setCellWidget( ii, 2, pSampleItem );
			licensesTable->setCellWidget( ii, 3, pLicenseItem );
		}

		// In case of a mismatch scroll into view
		if ( nFirstMismatchRow != -1 ) {
			licensesTable->showRow( nFirstMismatchRow );
		}
	}
	else {
		licensesTable->hide();
	}
}

void SoundLibraryPropertiesDialog::updateMappingTable() {
	const auto pPref = Preferences::get_instance();
	const auto pDatabase =
		Hydrogen::get_instance()->getSoundLibraryDatabase();

	if ( m_pDrumkit == nullptr || m_pDrumkit->getDrumkitMap() == nullptr ||
		 m_pDrumkit->get_instruments() == nullptr ) {
		ERRORLOG( "Invalid drumkit" );
		return;
	}

	const auto pMap = m_pDrumkit->getDrumkitMap();
	const auto pInstrumentList = m_pDrumkit->get_instruments();

	mappingTable->clearContents();
	mappingTable->setRowCount( std::max( pMap->size(),
										 pInstrumentList->size() ) );

	QMenu* pTypesMenu = new QMenu( this );
	for ( const auto& ssType : pDatabase->getAllTypes() ) {
		pTypesMenu->addAction( ssType );
	}

	// Coloring of highlighted rows
	const QString sHighlight = QString( "color: %1; background-color: %2" )
		.arg( pPref->getColorTheme()->m_buttonRedTextColor.name() )
		.arg( pPref->getColorTheme()->m_buttonRedColor.name() );

	auto insertRow = [=]( int nInstrumentId,
						  const QString& sTextName,
						  const QString& sTextType,
						  int nCell ) {

		LCDDisplay* pInstrumentId = new LCDDisplay( nullptr );
		pInstrumentId->setText( QString::number( nInstrumentId ) );
		pInstrumentId->setIsActive( false );
		pInstrumentId->setSizePolicy( QSizePolicy::Fixed,
										QSizePolicy::Expanding );

		LCDDisplay* pInstrumentName = new LCDDisplay( nullptr );
		pInstrumentName->setText( sTextName );
		pInstrumentName->setIsActive( false );
		pInstrumentName->setSizePolicy( QSizePolicy::Expanding,
										QSizePolicy::Expanding );
		pInstrumentName->setToolTip( sTextName );

		LCDCombo* pInstrumentType = new LCDCombo( nullptr);
		for ( const auto& ssType : pDatabase->getAllTypes() ) {
			pInstrumentType->addItem( ssType );
		}
		pInstrumentType->setEditable( true );
		pInstrumentType->setCurrentText( sTextType );

		mappingTable->setCellWidget( nCell, 0, pInstrumentId );
		mappingTable->setCellWidget( nCell, 1, pInstrumentName );
		mappingTable->setCellWidget( nCell, 2, pInstrumentType );
	};

	int nnCell = 0;
	for ( const auto& ppInstrument : *pInstrumentList ) {

		const std::vector<DrumkitMap::Type> types =
			pMap->getTypes( ppInstrument->get_id() );

		if ( types.size() > 0 ) {
			// Mapping for instrument found
			for ( const auto& ssType : types ) {
				insertRow( ppInstrument->get_id(), ppInstrument->get_name(),
						   ssType, nnCell );
				++nnCell;
			}
		}
		else {
			// No mapping found for instrument
			insertRow( ppInstrument->get_id(), ppInstrument->get_name(),
					   "", nnCell );
			++nnCell;
		}
	}

	// In case there was some garbage data or duplicates in the mapping file, we
	// ensure to only show the elements we just added.
	mappingTable->setRowCount( nnCell );
}

void SoundLibraryPropertiesDialog::licenseComboBoxChanged( int ) {

	licenseStringTxt->setText( License::LicenseTypeToQString(
		static_cast<License::LicenseType>( licenseComboBox->currentIndex() ) ) );

	if ( licenseComboBox->currentIndex() == static_cast<int>( License::Unspecified ) ) {
		licenseStringLbl->hide();
		licenseStringTxt->hide();
	}
	else {
		licenseStringLbl->show();
		licenseStringTxt->show();
	}

	updateLicensesTable();
}
	
void SoundLibraryPropertiesDialog::imageLicenseComboBoxChanged( int ) {

	imageLicenseStringTxt->setText( License::LicenseTypeToQString(
		static_cast<License::LicenseType>( imageLicenseComboBox->currentIndex() ) ) );

	if ( imageLicenseComboBox->currentIndex() == static_cast<int>( License::Unspecified ) ) {
		imageLicenseStringLbl->hide();
		imageLicenseStringTxt->hide();
	}
	else {
		imageLicenseStringLbl->show();
		imageLicenseStringTxt->show();
	}
}

void SoundLibraryPropertiesDialog::updateImage( QString& filename )
{
	QPixmap *pPixmap = new QPixmap ( filename );

	// Check whether the loading worked.
	if ( pPixmap->isNull() ) {
		ERRORLOG( QString( "Unable to load pixmap from [%1]" ).arg( filename ) );
		drumkitImageLabel->hide();
		return;
	}
	
	// scale the image down to fit if required
	int x = (int) drumkitImageLabel->size().width();
	int y = drumkitImageLabel->size().height();
	float labelAspect = (float) x / y;
	float imageAspect = (float) pPixmap->width() / pPixmap->height();

	if ( ( x < pPixmap->width() ) || ( y < pPixmap->height() ) )
	{
		if ( labelAspect >= imageAspect )
		{
			// image is taller or the same as label frame
			*pPixmap = pPixmap->scaledToHeight( y );
		}
		else
		{
			// image is wider than label frame
			*pPixmap = pPixmap->scaledToWidth( x );
		}
	}
	drumkitImageLabel->setPixmap(*pPixmap);
	drumkitImageLabel->show();

}

void SoundLibraryPropertiesDialog::on_imageBrowsePushButton_clicked()
{
	if ( m_pDrumkit == nullptr ) {
		return;
	}
	
	// Try to get the drumkit directory and open file browser
	QString sDrumkitDir = m_pDrumkit->get_path();

	QString sFilePath = QFileDialog::getOpenFileName(this, tr("Open Image"), sDrumkitDir, tr("Image Files (*.png *.jpg *.jpeg)"));

	// If cancel was clicked just abort
	if ( sFilePath == nullptr || sFilePath.isEmpty() ) {
		return;
	}

	m_sNewImagePath = sFilePath;

	QFileInfo fileInfo( sFilePath );
	QString sFileName( fileInfo.fileName() );
	imageText->setText( sFileName );

	updateImage( sFilePath );
}

void SoundLibraryPropertiesDialog::on_saveBtn_clicked()
{
	if ( m_pDrumkit == nullptr ) {
		return;
	}
	
	auto pHydrogen = Hydrogen::get_instance();
	auto pSong = pHydrogen->getSong();
	auto pCommonStrings = HydrogenApp::get_instance()->getCommonStrings();
    
	// Sanity checks.
	//
	// Check whether the license strings from the line edits comply to
	// the license types selected in the combo boxes.
	License licenseCheck( licenseStringTxt->text() );
	if ( static_cast<int>(licenseCheck.getType()) != licenseComboBox->currentIndex() ) {
		if ( QMessageBox::warning( this, "Hydrogen",
								   tr( "Specified drumkit License String does not comply with the license selected in the combo box." ),
								   QMessageBox::Ok | QMessageBox::Cancel,
								   QMessageBox::Cancel )
			 == QMessageBox::Cancel ) {
			WARNINGLOG( QString( "Abort, since drumkit License String [%1] does not comply to selected License Type [%2]" )
						.arg( licenseStringTxt->text() )
						.arg( License::LicenseTypeToQString(
						    static_cast<License::LicenseType>(licenseComboBox->currentIndex()) ) ) );
			return;
		}
	}
	License imageLicenseCheck( imageLicenseStringTxt->text() );
	if ( static_cast<int>(imageLicenseCheck.getType()) !=
		 imageLicenseComboBox->currentIndex() ) {
		if ( QMessageBox::warning( this, "Hydrogen",
								   tr( "Specified image License String does not comply with the license selected in the combo box." ),
								   QMessageBox::Ok | QMessageBox::Cancel,
								   QMessageBox::Cancel )
			 == QMessageBox::Cancel ) {
			WARNINGLOG( QString( "Abort, since drumkit image License String [%1] does not comply to selected License Type [%2]" )
						.arg( imageLicenseStringTxt->text() )
						.arg( License::LicenseTypeToQString(
						    static_cast<License::LicenseType>(imageLicenseComboBox->currentIndex()) ) ) );
			return;
		}
	}
	
	//check the name and set the drumkitinfo to current drumkit
	if ( nameTxt->text().isEmpty() ){
		QMessageBox::warning( this, "Hydrogen", tr( "The name of the drumkit must not be left empty" ) );
		return;
	}

	QString sNewLicenseString( licenseStringTxt->text() );
	if ( licenseComboBox->currentIndex() ==
		 static_cast<int>(License::Unspecified) ) {
		sNewLicenseString = "";
	}
	License newLicense( sNewLicenseString );
	newLicense.setCopyrightHolder( m_pDrumkit->get_author() );

	QString sNewImageLicenseString( imageLicenseStringTxt->text() );
	if ( imageLicenseComboBox->currentIndex() ==
		 static_cast<int>(License::Unspecified) ) {
		sNewImageLicenseString = "";
	}
	License newImageLicense( sNewImageLicenseString );
	newImageLicense.setCopyrightHolder( m_pDrumkit->get_author() );

	const QString sOldPath = m_pDrumkit->get_path();
	if ( m_pDrumkit->get_name() != nameTxt->text() ) {
		m_pDrumkit->set_name( nameTxt->text() );
		m_pDrumkit->set_path( H2Core::Filesystem::usr_drumkits_dir() +
							  nameTxt->text() );
	}
	m_pDrumkit->set_author( authorTxt->text() );
	m_pDrumkit->set_info( infoTxt->toHtml() );
		
	// Only update the license in case it changed (in order to not
	// overwrite an attribution).
	if ( m_pDrumkit->get_license() != newLicense ) {
		m_pDrumkit->set_license( newLicense );
	}

	if ( ! HydrogenApp::checkDrumkitLicense( m_pDrumkit ) ) {
		ERRORLOG( "User cancelled dialog due to licensing issues." );
		return;
	}

	// Will contain image which should be removed. To keep the previous image,
	// this string should be empty.
	QString sOldImagePath;
	if ( imageText->text() != m_pDrumkit->get_image() ) {
		int nRes = QMessageBox::information( this, "Hydrogen",
											 tr( "Delete previous drumkit image" )
											 .append( QString( " [%1]" ).arg( m_pDrumkit->get_image() ) ),
											 QMessageBox::Yes | QMessageBox::No );
		if ( nRes == QMessageBox::Yes ) {
			sOldImagePath = QString( "%1/%2" ).arg( sOldPath )
				.arg( m_pDrumkit->get_image() );
		}
		m_pDrumkit->set_image( imageText->text() );
	}

	if ( m_pDrumkit->get_image_license() != newImageLicense ) {
		m_pDrumkit->set_image_license( newImageLicense );
	}
	
	QApplication::setOverrideCursor(Qt::WaitCursor);

<<<<<<< HEAD
	saveDrumkitMap();

=======
	// Write new properties to disk.
>>>>>>> 7270a90e
	if ( ! m_pDrumkit->save() ) {
		QApplication::restoreOverrideCursor();
		QMessageBox::information( this, "Hydrogen", tr ( "Saving of this drumkit failed."));
		ERRORLOG( "Saving of this drumkit failed." );
		return;
	}

	// Copy the selected image into the drumkit folder (in case a file outside
	// of it was selected.)
	if ( ! m_sNewImagePath.isEmpty() ) {
		QFileInfo fileInfo( m_sNewImagePath );

		if ( fileInfo.dir().absolutePath() != m_pDrumkit->get_path() ) {
			INFOLOG( QString( "Copying [%1] into [%2]" ).arg( m_sNewImagePath )
					 .arg( m_pDrumkit->get_path() ) );
			const QString sTargetPath =
				QString( "%1/%2" ).arg( m_pDrumkit->get_path() )
				.arg( fileInfo.fileName() );
			// Logging is done in file_copy.
			Filesystem::file_copy( m_sNewImagePath, sTargetPath, true, false );
		}
	}

	if ( ! sOldImagePath.isEmpty() ) {
		Filesystem::rm( sOldImagePath, false, false );
	}

	pHydrogen->getSoundLibraryDatabase()->updateDrumkits();
			
	QApplication::restoreOverrideCursor();

	accept();

}

void SoundLibraryPropertiesDialog::saveDrumkitMap() {
	auto pMap = std::make_shared<DrumkitMap>();

	for ( int ii = 0; ii < mappingTable->rowCount(); ++ii ) {
		auto ppItemId = dynamic_cast<LCDDisplay*>(mappingTable->cellWidget( ii, 0 ));
		auto ppItemMapping = dynamic_cast<LCDCombo*>(mappingTable->cellWidget( ii, 2 ));

		if ( ppItemId != nullptr && ppItemMapping != nullptr ) {
			pMap->addMapping( ppItemId->text().toInt(),
							  ppItemMapping->currentText() );
		} else {
			WARNINGLOG( QString( "Invalid row [%1]" ).arg( ii  ) );
		}
	}

	m_pDrumkit->setDrumkitMap( pMap );
}
}<|MERGE_RESOLUTION|>--- conflicted
+++ resolved
@@ -563,12 +563,9 @@
 	
 	QApplication::setOverrideCursor(Qt::WaitCursor);
 
-<<<<<<< HEAD
 	saveDrumkitMap();
 
-=======
 	// Write new properties to disk.
->>>>>>> 7270a90e
 	if ( ! m_pDrumkit->save() ) {
 		QApplication::restoreOverrideCursor();
 		QMessageBox::information( this, "Hydrogen", tr ( "Saving of this drumkit failed."));
