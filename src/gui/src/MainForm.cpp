/*
 * Hydrogen
 * Copyright(c) 2002-2008 by Alex >Comix< Cominu [comix@users.sourceforge.net]
 * Copyright(c) 2008-2024 The hydrogen development team [hydrogen-devel@lists.sourceforge.net]
 *
 * http://www.hydrogen-music.org
 *
 * This program is free software; you can redistribute it and/or modify
 * it under the terms of the GNU General Public License as published by
 * the Free Software Foundation; either version 2 of the License, or
 * (at your option) any later version.
 *
 * This program is distributed in the hope that it will be useful,
 * but WITHOUT ANY WARRANTY, without even the implied warranty of
 * MERCHANTABILITY or FITNESS FOR A PARTICULAR PURPOSE. See the
 * GNU General Public License for more details.
 *
 * You should have received a copy of the GNU General Public License
 * along with this program. If not, see https://www.gnu.org/licenses
 *
 */

#include <core/H2Exception.h>
#include <core/EventQueue.h>
#include <core/Version.h>
#include <core/Hydrogen.h>
#include <core/AudioEngine/AudioEngine.h>
#include <core/AudioEngine/TransportPosition.h>
#include <core/Smf/SMF.h>
#include <core/Timeline.h>
#include <core/Helpers/Files.h>
#include <core/Basics/Pattern.h>
#include <core/Basics/PatternList.h>
#include <core/Basics/InstrumentList.h>
#include <core/Basics/InstrumentComponent.h>
#include <core/Basics/InstrumentLayer.h>
#include <core/Basics/DrumkitComponent.h>
#include <core/Basics/Note.h>
#include <core/Basics/Playlist.h>
#include <core/Lilipond/Lilypond.h>
#include <core/Preferences/Preferences.h>
#include <core/Preferences/Shortcuts.h>
#include <core/SoundLibrary/SoundLibraryDatabase.h>

#include "AboutDialog.h"
#include "AudioEngineInfoForm.h"
#include "CommonStrings.h"
#include "ExportSongDialog.h"
#include "ExportMidiDialog.h"
#include "HydrogenApp.h"
#include "Skin.h"
#include "InstrumentRack.h"
#include "InstrumentEditor/InstrumentEditor.h"
#include "InstrumentEditor/InstrumentEditorPanel.h"
#include "MainForm.h"
#include "PlayerControl.h"
#include "PlaylistEditor/PlaylistEditor.h"
#include "LadspaFXProperties.h"
#include "SongPropertiesDialog.h"
#include "UndoActions.h"
#include "Widgets/InfoBar.h"
#include "Widgets/FileDialog.h"
#include "Widgets/InputCaptureDialog.h"

#include "Director.h"
#include "Mixer/Mixer.h"
#include "PatternEditor/PatternEditorPanel.h"
#include "SongEditor/SongEditor.h"
#include "SongEditor/SongEditorPanel.h"
#include "SoundLibrary/SoundLibraryPanel.h"
#include "SoundLibrary/SoundLibraryOnlineImportDialog.h"
#include "SoundLibrary/DrumkitOpenDialog.h"
#include "SoundLibrary/DrumkitExportDialog.h"
#include "SoundLibrary/DrumkitPropertiesDialog.h"
#include "PlaylistEditor/PlaylistEditor.h"

#include <QtGui>
#include <QtWidgets>

#ifndef WIN32
#include <sys/time.h>
#include <sys/socket.h>
#endif

#ifdef H2CORE_HAVE_LASH
#include <lash/lash.h>
#include <core/Lash/LashClient.h>
#endif

#include <memory>
#include <cassert>

using namespace H2Core;

int MainForm::sigusr1Fd[2];

MainForm::MainForm( QApplication * pQApplication, const QString& sSongFilename,
					const QString& sPlaylistFilename )
	: QMainWindow( nullptr )
	, m_sPreviousAutoSaveSongFile( "" )
{
	auto pPref = H2Core::Preferences::get_instance();
	auto pHydrogen = H2Core::Hydrogen::get_instance();

	setObjectName( "MainForm" );
	setMinimumSize( QSize( 1000, 500 ) );

#ifndef WIN32
	if (::socketpair(AF_UNIX, SOCK_STREAM, 0, sigusr1Fd)) {
		qFatal("Couldn't create HUP socketpair");
	}
	snUsr1 = new QSocketNotifier(sigusr1Fd[1], QSocketNotifier::Read, this);
	connect(snUsr1, SIGNAL(activated(int)), this, SLOT( handleSigUsr1() ));
#endif

	m_pQApp = pQApplication;

	m_pQApp->processEvents();

	/////////// Load song and playlist
	auto openFile = [=]( const Filesystem::Type& type, const QString& sPath,
						 const QString& sLastPath, bool bRestore ) {
		bool bRet = false;
		if ( sPath.isEmpty() && bRestore ) {
			bRet = HydrogenApp::openFile( type, sLastPath );
		}
		else if ( ! sPath.isEmpty() ) {
			bRet = HydrogenApp::openFile( type, sPath );
		}
		return bRet;
	};

	//
	// When using the Non Session Management system, the new Song
	// will be loaded by the NSM client singleton itself and not
	// by the MainForm. The latter will just access the already
	// loaded Song.
<<<<<<< HEAD
	if ( ! pHydrogen->isUnderSessionManagement() ) {
		if ( ! openFile( Filesystem::Type::Song, sSongFilename,
						 pPref->getLastSongFilename(),
						 pPref->isRestoreLastSongEnabled() ) ) {
			// Fall back to an empty song.
			HydrogenApp::openSong( H2Core::Song::getEmptySong() );
=======
	if ( ! pHydrogen->isUnderSessionManagement() ){
		std::shared_ptr<H2Core::Song>pSong = nullptr;

		if ( sSongFilename.isEmpty() ) {
			sSongFilename = pPref->getLastSongFilename();
		}

		bool bRet = false;
		if ( !sSongFilename.isEmpty() ) {
			if ( sSongFilename == H2Core::Filesystem::empty_song_path() ) {
				bRet = HydrogenApp::recoverEmptySong();
			} else {
				bRet = HydrogenApp::openSong( sSongFilename );
			}
		}

		if ( sSongFilename.isEmpty() || ! bRet ) {
			pSong = H2Core::Song::getEmptySong();
			HydrogenApp::openSong( pSong );
>>>>>>> 7d0dd080
		}
	}

	// We need no fallback for the playlist as a new one corresponds to an empty
	// one.
	openFile( Filesystem::Type::Playlist, sPlaylistFilename,
			  pPref->getLastPlaylistFilename(),
			  pPref->isRestoreLastPlaylistEnabled() );

	QFont font( pPref->getTheme().m_font.m_sApplicationFontFamily, getPointSize( pPref->getTheme().m_font.m_fontSize ) );
	setFont( font );
	m_pQApp->setFont( font );

	h2app = new HydrogenApp( this );
	showDevelWarning();
	h2app->addEventListener( this );
	createMenuBar();
	checkMidiSetup();
	checkMissingSamples();
	checkNecessaryDirectories();

	h2app->showStatusBarMessage( tr("Hydrogen Ready.") );

	// we need to do all this to support the keyboard playing
	// for all the window modes
	h2app->getMixer()->installEventFilter (this);
	h2app->getPatternEditorPanel()->installEventFilter (this);
	h2app->getSongEditorPanel()->installEventFilter (this);
	h2app->getPlayerControl()->installEventFilter(this);
	InstrumentEditorPanel::get_instance()->installEventFilter(this);
	h2app->getAudioEngineInfoForm()->installEventFilter(this);
	h2app->getDirector()->installEventFilter(this);
	installEventFilter( this );

	connect( &m_AutosaveTimer, SIGNAL(timeout()), this, SLOT(onAutoSaveTimer()));
	startAutosaveTimer();

#ifdef H2CORE_HAVE_LASH

	if ( pPref->useLash() ){
		LashClient* lashClient = LashClient::get_instance();
		if (lashClient->isConnected())
		{
			// send alsa client id now since it can only be sent
			// after the audio engine has been started.
			if ( pPref->m_sMidiDriver == "ALSA" ) {
				//			infoLog("[LASH] Sending alsa seq id to LASH server");
				lashClient->sendAlsaClientId();
			}
			// start timer for polling lash events
			lashPollTimer = new QTimer(this);
			connect( lashPollTimer, SIGNAL( timeout() ), this, SLOT( onLashPollTimer() ) );
			lashPollTimer->start(500);
		}
	}
#endif

	//playlist display timer
	QTimer *playlistDisplayTimer = new QTimer(this);
	connect( playlistDisplayTimer, SIGNAL( timeout() ), this, SLOT( onPlaylistDisplayTimer() ) );
	playlistDisplayTimer->start(30000);	// update player control at
	// ~ playlist display timer

	//beatcouter
	pHydrogen->setBcOffsetAdjust();

<<<<<<< HEAD
	auto pCommonStrings = h2app->getCommonStrings();

	m_pUndoView = new QUndoView( h2app->m_pUndoStack );
	m_pUndoView->setWindowTitle( QString( "Hydrogen - %1" )
								 .arg( pCommonStrings->getUndoHistoryTitle() ) );
=======
	m_pUndoView = new QUndoView(h2app->m_pUndoStack);
	m_pUndoView->setWindowTitle(tr("Undo history"));

	//restore last playlist
	if ( ! pPref->getLastPlaylistFilename().isEmpty() ) {
		bool bLoadSuccessful = h2app->getPlayListDialog()->loadListByFileName(
			pPref->getLastPlaylistFilename() );
		if ( bLoadSuccessful ) {
			if ( pPref->getPlaylistDialogProperties().visible ){
				// If there was a playlist used during the last
				// session and it was still visible/shown when closing
				// Hydrogen, bring it up again.
				action_window_showPlaylistDialog();
			}
		}
		else {
			_ERRORLOG( QString( "Unable to load last playlist [%1]" )
					   .arg( pPref->getLastPlaylistFilename() ) );
		}
	}
>>>>>>> 7d0dd080

	// Check whether the audio driver could be loaded based on the
	// content of the config file
	if ( pHydrogen->getAudioOutput() == nullptr ||
		 dynamic_cast<NullDriver*>(pHydrogen->getAudioOutput()) != nullptr ) {
		QMessageBox::warning( this, "Hydrogen",
							   QString( "%1 [%2]\n%3" )
							  .arg( pCommonStrings->getAudioDriverStartError() )
							  .arg( pPref->m_sAudioDriver )
							  .arg( pCommonStrings->getAudioDriverErrorHint() ) );
	}
}


MainForm::~MainForm()
{
	auto pHydrogen = Hydrogen::get_instance();
	if ( pHydrogen->getAudioEngine()->getState() ==
		 H2Core::AudioEngine::State::Playing ) {
		pHydrogen->sequencerStop();
	}
	
	hide();

	delete m_pUndoView;

	if (h2app != nullptr) {
		delete h2app;
		h2app = nullptr;
	}

}

///
/// Create the menubar
///
void MainForm::createMenuBar()
{
	const auto pPref = H2Core::Preferences::get_instance();
	const auto pShortcuts = pPref->getShortcuts();
	const auto pCommonStrings = HydrogenApp::get_instance()->getCommonStrings();
	// menubar
	QMenuBar *pMenubar = new QMenuBar( this );
	pMenubar->setObjectName( "MainMenu" );

	// FILE menu
	m_pFileMenu = pMenubar->addMenu( tr( "Pro&ject" ) );

	// Then under session management a couple of options will be named
	// differently and some must be even omitted. 
	const bool bUnderSessionManagement =
		H2Core::Hydrogen::get_instance()->isUnderSessionManagement();
	
	QString sLabelNew, sLabelOpen, sLabelOpenRecent, sLabelSaveAs, sLabelOpenDemo;
	
	if ( bUnderSessionManagement ) {
		/*: When Hydrogen is under session management the path the
		song is stored to can not be changed by the user. This option
		allows to replace the current song with an empty one.*/
		sLabelNew = tr( "Replace With &New Song" );
		/*: When Hydrogen is under session management the path the
		song is stored to can not be changed by the user. This option
		allows to replace the current song with one chosen by the
		user via a file browser widget.*/
		sLabelOpen = tr( "Imp&ort Into Session" );
		/*: When Hydrogen is under session management the path the
		song is stored to can not be changed by the user. This option
		allows to replace the current song with one chosen recently
		used by the user.*/
		sLabelOpenRecent = tr( "Import &Recent Into Session" );
		sLabelOpenDemo = tr( "Import &Demo Into Session" );
		/*: When Hydrogen is under session management the path the
		song is stored to can not be changed by the user. This option
		allows the user store the current song in a .h2song anywhere
		on her system. The filepath of the current song won't be
		altered.*/
		sLabelSaveAs = tr( "Export From Session &As..." );
	}
	else {
		sLabelNew = tr( "&New" );
		sLabelOpen = tr( "&Open" );
		sLabelOpenRecent = tr( "Open &Recent" );
		sLabelSaveAs = tr( "Save &As..." );
		sLabelOpenDemo = tr( "Open &Demo" );
	}
	
	m_pFileMenu->addAction( sLabelNew, this,
							SLOT( action_file_new() ),
							pShortcuts->getKeySequence( Shortcuts::Action::NewSong ) );
	
	m_pFileMenu->addAction( tr( "Song Properties" ), this,
							SLOT( action_file_songProperties() ),
							pShortcuts->getKeySequence( Shortcuts::Action::EditSongProperties ) );
	
	m_pFileMenu->addAction( sLabelOpen, this,
							SLOT( action_file_open() ),
							pShortcuts->getKeySequence( Shortcuts::Action::OpenSong ) );
	m_pFileMenu->addAction( sLabelOpenDemo, this,
							SLOT( action_file_openDemo() ),
							pShortcuts->getKeySequence( Shortcuts::Action::OpenDemoSong ) );
	m_pRecentFilesMenu = m_pFileMenu->addMenu( sLabelOpenRecent );

	m_pFileMenu->addSeparator();				// -----

	m_pFileMenu->addAction( tr( "&Save" ), this,
							SLOT( action_file_save() ),
							pShortcuts->getKeySequence( Shortcuts::Action::SaveSong ) );
	m_pFileMenu->addAction( sLabelSaveAs, this,
							SLOT( action_file_save_as() ),
							pShortcuts->getKeySequence( Shortcuts::Action::SaveAsSong ) );
	
	m_pFileMenu->addSeparator();				// -----

	m_pFileMenu->addAction( tr ( "Open &Pattern" ), this,
							SLOT ( action_file_openPattern() ),
							pShortcuts->getKeySequence( Shortcuts::Action::OpenPattern ) );
	m_pFileMenu->addAction( tr( "E&xport Pattern As..." ), this,
							SLOT( action_file_export_pattern_as() ),
							pShortcuts->getKeySequence( Shortcuts::Action::ExportPattern ) );

	m_pFileMenu->addSeparator();				// -----

	m_pFileMenu->addAction( tr( "Export &MIDI File" ), this,
							SLOT( action_file_export_midi() ),
							pShortcuts->getKeySequence( Shortcuts::Action::ExportMIDI ) );
	m_pFileMenu->addAction( tr( "&Export Song" ), this,
							SLOT( action_file_export() ),
							pShortcuts->getKeySequence( Shortcuts::Action::ExportSong ) );
	m_pFileMenu->addAction( tr( "Export &LilyPond File" ), this,
							SLOT( action_file_export_lilypond() ),
							pShortcuts->getKeySequence( Shortcuts::Action::ExportLilyPond ) );


#ifndef Q_OS_MACX
	m_pFileMenu->addSeparator();				// -----

	m_pFileMenu->addAction( tr("&Quit"), this,
							SLOT( action_file_exit() ),
							pShortcuts->getKeySequence( Shortcuts::Action::Quit ) );
#endif

	updateRecentUsedSongList();
	connect( m_pRecentFilesMenu, SIGNAL( triggered(QAction*) ), this,
			 SLOT( action_file_open_recent(QAction*) ) );
	// ~ FILE menu

	// Undo menu
	m_pUndoMenu = pMenubar->addMenu( pCommonStrings->getUndoMenuUndo() );
	auto pUndoAction =
		m_pUndoMenu->addAction(
			pCommonStrings->getUndoMenuUndo(), this, SLOT( action_undo() ),
			pShortcuts->getKeySequence( Shortcuts::Action::Undo ) );
	pUndoAction->setEnabled( false );
	connect( h2app->m_pUndoStack, &QUndoStack::canUndoChanged,
			 [=]( bool bCanUndo ) {
				 if ( pUndoAction != nullptr ) {
					 pUndoAction->setEnabled( bCanUndo );
				 }
			 } );
	auto pRedoAction =
		m_pUndoMenu->addAction(
			pCommonStrings->getUndoMenuRedo(), this, SLOT( action_redo() ),
			pShortcuts->getKeySequence( Shortcuts::Action::Redo ) );
	pRedoAction->setEnabled( false );
	connect( h2app->m_pUndoStack, &QUndoStack::canRedoChanged,
			 [=]( bool bCanRedo ) {
				 if ( pRedoAction != nullptr ) {
					 pRedoAction->setEnabled( bCanRedo );
				 }
			 } );

	m_pUndoMenu->addAction( pCommonStrings->getUndoMenuHistory(), this,
							SLOT( openUndoStack() ),
							pShortcuts->getKeySequence( Shortcuts::Action::ShowUndoHistory ) );

	// DRUMKITS MENU
	m_pDrumkitMenu = pMenubar->addMenu( tr( "Drum&kit" ) );
	m_pDrumkitMenu->addAction( tr( "&New" ), this,
							   SLOT( action_drumkit_new() ),
							   pShortcuts->getKeySequence( Shortcuts::Action::NewDrumkit ) );

	m_pDrumkitMenu->addAction( tr( "&Properties" ), this,
							   SLOT( action_drumkit_properties() ),
							   pShortcuts->getKeySequence( Shortcuts::Action::EditDrumkitProperties ) );

	m_pDrumkitMenu->addAction( tr( "&Open" ), this,
							   SLOT( action_drumkit_open() ),
							   pShortcuts->getKeySequence( Shortcuts::Action::OpenDrumkit ) );

	m_pDrumkitMenu->addSeparator();				// -----

	m_pDrumkitMenu->addAction( tr( "Add &Instrument" ), this,
							   SLOT( action_drumkit_addInstrument() ),
							   pShortcuts->getKeySequence( Shortcuts::Action::AddInstrument ) );
	m_pDrumkitMenu->addAction(
		tr( "Add &Component" ),
		InstrumentEditorPanel::get_instance()->getInstrumentEditor(),
		SLOT( addComponentAction() ),
		pShortcuts->getKeySequence( Shortcuts::Action::AddComponent ) );

	m_pDrumkitMenu->addSeparator();				// -----

	m_pDrumkitMenu->addAction( tr( "&Save To Sound Library" ), this,
							   SLOT( action_drumkit_save() ),
							   pShortcuts->getKeySequence( Shortcuts::Action::SaveDrumkitToSoundLibrary ) );

	if ( bUnderSessionManagement ) {
		m_pDrumkitMenu->addAction( tr( "Save &To Session" ), this,
								   SLOT( action_drumkit_save_to_session() ),
								   pShortcuts->getKeySequence( Shortcuts::Action::SaveDrumkitToSession ) );
	}

	m_pDrumkitMenu->addAction( tr( "&Export" ), this,
							   SLOT( action_drumkit_export() ),
							   pShortcuts->getKeySequence( Shortcuts::Action::ExportDrumkit ) );

	m_pDrumkitMenu->addSeparator();				// -----

	m_pDrumkitMenu->addAction( tr( "&Import" ), this,
							   SLOT( action_drumkit_import() ),
							   pShortcuts->getKeySequence( Shortcuts::Action::ImportDrumkit ) );
	m_pDrumkitMenu->addAction( tr( "On&line Import" ), this,
							   SLOT( action_drumkit_onlineImport() ),
							   pShortcuts->getKeySequence( Shortcuts::Action::ImportOnlineDrumkit ) );

	// VIEW MENU
	m_pViewMenu = pMenubar->addMenu( tr( "&View" ) );

	m_pViewPlaylistEditorAction =
		m_pViewMenu->addAction( tr("Play&list Editor"), this,
								SLOT( action_window_showPlaylistEditor() ),
								pShortcuts->getKeySequence( Shortcuts::Action::ShowPlaylist ) );
	m_pViewPlaylistEditorAction->setCheckable( true );
	m_pViewDirectorAction =
		m_pViewMenu->addAction( tr("&Director"), this,
								SLOT( action_window_show_DirectorWidget() ),
								pShortcuts->getKeySequence( Shortcuts::Action::ShowDirector ) );
	m_pViewDirectorAction->setCheckable( true );

	m_pFileMenu->addSeparator();
	m_pViewMixerAction =
		m_pViewMenu->addAction( tr("&Mixer"), this,
								SLOT( action_window_showMixer() ),
								pShortcuts->getKeySequence( Shortcuts::Action::ShowMixer ) );
	m_pViewMixerAction->setCheckable( true );
	update_mixer_checkbox();						// if checkbox need to be checked.

	m_pViewMixerInstrumentRackAction =
		m_pViewMenu->addAction( tr("&Instrument Rack"), this,
								SLOT( action_window_showInstrumentRack() ),
								pShortcuts->getKeySequence( Shortcuts::Action::ShowInstrumentRack ) );
	m_pViewMixerInstrumentRackAction->setCheckable( true );
	update_instrument_checkbox( pPref->getInstrumentRackProperties().visible );

	m_pViewAutomationPathAction =
		m_pViewMenu->addAction( tr("&Automation Path"), this,
								SLOT( action_window_showAutomationArea() ),
								pShortcuts->getKeySequence( Shortcuts::Action::ShowAutomation ) );
	m_pViewAutomationPathAction->setCheckable( true );
	if ( pPref->getShowAutomationArea() ){
		m_pViewAutomationPathAction->setChecked(true);	
	} else {
		m_pViewAutomationPathAction->setChecked(false);
	}

	m_pViewMenu->addSeparator();				// -----

	m_pViewTimelineAction =
		m_pViewMenu->addAction( tr("&Timeline"), this,
								SLOT( action_window_showTimeline() ),
								pShortcuts->getKeySequence( Shortcuts::Action::ShowTimeline ) );
	m_pViewTimelineAction->setCheckable( true );
	
	m_pViewPlaybackTrackAction =
		m_pViewMenu->addAction( tr("&Playback Track"), this,
								SLOT( action_window_showPlaybackTrack() ),
								pShortcuts->getKeySequence( Shortcuts::Action::ShowPlaybackTrack ) );
	m_pViewPlaybackTrackAction->setCheckable( true );

	m_pViewPlaybackTrackActionGroup = new QActionGroup( this );
	m_pViewPlaybackTrackActionGroup->addAction( m_pViewTimelineAction );
	m_pViewPlaybackTrackActionGroup->addAction( m_pViewPlaybackTrackAction );

	// Note that the ActionGroup unchecks the other menu item automatically
	if ( pPref->getShowPlaybackTrack() ) {
		m_pViewPlaybackTrackAction->setChecked( true );
	} else {
		m_pViewTimelineAction->setChecked( true );
	}

	m_pViewMenu->addSeparator();				// -----

	m_pViewMenu->addAction( tr("&Full screen"), this,
							SLOT( action_window_toggleFullscreen() ),
							pShortcuts->getKeySequence( Shortcuts::Action::ShowFullscreen ) );


	// Options menu
	m_pOptionsMenu = pMenubar->addMenu( tr( "&Options" ));

	m_pInputModeMenu = m_pOptionsMenu->addMenu( tr( "Input &Mode" ) );
	m_pInstrumentAction =
		m_pInputModeMenu->addAction( tr( "&Instrument" ), this,
									 SLOT( action_inputMode_instrument() ),
									 pShortcuts->getKeySequence( Shortcuts::Action::InputInstrument ) );
	m_pInstrumentAction->setCheckable( true );

	m_pDrumkitAction =
		m_pInputModeMenu->addAction( tr( "&Drumkit" ), this,
									 SLOT( action_inputMode_drumkit() ),
									 pShortcuts->getKeySequence( Shortcuts::Action::InputDrumkit ) );
	m_pDrumkitAction->setCheckable( true );

	if ( pPref->__playselectedinstrument ) {
		m_pInstrumentAction->setChecked( true );
		m_pDrumkitAction->setChecked (false );
	}
	else {
		m_pInstrumentAction->setChecked( false );
		m_pDrumkitAction->setChecked (true );
	}

	m_pOptionsMenu->addAction( tr("&Preferences"), this,
							   SLOT( showPreferencesDialog() ),
							   pShortcuts->getKeySequence( Shortcuts::Action::ShowPreferencesDialog ) );

	// ~ Tools menu


	Logger *pLogger = Logger::get_instance();
	if ( pLogger->bit_mask() >= 1 ) {
		// DEBUG menu
		m_pDebugMenu = pMenubar->addMenu( tr("De&bug") );
		m_pDebugMenu->addAction( tr( "Show &Audio Engine Info" ), this,
								 SLOT( action_debug_showAudioEngineInfo() ),
								 pShortcuts->getKeySequence( Shortcuts::Action::ShowAudioEngineInfo ) );
		m_pDebugMenu->addAction( tr( "Show &Filesystem Info" ), this,
								 SLOT( action_debug_showFilesystemInfo() ),
								 pShortcuts->getKeySequence( Shortcuts::Action::ShowFilesystemInfo ) );
		
		m_pLogLevelMenu = m_pDebugMenu->addMenu( tr( "&Log Level" ) );		
		m_pLogLevelMenu->addAction( tr( "&None" ), this,
									SLOT( action_debug_logLevel_none() ),
									pShortcuts->getKeySequence( Shortcuts::Action::LogLevelNone ) );
		m_pLogLevelMenu->addAction( tr( "&Error" ), this,
									SLOT( action_debug_logLevel_error() ),
									pShortcuts->getKeySequence( Shortcuts::Action::LogLevelError ) );
		m_pLogLevelMenu->addAction( tr( "&Warning" ), this,
									SLOT( action_debug_logLevel_warn() ),
									pShortcuts->getKeySequence( Shortcuts::Action::LogLevelWarning ) );
		m_pLogLevelMenu->addAction( tr( "&Info" ), this,
									SLOT( action_debug_logLevel_info() ),
									pShortcuts->getKeySequence( Shortcuts::Action::LogLevelInfo ) );
		m_pLogLevelMenu->addAction( tr( "&Debug" ), this,
									SLOT( action_debug_logLevel_debug() ),
									pShortcuts->getKeySequence( Shortcuts::Action::LogLevelDebug ) );
		
		m_pDebugMenu->addAction( tr( "&Open Log File" ), this,
								 SLOT( action_debug_openLogfile() ),
								 pShortcuts->getKeySequence( Shortcuts::Action::OpenLogFile ) );
		
		if(pLogger->bit_mask() == 8) { // hydrogen -V8 list object map in console 
			m_pDebugMenu->addAction( tr( "&Print Objects" ), this,
									 SLOT( action_debug_printObjects() ),
									 pShortcuts->getKeySequence( Shortcuts::Action::DebugPrintObjects ) );
		}
		// ~ DEBUG menu
	}

	// INFO menu
	m_pInfoMenu = pMenubar->addMenu( tr( "I&nfo" ) );
	m_pInfoMenu->addAction( tr("User &Manual"), this,
							SLOT( showUserManual() ),
							pShortcuts->getKeySequence( Shortcuts::Action::OpenManual ) );
	m_pInfoMenu->addSeparator();
	m_pInfoMenu->addAction( tr("&About"), this, SLOT( action_help_about() ),
							pShortcuts->getKeySequence( Shortcuts::Action::ShowAbout ) );
	m_pInfoMenu->addAction( tr("&Report Bug"), this, SLOT( action_report_bug() ),
							pShortcuts->getKeySequence( Shortcuts::Action::ShowReportBug ) );
	m_pInfoMenu->addAction( tr("&Donate"), this, SLOT( action_donate() ),
							pShortcuts->getKeySequence( Shortcuts::Action::ShowDonate ) );
	// ~ INFO menu

	setMenuBar( pMenubar );
}

void MainForm::startAutosaveTimer() {
	int nAutosavesPerHour = Preferences::get_instance()->m_nAutosavesPerHour;

	if ( nAutosavesPerHour > 0 ) {
		if ( nAutosavesPerHour > 360 ) {
			ERRORLOG( QString( "Too many autosaves per hour set [%1]. Using 360 - once a second - instead." )
					  .arg( nAutosavesPerHour ) );
			nAutosavesPerHour = 360;
		}
		m_AutosaveTimer.start( std::round( 60 * 60 * 1000 /
										   static_cast<float>(nAutosavesPerHour) ) );
	}
}

void MainForm::onLashPollTimer()
{
#ifdef H2CORE_HAVE_LASH
	if ( Preferences::get_instance()->useLash() ){
		LashClient* client = LashClient::get_instance();

		if (!client->isConnected())
		{
			WARNINGLOG("[LASH] Not connected to server!");
			return;
		}

		bool keep_running = true;

		lash_event_t* event;

		std::string songFilename;
		QString filenameSong;
		std::shared_ptr<Song> song = Hydrogen::get_instance()->getSong();
		// Extra parentheses for -Wparentheses
		while ( (event = client->getNextEvent()) ) {

			switch (lash_event_get_type(event)) {

			case LASH_Save_File:

				INFOLOG("[LASH] Save file");

				songFilename.append(lash_event_get_string(event));
				songFilename.append("/hydrogen.h2song");

				filenameSong = QString::fromLocal8Bit( songFilename.c_str() );
				song->setFilename( filenameSong );
				action_file_save();

				client->sendEvent(LASH_Save_File);

				break;

			case LASH_Restore_File:

				songFilename.append(lash_event_get_string(event));
				songFilename.append("/hydrogen.h2song");

				INFOLOG( QString("[LASH] Restore file: %1")
						 .arg( songFilename.c_str() ) );

				filenameSong = QString::fromLocal8Bit( songFilename.c_str() );

				HydrogenApp::openFile( Filesystem::Type::Song, filenameSong );

				client->sendEvent(LASH_Restore_File);

				break;

			case LASH_Quit:

				//				infoLog("[LASH] Quit!");
				keep_running = false;

				break;

			default:
				;
				//				infoLog("[LASH] Got unknown event!");

			}

			lash_event_destroy(event);

		}

		if (!keep_running)
		{
			lashPollTimer->stop();
			action_file_exit();
		}
	}
#endif
}

void MainForm::action_donate()
{
	QMessageBox donationDialog;
	donationDialog.setText( tr( "Hydrogen is an open source project which is developed by multiple people in their spare time. By making a donation you can say 'thank you' to the involved persons." ) );
	donationDialog.setStandardButtons( QMessageBox::Cancel );
	donationDialog.addButton( tr( "&Donate!" ), QMessageBox::AcceptRole );
		
	int nRet = donationDialog.exec();

	if ( nRet == QMessageBox::AcceptRole ) {
		QDesktopServices::openUrl(QUrl::fromEncoded("https://www.paypal.com/cgi-bin/webscr?cmd=_donations&business=sebastian%2emoors%40gmail%2ecom&lc=DE&item_name=Hydrogen%20donation&no_note=0&currency_code=EUR&bn=PP%2dDonationsBF%3abtn_donateCC_LG%2egif%3aNonHostedGuest"));
	}
}

/// return true if the app needs to be closed.
bool MainForm::action_file_exit()
{
	if ( ! HydrogenApp::handleUnsavedChanges( Filesystem::Type::Song ) ||
		 ! HydrogenApp::handleUnsavedChanges( Filesystem::Type::Playlist ) ) {
		return false;
	}

	closeAll();
	return true;
}



void MainForm::action_file_new()
{
	const bool bUnderSessionManagement = H2Core::Hydrogen::get_instance()->isUnderSessionManagement();
	
	Hydrogen * pHydrogen = Hydrogen::get_instance();
	if ( pHydrogen->getAudioEngine()->getState() == H2Core::AudioEngine::State::Playing ) {
		pHydrogen->sequencerStop();
	}

	if ( ! HydrogenApp::handleUnsavedChanges( Filesystem::Type::Song ) ) {
		return;
	}
	
	std::shared_ptr<Song> pSong = Song::getEmptySong();

	if ( bUnderSessionManagement ) {
		// Just a single click will allow the user to discard the
		// current song and replace it with an empty one with no way
		// of undoing the action. Therefore, a warning popup will
		// check whether the action was intentional.
		QMessageBox confirmationBox;
		confirmationBox.setText( tr( "Replace current song with empty one?" ) );
		confirmationBox.setInformativeText( tr( "You won't be able to undo this action after saving the new song! Please export the current song from the session first in order to keep it." ) );
		confirmationBox.setStandardButtons( QMessageBox::Yes | QMessageBox::No );
		confirmationBox.setDefaultButton( QMessageBox::No );
		
		int confirmationChoice = confirmationBox.exec();
		
		if ( confirmationChoice == QMessageBox::No ) {
			return;
		}
	}

	// Since the user explicitly chooses to open an empty song, we do
	// not attempt to recover the autosave file generated while last
	// working on an empty song but, instead, remove the corresponding
	// autosave file in order to start fresh.
	QFileInfo fileInfo( Filesystem::empty_path( Filesystem::Type::Song ) );
	QString sBaseName( fileInfo.completeBaseName() );
	if ( sBaseName.startsWith( "." ) ) {
		sBaseName.remove( 0, 1 );
	}
	QFileInfo autoSaveFile( QString( "%1/.%2.autosave%3" )
							.arg( fileInfo.absoluteDir().absolutePath() )
							.arg( sBaseName ).arg( Filesystem::songs_ext ) );
	if ( autoSaveFile.exists() ) {
		Filesystem::rm( autoSaveFile.absoluteFilePath() );
	}
	
	HydrogenApp::openSong( pSong );

	// Ensure we are not removing an autosave file belonging to the previous
	// song.
	m_sPreviousAutoSaveSongFile = "";
}



bool MainForm::action_file_save_as()
{
	auto pHydrogen = Hydrogen::get_instance();
	auto pSong = pHydrogen->getSong();

	if ( pSong == nullptr ) {
		return false;
	}

	const bool bUnderSessionManagement = pHydrogen->isUnderSessionManagement();

	QString sPath = Preferences::get_instance()->getLastSaveSongAsDirectory();
	if ( ! Filesystem::dir_writable( sPath, false ) ){
		sPath = Filesystem::songs_dir();
	}

	//std::auto_ptr<QFileDialog> fd( new QFileDialog );
	FileDialog fd(this);
	fd.setFileMode( QFileDialog::AnyFile );
	fd.setNameFilter( Filesystem::songs_filter_name );
	fd.setAcceptMode( QFileDialog::AcceptSave );
	fd.setDirectory( sPath );

	if ( bUnderSessionManagement ) {	
		fd.setWindowTitle( tr( "Export song from Session" ) );
	} else {
		fd.setWindowTitle( tr( "Save song" ) );
	}
	
	fd.setSidebarUrls( fd.sidebarUrls() << QUrl::fromLocalFile( Filesystem::songs_dir() ) );

	QString sDefaultFilename;

	// Cache a couple of things we have to restore when under session
	// management.
	const QString sLastFilename = pSong->getFilename();

	if ( sLastFilename == Filesystem::empty_path( Filesystem::Type::Song ) ) {
		sDefaultFilename = Filesystem::default_song_name();
	}
	else if ( sLastFilename.isEmpty() ) {
		sDefaultFilename = pSong->getName();
	}
	else {
		QFileInfo fileInfo( sLastFilename );
		sDefaultFilename = fileInfo.completeBaseName();
	}
	sDefaultFilename += Filesystem::songs_ext;

	fd.selectFile( sDefaultFilename );

	if (fd.exec() == QDialog::Accepted) {
		QString sNewFilename = fd.selectedFiles().first();

		if ( ! sNewFilename.isEmpty() ) {
			Preferences::get_instance()->setLastSaveSongAsDirectory( fd.directory().absolutePath( ) );

			if ( ! sNewFilename.endsWith( Filesystem::songs_ext ) ) {
				sNewFilename += Filesystem::songs_ext;
			}

			// We do not use the CoreActionController::saveSongAs
			// function directly since action_file_save as does some
			// additional checks and prompts the user a warning dialog
			// if required.
			if ( ! action_file_save( sNewFilename ) ) {
				return false;
			}
		}

#ifdef H2CORE_HAVE_OSC
		// When Hydrogen is under session management, we only copy a
		// backup of the song to a different place but keep working on
		// the original.
		if ( bUnderSessionManagement ) {
			pSong->setFilename( sLastFilename );

			h2app->showStatusBarMessage( tr("Song exported as: ") + sDefaultFilename );
			pHydrogen->setSessionIsExported( false );
		}
		else {
			h2app->showStatusBarMessage( tr("Song saved as: ") + sDefaultFilename );
		}
#else
		h2app->showStatusBarMessage( tr("Song saved as: ") + sDefaultFilename );
#endif
		
		h2app->updateWindowTitle();

		if ( sLastFilename == Filesystem::empty_path( Filesystem::Type::Song ) ) {
			// In case we stored the song for the first time, we remove the
			// autosave file corresponding to the empty one. Else, it might be
			// loaded later when clicking "New Song" while not generating a new
			// autosave file.
			const QString sAutoSaveFile = Filesystem::getAutoSaveFilename(
				Filesystem::Type::Song, sLastFilename );
			if ( Filesystem::file_exists( sAutoSaveFile, true ) ) {
				Filesystem::rm( sAutoSaveFile );
			}
		}
	}

	return true;
}



bool MainForm::action_file_save()
{
	return action_file_save( "" );
}
bool MainForm::action_file_save( const QString& sNewFilename )
{
	auto pHydrogen = H2Core::Hydrogen::get_instance();
	auto pSong = pHydrogen->getSong();

	if ( pSong == nullptr ) {
		return false;
	}
	
	QString sFilename = pSong->getFilename();

	if ( sNewFilename.isEmpty() &&
		 ( sFilename.isEmpty() ||
		   sFilename == Filesystem::empty_path( Filesystem::Type::Song ) ) ) {
		// The empty song is treated differently in order to allow
		// recovering changes and unsaved sessions. Therefore the
		// users are ask to store a new song using a different file
		// name.
		return action_file_save_as();
	}

	if ( pSong->hasMissingSamples() ) {
		if ( QMessageBox::information( this, "Hydrogen",
		                               tr( "Some samples used by this song failed to load. If you save the song now "
		                                   "these missing samples will be removed from the song entirely.\n"
			                               "Are you sure you want to save?" ),
		                               QMessageBox::Save | QMessageBox::Cancel,
		                               QMessageBox::Save )
		     == QMessageBox::Cancel ) {
			return false;
		}
		pSong->clearMissingSamples();
	}

	// Clear the pattern editor selection to resolve any duplicates
	HydrogenApp::get_instance()->getPatternEditorPanel()->getDrumPatternEditor()->clearSelection();

	bool bSaved;
	if ( sNewFilename.isEmpty() ) {
		bSaved = H2Core::CoreActionController::saveSong();
	} else {
		bSaved = H2Core::CoreActionController::saveSongAs( sNewFilename );
	}
	
	if( ! bSaved ) {
		QMessageBox::warning( this, "Hydrogen", tr("Could not save song.") );
	} else {
		h2app->showStatusBarMessage( tr("Song saved into") + QString(": ") +
									 sFilename );
	}

	return bSaved;
}


void MainForm::action_inputMode_instrument()
{
	if( !Preferences::get_instance()->__playselectedinstrument )
	{
		Preferences::get_instance()->__playselectedinstrument = true;
		m_pDrumkitAction->setChecked (false );
	}
	m_pInstrumentAction->setChecked( true );
}

void MainForm::action_inputMode_drumkit()
{
	if( Preferences::get_instance()->__playselectedinstrument )
	{
		Preferences::get_instance()->__playselectedinstrument = false;
		m_pInstrumentAction->setChecked( false );
	}
	m_pDrumkitAction->setChecked (true );
}

void MainForm::action_help_about() {
	AboutDialog *dialog = new AboutDialog( nullptr );
	dialog->exec();
}

void MainForm::action_report_bug()
{
	QDesktopServices::openUrl(QString("https://github.com/hydrogen-music/hydrogen/issues"));
}

// Find and open (a translation of) the manual appropriate for the user's preferences and locale
void MainForm::showUserManual()
{
	QString sDocPath = H2Core::Filesystem::doc_dir();
	QString sPreferredLanguage = Preferences::get_instance()->getPreferredLanguage();
	QStringList languages;

	if ( !sPreferredLanguage.isNull() ) {
		languages << sPreferredLanguage;
	}
	languages << QLocale::system().uiLanguages()
			  << "en"; // English as fallback

	// Find manual in filesystem
	for ( const QString& sLang : languages ) {
		QStringList sCandidates ( sLang );
		QStringList s = sLang.split('-');
		if ( s.size() != 1 ) {
			sCandidates << s[0];
		}
		for ( const QString& sCandidate : sCandidates ) {
			QString sManualPath = QString( "%1/manual_%2.html" ) .arg( sDocPath ).arg( sCandidate );
			if ( Filesystem::file_exists( sManualPath ) ) {
				QDesktopServices::openUrl( QUrl::fromLocalFile( sManualPath ) );
				return;
			}
		}
	}

	// No manual found, not even the default English one. This must be a broken installation, so let's open
	// the online manual as a sensible fallback option.

	QDesktopServices::openUrl( QString( "http://hydrogen-music.org/documentation/manual/manual_en.html" ) );

}

void MainForm::action_file_export_pattern_as( int nPatternRow )
{
	Hydrogen *pHydrogen = Hydrogen::get_instance();
		
	if ( ( Hydrogen::get_instance()->getAudioEngine()->getState() == H2Core::AudioEngine::State::Playing ) ) {
		Hydrogen::get_instance()->sequencerStop();
	}

	if ( nPatternRow == -1 ) {
		nPatternRow = pHydrogen->getSelectedPatternNumber();
	}

	if ( nPatternRow == -1 ) {
		QMessageBox::warning( this, "Hydrogen", tr("No pattern selected.") );
		return;
	}

	std::shared_ptr<Song> pSong = pHydrogen->getSong();
	if ( pSong == nullptr ){
		return;
	}
	auto pDrumkit = pSong->getDrumkit();
	if ( pDrumkit == nullptr ) {
		return;
	}
	
	Pattern *pPattern = pSong->getPatternList()->get( nPatternRow );
	if ( pPattern == nullptr ){
		ERRORLOG( QString( "Pattern [%1] could not be retrieved" )
				  .arg( nPatternRow ) );
		return;
	}

	QString sPath = Preferences::get_instance()->getLastExportPatternAsDirectory();
	if ( ! Filesystem::dir_writable( sPath, false ) ){
		sPath = Filesystem::patterns_dir();
	}

	QString title = tr( "Save Pattern as ..." );
	FileDialog fd(this);
	fd.setWindowTitle( title );
	fd.setDirectory( sPath );
	fd.selectFile( pPattern->get_name() );
	fd.setFileMode( QFileDialog::AnyFile );
	fd.setNameFilter( Filesystem::patterns_filter_name );
	fd.setAcceptMode( QFileDialog::AcceptSave );
	fd.setSidebarUrls( fd.sidebarUrls() << QUrl::fromLocalFile( Filesystem::patterns_dir() ) );
	fd.setDefaultSuffix( Filesystem::patterns_ext );

	if ( fd.exec() != QDialog::Accepted ) {
		return;
	}

	QFileInfo fileInfo = fd.selectedFiles().first();
	Preferences::get_instance()->setLastExportPatternAsDirectory( fileInfo.path() );
	QString filePath = fileInfo.absoluteFilePath();

	QString originalName = pPattern->get_name();
	pPattern->set_name( fileInfo.baseName() );
	QString path = Files::savePatternPath( filePath, pPattern, pSong,
										   pDrumkit->getName() );
	pPattern->set_name( originalName );

	if ( path.isEmpty() ) {
		QMessageBox::warning( this, "Hydrogen", tr("Could not export pattern.") );
		return;
	}

	h2app->showStatusBarMessage( tr( "Pattern saved." ) );

	if ( filePath.indexOf( Filesystem::patterns_dir() ) == 0 ) {
		pHydrogen->getSoundLibraryDatabase()->updatePatterns();

	}
}

void MainForm::action_file_open() {
	QString sPath = Preferences::get_instance()->getLastOpenSongDirectory();
	if ( ! Filesystem::dir_readable( sPath, false ) ){
		sPath = Filesystem::songs_dir();
	}

	QString sWindowTitle;
	if ( H2Core::Hydrogen::get_instance()->isUnderSessionManagement() ) {
		sWindowTitle = tr( "Import song into Session" );
	} else {
		sWindowTitle = tr( "Open song" );
	}

	openSongWithDialog( sWindowTitle, sPath, false );
}


void MainForm::action_file_openPattern()
{
	Hydrogen *pHydrogen = Hydrogen::get_instance();
	std::shared_ptr<Song> pSong = pHydrogen->getSong();

	QString sPath = Preferences::get_instance()->getLastOpenPatternDirectory();
	if ( ! Filesystem::dir_readable( sPath, false ) ){
		sPath = Filesystem::patterns_dir();
	}

	FileDialog fd(this);
	fd.setAcceptMode( QFileDialog::AcceptOpen );
	fd.setFileMode ( QFileDialog::ExistingFiles );
	fd.setDirectory ( sPath );
	fd.setNameFilter( Filesystem::patterns_filter_name );

	fd.setWindowTitle ( tr ( "Open Pattern" ) );

	if ( fd.exec() == QDialog::Accepted ) {
		Preferences::get_instance()->setLastOpenPatternDirectory( fd.directory().absolutePath() );

		for ( const auto& ssFilename : fd.selectedFiles() ) {

			auto pNewPattern = Pattern::load_file( ssFilename, pSong->getDrumkit()->getInstruments() );
			if ( pNewPattern == nullptr ) {
				QMessageBox::critical( this, "Hydrogen", HydrogenApp::get_instance()->getCommonStrings()->getPatternLoadError() );
			} else {
				int nRow;
				if ( pHydrogen->getSelectedPatternNumber() == -1 ) {
					nRow = pSong->getPatternList()->size();
				} else {
					nRow = pHydrogen->getSelectedPatternNumber() + 1;
				}
				
				SE_insertPatternAction* pAction =
					new SE_insertPatternAction( nRow, pNewPattern );
				HydrogenApp::get_instance()->m_pUndoStack->push( pAction );
			}
		}
	}
}

void MainForm::action_file_openDemo() {
	QString sWindowTitle;
	if ( ! H2Core::Hydrogen::get_instance()->isUnderSessionManagement() ) {
		sWindowTitle = tr( "Open Demo Song" );
	} else {
		sWindowTitle = tr( "Import Demo Song into Session" );
	}

	openSongWithDialog( sWindowTitle, Filesystem::demos_dir(), true );
}

bool MainForm::prepareSongOpening() {
	
	auto pHydrogen = Hydrogen::get_instance();
	if ( pHydrogen->getAudioEngine()->getState() ==
		 H2Core::AudioEngine::State::Playing ) {
		pHydrogen->sequencerStop();
	}

	return HydrogenApp::handleUnsavedChanges( Filesystem::Type::Song );
}

void MainForm::openSongWithDialog( const QString& sWindowTitle, const QString& sPath, bool bIsDemo ) {
	// Check for unsaved changes.
	if ( ! prepareSongOpening() ) {
		return;
	}
	
	auto pHydrogen = Hydrogen::get_instance();

	FileDialog fd(this);
	fd.setAcceptMode( QFileDialog::AcceptOpen );
	fd.setFileMode( QFileDialog::ExistingFile );
	fd.setDirectory( sPath );
	fd.setNameFilter( Filesystem::songs_filter_name );
	fd.setWindowTitle( sWindowTitle );

	QString sFilename;
	if ( fd.exec() == QDialog::Accepted ) {
		if ( ! bIsDemo ) {
			Preferences::get_instance()->setLastOpenSongDirectory( fd.directory().absolutePath() );
		}
		sFilename = fd.selectedFiles().first();
	}

	if ( !sFilename.isEmpty() ) {
		HydrogenApp::get_instance()->openFile( Filesystem::Type::Song, sFilename );
		if ( bIsDemo &&
			 ! pHydrogen->isUnderSessionManagement() ) {
			pHydrogen->getSong()->setFilename( "" );
		}
	}

	// Ensure we are not removing an autosave file belonging to the previous
	// song.
	m_sPreviousAutoSaveSongFile = "";
}

void MainForm::showPreferencesDialog()
{
	h2app->showPreferencesDialog();
}

void MainForm::action_window_showPlaylistEditor()
{
	h2app->showPlaylistEditor();
}

// function to update director status in menu bar
void MainForm::update_playlist_checkbox()
{
	bool isVisible = HydrogenApp::get_instance()->getPlaylistEditor()->isVisible();
	m_pViewPlaylistEditorAction->setChecked( isVisible );
}

void MainForm::action_window_show_DirectorWidget()
{
	h2app->showDirector();
}

// function to update director status in menu bar
void MainForm::update_director_checkbox()
{
	bool isVisible = HydrogenApp::get_instance()->getDirector()->isVisible();
	m_pViewDirectorAction->setChecked( isVisible );
}

void MainForm::action_window_toggleFullscreen()
{
	if( this->isFullScreen() ){
		this->showNormal();
	} else {
		this->showFullScreen();
	}
}

void MainForm::action_window_showMixer()
{
	bool isVisible = HydrogenApp::get_instance()->getMixer()->isVisible();
	h2app->showMixer( !isVisible );
}

// function to update mixer status in menu bar
void MainForm::update_mixer_checkbox()
{
	bool isVisible = HydrogenApp::get_instance()->getMixer()->isVisible();
	m_pViewMixerAction->setChecked( isVisible );
}

void MainForm::action_debug_showAudioEngineInfo()
{
	h2app->showAudioEngineInfoForm();
}

void MainForm::action_debug_showFilesystemInfo()
{
	h2app->showFilesystemInfoForm();
}

void MainForm::action_debug_logLevel_none()
{
	Logger* pLogger = Logger::get_instance();
	pLogger->set_bit_mask( Logger::None );
}

void MainForm::action_debug_logLevel_error()
{
	Logger* pLogger = Logger::get_instance();
	pLogger->set_bit_mask( Logger::Error );
}

void MainForm::action_debug_logLevel_warn()
{
	Logger* pLogger = Logger::get_instance();
	pLogger->set_bit_mask( Logger::Error | Logger::Warning );
}

void MainForm::action_debug_logLevel_info()
{
	Logger* pLogger = Logger::get_instance();
	pLogger->set_bit_mask( Logger::Error | Logger::Warning | Logger::Info );
}

void MainForm::action_debug_logLevel_debug()
{
	Logger* pLogger = Logger::get_instance();
	pLogger->set_bit_mask( Logger::Error | Logger::Warning | Logger::Info | Logger::Debug );
}

void MainForm::action_debug_openLogfile()
{
	QDesktopServices::openUrl( Filesystem::log_file_path() );
}


///
/// Shows the song editor
///
void MainForm::action_window_showSongEditor()
{
	bool isVisible = h2app->getSongEditorPanel()->isVisible();
	h2app->getSongEditorPanel()->setHidden( isVisible );
}

void MainForm::action_window_showTimeline()
{
	h2app->getSongEditorPanel()->showTimeline();
}


void MainForm::action_window_showPlaybackTrack()
{
	h2app->getSongEditorPanel()->showPlaybackTrack();
}

void MainForm::action_window_showAutomationArea()
{
	h2app->getSongEditorPanel()->toggleAutomationAreaVisibility();
}



void MainForm::action_drumkit_addInstrument()
{
	SE_mainMenuAddInstrumentAction *pAction = new SE_mainMenuAddInstrumentAction();
	HydrogenApp::get_instance()->m_pUndoStack->push( pAction );
}

void MainForm::action_drumkit_open()
{
	DrumkitOpenDialog dialog( this );
	dialog.exec();
}


void MainForm::action_drumkit_new()
{
	switch(
			 QMessageBox::information(
				 this, "Hydrogen",
				 tr( "Replace the drumkit of the current song with an empty one?" ),
							QMessageBox::Cancel | QMessageBox::Ok,
							QMessageBox::Cancel)) {
	case QMessageBox::Ok:
		// ok btn pressed
		break;
	case QMessageBox::Cancel:
		// cancel btn pressed
		return;
	default:
		// Not reached
		return;
	}

	// Remove all instruments
	auto pNewDrumkit = Drumkit::getEmptyDrumkit();

	auto pAction = new SE_switchDrumkitAction(
		pNewDrumkit, Hydrogen::get_instance()->getSong()->getDrumkit(), false,
		SE_switchDrumkitAction::Type::NewDrumkit );
	HydrogenApp::get_instance()->m_pUndoStack->push( pAction );
}

void MainForm::functionDeleteInstrument( int nInstrument )
{
	Hydrogen* pHydrogen = Hydrogen::get_instance();
	std::shared_ptr<Song> pSong = pHydrogen->getSong();
	auto pSelectedInstrument = pSong->getDrumkit()->getInstruments()->get( nInstrument );
	if ( pSelectedInstrument == nullptr ) {
		ERRORLOG( "No instrument selected" );
		return;
	}

	std::list< Note* > noteList;
	PatternList *pPatternList = pSong->getPatternList();

	QString sInstrumentName =  pSelectedInstrument->get_name();
	QString sDrumkitPath = pSelectedInstrument->get_drumkit_path();

	for ( int i = 0; i < pPatternList->size(); i++ ) {
		const H2Core::Pattern *pPattern = pPatternList->get(i);
		const Pattern::notes_t* notes = pPattern->get_notes();
		FOREACH_NOTE_CST_IT_BEGIN_END(notes,it) {
			Note *pNote = it->second;
			assert( pNote );
			if ( pNote->get_instrument() == pSelectedInstrument ) {
				pNote->set_pattern_idx( i );
				noteList.push_back( pNote );
			}
		}
	}
	
	SE_deleteInstrumentAction *pAction =
		new SE_deleteInstrumentAction( noteList, sDrumkitPath,
									   sInstrumentName, nInstrument );
	HydrogenApp::get_instance()->m_pUndoStack->push( pAction );
}


void MainForm::action_drumkit_export() {

	auto pCommonStrings = HydrogenApp::get_instance()->getCommonStrings();

	auto pHydrogen = H2Core::Hydrogen::get_instance();
	auto pSong = pHydrogen->getSong();
	if ( pSong == nullptr ) {
		return;
	}
	
	auto pDrumkit = pSong->getDrumkit();
	if ( pDrumkit == nullptr ){
		return;
	}

	// The song drumkit we want to export is a somewhat floating one. It does
	// not contain samples by itself but is composed by instrument that either
	// borrow their samples from kits in the Sound Library or access them using
	// absolute paths. To allow exporting it, we save it to a temporary folder
	// and proceed with a regular export from there.
	QTemporaryDir tmpDir;
    if ( ! tmpDir.isValid() ) {
		ERRORLOG( "Unable to create tmp folder" );
		QMessageBox::critical( this, "Hydrogen",
							   pCommonStrings->getExportDrumkitFailure() );
		return;
    }

	QApplication::setOverrideCursor( Qt::WaitCursor );

	INFOLOG( QString( "Saving song kit to temporary folder [%1] for export" )
			 .arg( tmpDir.path() ) );

	auto pNewDrumkit = std::make_shared<Drumkit>( pDrumkit );
	pNewDrumkit->setPath( tmpDir.path() );

	if ( ! pNewDrumkit->save( tmpDir.path() ) ) {
		QApplication::restoreOverrideCursor();
		ERRORLOG( QString( "Unable to save kit to tmp folder [%1]" )
				  .arg( tmpDir.path() ) );
		QMessageBox::critical( this, "Hydrogen",
							   pCommonStrings->getExportDrumkitFailure() );
		return;
	}

	QApplication::restoreOverrideCursor();

	DrumkitExportDialog exportDialog( this, pNewDrumkit );
	exportDialog.exec();
}




void MainForm::action_drumkit_import( bool bLoad ) {
	auto pPreferences = H2Core::Preferences::get_instance();
	auto pHydrogen = H2Core::Hydrogen::get_instance();
	auto pSoundLibraryDatabase = pHydrogen->getSoundLibraryDatabase();

	QString sPath = pPreferences->getLastImportDrumkitDirectory();
	if ( ! H2Core::Filesystem::dir_readable( sPath, false ) ){
		sPath = QDir::homePath();
	}

	FileDialog fd(this);
	fd.setAcceptMode( QFileDialog::AcceptOpen );
	fd.setFileMode( QFileDialog::ExistingFile );
	fd.setNameFilter( "Hydrogen drumkit (*.h2drumkit)" );
	fd.setDirectory( sPath );

	fd.setWindowTitle( tr( "Import drumkit" ) );

	QString sFilename = "";
	if ( fd.exec() == QDialog::Accepted ) {
		sFilename = fd.selectedFiles().first();
	} else {
		// Closed
		return;
	}

	if ( sFilename.isEmpty() ) {
		ERRORLOG( "No drumkit file selected." );
		return;
	}

	pPreferences->setLastImportDrumkitDirectory( fd.directory().absolutePath() );

	QApplication::setOverrideCursor(Qt::WaitCursor);

	try {
		QString sImportedPath;
		if ( ! H2Core::Drumkit::install( sFilename, "", &sImportedPath ) ) {
			QApplication::restoreOverrideCursor();
			QMessageBox::warning( this, "Hydrogen", tr( "An error occurred importing the SoundLibrary."  ) );
			return;
		}

		// update the drumkit list
		pSoundLibraryDatabase->update();

		if ( bLoad ) {
#ifdef H2CORE_HAVE_LIBARCHIVE
			if ( ! sImportedPath.isEmpty() ) {
				auto pDrumkit = pSoundLibraryDatabase->getDrumkit( sImportedPath );
				if ( pDrumkit == nullptr ) {
					ERRORLOG( QString( "Unable to load freshly imported kit [%1]" )
							  .arg( sFilename ) );
					return;
				}
				auto pAction = new SE_switchDrumkitAction(
					pDrumkit, pHydrogen->getSong()->getDrumkit(), false,
					SE_switchDrumkitAction::Type::SwitchDrumkit );
				HydrogenApp::get_instance()->m_pUndoStack->push( pAction );
			}
			else {
				ERRORLOG( QString( "Unable to determine imported path for [%1]" )
						  .arg( sFilename ) );
			}
#else
			WARNINGLOG( "Imported drumkit was not loaded. This feature is only supported when compiled with libarchive." );
#endif
		}

		QApplication::restoreOverrideCursor();
		QMessageBox::information( this, "Hydrogen",
								  QString( tr( "Drumkit imported in %1" )
										   .arg( H2Core::Filesystem::usr_data_path() )  ) );
	}
	catch( H2Core::H2Exception ex ) {
		QApplication::restoreOverrideCursor();
		QMessageBox::warning( this, "Hydrogen", tr( "An error occurred importing the SoundLibrary."  ) );
	}
}


void MainForm::action_drumkit_onlineImport()
{
	SoundLibraryOnlineImportDialog dialog( this );
	dialog.exec();
}

void MainForm::action_drumkit_save()
{
	editDrumkitProperties( true, false );
}

void MainForm::action_drumkit_save_to_session() {
	editDrumkitProperties( true, true );
}

///
/// Window close event
///
void MainForm::closeEvent( QCloseEvent* ev )
{
	if ( action_file_exit() == false ) {
		// don't close!!!
		ev->ignore();
		return;
	}

	ev->accept();
}



void MainForm::action_file_export()
{
	if ( Hydrogen::get_instance()->getAudioEngine()->getState() == H2Core::AudioEngine::State::Playing ) {
		Hydrogen::get_instance()->sequencerStop();
	}

	ExportSongDialog *dialog = new ExportSongDialog(this);
	dialog->exec();
	delete dialog;
}



void MainForm::action_window_showInstrumentRack()
{
	InstrumentRack *pPanel = HydrogenApp::get_instance()->getInstrumentRack();
	pPanel->setHidden( pPanel->isVisible() );
	update_instrument_checkbox( pPanel->isVisible() );
}

void MainForm::update_instrument_checkbox( bool show )
{
	m_pViewMixerInstrumentRackAction->setChecked( show );
}

void MainForm::savePreferences() {
	// save window properties in the preferences files
	Preferences *pPreferences = Preferences::get_instance();

	// mainform
	pPreferences->setMainFormProperties( h2app->getWindowProperties( this ) );
	// Save mixer properties
	pPreferences->setMixerProperties( h2app->getWindowProperties( h2app->getMixer() ) );
	// save pattern editor properties
	pPreferences->setPatternEditorProperties( h2app->getWindowProperties( h2app->getPatternEditorPanel() ) );
	// save song editor properties
	pPreferences->setSongEditorProperties( h2app->getWindowProperties( h2app->getSongEditorPanel() ) );
	pPreferences->setInstrumentRackProperties( h2app->getWindowProperties( h2app->getInstrumentRack() ) );
	// save audio engine info properties
	pPreferences->setAudioEngineInfoProperties( h2app->getWindowProperties( h2app->getAudioEngineInfoForm() ) );

	pPreferences->setPlaylistEditorProperties(
		h2app->getWindowProperties( h2app->getPlaylistEditor() ) );
	pPreferences->setDirectorProperties(
		h2app->getWindowProperties( h2app->getDirector() ) );

#ifdef H2CORE_HAVE_LADSPA
	// save LADSPA FX window properties
	for (uint nFX = 0; nFX < MAX_FX; nFX++) {
		pPreferences->setLadspaProperties( nFX, h2app->getWindowProperties( h2app->getLadspaFXProperties( nFX ) ) );
	}
#endif
}

void MainForm::closeAll(){
	auto pHydrogen = H2Core::Hydrogen::get_instance();
	pHydrogen->setGUIState( H2Core::Hydrogen::GUIState::shutdown );

	savePreferences();
	m_pQApp->quit();
}


void MainForm::onPreferencesChanged( const H2Core::Preferences::Changes& changes ) {
	auto pPref = H2Core::Preferences::get_instance();

	if ( changes & H2Core::Preferences::Changes::Font ) {
		
		QFont font( pPref->getTheme().m_font.m_sApplicationFontFamily, getPointSize( pPref->getTheme().m_font.m_fontSize ) );
		m_pQApp->setFont( font );
		menuBar()->setFont( font );

		m_pFileMenu->setFont( font );
		m_pUndoMenu->setFont( font );
		m_pDrumkitMenu->setFont( font );
		m_pViewMenu->setFont( font );
		m_pOptionsMenu->setFont( font );
		if ( m_pDebugMenu != nullptr ) {
			m_pDebugMenu->setFont( font );
		}
		m_pInfoMenu->setFont( font );

		Skin::setPalette( m_pQApp );
	}

	if ( changes & H2Core::Preferences::Changes::Colors ) {
		Skin::setPalette( m_pQApp );
	}

	if ( changes & H2Core::Preferences::Changes::GeneralTab ) {
		startAutosaveTimer();
	}
	
	if ( changes & H2Core::Preferences::Changes::ShortcutTab ) {
		createMenuBar();
	}
}
	
bool MainForm::nullDriverCheck() {
	auto pHydrogen = Hydrogen::get_instance();
	auto pCommonStrings = HydrogenApp::get_instance()->getCommonStrings();
	if ( pHydrogen->getAudioOutput() == nullptr ||
		 dynamic_cast<NullDriver*>(pHydrogen->getAudioOutput()) != nullptr ) {
		QMessageBox::warning( this, "Hydrogen",
							  QString( "%1\n%2" )
							  .arg( pCommonStrings->getAudioDriverNotPresent() )
							  .arg( pCommonStrings->getAudioDriverErrorHint() ) );
		return false;
	}

	return true;
}

void MainForm::updateRecentUsedSongList()
{
	m_pRecentFilesMenu->clear();

	Preferences *pPref = Preferences::get_instance();
	std::vector<QString> recentUsedSongs = pPref->getRecentFiles();

	QString sFilename;

	for ( uint i = 0; i < recentUsedSongs.size(); ++i ) {
		sFilename = recentUsedSongs[ i ];

		if ( !sFilename.isEmpty() ) {
			QAction *pAction = new QAction( this  );
			pAction->setText( sFilename );
			m_pRecentFilesMenu->addAction( pAction );
		}
	}
}



void MainForm::action_file_open_recent(QAction *pAction)
{
	// Check for unsaved changes.
	if ( ! prepareSongOpening() ) {
		return;
	}
	
	HydrogenApp::get_instance()->openFile(
		Filesystem::Type::Song, pAction->text() );

	m_sPreviousAutoSaveSongFile = "";
}

void MainForm::checkMissingSamples()
{
	if ( Hydrogen::get_instance()->getSong()->hasMissingSamples() ) {
		m_pMissingSamplesInfoBar = h2app->addInfoBar();
		m_pMissingSamplesInfoBar->setTitle( tr( "Song drumkit samples" ) );
		m_pMissingSamplesInfoBar->setText( tr( "Some samples used in this song could not be loaded. This may be because it uses an older default drumkit. This might be fixed by opening a new drumkit." ) );

		QPushButton *fix = m_pMissingSamplesInfoBar->addButton( tr( "Open drumkit" ) );
		QObject::connect( fix, SIGNAL( clicked() ),
						  this, SLOT( onFixMissingSamples() ) );
		m_pMissingSamplesInfoBar->show();
	}
}


void MainForm::checkMidiSetup()
{
	std::shared_ptr<Song> pSong = Hydrogen::get_instance()->getSong();
	if ( pSong->getDrumkit()->getInstruments()->has_all_midi_notes_same() ) {
		WARNINGLOG( "Incorrect MIDI setup" );

		m_pMidiSetupInfoBar = h2app->addInfoBar();
		m_pMidiSetupInfoBar->reset();
		m_pMidiSetupInfoBar->setTitle( tr("MIDI setup advice") );
		m_pMidiSetupInfoBar->setText( tr("MIDI out notes are not configured for this drumkit, so exporting this song to MIDI file may fail. Would you like Hydrogen to automatically fix this by assigning default values?") );
		QPushButton *fix = m_pMidiSetupInfoBar->addButton( tr("Set default values") );
		QObject::connect( fix, SIGNAL(clicked()), this, SLOT(onFixMidiSetup()) );
		m_pMidiSetupInfoBar->show();
	} else {
		m_pMidiSetupInfoBar = nullptr;
	}
}

void MainForm::checkNecessaryDirectories()
{
	//Make sure that all directories which are needed by Hydrogen are existing and usable.
	QString sTempDir = Filesystem::tmp_dir();
	
	if( !Filesystem::dir_writable(sTempDir))
	{
		QMessageBox::warning( this, "Hydrogen", tr("Could not write to temporary directory %1.").arg(sTempDir) );
	}
}

void MainForm::onFixMidiSetup()
{
	INFOLOG( "Fixing MIDI setup" );
	auto pHydrogen = Hydrogen::get_instance();
	auto pSong = pHydrogen->getSong();
	if ( pSong != nullptr ) {
		pSong->getDrumkit()->getInstruments()->set_default_midi_out_notes();
		pHydrogen->setIsModified( true );

		m_pMidiSetupInfoBar->hide();
	}
}


void MainForm::onFixMissingSamples()
{
	INFOLOG( "Fixing MIDI setup" );
	DrumkitOpenDialog dialog( this );
	dialog.exec();

	m_pMissingSamplesInfoBar->hide();
}

bool MainForm::eventFilter( QObject *o, QEvent *e )
{
	auto pHydrogenApp = HydrogenApp::get_instance();
	auto pCommonStrings = pHydrogenApp->getCommonStrings();
	auto pHydrogen = Hydrogen::get_instance();
	
	if ( e->type() == QEvent::FileOpen ) {
		// Mac OS always opens files (including via double click in Finder) via a FileOpenEvent.
		QFileOpenEvent *fe = dynamic_cast<QFileOpenEvent*>(e);
		assert( fe != nullptr );
		QString sFileName = fe->file();

		if ( sFileName.endsWith( H2Core::Filesystem::songs_ext ) ) {
			if ( HydrogenApp::handleUnsavedChanges( Filesystem::Type::Song ) ) {
				HydrogenApp::openFile( Filesystem::Type::Song, sFileName );
			}

		} else if ( sFileName.endsWith( H2Core::Filesystem::drumkit_ext ) ) {
			H2Core::Drumkit::install( sFileName );

		} else if ( sFileName.endsWith( H2Core::Filesystem::playlist_ext ) ) {
			if ( HydrogenApp::handleUnsavedChanges( Filesystem::Type::Playlist ) ) {
				HydrogenApp::openFile( Filesystem::Type::Playlist, sFileName );
			}
		}
		return true;

	} else if ( e->type() == QEvent::KeyPress ) {
		// special processing for key press
		QKeyEvent* pKeyEvent = dynamic_cast<QKeyEvent*>(e);
		assert( pKeyEvent != nullptr );

		return handleKeyEvent( o, pKeyEvent );
	}
	else {
		return false; // standard event processing
	}
}

/// print the object map
void MainForm::action_debug_printObjects()
{
	INFOLOG( "[action_debug_printObjects]" );
	Base::write_objects_map_to_cerr();
}






void MainForm::action_file_export_midi()
{
	if ( Hydrogen::get_instance()->getAudioEngine()->getState() == H2Core::AudioEngine::State::Playing ) {
		Hydrogen::get_instance()->sequencerStop();
	}

	ExportMidiDialog *dialog = new ExportMidiDialog(this);
	dialog->exec();
	delete dialog;
}




void MainForm::action_file_export_lilypond()
{
	if ( Hydrogen::get_instance()->getAudioEngine()->getState() == H2Core::AudioEngine::State::Playing ) {
		Hydrogen::get_instance()->sequencerStop();
	}

	QMessageBox::information(
		this,
		"Hydrogen",
		tr( "\nThe LilyPond export is an experimental feature.\n"
		"It should work like a charm provided that you use the "
		"GMRockKit, and that you do not use triplet.\n" ),
		QMessageBox::Ok );

	QString sPath = Preferences::get_instance()->getLastExportLilypondDirectory();
	if ( ! Filesystem::dir_writable( sPath, false ) ){
		sPath = Filesystem::usr_data_path();
	}

	FileDialog fd( this );
	fd.setFileMode( QFileDialog::AnyFile );
	fd.setNameFilter( tr( "LilyPond file (*.ly)" ) );
	fd.setDirectory( sPath );
	fd.setWindowTitle( tr( "Export LilyPond file" ) );
	fd.setAcceptMode( QFileDialog::AcceptSave );

	QString sFilename;
	if ( fd.exec() == QDialog::Accepted ) {
		Preferences::get_instance()->setLastExportLilypondDirectory( fd.directory().absolutePath() );
		sFilename = fd.selectedFiles().first();
	}

	if ( !sFilename.isEmpty() ) {
		if ( sFilename.endsWith( ".ly" ) == false ) {
			sFilename += ".ly";
		}

		std::shared_ptr<Song> pSong = Hydrogen::get_instance()->getSong();

		LilyPond ly;
		ly.extractData( *pSong );
		ly.write( sFilename );
	}
}

void MainForm::errorEvent( int nErrorCode )
{
	//ERRORLOG( "[errorEvent]" );

	QString msg;
	switch (nErrorCode) {
	case Hydrogen::UNKNOWN_DRIVER:
		msg = tr( "Unknown audio driver" );
		break;

	case Hydrogen::ERROR_STARTING_DRIVER:
		msg = tr( "Error starting audio driver" );
		break;

	case Hydrogen::JACK_SERVER_SHUTDOWN:
		msg = tr( "Jack driver: server shutdown" );
		break;

	case Hydrogen::JACK_CANNOT_ACTIVATE_CLIENT:
		msg = tr( "Jack driver: cannot activate client" );
		break;

	case Hydrogen::JACK_CANNOT_CONNECT_OUTPUT_PORT:
		msg = tr( "Jack driver: cannot connect output port" );
		break;

	case Hydrogen::JACK_CANNOT_CLOSE_CLIENT:
		msg = tr( "Jack driver: cannot disconnect client" );
		break;

	case Hydrogen::JACK_ERROR_IN_PORT_REGISTER:
		msg = tr( "Jack driver: error in port register" );
		break;
		
	case Hydrogen::OSC_CANNOT_CONNECT_TO_PORT:
		msg = QString( tr( "OSC Server: Cannot connect to given port, using port %1 instead" ) ).arg( Preferences::get_instance()->m_nOscTemporaryPort );
		break;

	case Hydrogen::PLAYBACK_TRACK_INVALID:
		msg = tr( "Playback track couldn't be read" );
		break;

	default:
		msg = QString( tr( "Unknown error %1" ) ).arg( nErrorCode );
	}
	QMessageBox::information( this, "Hydrogen", msg );
}

void MainForm::jacksessionEvent( int nEvent )
{
	switch (nEvent){
	case 0:
		action_file_save();
		break;
	case 1:
		action_file_exit();
		break;
	}

}

void MainForm::action_file_songProperties()
{
	if ( H2Core::Hydrogen::get_instance()->getSong() == nullptr ) {
		return;
	}
	
	SongPropertiesDialog *pDialog = new SongPropertiesDialog( this );
	if ( pDialog->exec() ) {
		// Ensure the update name is taken into account in the window
		// title.
		HydrogenApp::get_instance()->updateWindowTitle();
	}
	delete pDialog;
}


void MainForm::action_window_showPatternEditor()
{
	bool isVisible = HydrogenApp::get_instance()->getPatternEditorPanel()->isVisible();
	HydrogenApp::get_instance()->getPatternEditorPanel()->setHidden( isVisible );
}


void MainForm::showDevelWarning()
{
	Preferences *pPreferences = Preferences::get_instance();
	bool isDevelWarningEnabled = pPreferences->getShowDevelWarning();

	//set this to 'false' for the case that you want to make a release..
	if ( H2CORE_IS_DEVEL_BUILD ) {
		if(isDevelWarningEnabled) {
			auto pCommonStrings = HydrogenApp::get_instance()->getCommonStrings();

			QString msg = tr( "You're using a development version of Hydrogen, please help us reporting bugs or suggestions in the hydrogen-devel mailing list.<br><br>Thank you!" );
			QMessageBox develMessageBox( this );
			develMessageBox.setText( msg );
			develMessageBox.addButton( pCommonStrings->getButtonOk(),
									   QMessageBox::YesRole );
			develMessageBox.addButton( pCommonStrings->getMutableDialog(),
									   QMessageBox::AcceptRole );

			if( develMessageBox.exec() == 1 ){
				//don't show warning again
				pPreferences->setShowDevelWarning( false );
			}
		}
	} else {
		// Release builds
		if ( !isDevelWarningEnabled ) {
			// Running a release build, we should re-enable the development-build warning if it's been
			// disabled, since the user might have tried a release build at some time in the past, then
			// continued working happily with a release build. They will still benefit from knowing that a
			// *new* release build they're trying is in fact a release build.
			pPreferences->setShowDevelWarning( true );
		}
	}
}

void MainForm::onAutoSaveTimer()
{
	auto pHydrogen = Hydrogen::get_instance();
	auto pSong = pHydrogen->getSong();
	auto pPlaylist = pHydrogen->getPlaylist();

	if ( pSong != nullptr && pSong->getIsModified() ) {
		const QString sOldFilename = pSong->getFilename();

		const QString sAutoSaveFilename = Filesystem::getAutoSaveFilename(
			Filesystem::Type::Song, pSong->getFilename() );
		if ( sAutoSaveFilename != m_sPreviousAutoSaveSongFile ) {
			if ( ! m_sPreviousAutoSaveSongFile.isEmpty() ) {
				QFile file( m_sPreviousAutoSaveSongFile );
				file.remove();
			}
			m_sPreviousAutoSaveSongFile = sAutoSaveFilename;
		}
			
		pSong->save( sAutoSaveFilename );

		pSong->setFilename( sOldFilename );
		pSong->setIsModified( true );
	}

	if ( pPlaylist != nullptr && pPlaylist->getIsModified() ) {
		const QString sOldFilename = pPlaylist->getFilename();

		const QString sAutoSaveFilename = Filesystem::getAutoSaveFilename(
			Filesystem::Type::Playlist, pPlaylist->getFilename() );
		if ( sAutoSaveFilename != m_sPreviousAutoSavePlaylistFile ) {
			if ( ! m_sPreviousAutoSavePlaylistFile.isEmpty() ) {
				QFile file( m_sPreviousAutoSavePlaylistFile );
				file.remove();
			}
			m_sPreviousAutoSavePlaylistFile = sAutoSaveFilename;
		}

		pPlaylist->saveAs( sAutoSaveFilename );

		pPlaylist->setFilename( sOldFilename );
		pPlaylist->setIsModified( true );

	}
}


void MainForm::onPlaylistDisplayTimer()
{
	auto pHydrogen = Hydrogen::get_instance();
	auto pPlaylist = pHydrogen->getPlaylist();
	auto pSong = pHydrogen->getSong();
	if( pPlaylist->size() == 0) {
		return;
	}
	if ( pSong == nullptr ) {
		return;
	}
	
	int songnumber = pPlaylist->getActiveSongNumber();
	QString songname;
	if ( songnumber == -1 ) {
		return;
	}

	if ( pSong->getName() == "Untitled Song" ){
		songname = pSong->getFilename();
	} else {
		songname = pSong->getName();
	}
	QString message = (tr("Playlist: Song No. %1").arg( songnumber + 1)) +
		QString("  ---  Songname: ") + songname + QString("  ---  Author: ") +
		pSong->getAuthor();
	HydrogenApp::get_instance()->showStatusBarMessage( message );
}

void MainForm::usr1SignalHandler(int)
{
	char a = 1;
	int nRes = ::write(sigusr1Fd[0], &a, sizeof(a));
	if ( nRes < 0 ) {
		ERRORLOG( "Unable to write to signal handler" );
	}
}

void MainForm::handleSigUsr1()
{
	snUsr1->setEnabled(false);
	char tmp;
	int nRes = ::read(sigusr1Fd[1], &tmp, sizeof(tmp));
	if ( nRes < 0 ) {
		ERRORLOG( "Unable to write to signal handler" );
	}

	action_file_save();
	snUsr1->setEnabled(true);
}

void MainForm::openUndoStack()
{
	m_pUndoView->show();
	m_pUndoView->setAttribute(Qt::WA_QuitOnClose, false);
}

void MainForm::action_undo(){
	h2app->m_pUndoStack->undo();
}

void MainForm::action_redo(){
	h2app->m_pUndoStack->redo();
}

void MainForm::updatePreferencesEvent( int nValue ) {
	
	if ( nValue == 0 ) {
		// Write the state of the GUI to the Preferences.
		savePreferences();
		Preferences::get_instance()->savePreferences();
		
	} else if ( nValue == 1 ) {
		
		// Reflect the changes in the preferences in the objects
		// stored in MainForm.
		if( Preferences::get_instance()->__playselectedinstrument ) {
			m_pInstrumentAction->setChecked( true );
			m_pDrumkitAction->setChecked (false );
		} else {
			m_pInstrumentAction->setChecked( false );
			m_pDrumkitAction->setChecked (true );
		}

	} else {
		ERRORLOG( QString( "Unknown event parameter [%1] MainForm::updatePreferencesEvent" )
				  .arg( nValue ) );
	}
	
}

void MainForm::undoRedoActionEvent( int nEvent ){
	if( nEvent == 0 ) {
		h2app->m_pUndoStack->undo();
	} else if(nEvent == 1) {
		h2app->m_pUndoStack->redo();
	}
}

void MainForm::action_drumkit_properties() {
	editDrumkitProperties( false, false );
}

void MainForm::editDrumkitProperties( bool bWriteToDisk, bool bSaveToNsmSession )
{
	const auto pHydrogen = Hydrogen::get_instance();
	const auto pSong = pHydrogen->getSong();
	if ( pSong == nullptr ) {
		return;
	}

	auto pDrumkit = pSong->getDrumkit();
	if ( pDrumkit == nullptr ){
		ERRORLOG("Invalid drumkit")
		return;
	}

	// We create a copy of the kit to assure not dirty data set in the dialog is
	// leaked into the current song.
	auto pNewDrumkit = std::make_shared<Drumkit>(pDrumkit);

	DrumkitPropertiesDialog dialog( this, pNewDrumkit, ! bWriteToDisk,
									bSaveToNsmSession );
	dialog.exec();
}

void MainForm::updateSongEvent( int nValue ) {
	if ( nValue == 0 || nValue == 1 ) {
		// A new song was set.
		updateRecentUsedSongList();
	}
}

void MainForm::quitEvent( int ) {
	closeAll();
}

void MainForm::startPlaybackAtCursor( QObject* pObject ) {

	Hydrogen* pHydrogen = Hydrogen::get_instance();
	auto pSong = pHydrogen->getSong();
	HydrogenApp* pHydrogenApp = HydrogenApp::get_instance();
	auto pAudioEngine = pHydrogen->getAudioEngine();

	if ( pSong == nullptr ) {
		return;
	}

	if ( pObject->inherits( "SongEditorPanel" ) ) {
			
		if ( pHydrogen->getMode() != Song::Mode::Song ) {
			H2Core::CoreActionController::activateSongMode( true );
		}

		const int nCursorColumn =
			pHydrogenApp->getSongEditorPanel()->getSongEditor()->getCursorColumn();

		// Within the core locating to a position beyond the length of
		// the song with loop mode enabled is a valid
		// operation. The resulting location will the wrapped as if
		// transport was looped. This is important when allowing
		// external applications to relocate but it is not what we
		// want in here.
		if ( nCursorColumn >= pSong->getPatternGroupVector()->size() ) {
			ERRORLOG( QString( "Cursor column [%1] is outside of the current song [0,%2]" )
					  .arg( nCursorColumn )
					  .arg( pSong->getPatternGroupVector()->size() - 1 ) );
			return;
		}
		
		if ( ! H2Core::CoreActionController::locateToColumn( nCursorColumn ) ) {
			// Cursor is at a position it is not allowed to locate to.
			return;
		}
			
	} else if ( pObject->inherits( "PatternEditorPanel" ) ) {
		// Covers both the PatternEditor and the
		// NotePropertiesRuler.
			
		if ( pHydrogen->getMode() != Song::Mode::Pattern ) {
			H2Core::CoreActionController::activateSongMode( false );
		}

		// To provide a similar behaviour as when pressing
		// [backspace], transport is relocated to the beginning of
		// the song.
		const int nCursorColumn = pHydrogenApp->getPatternEditorPanel()->getCursorPosition();
		
		if ( ! H2Core::CoreActionController::locateToTick( nCursorColumn ) ) {
			// Cursor is at a position it is not allowed to locate to.
			return;
		}
	} else {
		ERRORLOG( QString( "Unknown object class" ) );
	}

	if ( pAudioEngine->getState() == H2Core::AudioEngine::State::Ready ) {
		pHydrogen->sequencerPlay();
	}
}

bool MainForm::handleKeyEvent( QObject* pQObject, QKeyEvent* pKeyEvent ) {
	
	auto pPref = Preferences::get_instance();
	auto pShortcuts = pPref->getShortcuts();
	auto pHydrogen = Hydrogen::get_instance();
	auto pSong = pHydrogen->getSong();
	auto pActionManager = MidiActionManager::get_instance();
	auto pHydrogenApp = HydrogenApp::get_instance();
	auto pCommonStrings = pHydrogenApp->getCommonStrings();

	if ( pSong == nullptr ) {
		ERRORLOG( "no song" );
		return false;
	}

	int nKey = pKeyEvent->key();
	const Qt::KeyboardModifiers modifiers = pKeyEvent->modifiers();
    if ( modifiers & Qt::ShiftModifier ) {
        nKey += Qt::SHIFT;
	}
    if ( modifiers & Qt::ControlModifier ) {
        nKey += Qt::CTRL;
	}
    if ( modifiers & Qt::AltModifier ) {
        nKey += Qt::ALT;
	}
    if ( modifiers & Qt::MetaModifier ) {
        nKey += Qt::META;
	}
	const auto keySequence = QKeySequence( nKey );
	if ( keySequence == QKeySequence( "" ) ) {
		return false;
	}
	
	const auto actions = pShortcuts->getActions( keySequence );
	for ( const auto& action : actions ) {

		const QString sTitle =
			pShortcuts->getActionInfoMap().at( action ).sDescription;
		
		if ( static_cast<int>(action) >= static_cast<int>(Shortcuts::Action::VK_36_C2) &&
			 static_cast<int>(action) <= static_cast<int>(Shortcuts::Action::VK_59_B3) ) {
			// Virtual keyboard
			
			pHydrogen->addRealtimeNote(
				static_cast<int>(action) - 400, // instrument
				0.8,							// velocity
				0.f,							// pan
				false,							// note off
				static_cast<int>(action) - 400 + MIDI_DEFAULT_OFFSET );
		}
		else if ( static_cast<int>(action) >
				  static_cast<int>(Shortcuts::Action::FirstWith1Args) &&
				  static_cast<int>(action) <
				  static_cast<int>(Shortcuts::Action::LastWith1Args) ) {
			// Core actions with a single input argument
			
			auto inputType = InputCaptureDialog::Type::IntMidi;
			float fMax = 1;
			float fMin = 0;
			QString sAction, sLabel;
			
			switch ( action ) {
			case Shortcuts::Action::BPM:
				inputType = InputCaptureDialog::Type::Float;
				sLabel = pCommonStrings->getInputCaptureBpm();
				fMin = static_cast<float>(MIN_BPM);
				fMax = static_cast<float>(MAX_BPM);
				break;

			case Shortcuts::Action::MasterVolume:
				sAction = "MASTER_VOLUME_ABSOLUTE";
				sLabel = pCommonStrings->getInputCaptureVolume();
				break;

			case Shortcuts::Action::JumpToBar:
				inputType = InputCaptureDialog::Type::Int;
				sLabel = pCommonStrings->getInputCaptureColumn();
				fMax = static_cast<float>(pSong->getPatternGroupVector()->size()) - 1;
				break;
				
			case Shortcuts::Action::SelectNextPattern:
			case Shortcuts::Action::SelectOnlyNextPattern:
			case Shortcuts::Action::SelectAndPlayPattern:
				if ( action == Shortcuts::Action::SelectNextPattern ) {
					sAction = "SELECT_NEXT_PATTERN";
				} else if ( action == Shortcuts::Action::SelectOnlyNextPattern ) {
					sAction = "SELECT_ONLY_NEXT_PATTERN";
				} else if ( action == Shortcuts::Action::SelectAndPlayPattern ) {
					sAction = "SELECT_AND_PLAY_PATTERN";
				}
				inputType = InputCaptureDialog::Type::Int;
				sLabel = pCommonStrings->getInputCapturePattern();
				fMax = static_cast<float>(pSong->getPatternList()->size()) - 1;
				break;

			case Shortcuts::Action::PlaylistSong:
				sAction = "PLAYLIST_SONG";
				inputType = InputCaptureDialog::Type::Int;
				sLabel = pCommonStrings->getInputCapturePattern();
				fMax = static_cast<float>(pHydrogen->getPlaylist()->size()) - 1;
				break;

			case Shortcuts::Action::TimelineDeleteMarker:
			case Shortcuts::Action::TimelineDeleteTag:
				inputType = InputCaptureDialog::Type::Int;
				sLabel = pCommonStrings->getInputCaptureColumn();
				fMax = static_cast<float>(pPref->getMaxBars()) - 1;
				break;
				
			case Shortcuts::Action::SelectInstrument:
			case Shortcuts::Action::StripVolumeIncrease:
			case Shortcuts::Action::StripVolumeDecrease:
			case Shortcuts::Action::StripMuteToggle:
			case Shortcuts::Action::StripSoloToggle:
				if ( action == Shortcuts::Action::SelectInstrument ) {
					sAction = "SELECT_INSTRUMENT";
				} else if ( action == Shortcuts::Action::StripMuteToggle ) {
					sAction = "STRIP_MUTE_TOGGLE";
				} else if ( action == Shortcuts::Action::StripSoloToggle ) {
					sAction = "STRIP_SOLO_TOGGLE";
				} else {
					sAction = "STRIP_VOLUME_RELATIVE";
				}
				inputType = InputCaptureDialog::Type::Int;
				sLabel = pCommonStrings->getInputCaptureInstrument();
				fMax = static_cast<float>(pSong->getDrumkit()->getInstruments()->size()) - 1;
				break;
			default:
				WARNINGLOG( QString( "Action [%1] not properly prepared" )
							.arg( static_cast<int>(action) ) );
			}

			auto pInputCaptureDialog =
				new InputCaptureDialog( this, sTitle, sLabel, inputType, fMin, fMax );
			if ( pInputCaptureDialog->exec() == QDialog::Rejected ) {
				return true;
			}
			const QString sArg = pInputCaptureDialog->text();
			delete pInputCaptureDialog;

			switch ( action ) {
			case Shortcuts::Action::BPM:
				H2Core::CoreActionController::setBpm( sArg.toFloat() );
				break;
			case Shortcuts::Action::JumpToBar:
				H2Core::CoreActionController::locateToColumn( sArg.toInt() );
				break;
			case Shortcuts::Action::SelectInstrument:
			case Shortcuts::Action::MasterVolume: {
				auto pAction = std::make_shared<Action>( sAction );
				pAction->setValue( sArg );
				pActionManager->handleAction( pAction );
				break;
			}
				
			case Shortcuts::Action::SelectNextPattern:
			case Shortcuts::Action::SelectOnlyNextPattern:
			case Shortcuts::Action::SelectAndPlayPattern:
			case Shortcuts::Action::PlaylistSong:
			case Shortcuts::Action::StripVolumeIncrease:
			case Shortcuts::Action::StripVolumeDecrease:
			case Shortcuts::Action::StripMuteToggle:
			case Shortcuts::Action::StripSoloToggle: {
				auto pAction = std::make_shared<Action>( sAction );
				pAction->setParameter1( sArg );
				if ( action == Shortcuts::Action::StripVolumeIncrease ) {
					pAction->setValue( QString::number( 1 ) );
				} else if ( action == Shortcuts::Action::StripVolumeDecrease ) {
					pAction->setValue( QString::number( -1 ) );
				}
				pActionManager->handleAction( pAction );
				break;
			}

			case Shortcuts::Action::TimelineDeleteMarker:
				H2Core::CoreActionController::deleteTempoMarker( sArg.toInt() );
				break;
			case Shortcuts::Action::TimelineDeleteTag:
				H2Core::CoreActionController::deleteTag( sArg.toInt() );
				break;
			default:
				WARNINGLOG( QString( "Action [%1] not properly handled" )
							.arg( static_cast<int>(action) ) );
			}
		}
		else if ( static_cast<int>(action) >
				  static_cast<int>(Shortcuts::Action::FirstWith2Args) &&
				  static_cast<int>(action) <
				  static_cast<int>(Shortcuts::Action::LastWith2Args) ) {
			// Core actions with two input arguments
			
			auto inputType1 = InputCaptureDialog::Type::IntMidi;
			auto inputType2 = InputCaptureDialog::Type::IntMidi;
			float fMax1 = 1;
			float fMin1 = 0;
			float fMax2 = 1;
			float fMin2 = 0;
			QString sAction, sLabel1, sAction2, sLabel2;
			
			switch ( action ) {
			case Shortcuts::Action::StripVolume:
			case Shortcuts::Action::StripPan:
			case Shortcuts::Action::StripFilterCutoff:
				if ( action == Shortcuts::Action::StripVolume ) {
					sAction = "STRIP_VOLUME_ABSOLUTE";
					sLabel1 = pCommonStrings->getInputCaptureVolume();
				}
				else if ( action == Shortcuts::Action::StripPan ) {
					sAction = "PAN_ABSOLUTE";
					sLabel1 = pCommonStrings->getInputCapturePan();
				}
				else if ( action == Shortcuts::Action::StripFilterCutoff ) {
					sAction = "FILTER_CUTOFF_LEVEL_ABSOLUTE";
					sLabel1 = pCommonStrings->getInputCaptureFilterCutoff();
				}
				inputType2 = InputCaptureDialog::Type::Int;
				sLabel2 = pCommonStrings->getInputCaptureInstrument();
				fMax2 = static_cast<float>(pSong->getDrumkit()->getInstruments()->size()) - 1;
				break;

			case Shortcuts::Action::TimelineAddMarker:
			case Shortcuts::Action::TimelineAddTag:
			case Shortcuts::Action::ToggleGridCell:
				inputType1 = InputCaptureDialog::Type::Int;
				sLabel1 = pCommonStrings->getInputCaptureColumn();
				fMax1 = static_cast<float>(pSong->getPatternGroupVector()->size()) - 1;

				if ( action == Shortcuts::Action::TimelineAddTag ) {
					inputType2 = InputCaptureDialog::Type::String;
					sLabel2 = pCommonStrings->getInputCaptureTag();
				}
				else if ( action == Shortcuts::Action::TimelineAddMarker ) {
					inputType2 = InputCaptureDialog::Type::Float;
					sLabel2 = pCommonStrings->getInputCaptureBpm();
					fMin2 = static_cast<float>(MIN_BPM);
					fMax2 = static_cast<float>(MAX_BPM);
				}
				else if ( action == Shortcuts::Action::ToggleGridCell ) {
					inputType2 = InputCaptureDialog::Type::Int;
					sLabel2 = pCommonStrings->getInputCapturePattern();
					fMax2 = static_cast<float>(pSong->getPatternList()->size()) - 1;
				}
				break;
			default:
				WARNINGLOG( QString( "Action [%1] not properly prepared" )
							.arg( static_cast<int>(action) ) );
			}

			// Capture arguments
			auto pInputCaptureDialog =
				new InputCaptureDialog( this, sTitle, sLabel1, inputType1, fMin1, fMax1 );
			if ( pInputCaptureDialog->exec() == QDialog::Rejected ) {
				return true;
			}
			const QString sArg1 = pInputCaptureDialog->text();
			delete pInputCaptureDialog;
			
			pInputCaptureDialog =
				new InputCaptureDialog( this, sTitle, sLabel2, inputType2, fMin2, fMax2 );
			if ( pInputCaptureDialog->exec() == QDialog::Rejected ) {
				return true;
			}
			const QString sArg2 = pInputCaptureDialog->text();
			delete pInputCaptureDialog;

			switch ( action ) {
			case Shortcuts::Action::StripVolume:
			case Shortcuts::Action::StripPan:
			case Shortcuts::Action::StripFilterCutoff: {
				auto pAction = std::make_shared<Action>( sAction );
				pAction->setValue( sArg1 );
				pAction->setParameter1( sArg2 );
				pActionManager->handleAction( pAction );
				break;
			}

			case Shortcuts::Action::TimelineAddMarker:
				H2Core::CoreActionController::addTempoMarker(
					sArg1.toInt(), sArg2.toFloat() );
				break;
			case Shortcuts::Action::TimelineAddTag:
				H2Core::CoreActionController::addTag( sArg1.toInt(), sArg2 );
				break;
			case Shortcuts::Action::ToggleGridCell:
				H2Core::CoreActionController::toggleGridCell(
					sArg1.toInt(), sArg2.toInt() );
				break;
			default:
				WARNINGLOG( QString( "Action [%1] not properly handled" )
							.arg( static_cast<int>(action) ) );
			}
		}
		else if ( action == Shortcuts::Action::StripEffectLevel ) {
			// Core actions with three input arguments

			const QString sAction = "EFFECT_LEVEL_ABSOLUTE";

			// Capture new parameter value
			auto pInputCaptureDialog =
				new InputCaptureDialog( this, sTitle, pCommonStrings->getInputCaptureFXLevel(),
										InputCaptureDialog::Type::IntMidi );
			if ( pInputCaptureDialog->exec() == QDialog::Rejected ) {
				return true;
			}
			const QString sValue = pInputCaptureDialog->text();
			delete pInputCaptureDialog;

			// Capture instrument number
			pInputCaptureDialog =
				new InputCaptureDialog( this, sTitle, pCommonStrings->getInputCaptureInstrument(),
										InputCaptureDialog::Type::Int, 0,
										static_cast<float>(pSong->getDrumkit()->getInstruments()->size()) - 1 );
			if ( pInputCaptureDialog->exec() == QDialog::Rejected ) {
				return true;
			}
			const int nInstrument = pInputCaptureDialog->text().toInt();
			delete pInputCaptureDialog;
			auto pInstrument = pSong->getDrumkit()->getInstruments()->get( nInstrument );
			if ( pInstrument == nullptr ) {
				ERRORLOG( QString( "Unable to retrieve instrument [%1]" )
						  .arg( nInstrument ) );
				return true;
			}

			// Capture FX number
			pInputCaptureDialog =
				new InputCaptureDialog( this, sTitle, pCommonStrings->getInputCaptureFXNumber(),
										InputCaptureDialog::Type::Int, 0,
										static_cast<float>(MAX_FX) - 1);
			if ( pInputCaptureDialog->exec() == QDialog::Rejected ) {
				return true;
			}
			const QString sFX = pInputCaptureDialog->text();
			delete pInputCaptureDialog;
			
			// Deploy action
			auto pAction = std::make_shared<Action>( sAction );
			pAction->setValue( sValue );
			pAction->setParameter1( QString::number( nInstrument ) );
			pAction->setParameter2( sFX );
			pActionManager->handleAction( pAction );
		}
		else if ( action == Shortcuts::Action::LayerPitch ||
				  action == Shortcuts::Action::LayerGain ) {
			// Core actions with more than three input arguments
			
			QString sAction, sLabel;

			if ( action == Shortcuts::Action::LayerPitch ) {
				sAction = "PITCH_LEVEL_ABSOLUTE";
				sLabel = pCommonStrings->getPitchLabel();
			}
			else if ( action == Shortcuts::Action::LayerGain ) {
				sAction = "GAIN_LEVEL_ABSOLUTE";
				sLabel = pCommonStrings->getGainLabel();
			}

			// Capture new parameter value
			auto pInputCaptureDialog =
				new InputCaptureDialog( this, sTitle, sLabel, InputCaptureDialog::Type::IntMidi );
			if ( pInputCaptureDialog->exec() == QDialog::Rejected ) {
				return true;
			}
			const QString sValue = pInputCaptureDialog->text();
			delete pInputCaptureDialog;

			// Capture instrument number
			pInputCaptureDialog =
				new InputCaptureDialog( this, sTitle, pCommonStrings->getInputCaptureInstrument(),
										InputCaptureDialog::Type::Int, 0,
										static_cast<float>(pSong->getDrumkit()->getInstruments()->size()) - 1 );
			if ( pInputCaptureDialog->exec() == QDialog::Rejected ) {
				return true;
			}
			const int nInstrument = pInputCaptureDialog->text().toInt();
			delete pInputCaptureDialog;
			auto pInstrument = pSong->getDrumkit()->getInstruments()->get( nInstrument );
			if ( pInstrument == nullptr ) {
				ERRORLOG( QString( "Unable to retrieve instrument [%1]" )
						  .arg( nInstrument ) );
				return true;
			}

			// Capture component number
			pInputCaptureDialog =
				new InputCaptureDialog( this, sTitle, pCommonStrings->getInputCaptureComponent(),
										InputCaptureDialog::Type::Int, 0,
										pInstrument->get_components()->size() - 1);
			if ( pInputCaptureDialog->exec() == QDialog::Rejected ) {
				return true;
			}
			const int nComponent = pInputCaptureDialog->text().toInt();
			delete pInputCaptureDialog;
			auto pComponent = pInstrument->get_components()->at( nComponent );
			if ( pComponent == nullptr ) {
				ERRORLOG( QString( "Unable to retrieve component [%1] of instrument [%2]" )
						  .arg( nComponent ).arg( nInstrument ) );
				return true;
			}

			// Capture layer number
			pInputCaptureDialog =
				new InputCaptureDialog( this, sTitle, pCommonStrings->getInputCaptureLayer(),
										InputCaptureDialog::Type::Int, 0,
										pComponent->get_layers().size() - 1);
			if ( pInputCaptureDialog->exec() == QDialog::Rejected ) {
				return true;
			}
			const int nLayer = pInputCaptureDialog->text().toInt();
			delete pInputCaptureDialog;
			auto pLayer = pComponent->get_layer( nLayer );
			if ( pLayer == nullptr ) {
				ERRORLOG( QString( "Unable to retrieve layer [%1] of component [%2] of instrument [%3]" )
						  .arg( nLayer ).arg( nComponent ).arg( nInstrument ) );
				return true;
			}

			// Deploy action
			auto pAction = std::make_shared<Action>( sAction );
			pAction->setValue( sValue );
			pAction->setParameter1( QString::number( nInstrument ) );
			pAction->setParameter2( QString::number( nComponent ) );
			pAction->setParameter3( QString::number( nLayer )  );
			pActionManager->handleAction( pAction );
		}
		else {
			std::shared_ptr<Action> pAction = nullptr;
			
			// Actions without input arguments
			switch ( action ) {
				
			case Shortcuts::Action::Panic:
				//panic button stop all playing notes
				pHydrogen->panic();
				break;

			case Shortcuts::Action::Play:
				pAction = std::make_shared<Action>( "PLAY" );
				break;
			case Shortcuts::Action::Pause:
				pAction = std::make_shared<Action>( "PAUSE" );
				break;
			case Shortcuts::Action::Stop:
				pAction = std::make_shared<Action>( "STOP" );
				break;
			case Shortcuts::Action::PlayPauseToggle:
				pAction = std::make_shared<Action>( "PLAY/PAUSE_TOGGLE" );
				break;
			case Shortcuts::Action::PlayStopToggle:
				pAction = std::make_shared<Action>( "PLAY/STOP_TOGGLE" );
				break;
			case Shortcuts::Action::PlayPauseToggleAtCursor:
				if ( nullDriverCheck() ) {
					startPlaybackAtCursor( pQObject );
				}
				break;
				
			case Shortcuts::Action::RecordReady:
				pAction = std::make_shared<Action>( "RECORD_READY" );
				break;
			case Shortcuts::Action::RecordStrobe:
				pAction = std::make_shared<Action>( "RECORD_STROBE" );
				break;
			case Shortcuts::Action::RecordStrobeToggle:
				pAction = std::make_shared<Action>( "RECORD/STROBE_TOGGLE" );
				break;
			case Shortcuts::Action::RecordExit:
				pAction = std::make_shared<Action>( "RECORD_EXIT" );
				break;

			case Shortcuts::Action::MasterMute:
				pAction = std::make_shared<Action>( "MUTE" );
				break;
			case Shortcuts::Action::MasterUnmute:
				pAction = std::make_shared<Action>( "UNMUTE" );
				break;
			case Shortcuts::Action::MasterMuteToggle:
				pAction = std::make_shared<Action>( "MUTE_TOGGLE" );
				break;
			case Shortcuts::Action::MasterVolumeIncrease:
				pAction = std::make_shared<Action>( "MASTER_VOLUME_RELATIVE" );
				pAction->setValue( QString::number( 1 ) );
				break;
			case Shortcuts::Action::MasterVolumeDecrease:
				pAction = std::make_shared<Action>( "MASTER_VOLUME_RELATIVE" );
				pAction->setValue( QString::number( -1 ) );
				break;

			case Shortcuts::Action::JumpToStart:
				H2Core::CoreActionController::locateToColumn( 0 );
				break;
			case Shortcuts::Action::JumpBarForward:
				pAction = std::make_shared<Action>( ">>_NEXT_BAR" );
				break;
			case Shortcuts::Action::JumpBarBackward:
				pAction = std::make_shared<Action>( "<<_PREVIOUS_BAR" );
				break;

			case Shortcuts::Action::BPMIncreaseCoarse:
				pAction = std::make_shared<Action>( "BPM_INCR" );
				pAction->setParameter1( QString::number( 0.1 ) );
				break;
			case Shortcuts::Action::BPMDecreaseCoarse:
				pAction = std::make_shared<Action>( "BPM_DECR" );
				pAction->setParameter1( QString::number( 0.1 ) );
				break;
			case Shortcuts::Action::BPMIncreaseFine:
				pAction = std::make_shared<Action>( "BPM_INCR" );
				pAction->setParameter1( QString::number( 0.01 ) );
				break;
			case Shortcuts::Action::BPMDecreaseFine:
				pAction = std::make_shared<Action>( "BPM_DECR" );
				pAction->setParameter1( QString::number( 0.01 ) );
				break;

			case Shortcuts::Action::BeatCounter:
				pHydrogen->handleBeatCounter();
				break;

			case Shortcuts::Action::TapTempo:
				pHydrogen->onTapTempoAccelEvent();
				break;

			case Shortcuts::Action::PlaylistNextSong:
				pAction = std::make_shared<Action>( "PLAYLIST_NEXT_SONG" );
				break;
			case Shortcuts::Action::PlaylistPrevSong:
				pAction = std::make_shared<Action>( "PLAYLIST_PREV_SONG" );
				break;

			case Shortcuts::Action::TimelineToggle:
				H2Core::CoreActionController::toggleTimeline();
				break;
			case Shortcuts::Action::MetronomeToggle:
				pAction = std::make_shared<Action>( "TOGGLE_METRONOME" );
				break;
			case Shortcuts::Action::JackTransportToggle:
				H2Core::CoreActionController::toggleJackTransport();
				break;
			case Shortcuts::Action::JackTimebaseToggle:
				H2Core::CoreActionController::toggleJackTimebaseMaster();
				break;
			case Shortcuts::Action::SongModeToggle:
				H2Core::CoreActionController::toggleSongMode();
				break;
			case Shortcuts::Action::LoopModeToggle:
				H2Core::CoreActionController::toggleLoopMode();
				break;

				//////////////////////////////////////////////////////
				// GUI Actions

			case Shortcuts::Action::NewSong:
				action_file_new();
				break;
			case Shortcuts::Action::OpenSong:
				action_file_open();
				break;
			case Shortcuts::Action::EditSongProperties:
				action_file_songProperties();
				break;
			case Shortcuts::Action::OpenDemoSong:
				action_file_openDemo();
				break;
			case Shortcuts::Action::SaveSong:
				action_file_save();
				break;
			case Shortcuts::Action::SaveAsSong:
				action_file_save_as();
				break;
			case Shortcuts::Action::OpenPattern:
				action_file_openPattern();
				break;
			case Shortcuts::Action::ExportPattern:
				action_file_export_pattern_as();
				break;
			case Shortcuts::Action::ExportSong:
				action_file_export();
				break;
			case Shortcuts::Action::ExportMIDI:
				action_file_export_midi();
				break;
			case Shortcuts::Action::ExportLilyPond:
				action_file_export_lilypond();
				break;
			case Shortcuts::Action::Quit:
				action_file_exit();
				break;

			case Shortcuts::Action::Undo:
				action_undo();
				break;
			case Shortcuts::Action::Redo:
				action_redo();
				break;
			case Shortcuts::Action::ShowUndoHistory:
				openUndoStack();
				break;

			case Shortcuts::Action::NewDrumkit:
				action_drumkit_new();
				break;
			case Shortcuts::Action::OpenDrumkit:
				action_drumkit_open();
				break;
			case Shortcuts::Action::EditDrumkitProperties:
				action_drumkit_properties();
				break;
			case Shortcuts::Action::SaveDrumkitToSoundLibrary:
				action_drumkit_save();
				break;
			case Shortcuts::Action::ExportDrumkit:
				action_drumkit_export();
				break;
			case Shortcuts::Action::ImportDrumkit:
				action_drumkit_import();
				break;
			case Shortcuts::Action::ImportOnlineDrumkit:
				action_drumkit_onlineImport();
				break;

			case Shortcuts::Action::AddInstrument:
				action_drumkit_addInstrument();
				break;
			case Shortcuts::Action::ClearAllInstruments:
				action_drumkit_new();
				break;
			case Shortcuts::Action::AddComponent:
				InstrumentEditorPanel::get_instance()->
					getInstrumentEditor()->addComponentAction();
				break;

			case Shortcuts::Action::ShowPlaylist:
				action_window_showPlaylistEditor();
				break;
			case Shortcuts::Action::ShowDirector:
				action_window_show_DirectorWidget();
				break;
			case Shortcuts::Action::ShowMixer:
				action_window_showMixer();
				break;
			case Shortcuts::Action::ShowInstrumentRack:
				action_window_showInstrumentRack();
				break;
			case Shortcuts::Action::ShowAutomation:
				action_window_showAutomationArea();
				break;
			case Shortcuts::Action::ShowTimeline:
				action_window_showTimeline();
				break;
			case Shortcuts::Action::ShowPlaybackTrack:
				action_window_showPlaybackTrack();
				break;
			case Shortcuts::Action::ShowFullscreen:
				action_window_toggleFullscreen();
				break;

			case Shortcuts::Action::InputInstrument:
				action_inputMode_instrument();
				break;
			case Shortcuts::Action::InputDrumkit:
				action_inputMode_drumkit();
				break;
			case Shortcuts::Action::ShowPreferencesDialog:
				showPreferencesDialog();
				break;

			case Shortcuts::Action::ShowAudioEngineInfo:
				action_debug_showAudioEngineInfo();
				break;
			case Shortcuts::Action::ShowFilesystemInfo:
				action_debug_showFilesystemInfo();
				break;
			case Shortcuts::Action::LogLevelNone:
				action_debug_logLevel_none();
				break;
			case Shortcuts::Action::LogLevelError:
				action_debug_logLevel_error();
				break;
			case Shortcuts::Action::LogLevelWarning:
				action_debug_logLevel_warn();
				break;
			case Shortcuts::Action::LogLevelInfo:
				action_debug_logLevel_info();
				break;
			case Shortcuts::Action::LogLevelDebug:
				action_debug_logLevel_debug();
				break;
			case Shortcuts::Action::OpenLogFile:
				action_debug_openLogfile();
				break;
			case Shortcuts::Action::DebugPrintObjects:
				action_debug_printObjects();
				break;

			case Shortcuts::Action::OpenManual:
				showUserManual();
				break;
			case Shortcuts::Action::ShowAbout:
				action_help_about();
				break;
			case Shortcuts::Action::ShowReportBug:
				action_report_bug();
				break;
			case Shortcuts::Action::ShowDonate:
				action_donate();
				break;

			// Playlist dialog related actions
			case Shortcuts::Action::PlaylistAddSong:
				pHydrogenApp->getPlaylistEditor()->addSong();
				break;
			case Shortcuts::Action::PlaylistAddCurrentSong:
				pHydrogenApp->getPlaylistEditor()->addCurrentSong();
				break;
			case Shortcuts::Action::PlaylistRemoveSong:
				pHydrogenApp->getPlaylistEditor()->removeSong();
				break;
			case Shortcuts::Action::NewPlaylist:
				pHydrogenApp->getPlaylistEditor()->newPlaylist();
				break;
			case Shortcuts::Action::OpenPlaylist:
				pHydrogenApp->getPlaylistEditor()->openPlaylist();
				break;
			case Shortcuts::Action::SavePlaylist:
				pHydrogenApp->getPlaylistEditor()->savePlaylist();
				break;
			case Shortcuts::Action::SaveAsPlaylist:
				pHydrogenApp->getPlaylistEditor()->savePlaylistAs();
				break;
			case Shortcuts::Action::PlaylistAddScript:
				pHydrogenApp->getPlaylistEditor()->loadScript();
				break;
			case Shortcuts::Action::PlaylistEditScript:
				pHydrogenApp->getPlaylistEditor()->editScript();
				break;
			case Shortcuts::Action::PlaylistRemoveScript:
				pHydrogenApp->getPlaylistEditor()->removeScript();
				break;
			case Shortcuts::Action::PlaylistCreateScript:
				pHydrogenApp->getPlaylistEditor()->newScript();
				break;

			default:
				WARNINGLOG( QString( "Action [%1] not properly handled" )
							.arg( static_cast<int>(action) ) );
			}

			if ( pAction != nullptr ) {
				pActionManager->handleAction( pAction );
			}
		}
	}

	if ( actions.size() > 0 ) {
		// Event consumed by the actions triggered above.
		pKeyEvent->accept();
		return true;
	}

	return false;
}<|MERGE_RESOLUTION|>--- conflicted
+++ resolved
@@ -119,9 +119,9 @@
 
 	/////////// Load song and playlist
 	auto openFile = [=]( const Filesystem::Type& type, const QString& sPath,
-						 const QString& sLastPath, bool bRestore ) {
+						 const QString& sLastPath ) {
 		bool bRet = false;
-		if ( sPath.isEmpty() && bRestore ) {
+		if ( sPath.isEmpty() ) {
 			bRet = HydrogenApp::openFile( type, sLastPath );
 		}
 		else if ( ! sPath.isEmpty() ) {
@@ -135,42 +135,17 @@
 	// will be loaded by the NSM client singleton itself and not
 	// by the MainForm. The latter will just access the already
 	// loaded Song.
-<<<<<<< HEAD
 	if ( ! pHydrogen->isUnderSessionManagement() ) {
 		if ( ! openFile( Filesystem::Type::Song, sSongFilename,
-						 pPref->getLastSongFilename(),
-						 pPref->isRestoreLastSongEnabled() ) ) {
+						 pPref->getLastSongFilename() ) ) {
 			// Fall back to an empty song.
-			HydrogenApp::openSong( H2Core::Song::getEmptySong() );
-=======
-	if ( ! pHydrogen->isUnderSessionManagement() ){
-		std::shared_ptr<H2Core::Song>pSong = nullptr;
-
-		if ( sSongFilename.isEmpty() ) {
-			sSongFilename = pPref->getLastSongFilename();
-		}
-
-		bool bRet = false;
-		if ( !sSongFilename.isEmpty() ) {
-			if ( sSongFilename == H2Core::Filesystem::empty_song_path() ) {
-				bRet = HydrogenApp::recoverEmptySong();
-			} else {
-				bRet = HydrogenApp::openSong( sSongFilename );
-			}
-		}
-
-		if ( sSongFilename.isEmpty() || ! bRet ) {
-			pSong = H2Core::Song::getEmptySong();
-			HydrogenApp::openSong( pSong );
->>>>>>> 7d0dd080
-		}
+			HydrogenApp::openSong( H2Core::Song::getEmptySong() );		}
 	}
 
 	// We need no fallback for the playlist as a new one corresponds to an empty
 	// one.
 	openFile( Filesystem::Type::Playlist, sPlaylistFilename,
-			  pPref->getLastPlaylistFilename(),
-			  pPref->isRestoreLastPlaylistEnabled() );
+			  pPref->getLastPlaylistFilename() );
 
 	QFont font( pPref->getTheme().m_font.m_sApplicationFontFamily, getPointSize( pPref->getTheme().m_font.m_fontSize ) );
 	setFont( font );
@@ -229,34 +204,11 @@
 	//beatcouter
 	pHydrogen->setBcOffsetAdjust();
 
-<<<<<<< HEAD
 	auto pCommonStrings = h2app->getCommonStrings();
 
 	m_pUndoView = new QUndoView( h2app->m_pUndoStack );
 	m_pUndoView->setWindowTitle( QString( "Hydrogen - %1" )
 								 .arg( pCommonStrings->getUndoHistoryTitle() ) );
-=======
-	m_pUndoView = new QUndoView(h2app->m_pUndoStack);
-	m_pUndoView->setWindowTitle(tr("Undo history"));
-
-	//restore last playlist
-	if ( ! pPref->getLastPlaylistFilename().isEmpty() ) {
-		bool bLoadSuccessful = h2app->getPlayListDialog()->loadListByFileName(
-			pPref->getLastPlaylistFilename() );
-		if ( bLoadSuccessful ) {
-			if ( pPref->getPlaylistDialogProperties().visible ){
-				// If there was a playlist used during the last
-				// session and it was still visible/shown when closing
-				// Hydrogen, bring it up again.
-				action_window_showPlaylistDialog();
-			}
-		}
-		else {
-			_ERRORLOG( QString( "Unable to load last playlist [%1]" )
-					   .arg( pPref->getLastPlaylistFilename() ) );
-		}
-	}
->>>>>>> 7d0dd080
 
 	// Check whether the audio driver could be loaded based on the
 	// content of the config file
