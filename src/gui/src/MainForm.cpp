/*
 * Hydrogen
 * Copyright(c) 2002-2008 by Alex >Comix< Cominu [comix@users.sourceforge.net]
 *
 * http://www.hydrogen-music.org
 *
 * This program is free software; you can redistribute it and/or modify
 * it under the terms of the GNU General Public License as published by
 * the Free Software Foundation; either version 2 of the License, or
 * (at your option) any later version.
 *
 * This program is distributed in the hope that it will be useful,
 * but WITHOUT ANY WARRANTY, without even the implied warranty of
 * MERCHANTABILITY or FITNESS FOR A PARTICULAR PURPOSE. See the
 * GNU General Public License for more details.
 *
 * You should have received a copy of the GNU General Public License
 * along with this program; if not, write to the Free Software
 * Foundation, Inc., 59 Temple Place, Suite 330, Boston, MA  02111-1307  USA
 *
 */

#include <hydrogen/version.h>
#include <hydrogen/hydrogen.h>
#include <hydrogen/playlist.h>
#include <hydrogen/audio_engine.h>
#include <hydrogen/smf/SMF.h>
#include <hydrogen/Preferences.h>
#include <hydrogen/LocalFileMng.h>
#include <hydrogen/basics/pattern.h>
#include <hydrogen/basics/pattern_list.h>
#include <hydrogen/basics/instrument_list.h>
#include <hydrogen/basics/instrument_layer.h>
#include <hydrogen/event_queue.h>

#include "AboutDialog.h"
#include "AudioEngineInfoForm.h"
#include "ExportSongDialog.h"
#include "HydrogenApp.h"
#include "InstrumentRack.h"
#include "Skin.h"
#include "MainForm.h"
#include "PlayerControl.h"
#include "HelpBrowser.h"
#include "LadspaFXProperties.h"
#include "SongPropertiesDialog.h"
#include "UndoActions.h"

#include "Director.h"
#include "Mixer/Mixer.h"
#include "InstrumentEditor/InstrumentEditorPanel.h"
#include "PatternEditor/PatternEditorPanel.h"
#include "SongEditor/SongEditor.h"
#include "SongEditor/SongEditorPanel.h"
#include "SoundLibrary/SoundLibraryPanel.h"
#include "SoundLibrary/SoundLibraryImportDialog.h"
#include "SoundLibrary/SoundLibrarySaveDialog.h"
#include "SoundLibrary/SoundLibraryExportDialog.h"
#include "PlaylistEditor/PlaylistDialog.h"

#include <QtGui>

#ifndef WIN32
#include <sys/time.h>
#include <sys/socket.h>
#endif

#ifdef H2CORE_HAVE_LASH
#include <lash-1.0/lash/lash.h>
#include <hydrogen/LashClient.h>
#endif

#include <memory>
#include <cassert>

using namespace std;
using namespace H2Core;

int MainForm::sigusr1Fd[2];

const char* MainForm::__class_name = "MainForm";

MainForm::MainForm( QApplication *app, const QString& songFilename )
	: QMainWindow( 0, 0 )
	, Object( __class_name )
{
	setMinimumSize( QSize( 1000, 500 ) );
	setWindowIcon( QPixmap( Skin::getImagePath() + "/icon16.png" ) );

#ifndef WIN32
	if (::socketpair(AF_UNIX, SOCK_STREAM, 0, sigusr1Fd))
		qFatal("Couldn't create HUP socketpair");
	snUsr1 = new QSocketNotifier(sigusr1Fd[1], QSocketNotifier::Read, this);
	connect(snUsr1, SIGNAL(activated(int)), this, SLOT( handleSigUsr1() ));
#endif


	m_pQApp = app;

	m_pQApp->processEvents();

	// Load default song
	Song *song = NULL;
	if ( !songFilename.isEmpty() ) {
		song = Song::load( songFilename );
		if (song == NULL) {
			//QMessageBox::warning( this, "Hydrogen", trUtf8("Error loading song.") );
			song = Song::get_empty_song();
			song->set_filename( "" );
		}
	}
	else {
		Preferences *pref = Preferences::get_instance();
		bool restoreLastSong = pref->isRestoreLastSongEnabled();
		QString filename = pref->getLastSongFilename();
		if ( restoreLastSong && ( !filename.isEmpty() )) {
			song = Song::load( filename );
			if (song == NULL) {
				//QMessageBox::warning( this, "Hydrogen", trUtf8("Error restoring last song.") );
				song = Song::get_empty_song();
				song->set_filename( "" );
			}
		}
		else {
			song = Song::get_empty_song();
			song->set_filename( "" );
		}
	}

	h2app = new HydrogenApp( this, song );
	h2app->addEventListener( this );
	createMenuBar();

	h2app->setStatusBarMessage( trUtf8("Hydrogen Ready."), 10000 );

	initKeyInstMap();

	// we need to do all this to support the keyboard playing
	// for all the window modes
	h2app->getMixer()->installEventFilter (this);
	h2app->getPatternEditorPanel()->installEventFilter (this);
	h2app->getPatternEditorPanel()->getPianoRollEditor()->installEventFilter (this);
	h2app->getSongEditorPanel()->installEventFilter (this);
	h2app->getPlayerControl()->installEventFilter(this);
	InstrumentEditorPanel::get_instance()->installEventFilter(this);
	h2app->getAudioEngineInfoForm()->installEventFilter(this);
	h2app->getDirector()->installEventFilter(this);
	//	h2app->getPlayListDialog()->installEventFilter(this);
	installEventFilter( this );

	showDevelWarning();

	connect( &m_autosaveTimer, SIGNAL(timeout()), this, SLOT(onAutoSaveTimer()));
	m_autosaveTimer.start( 60 * 1000 );


#ifdef H2CORE_HAVE_LASH

	if ( Preferences::get_instance()->useLash() ){
		LashClient* lashClient = LashClient::get_instance();
		if (lashClient->isConnected())
		{
			// send alsa client id now since it can only be sent
			// after the audio engine has been started.
			Preferences *pref = Preferences::get_instance();
			if ( pref->m_sMidiDriver == "ALSA" ) {
				//			infoLog("[LASH] Sending alsa seq id to LASH server");
				lashClient->sendAlsaClientId();
			}
			// start timer for polling lash events
			lashPollTimer = new QTimer(this);
			connect( lashPollTimer, SIGNAL( timeout() ), this, SLOT( onLashPollTimer() ) );
			lashPollTimer->start(500);
		}
	}
#endif


	//playlist display timer
	QTimer *playlistDisplayTimer = new QTimer(this);
	connect( playlistDisplayTimer, SIGNAL( timeout() ), this, SLOT( onPlaylistDisplayTimer() ) );
	playlistDisplayTimer->start(30000);	// update player control at
	// ~ playlist display timer

	//beatcouter
	Hydrogen::get_instance()->setBcOffsetAdjust();
	// director
	EventQueue::get_instance()->push_event( EVENT_METRONOME, 1 );
	EventQueue::get_instance()->push_event( EVENT_METRONOME, 3 );

	undoView = new QUndoView(h2app->m_undoStack);
	undoView->setWindowTitle(tr("Undo history"));
	undoView->setWindowIcon( QPixmap( Skin::getImagePath() + "/icon16.png" ) );

	//restore last playlist
	if( Preferences::get_instance()->isRestoreLastPlaylistEnabled() ){
		bool loadlist = h2app->getPlayListDialog()->loadListByFileName( Preferences::get_instance()->getLastPlaylistFilename() );
		if( !loadlist ){
			_ERRORLOG ( "Error loading the playlist" );
		}
	}
}



MainForm::~MainForm()
{
	// remove the autosave file
	QFile file( getAutoSaveFilename() );
	file.remove();

	//if a playlist is used, we save the last playlist-path to hydrogen.conf
	Preferences::get_instance()->setLastPlaylistFilename( Playlist::get_instance()->__playlistName );

	if ( (Hydrogen::get_instance()->getState() == STATE_PLAYING) ) {
		Hydrogen::get_instance()->sequencer_stop();
	}

	// remove the autosave file
	m_autosaveTimer.stop();
	QFile autosaveFile( "hydrogen_autosave.h2song" );
	autosaveFile.remove();


	hide();

	if (h2app != NULL) {
		delete Playlist::get_instance();
		delete h2app;
		h2app = NULL;
	}

}



///
/// Create the menubar
///
void MainForm::createMenuBar()
{
	// menubar
	QMenuBar *m_pMenubar = new QMenuBar( this );
	setMenuBar( m_pMenubar );

	// FILE menu
	QMenu *m_pFileMenu = m_pMenubar->addMenu( trUtf8( "&Project" ) );

	m_pFileMenu->addAction( trUtf8( "&New" ), this, SLOT( action_file_new() ), QKeySequence( "Ctrl+N" ) );
	m_pFileMenu->addAction( trUtf8( "Show &info" ), this, SLOT( action_file_songProperties() ), QKeySequence( "" ) );

	m_pFileMenu->addSeparator();				// -----

	m_pFileMenu->addAction( trUtf8( "&Open" ), this, SLOT( action_file_open() ), QKeySequence( "Ctrl+O" ) );
	m_pFileMenu->addAction( trUtf8( "Open &Demo" ), this, SLOT( action_file_openDemo() ), QKeySequence( "Ctrl+D" ) );

	m_pRecentFilesMenu = m_pFileMenu->addMenu( trUtf8( "Open &recent" ) );

	m_pFileMenu->addSeparator();				// -----

	m_pFileMenu->addAction( trUtf8( "&Save" ), this, SLOT( action_file_save() ), QKeySequence( "Ctrl+S" ) );
	m_pFileMenu->addAction( trUtf8( "Save &as..." ), this, SLOT( action_file_save_as() ), QKeySequence( "Ctrl+Shift+S" ) );

	m_pFileMenu->addSeparator();				// -----

	m_pFileMenu->addAction ( trUtf8 ( "Open &Pattern" ), this, SLOT ( action_file_openPattern() ), QKeySequence ( "" ) );
	m_pFileMenu->addAction( trUtf8( "Expor&t pattern as..." ), this, SLOT( action_file_export_pattern_as() ), QKeySequence( "Ctrl+P" ) );

	m_pFileMenu->addSeparator();				// -----

	m_pFileMenu->addAction( trUtf8( "Export &MIDI file" ), this, SLOT( action_file_export_midi() ), QKeySequence( "Ctrl+M" ) );
	m_pFileMenu->addAction( trUtf8( "&Export song" ), this, SLOT( action_file_export() ), QKeySequence( "Ctrl+E" ) );


#ifndef Q_OS_MACX
	m_pFileMenu->addSeparator();				// -----

	m_pFileMenu->addAction( trUtf8("&Quit"), this, SLOT( action_file_exit() ), QKeySequence( "Ctrl+Q" ) );
#endif

	updateRecentUsedSongList();
	connect( m_pRecentFilesMenu, SIGNAL( triggered(QAction*) ), this, SLOT( action_file_open_recent(QAction*) ) );
	//~ FILE menu

	// Undo menu
	QMenu *m_pUndoMenu = m_pMenubar->addMenu( trUtf8( "&Undo" ) );
	m_pUndoMenu->addAction( trUtf8( "Undo" ), this, SLOT( action_undo() ), QKeySequence( "Ctrl+Z" ) );
	m_pUndoMenu->addAction( trUtf8( "Redo" ), this, SLOT( action_redo() ), QKeySequence( "Shift+Ctrl+Z" ) );
	m_pUndoMenu->addAction( trUtf8( "Undo history" ), this, SLOT( openUndoStack() ), QKeySequence( "" ) );

	// INSTRUMENTS MENU
	QMenu *m_pInstrumentsMenu = m_pMenubar->addMenu( trUtf8( "I&nstruments" ) );
	m_pInstrumentsMenu->addAction( trUtf8( "&Add instrument" ), this, SLOT( action_instruments_addInstrument() ), QKeySequence( "" ) );
	m_pInstrumentsMenu->addAction( trUtf8( "&Clear all" ), this, SLOT( action_instruments_clearAll() ), QKeySequence( "" ) );
	m_pInstrumentsMenu->addAction( trUtf8( "&Save library" ), this, SLOT( action_instruments_saveLibrary() ), QKeySequence( "" ) );
	m_pInstrumentsMenu->addAction( trUtf8( "&Export library" ), this, SLOT( action_instruments_exportLibrary() ), QKeySequence( "" ) );
	m_pInstrumentsMenu->addAction( trUtf8( "&Import library" ), this, SLOT( action_instruments_importLibrary() ), QKeySequence( "" ) );


	// Tools menu
	QMenu *m_pToolsMenu = m_pMenubar->addMenu( trUtf8( "&Tools" ));

	m_pToolsMenu->addAction( trUtf8("Playlist &editor"), this, SLOT( action_window_showPlaylistDialog() ), QKeySequence( "" ) );
	m_pToolsMenu->addAction( trUtf8("Director"), this, SLOT( action_window_show_DirectorWidget() ), QKeySequence( "Alt+D" ) );

	m_pToolsMenu->addAction( trUtf8("&Mixer"), this, SLOT( action_window_showMixer() ), QKeySequence( "Alt+M" ) );

	m_pToolsMenu->addAction( trUtf8("&Instrument Rack"), this, SLOT( action_window_showDrumkitManagerPanel() ), QKeySequence( "Alt+I" ) );


	m_pInputModeMenu = m_pToolsMenu->addMenu( trUtf8( "Input mode" ) );
	m_pInstrumentAction = m_pInputModeMenu->addAction( trUtf8( "Instrument" ), this, SLOT( action_toggle_input_mode()), QKeySequence( "Ctrl+Alt+I" ) );
	m_pInstrumentAction->setCheckable( true );

	m_pDrumkitAction = m_pInputModeMenu->addAction( trUtf8( "Drumkit" ), this, SLOT( action_toggle_input_mode()), QKeySequence( "Ctrl+Alt+D" ) );
	m_pDrumkitAction->setCheckable( true );

	if( Preferences::get_instance()->__playselectedinstrument )
	{
		m_pInstrumentAction->setChecked( true );
		m_pDrumkitAction->setChecked (false );
	} else {
		m_pInstrumentAction->setChecked( false );
		m_pDrumkitAction->setChecked (true );
	}


	m_pToolsMenu->addAction( trUtf8("&Preferences"), this, SLOT( showPreferencesDialog() ), QKeySequence( "Alt+P" ) );

	//~ Tools menu


	Logger *l = Logger::get_instance();
	if ( l->bit_mask() >= 1 ) {
		// DEBUG menu
		QMenu *m_pDebugMenu = m_pMenubar->addMenu( trUtf8("De&bug") );
		m_pDebugMenu->addAction( trUtf8( "Show &audio engine info" ), this, SLOT( action_debug_showAudioEngineInfo() ) );
		if(l->bit_mask() == 8) // hydrogen -V8 list object map in console
			m_pDebugMenu->addAction( trUtf8( "Print Objects" ), this, SLOT( action_debug_printObjects() ) );
		//~ DEBUG menu
	}

	// INFO menu
	QMenu *m_pInfoMenu = m_pMenubar->addMenu( trUtf8( "&Info" ) );
	m_pInfoMenu->addAction( trUtf8("&User manual"), this, SLOT( showUserManual() ), QKeySequence( "Ctrl+?" ) );
	m_pInfoMenu->addSeparator();
	m_pInfoMenu->addAction( trUtf8("&About"), this, SLOT( action_help_about() ), QKeySequence( trUtf8("", "Info|About") ) );
	m_pInfoMenu->addAction( trUtf8("Report bug"), this, SLOT( action_report_bug() ));
	//~ INFO menu
}



void MainForm::onLashPollTimer()
{
#ifdef H2CORE_HAVE_LASH
	if ( Preferences::get_instance()->useLash() ){
		LashClient* client = LashClient::get_instance();

		if (!client->isConnected())
		{
			WARNINGLOG("[LASH] Not connected to server!");
			return;
		}

		bool keep_running = true;

		lash_event_t* event;

		string songFilename;
		QString filenameSong;
		Song *song = Hydrogen::get_instance()->getSong();
		// Extra parentheses for -Wparentheses
		while ( (event = client->getNextEvent()) ) {

			switch (lash_event_get_type(event)) {

			case LASH_Save_File:

				INFOLOG("[LASH] Save file");

				songFilename.append(lash_event_get_string(event));
				songFilename.append("/hydrogen.h2song");

				filenameSong = QString::fromLocal8Bit( songFilename.c_str() );
				song->set_filename( filenameSong );
				action_file_save();

				client->sendEvent(LASH_Save_File);

				break;

			case LASH_Restore_File:

				songFilename.append(lash_event_get_string(event));
				songFilename.append("/hydrogen.h2song");

				INFOLOG( QString("[LASH] Restore file: %1")
						 .arg( songFilename.c_str() ) );

				filenameSong = QString::fromLocal8Bit( songFilename.c_str() );

				openSongFile( filenameSong );

				client->sendEvent(LASH_Restore_File);

				break;

			case LASH_Quit:

				//				infoLog("[LASH] Quit!");
				keep_running = false;

				break;

			default:
				;
				//				infoLog("[LASH] Got unknown event!");

			}

			lash_event_destroy(event);

		}

		if (!keep_running)
		{
			lashPollTimer->stop();
			action_file_exit();
		}
	}
#endif
}



/// return true if the app needs to be closed.
bool MainForm::action_file_exit()
{
	bool proceed = handleUnsavedChanges();
	if(!proceed) {
		return false;
	}
	closeAll();
	return true;
}



void MainForm::action_file_new()
{
	if ( (Hydrogen::get_instance()->getState() == STATE_PLAYING) ) {
		Hydrogen::get_instance()->sequencer_stop();
	}

	bool proceed = handleUnsavedChanges();
	if(!proceed) {
		return;
	}

	h2app->m_undoStack->clear();
	Hydrogen::get_instance()->m_timelinevector.clear();
	Song * song = Song::get_empty_song();
	song->set_filename( "" );
	h2app->setSong(song);
	Hydrogen::get_instance()->setSelectedPatternNumber( 0 );
	HydrogenApp::get_instance()->getInstrumentRack()->getSoundLibraryPanel()->update_background_color();
	HydrogenApp::get_instance()->getSongEditorPanel()->updatePositionRuler();
	Hydrogen::get_instance()->m_timelinetagvector.clear();

	// update director tags
	EventQueue::get_instance()->push_event( EVENT_METRONOME, 2 );
	// update director songname
	EventQueue::get_instance()->push_event( EVENT_METRONOME, 3 );
}



void MainForm::action_file_save_as()
{
	if ( (Hydrogen::get_instance()->getState() == STATE_PLAYING) ) {
		Hydrogen::get_instance()->sequencer_stop();
	}

	//std::auto_ptr<QFileDialog> fd( new QFileDialog );
	QFileDialog fd(this);
	fd.setFileMode( QFileDialog::AnyFile );
	fd.setFilter( trUtf8("Hydrogen Song (*.h2song)") );
	fd.setAcceptMode( QFileDialog::AcceptSave );
	fd.setWindowTitle( trUtf8( "Save song" ) );
	fd.setSidebarUrls( fd.sidebarUrls() << QUrl::fromLocalFile( Filesystem::songs_dir() ) );

	Song *song = Hydrogen::get_instance()->getSong();
	QString defaultFilename;
	QString lastFilename = song->get_filename();

	if ( lastFilename.isEmpty() ) {
		defaultFilename = Hydrogen::get_instance()->getSong()->__name;
		defaultFilename += ".h2song";
	}
	else {
		defaultFilename = lastFilename;
	}

	fd.selectFile( defaultFilename );

	QString filename;
	if (fd.exec() == QDialog::Accepted) {
		filename = fd.selectedFiles().first();
	}

	if ( !filename.isEmpty() ) {
		QString sNewFilename = filename;
		if ( sNewFilename.endsWith(".h2song") == false ) {
			filename += ".h2song";
		}

		song->set_filename(filename);
		action_file_save();
	}
	h2app->setScrollStatusBarMessage( trUtf8("Song saved as.") + QString(" Into: ") + defaultFilename, 2000 );
	h2app->setWindowTitle( filename );
}



void MainForm::action_file_save()
{
	Song *song = Hydrogen::get_instance()->getSong();
	QString filename = song->get_filename();

	if ( filename.isEmpty() ) {
		// just in case!
		return action_file_save_as();
	}

	bool saved = false;
	saved = song->save( filename );


	if(! saved) {
		QMessageBox::warning( this, "Hydrogen", trUtf8("Could not save song.") );
	} else {
		Preferences::get_instance()->setLastSongFilename( song->get_filename() );

		// add the new loaded song in the "last used song" vector
		Preferences *pPref = Preferences::get_instance();
		vector<QString> recentFiles = pPref->getRecentFiles();
		recentFiles.insert( recentFiles.begin(), filename );
		pPref->setRecentFiles( recentFiles );

		updateRecentUsedSongList();

		h2app->setScrollStatusBarMessage( trUtf8("Song saved.") + QString(" Into: ") + filename, 2000 );
		EventQueue::get_instance()->push_event( EVENT_METRONOME, 3 );
	}
}



void MainForm::action_toggle_input_mode()
{
	if(  !Preferences::get_instance()->__playselectedinstrument )
	{
		Preferences::get_instance()->__playselectedinstrument = true;
		m_pInstrumentAction->setChecked( true );
		m_pDrumkitAction->setChecked (false );
	} else {
		Preferences::get_instance()->__playselectedinstrument = false;
		m_pInstrumentAction->setChecked( false );
		m_pDrumkitAction->setChecked (true );
	}
}



void MainForm::action_help_about() {
	AboutDialog *dialog = new AboutDialog( NULL );
	dialog->exec();
}



void MainForm::action_report_bug()
{
	QDesktopServices::openUrl(QString("https://github.com/hydrogen-music/hydrogen/issues"));
}



void MainForm::showUserManual()
{
	h2app->getHelpBrowser()->hide();
	h2app->getHelpBrowser()->show();
}



void MainForm::action_file_export_pattern_as()
{
	if ( ( Hydrogen::get_instance()->getState() == STATE_PLAYING ) )
	{
		Hydrogen::get_instance()->sequencer_stop();
	}

	Hydrogen *engine = Hydrogen::get_instance();
	int selectedpattern = engine->getSelectedPatternNumber();
	Song *song = engine->getSong();
	Pattern *pat = song->get_pattern_list()->get ( selectedpattern );

	Instrument *instr = song->get_instrument_list()->get ( 0 );
	assert ( instr );

	QDir dir  = Preferences::get_instance()->__lastspatternDirectory;


	QFileDialog fd(this);
	fd.setFileMode ( QFileDialog::AnyFile );
	fd.setFilter ( trUtf8 ( "Hydrogen Pattern (*.h2pattern)" ) );
	fd.setAcceptMode ( QFileDialog::AcceptSave );
	fd.setWindowTitle ( trUtf8 ( "Save Pattern as ..." ) );
	fd.setDirectory ( dir );
	fd.setSidebarUrls( fd.sidebarUrls() << QUrl::fromLocalFile( Filesystem::patterns_dir() ) );



	QString defaultPatternname = QString ( pat->get_name() );

	fd.selectFile ( defaultPatternname );

	LocalFileMng fileMng;
	QString filename;
	if ( fd.exec() == QDialog::Accepted )
	{
		filename = fd.selectedFiles().first();
		QString tmpfilename = filename;
		QString toremove = tmpfilename.section( '/', -1 );
		QString newdatapath =  tmpfilename.replace( toremove, "" );
		Preferences::get_instance()->__lastspatternDirectory = newdatapath;
	}

	if ( !filename.isEmpty() )
	{
		QString sNewFilename = filename;
		if(sNewFilename.endsWith( ".h2pattern" ) ){
			sNewFilename += "";
		}
		else{
			sNewFilename += ".h2pattern";
		}
		QString patternname = sNewFilename;
		QString realpatternname = filename;
		QString realname = realpatternname.mid( realpatternname.lastIndexOf( "/" ) + 1 );
		if ( realname.endsWith( ".h2pattern" ) )
			realname.replace( ".h2pattern", "" );
		pat->set_name(realname);
		HydrogenApp::get_instance()->getSongEditorPanel()->updateAll();
		int err = fileMng.savePattern ( song, engine->getCurrentDrumkitname(), selectedpattern, patternname, realname, 2 );
		if ( err != 0 )
		{
			QMessageBox::warning( this, "Hydrogen", trUtf8("Could not export pattern.") );
			_ERRORLOG ( "Error saving the pattern" );
		}
	}
	h2app->setStatusBarMessage ( trUtf8 ( "Pattern saved." ), 10000 );

	//update SoundlibraryPanel
	HydrogenApp::get_instance()->getInstrumentRack()->getSoundLibraryPanel()->test_expandedItems();
	HydrogenApp::get_instance()->getInstrumentRack()->getSoundLibraryPanel()->updateDrumkitList();
}



void MainForm::action_file_open() {
	if ( ((Hydrogen::get_instance())->getState() == STATE_PLAYING) ) {
		Hydrogen::get_instance()->sequencer_stop();
	}

	bool proceed = handleUnsavedChanges();
	if(!proceed) {
		return;
	}

	static QString lastUsedDir = Preferences::get_instance()->getDataDirectory() + "/songs";
<<<<<<< HEAD

	std::auto_ptr<QFileDialog> fd( new QFileDialog );
	fd->setFileMode(QFileDialog::ExistingFile);
	fd->setFilter( trUtf8("Hydrogen Song (*.h2song)") );
	fd->setDirectory( lastUsedDir );
=======
>>>>>>> 585890fd

	//std::auto_ptr<QFileDialog> fd( new QFileDialog );
	QFileDialog fd(this);
	fd.setFileMode(QFileDialog::ExistingFile);
	fd.setFilter( trUtf8("Hydrogen Song (*.h2song)") );
	fd.setDirectory( lastUsedDir );

	fd.setWindowTitle( trUtf8( "Open song" ) );

	QString filename;
	if (fd.exec() == QDialog::Accepted) {
		filename = fd.selectedFiles().first();
		lastUsedDir = fd.directory().absolutePath();
	}


	if ( !filename.isEmpty() ) {
		openSongFile( filename );
	}

	HydrogenApp::get_instance()->getInstrumentRack()->getSoundLibraryPanel()->update_background_color();
}



void MainForm::action_file_openPattern()
{

	Hydrogen *engine = Hydrogen::get_instance();
	Song *song = engine->getSong();
	PatternList *pPatternList = song->get_pattern_list();

	Instrument *instr = song->get_instrument_list()->get ( 0 );
	assert ( instr );

	QDir dirPattern( Preferences::get_instance()->getDataDirectory() + "/patterns" );
	QFileDialog fd(this);
	fd.setFileMode ( QFileDialog::ExistingFile );
	fd.setFilter ( trUtf8 ( "Hydrogen Pattern (*.h2pattern)" ) );
	fd.setDirectory ( dirPattern );

	fd.setWindowTitle ( trUtf8 ( "Open Pattern" ) );


	QString filename;
	if ( fd.exec() == QDialog::Accepted )
	{
		filename = fd.selectedFiles().first();
	}
	QString patternname = filename;


	LocalFileMng mng;
	LocalFileMng fileMng;
	Pattern* err = fileMng.loadPattern ( patternname );
	if ( err == 0 )
	{
		_ERRORLOG( "Error loading the pattern" );
		_ERRORLOG( patternname );
	}
	else
	{
		H2Core::Pattern *pNewPattern = err;
		pPatternList->add ( pNewPattern );
		song->__is_modified = true;
	}

	HydrogenApp::get_instance()->getSongEditorPanel()->updateAll();
}



/// \todo parametrizzare il metodo action_file_open ed eliminare il seguente...
void MainForm::action_file_openDemo()
{
	if ( (Hydrogen::get_instance()->getState() == STATE_PLAYING) ) {
		Hydrogen::get_instance()->sequencer_stop();
	}

	bool proceed = handleUnsavedChanges();
	if(!proceed) {
		return;
	}

	h2app->m_undoStack->clear();
	QFileDialog fd(this);
	fd.setFileMode(QFileDialog::ExistingFile);
	fd.setFilter( trUtf8("Hydrogen Song (*.h2song)") );

	fd.setWindowTitle( trUtf8( "Open song" ) );
	fd.setWindowIcon( QPixmap( Skin::getImagePath() + "/icon16.png" ) );

	fd.setDirectory( QString( Preferences::get_instance()->getDemoPath() ) );


	QString filename;
	if (fd.exec() == QDialog::Accepted) {
		filename = fd.selectedFiles().first();
	}


	if ( !filename.isEmpty() ) {
		openSongFile( filename );
		Hydrogen::get_instance()->getSong()->set_filename( "" );
	}
}



void MainForm::showPreferencesDialog()
{
	h2app->showPreferencesDialog();
}



void MainForm::action_window_showPlaylistDialog()
{
	h2app->showPlaylistDialog();
}



void MainForm::action_window_show_DirectorWidget()
{

	h2app->showDirector();
}



void MainForm::action_window_showMixer()
{
	bool isVisible = HydrogenApp::get_instance()->getMixer()->isVisible();
	h2app->showMixer( !isVisible );
}



void MainForm::action_debug_showAudioEngineInfo()
{
	h2app->showAudioEngineInfoForm();
}



///
/// Shows the song editor
///
void MainForm::action_window_showSongEditor()
{
	bool isVisible = h2app->getSongEditorPanel()->isVisible();
	h2app->getSongEditorPanel()->setHidden( isVisible );
}



void MainForm::action_instruments_addInstrument()
{
	SE_mainMenuAddInstrumentAction *action = new SE_mainMenuAddInstrumentAction();
	HydrogenApp::get_instance()->m_undoStack->push( action );
}



void MainForm::action_instruments_clearAll()
{
	switch(
		   QMessageBox::information( this,
									 "Hydrogen",
									 trUtf8("Clear all instruments?"),
									 trUtf8("Ok"),
									 trUtf8("Cancel"),
									 0,      // Enter == button 0
									 1 )) { // Escape == button 2
	case 0:
		// ok btn pressed
		break;
	case 1:
		// cancel btn pressed
		return;
	}

	// Remove all layers
	//	AudioEngine::get_instance()->lock( RIGHT_HERE );
	Song *pSong = Hydrogen::get_instance()->getSong();
	InstrumentList* pList = pSong->get_instrument_list();
	for (uint i = pList->size(); i > 0; i--) {
		functionDeleteInstrument(i - 1);
		/*
		Instrument* pInstr = pList->get( i );
		pInstr->set_name( (QString( trUtf8( "Instrument %1" ) ).arg( i + 1 )) );
		// remove all layers
		for ( int nLayer = 0; nLayer < MAX_LAYERS; nLayer++ ) {
			InstrumentLayer* pLayer = pInstr->get_layer( nLayer );
			delete pLayer;
			pInstr->set_layer( NULL, nLayer );
				}
			 */
	}
	//	AudioEngine::get_instance()->unlock();
	EventQueue::get_instance()->push_event( EVENT_SELECTED_INSTRUMENT_CHANGED, -1 );
}



void MainForm::functionDeleteInstrument(int instrument)
{
	Hydrogen * H = Hydrogen::get_instance();
	Instrument *pSelectedInstrument = H->getSong()->get_instrument_list()->get( instrument );

	std::list< Note* > noteList;
	Song* song = H->getSong();
	PatternList *patList = song->get_pattern_list();

	QString instrumentName =  pSelectedInstrument->get_name();
	QString drumkitName = H->getCurrentDrumkitname();

	for ( int i = 0; i < patList->size(); i++ ) {
		H2Core::Pattern *pPattern = song->get_pattern_list()->get(i);
		const Pattern::notes_t* notes = pPattern->get_notes();
		FOREACH_NOTE_CST_IT_BEGIN_END(notes,it) {
			Note *pNote = it->second;
			assert( pNote );
			if ( pNote->get_instrument() == pSelectedInstrument ) {
				pNote->set_pattern_idx( i );
				noteList.push_back( pNote );
			}
		}
	}
	SE_deleteInstrumentAction *action = new SE_deleteInstrumentAction( noteList, drumkitName, instrumentName, instrument );
	HydrogenApp::get_instance()->m_undoStack->push( action );
}



void MainForm::action_instruments_exportLibrary()
{
	SoundLibraryExportDialog exportDialog( this, QString() );
	exportDialog.exec();
}



void MainForm::action_instruments_importLibrary()
{
	SoundLibraryImportDialog dialog( this );
	dialog.exec();
}



void MainForm::action_instruments_saveLibrary()
{
	SoundLibrarySaveDialog dialog( this );
	dialog.exec();
	HydrogenApp::get_instance()->getInstrumentRack()->getSoundLibraryPanel()->test_expandedItems();
	HydrogenApp::get_instance()->getInstrumentRack()->getSoundLibraryPanel()->updateDrumkitList();
}



///
/// Window close event
///
void MainForm::closeEvent( QCloseEvent* ev )
{
	if ( action_file_exit() == false ) {
		// don't close!!!
		ev->ignore();
		return;
	}

	ev->accept();
}



void MainForm::action_file_export() {
	if ( (Hydrogen::get_instance()->getState() == STATE_PLAYING) ) {
		Hydrogen::get_instance()->sequencer_stop();
	}

	ExportSongDialog *dialog = new ExportSongDialog(this);
	dialog->exec();
	delete dialog;
}



void MainForm::action_window_showDrumkitManagerPanel()
{
	InstrumentRack *pPanel = HydrogenApp::get_instance()->getInstrumentRack();
	pPanel->setHidden( pPanel->isVisible() );
}



void MainForm::closeAll() {
	// save window properties in the preferences files
	Preferences *pref = Preferences::get_instance();

	// mainform
	WindowProperties mainFormProp;
	mainFormProp.x = x();
	mainFormProp.y = y();
	mainFormProp.height = height();
	mainFormProp.width = width();
	pref->setMainFormProperties( mainFormProp );

	// Save mixer properties
	WindowProperties mixerProp;
	mixerProp.x = h2app->getMixer()->x();
	mixerProp.y = h2app->getMixer()->y();
	mixerProp.width = h2app->getMixer()->width();
	mixerProp.height = h2app->getMixer()->height();
	mixerProp.visible = h2app->getMixer()->isVisible();
	pref->setMixerProperties( mixerProp );

	// save pattern editor properties
	WindowProperties patternEditorProp;
	patternEditorProp.x = h2app->getPatternEditorPanel()->x();
	patternEditorProp.y = h2app->getPatternEditorPanel()->y();
	patternEditorProp.width = h2app->getPatternEditorPanel()->width();
	patternEditorProp.height = h2app->getPatternEditorPanel()->height();
	patternEditorProp.visible = h2app->getPatternEditorPanel()->isVisible();
	pref->setPatternEditorProperties( patternEditorProp );

	// save song editor properties
	WindowProperties songEditorProp;
	songEditorProp.x = h2app->getSongEditorPanel()->x();
	songEditorProp.y = h2app->getSongEditorPanel()->y();
	songEditorProp.width = h2app->getSongEditorPanel()->width();
	songEditorProp.height = h2app->getSongEditorPanel()->height();

	QSize size = h2app->getSongEditorPanel()->frameSize();
	songEditorProp.visible = h2app->getSongEditorPanel()->isVisible();
	pref->setSongEditorProperties( songEditorProp );


	// save audio engine info properties
	WindowProperties audioEngineInfoProp;
	audioEngineInfoProp.x = h2app->getAudioEngineInfoForm()->x();
	audioEngineInfoProp.y = h2app->getAudioEngineInfoForm()->y();
	audioEngineInfoProp.visible = h2app->getAudioEngineInfoForm()->isVisible();
	pref->setAudioEngineInfoProperties( audioEngineInfoProp );


#ifdef H2CORE_HAVE_LADSPA
	// save LADSPA FX window properties
	for (uint nFX = 0; nFX < MAX_FX; nFX++) {
		WindowProperties prop;
		prop.x = h2app->getLadspaFXProperties(nFX)->x();
		prop.y = h2app->getLadspaFXProperties(nFX)->y();
		prop.visible= h2app->getLadspaFXProperties(nFX)->isVisible();
		pref->setLadspaProperties(nFX, prop);
	}
#endif

	m_pQApp->quit();
}



// keybindings..

void MainForm::onPlayStopAccelEvent()
{
	int nState = Hydrogen::get_instance()->getState();
	switch (nState) {
	case STATE_READY:
		Hydrogen::get_instance()->sequencer_play();
		break;

	case STATE_PLAYING:
		Hydrogen::get_instance()->sequencer_stop();
		break;

	default:
		ERRORLOG( "[MainForm::onPlayStopAccelEvent()] Unhandled case." );
	}
}



void MainForm::onRestartAccelEvent()
{
	Hydrogen* pEngine = Hydrogen::get_instance();
	pEngine->setPatternPos( 0 );
}



void MainForm::onBPMPlusAccelEvent()
{
	Hydrogen* pEngine = Hydrogen::get_instance();
	AudioEngine::get_instance()->lock( RIGHT_HERE );

	Song* pSong = pEngine->getSong();
	if (pSong->__bpm  < 300) {
		pEngine->setBPM( pSong->__bpm + 0.1 );
	}
	AudioEngine::get_instance()->unlock();
}



void MainForm::onBPMMinusAccelEvent()
{
	Hydrogen* pEngine = Hydrogen::get_instance();
	AudioEngine::get_instance()->lock( RIGHT_HERE );

	Song* pSong = pEngine->getSong();
	if (pSong->__bpm > 40 ) {
		pEngine->setBPM( pSong->__bpm - 0.1 );
	}
	AudioEngine::get_instance()->unlock();
}



void MainForm::onSaveAsAccelEvent()
{
	action_file_save_as();
}



void MainForm::onSaveAccelEvent()
{
	action_file_save();
}



void MainForm::onOpenAccelEvent()
{
	action_file_open();
}



void MainForm::updateRecentUsedSongList()
{
	m_pRecentFilesMenu->clear();

	Preferences *pPref = Preferences::get_instance();
	vector<QString> recentUsedSongs = pPref->getRecentFiles();

	QString sFilename;

	for ( uint i = 0; i < recentUsedSongs.size(); ++i ) {
		sFilename = recentUsedSongs[ i ];

		if ( !sFilename.isEmpty() ) {
			QAction *pAction = new QAction( this  );
			pAction->setText( sFilename );
			m_pRecentFilesMenu->addAction( pAction );
		}
	}
}



void MainForm::action_file_open_recent(QAction *pAction)
{
	//	INFOLOG( pAction->text() );
	openSongFile( pAction->text() );
}



void MainForm::openSongFile( const QString& sFilename )
{
	Hydrogen *engine = Hydrogen::get_instance();
	if ( engine->getState() == STATE_PLAYING ) {
		engine->sequencer_stop();
	}

	engine->m_timelinetagvector.clear();

	h2app->closeFXProperties();
	LocalFileMng mng;
	Song *pSong = Song::load( sFilename );
	if ( pSong == NULL ) {
		QMessageBox::information( this, "Hydrogen", trUtf8("Error loading song.") );
		return;
	}
	h2app->m_undoStack->clear();

	// add the new loaded song in the "last used song" vector
	Preferences *pPref = Preferences::get_instance();
	vector<QString> recentFiles = pPref->getRecentFiles();
	recentFiles.insert( recentFiles.begin(), sFilename );
	pPref->setRecentFiles( recentFiles );

	h2app->setSong( pSong );

	updateRecentUsedSongList();
	engine->setSelectedPatternNumber( 0 );
	HydrogenApp::get_instance()->getSongEditorPanel()->updatePositionRuler();
	//	EventQueue::get_instance()->push_event( EVENT_METRONOME, 1 );
	EventQueue::get_instance()->push_event( EVENT_METRONOME, 3 );
}



void MainForm::initKeyInstMap()
{

	QString loc = QLocale::system().name();
	int instr = 0;

	///POSIX Locale
	//locale for keyboardlayout QWERTZ
	// de_DE, de_AT, de_LU, de_CH, de

	//locale for keyboardlayout AZERTY
	// fr_BE, fr_CA, fr_FR, fr_LU, fr_CH

	//locale for keyboardlayout QWERTY
	// en_GB, en_US, en_ZA, usw.

	if ( loc.contains( "de" ) || loc.contains( "DE" )){ ///QWERTZ
		keycodeInstrumentMap[Qt::Key_Y] = instr++;
		keycodeInstrumentMap[Qt::Key_S] = instr++;
		keycodeInstrumentMap[Qt::Key_X] = instr++;
		keycodeInstrumentMap[Qt::Key_D] = instr++;
		keycodeInstrumentMap[Qt::Key_C] = instr++;
		keycodeInstrumentMap[Qt::Key_V] = instr++;
		keycodeInstrumentMap[Qt::Key_G] = instr++;
		keycodeInstrumentMap[Qt::Key_B] = instr++;
		keycodeInstrumentMap[Qt::Key_H] = instr++;
		keycodeInstrumentMap[Qt::Key_N] = instr++;
		keycodeInstrumentMap[Qt::Key_J] = instr++;
		keycodeInstrumentMap[Qt::Key_M] = instr++;

		keycodeInstrumentMap[Qt::Key_Q] = instr++;
		keycodeInstrumentMap[Qt::Key_2] = instr++;
		keycodeInstrumentMap[Qt::Key_W] = instr++;
		keycodeInstrumentMap[Qt::Key_3] = instr++;
		keycodeInstrumentMap[Qt::Key_E] = instr++;
		keycodeInstrumentMap[Qt::Key_R] = instr++;
		keycodeInstrumentMap[Qt::Key_5] = instr++;
		keycodeInstrumentMap[Qt::Key_T] = instr++;
		keycodeInstrumentMap[Qt::Key_6] = instr++;
		keycodeInstrumentMap[Qt::Key_Z] = instr++;
		keycodeInstrumentMap[Qt::Key_7] = instr++;
		keycodeInstrumentMap[Qt::Key_U] = instr++;
	}
	else if ( loc.contains( "fr" ) || loc.contains( "FR" )){ ///AZERTY
		keycodeInstrumentMap[Qt::Key_W] = instr++;
		keycodeInstrumentMap[Qt::Key_S] = instr++;
		keycodeInstrumentMap[Qt::Key_X] = instr++;
		keycodeInstrumentMap[Qt::Key_D] = instr++;
		keycodeInstrumentMap[Qt::Key_C] = instr++;
		keycodeInstrumentMap[Qt::Key_V] = instr++;
		keycodeInstrumentMap[Qt::Key_G] = instr++;
		keycodeInstrumentMap[Qt::Key_B] = instr++;
		keycodeInstrumentMap[Qt::Key_H] = instr++;
		keycodeInstrumentMap[Qt::Key_N] = instr++;
		keycodeInstrumentMap[Qt::Key_J] = instr++;
		keycodeInstrumentMap[Qt::Key_Question] = instr++;

		keycodeInstrumentMap[Qt::Key_A] = instr++;
		keycodeInstrumentMap[Qt::Key_2] = instr++;
		keycodeInstrumentMap[Qt::Key_Z] = instr++;
		keycodeInstrumentMap[Qt::Key_3] = instr++;
		keycodeInstrumentMap[Qt::Key_E] = instr++;
		keycodeInstrumentMap[Qt::Key_R] = instr++;
		keycodeInstrumentMap[Qt::Key_5] = instr++;
		keycodeInstrumentMap[Qt::Key_T] = instr++;
		keycodeInstrumentMap[Qt::Key_6] = instr++;
		keycodeInstrumentMap[Qt::Key_Y] = instr++;
		keycodeInstrumentMap[Qt::Key_7] = instr++;
		keycodeInstrumentMap[Qt::Key_U] = instr++;
	}else
	{ /// default QWERTY
		keycodeInstrumentMap[Qt::Key_Z] = instr++;
		keycodeInstrumentMap[Qt::Key_S] = instr++;
		keycodeInstrumentMap[Qt::Key_X] = instr++;
		keycodeInstrumentMap[Qt::Key_D] = instr++;
		keycodeInstrumentMap[Qt::Key_C] = instr++;
		keycodeInstrumentMap[Qt::Key_V] = instr++;
		keycodeInstrumentMap[Qt::Key_G] = instr++;
		keycodeInstrumentMap[Qt::Key_B] = instr++;
		keycodeInstrumentMap[Qt::Key_H] = instr++;
		keycodeInstrumentMap[Qt::Key_N] = instr++;
		keycodeInstrumentMap[Qt::Key_J] = instr++;
		keycodeInstrumentMap[Qt::Key_M] = instr++;

		keycodeInstrumentMap[Qt::Key_Q] = instr++;
		keycodeInstrumentMap[Qt::Key_2] = instr++;
		keycodeInstrumentMap[Qt::Key_W] = instr++;
		keycodeInstrumentMap[Qt::Key_3] = instr++;
		keycodeInstrumentMap[Qt::Key_E] = instr++;
		keycodeInstrumentMap[Qt::Key_R] = instr++;
		keycodeInstrumentMap[Qt::Key_5] = instr++;
		keycodeInstrumentMap[Qt::Key_T] = instr++;
		keycodeInstrumentMap[Qt::Key_6] = instr++;
		keycodeInstrumentMap[Qt::Key_Y] = instr++;
		keycodeInstrumentMap[Qt::Key_7] = instr++;
		keycodeInstrumentMap[Qt::Key_U] = instr++;
	}
}



bool MainForm::eventFilter( QObject *o, QEvent *e )
{
	UNUSED( o );

	if ( e->type() == QEvent::KeyPress) {
		// special processing for key press
		QKeyEvent *k = (QKeyEvent *)e;

		// qDebug( "Got key press for instrument '%c'", k->ascii() );
		//int songnumber = 0;
		HydrogenApp* app = HydrogenApp::get_instance();
		Hydrogen* engine = Hydrogen::get_instance();
		switch (k->key()) {
		case Qt::Key_Space:
			onPlayStopAccelEvent();
			return TRUE; // eat event


		case Qt::Key_Comma:
			engine->handleBeatCounter();
			return TRUE; // eat even
			break;

		case Qt::Key_Backspace:
			onRestartAccelEvent();
			return TRUE; // eat event
			break;

		case Qt::Key_Plus:
			onBPMPlusAccelEvent();
			return TRUE; // eat event
			break;

		case Qt::Key_Minus:
			onBPMMinusAccelEvent();
			return TRUE; // eat event
			break;

		case Qt::Key_Backslash:
			engine->onTapTempoAccelEvent();
			return TRUE; // eat event
			break;

		case  Qt::Key_S | Qt::CTRL:
			onSaveAccelEvent();
			return TRUE;
			break;
			/*
				case  Qt::Key_T:
					   if( engine->getSong()->get_mode() == Song::PATTERN_MODE ){
						   engine->getSong()->set_mode( Song::SONG_MODE);
					   }
					   else if ( engine->getSong()->get_mode() == Song::SONG_MODE ) {
						   engine->getSong()->set_mode( Song::PATTERN_MODE );
					   }
						return TRUE;
						break;
*/
		case  Qt::Key_F5 :
			if( engine->m_PlayList.size() == 0)
				break;
			return handleSelectNextPrevSongOnPlaylist( -1 );
			break;

		case  Qt::Key_F6 :
			if( Hydrogen::get_instance()->m_PlayList.size() == 0)
				break;
			return handleSelectNextPrevSongOnPlaylist( 1 );
			break;

		case  Qt::Key_F12 : //panic button stop all playing notes
			engine->__panic();
			//				QMessageBox::information( this, "Hydrogen", trUtf8( "Panic" ) );
			return TRUE;
			break;

		case  Qt::Key_F9 : // Qt::Key_Left do not work. Some ideas ?
			engine->setPatternPos( Hydrogen::get_instance()->getPatternPos() - 1 );
			return TRUE;
			break;

		case  Qt::Key_F10 : // Qt::Key_Right do not work. Some ideas ?
			engine->setPatternPos( Hydrogen::get_instance()->getPatternPos() + 1 );
			return TRUE;
			break;

		case Qt::Key_L :
			engine->togglePlaysSelected();
			QString msg = Preferences::get_instance()->patternModePlaysSelected() ? "Single pattern mode" : "Stacked pattern mode";
			app->setStatusBarMessage( msg, 5000 );
			app->getSongEditorPanel()->setModeActionBtn( Preferences::get_instance()->patternModePlaysSelected() );
			app->getSongEditorPanel()->updateAll();
			return TRUE;
			break;

			// 	QAccel *a = new QAccel( this );
			// 	a->connectItem( a->insertItem(Key_S + CTRL), this, SLOT( onSaveAccelEvent() ) );
			// 	a->connectItem( a->insertItem(Key_O + CTRL), this, SLOT( onOpenAccelEvent() ) );

		}

		// virtual keyboard handling
		map<int,int>::iterator found = keycodeInstrumentMap.find ( k->key() );
		if (found != keycodeInstrumentMap.end()) {
			//			INFOLOG( "[eventFilter] virtual keyboard event" );
			// insert note at the current column in time
			// if event recording enabled
			int row = (*found).second;
			Hydrogen* engine = Hydrogen::get_instance();

			float velocity = 0.8;
			float pan_L = 1.0;
			float pan_R = 1.0;

			engine->addRealtimeNote (row, velocity, pan_L, pan_R, 0, NULL, NULL , row + 36);

			return TRUE; // eat event
		}
		else {
			return FALSE; // let it go
		}
	}
	else {
		return FALSE; // standard event processing
	}
}



/// print the object map
void MainForm::action_debug_printObjects()
{
	INFOLOG( "[action_debug_printObjects]" );
	Object::write_objects_map_to_cerr();
}



void MainForm::action_file_export_midi()
{
	if ( ((Hydrogen::get_instance())->getState() == STATE_PLAYING) ) {
		Hydrogen::get_instance()->sequencer_stop();
	}

	QFileDialog fd(this);
	fd.setFileMode(QFileDialog::AnyFile);
	fd.setFilter( trUtf8("Midi file (*.mid)") );
	fd.setDirectory( QDir::homePath() );
	fd.setWindowTitle( trUtf8( "Export MIDI file" ) );
	fd.setAcceptMode( QFileDialog::AcceptSave );
	fd.setWindowIcon( QPixmap( Skin::getImagePath() + "/icon16.png" ) );

	QString sFilename;
	if ( fd.exec() == QDialog::Accepted ) {
		sFilename = fd.selectedFiles().first();
	}

	if ( !sFilename.isEmpty() ) {
		if ( sFilename.endsWith(".mid") == false ) {
			sFilename += ".mid";
		}

		Song *pSong = Hydrogen::get_instance()->getSong();

		// create the Standard Midi File object
		SMFWriter *pSmfWriter = new SMFWriter();
		pSmfWriter->save( sFilename, pSong );

		delete pSmfWriter;
	}
}



void MainForm::errorEvent( int nErrorCode )
{
	//ERRORLOG( "[errorEvent]" );
	QString msg;
	switch (nErrorCode) {
	case Hydrogen::UNKNOWN_DRIVER:
		msg = trUtf8( "Unknown audio driver" );
		break;

	case Hydrogen::ERROR_STARTING_DRIVER:
		msg = trUtf8( "Error starting audio driver" );
		break;

	case Hydrogen::JACK_SERVER_SHUTDOWN:
		msg = trUtf8( "Jack driver: server shutdown" );
		break;

	case Hydrogen::JACK_CANNOT_ACTIVATE_CLIENT:
		msg = trUtf8( "Jack driver: cannot activate client" );
		break;

	case Hydrogen::JACK_CANNOT_CONNECT_OUTPUT_PORT:
		msg = trUtf8( "Jack driver: cannot connect output port" );
		break;

	case Hydrogen::JACK_ERROR_IN_PORT_REGISTER:
		msg = trUtf8( "Jack driver: error in port register" );
		break;

	default:
		msg = QString( trUtf8( "Unknown error %1" ) ).arg( nErrorCode );
	}
	QMessageBox::information( this, "Hydrogen", msg );
}



void MainForm::playlistLoadSongEvent(int nIndex)
{

	QString selected = Hydrogen::get_instance()->m_PlayList[ nIndex ].m_hFile;
	openSongFile(selected);
	EventQueue::get_instance()->push_event( EVENT_METRONOME, 3 );
	HydrogenApp::get_instance()->setScrollStatusBarMessage( trUtf8( "Playlist: Set song No. %1" ).arg( nIndex +1 ), 5000 );
}



void MainForm::jacksessionEvent( int nEvent )
{
	switch (nEvent){
	case 0:
		action_file_save();
		break;
	case 1:
		action_file_exit();
		break;
	}

}



void MainForm::action_file_songProperties()
{
	SongPropertiesDialog *pDialog = new SongPropertiesDialog( this );
	if ( pDialog->exec() == QDialog::Accepted ) {
		Hydrogen::get_instance()->getSong()->__is_modified = true;
	}
	delete pDialog;
}



void MainForm::action_window_showPatternEditor()
{
	bool isVisible = HydrogenApp::get_instance()->getPatternEditorPanel()->isVisible();
	HydrogenApp::get_instance()->getPatternEditorPanel()->setHidden( isVisible );
}



void MainForm::showDevelWarning()
{
	//set this to 'false' for the case that you want to make a release..
	if ( true ) {
		Preferences *pref = Preferences::get_instance();
		bool isDevelWarningEnabled = pref->getShowDevelWarning();
		if(isDevelWarningEnabled) {

			QString msg = trUtf8( "You're using a development version of Hydrogen, please help us reporting bugs or suggestions in the hydrogen-devel mailing list.<br><br>Thank you!" );
			QMessageBox develMessageBox( this );
			develMessageBox.setText( msg );
			develMessageBox.addButton( QMessageBox::Ok );
			develMessageBox.addButton( trUtf8( "Don't show this message anymore" ) , QMessageBox::AcceptRole );

			if( develMessageBox.exec() == 0 ){
				//don't show warning again
				pref->setShowDevelWarning( false );
			}
		}
	}
}



QString MainForm::getAutoSaveFilename()
{
	Song *pSong = Hydrogen::get_instance()->getSong();
	assert( pSong );
	QString sOldFilename = pSong->get_filename();
	QString newName = "autosave.h2song";

	if ( !sOldFilename.isEmpty() ) {
		newName = sOldFilename.left( sOldFilename.length() - 7 ) + ".autosave.h2song";
	}

	return newName;
}



void MainForm::onAutoSaveTimer()
{
	//INFOLOG( "[onAutoSaveTimer]" );
	Song *pSong = Hydrogen::get_instance()->getSong();
	assert( pSong );
	QString sOldFilename = pSong->get_filename();

	pSong->save( getAutoSaveFilename() );

	pSong->set_filename(sOldFilename);

	/*
	Song *pSong = h2app->getSong();
	if (pSong->getFilename() == "") {
		pSong->save( "autosave.h2song" );
		return;
	}

	action_file_save();
*/
}



void MainForm::onPlaylistDisplayTimer()
{
	if( Hydrogen::get_instance()->m_PlayList.size() == 0)
		return;
	int songnumber = Playlist::get_instance()->getActiveSongNumber();
	QString songname;
	if ( songnumber == -1 )
		return;

	if ( Hydrogen::get_instance()->getSong()->__name == "Untitled Song" ){
		songname = Hydrogen::get_instance()->getSong()->get_filename();
	}else
	{
		songname = Hydrogen::get_instance()->getSong()->__name;
	}
	QString message = (trUtf8("Playlist: Song No. %1").arg( songnumber + 1)) + QString("  ---  Songname: ") + songname + QString("  ---  Author: ") + Hydrogen::get_instance()->getSong()->__author;
	HydrogenApp::get_instance()->setScrollStatusBarMessage( message, 2000 );
}



// Returns true if unsaved changes are successfully handled (saved, discarded, etc.)
// Returns false if not (i.e. Cancel)
bool MainForm::handleUnsavedChanges()
{
	bool done = false;
	bool rv = true;
	while ( !done && Hydrogen::get_instance()->getSong()->__is_modified ) {
		switch(
			   QMessageBox::information( this, "Hydrogen",
										 trUtf8("\nThe document contains unsaved changes.\n"
												"Do you want to save the changes?\n"),
										 trUtf8("&Save"), trUtf8("&Discard"), trUtf8("&Cancel"),
										 0,      // Enter == button 0
										 2 ) ) { // Escape == button 2
		case 0: // Save clicked or Alt+S pressed or Enter pressed.
			// If the save fails, the __is_modified flag will still be true
			if ( ! Hydrogen::get_instance()->getSong()->get_filename().isEmpty() ) {
				action_file_save();
			} else {
				// never been saved
				action_file_save_as();
			}
			// save
			break;
		case 1: // Discard clicked or Alt+D pressed
			// don't save but exit
			done = true;
			break;
		case 2: // Cancel clicked or Alt+C pressed or Escape pressed
			// don't exit
			done = true;
			rv = false;
			break;
		}
	}
	return rv;
}



void MainForm::usr1SignalHandler(int)
{
	char a = 1;
	size_t ret = ::write(sigusr1Fd[0], &a, sizeof(a));
}



void MainForm::handleSigUsr1()
{
	snUsr1->setEnabled(false);
	char tmp;
	size_t ret = ::read(sigusr1Fd[1], &tmp, sizeof(tmp));

	action_file_save();
	snUsr1->setEnabled(true);
}



void MainForm::openUndoStack()
{
	undoView->show();
	undoView->setAttribute(Qt::WA_QuitOnClose, false);
}



void MainForm::action_undo(){
	h2app->m_undoStack->undo();
}



void MainForm::action_redo(){
	h2app->m_undoStack->redo();
}



void MainForm::undoRedoActionEvent( int nEvent ){
	if(nEvent == 0)
		h2app->m_undoStack->undo();
	else if(nEvent == 1)
		h2app->m_undoStack->redo();
}



bool MainForm::handleSelectNextPrevSongOnPlaylist( int step )
{
	int playlistSize= Hydrogen::get_instance()->m_PlayList.size();

	HydrogenApp* app = HydrogenApp::get_instance();
	int songnumber = Playlist::get_instance()->getActiveSongNumber();
	if(songnumber+step >= 0 && songnumber+step <= playlistSize-1){
		Playlist::get_instance()->setNextSongByNumber( songnumber + step );
	}
	else
		return FALSE;

	return TRUE;
}<|MERGE_RESOLUTION|>--- conflicted
+++ resolved
@@ -682,14 +682,6 @@
 	}
 
 	static QString lastUsedDir = Preferences::get_instance()->getDataDirectory() + "/songs";
-<<<<<<< HEAD
-
-	std::auto_ptr<QFileDialog> fd( new QFileDialog );
-	fd->setFileMode(QFileDialog::ExistingFile);
-	fd->setFilter( trUtf8("Hydrogen Song (*.h2song)") );
-	fd->setDirectory( lastUsedDir );
-=======
->>>>>>> 585890fd
 
 	//std::auto_ptr<QFileDialog> fd( new QFileDialog );
 	QFileDialog fd(this);
