/*
 * Hydrogen
 * Copyright(c) 2002-2008 by Alex >Comix< Cominu [comix@users.sourceforge.net]
 *
 * http://www.hydrogen-music.org
 *
 * This program is free software; you can redistribute it and/or modify
 * it under the terms of the GNU General Public License as published by
 * the Free Software Foundation; either version 2 of the License, or
 * (at your option) any later version.
 *
 * This program is distributed in the hope that it will be useful,
 * but WITHOUT ANY WARRANTY, without even the implied warranty of
 * MERCHANTABILITY or FITNESS FOR A PARTICULAR PURPOSE. See the
 * GNU General Public License for more details.
 *
 * You should have received a copy of the GNU General Public License
 * along with this program; if not, write to the Free Software
 * Foundation, Inc., 59 Temple Place, Suite 330, Boston, MA  02111-1307  USA
 *
 */

#include <hydrogen/event_queue.h>
#include <hydrogen/version.h>
#include <hydrogen/hydrogen.h>
#include <hydrogen/playlist.h>
#include <hydrogen/audio_engine.h>
#include <hydrogen/smf/SMF.h>
#include <hydrogen/Preferences.h>
#include <hydrogen/timeline.h>
#include <hydrogen/LocalFileMng.h>
#include <hydrogen/basics/pattern.h>
#include <hydrogen/basics/pattern_list.h>
#include <hydrogen/basics/instrument_list.h>
#include <hydrogen/basics/instrument_layer.h>
#include <hydrogen/basics/drumkit_component.h>

#include <hydrogen/lilypond/lilypond.h>

#include "AboutDialog.h"
#include "AudioEngineInfoForm.h"
#include "DonationDialog.h"
#include "ExportSongDialog.h"
#include "HydrogenApp.h"
#include "InstrumentRack.h"
#include "Skin.h"
#include "MainForm.h"
#include "PlayerControl.h"
#include "HelpBrowser.h"
#include "LadspaFXProperties.h"
#include "SongPropertiesDialog.h"
#include "UndoActions.h"

#include "Director.h"
#include "Mixer/Mixer.h"
#include "InstrumentEditor/InstrumentEditorPanel.h"
#include "PatternEditor/PatternEditorPanel.h"
#include "SongEditor/SongEditor.h"
#include "SongEditor/SongEditorPanel.h"
#include "SoundLibrary/SoundLibraryPanel.h"
#include "SoundLibrary/SoundLibraryImportDialog.h"
#include "SoundLibrary/SoundLibrarySaveDialog.h"
#include "SoundLibrary/SoundLibraryOpenDialog.h"
#include "SoundLibrary/SoundLibraryExportDialog.h"
#include "SoundLibrary/SoundLibraryPropertiesDialog.h"
#include "PlaylistEditor/PlaylistDialog.h"

#include <QtGui>

#ifndef WIN32
#include <sys/time.h>
#include <sys/socket.h>
#endif

#ifdef H2CORE_HAVE_LASH
#include <lash-1.0/lash/lash.h>
#include <hydrogen/LashClient.h>
#endif

#include <memory>
#include <cassert>

using namespace std;
using namespace H2Core;

int MainForm::sigusr1Fd[2];

const char* MainForm::__class_name = "MainForm";

MainForm::MainForm( QApplication *app, const QString& songFilename )
	: QMainWindow( 0, 0 )
	, Object( __class_name )
{
	setMinimumSize( QSize( 1000, 500 ) );
	setWindowIcon( QPixmap( Skin::getImagePath() + "/icon16.png" ) );

#ifndef WIN32
	if (::socketpair(AF_UNIX, SOCK_STREAM, 0, sigusr1Fd))
		qFatal("Couldn't create HUP socketpair");
	snUsr1 = new QSocketNotifier(sigusr1Fd[1], QSocketNotifier::Read, this);
	connect(snUsr1, SIGNAL(activated(int)), this, SLOT( handleSigUsr1() ));
#endif


	m_pQApp = app;

	m_pQApp->processEvents();

	// Load default song
	Song *pSong = NULL;

	if ( !songFilename.isEmpty() ) {
		pSong = Song::load( songFilename );

		/*
		 * If the song could not be loaded, create
		 * a new one with the specified filename
		 */
		if (pSong == NULL) {
			pSong = Song::get_empty_song();
			pSong->set_filename( songFilename );
		}
	}
	else {
		Preferences *pref = Preferences::get_instance();
		bool restoreLastSong = pref->isRestoreLastSongEnabled();
		QString filename = pref->getLastSongFilename();
		if ( restoreLastSong && ( !filename.isEmpty() )) {
			pSong = Song::load( filename );
			if (pSong == NULL) {
				//QMessageBox::warning( this, "Hydrogen", trUtf8("Error restoring last song.") );
				pSong = Song::get_empty_song();
				pSong->set_filename( "" );
			}
		}
		else {
			pSong = Song::get_empty_song();
			pSong->set_filename( "" );
		}
	}

	h2app = new HydrogenApp( this, pSong );
	h2app->addEventListener( this );
	createMenuBar();

	h2app->setStatusBarMessage( trUtf8("Hydrogen Ready."), 10000 );

	initKeyInstMap();

	// we need to do all this to support the keyboard playing
	// for all the window modes
	h2app->getMixer()->installEventFilter (this);
	h2app->getPatternEditorPanel()->installEventFilter (this);
	h2app->getPatternEditorPanel()->getPianoRollEditor()->installEventFilter (this);
	h2app->getSongEditorPanel()->installEventFilter (this);
	h2app->getPlayerControl()->installEventFilter(this);
	InstrumentEditorPanel::get_instance()->installEventFilter(this);
	h2app->getAudioEngineInfoForm()->installEventFilter(this);
	h2app->getDirector()->installEventFilter(this);
	//	h2app->getPlayListDialog()->installEventFilter(this);
	installEventFilter( this );

	showDevelWarning();

	connect( &m_autosaveTimer, SIGNAL(timeout()), this, SLOT(onAutoSaveTimer()));
	m_autosaveTimer.start( 60 * 1000 );


#ifdef H2CORE_HAVE_LASH

	if ( Preferences::get_instance()->useLash() ){
		LashClient* lashClient = LashClient::get_instance();
		if (lashClient->isConnected())
		{
			// send alsa client id now since it can only be sent
			// after the audio engine has been started.
			Preferences *pref = Preferences::get_instance();
			if ( pref->m_sMidiDriver == "ALSA" ) {
				//			infoLog("[LASH] Sending alsa seq id to LASH server");
				lashClient->sendAlsaClientId();
			}
			// start timer for polling lash events
			lashPollTimer = new QTimer(this);
			connect( lashPollTimer, SIGNAL( timeout() ), this, SLOT( onLashPollTimer() ) );
			lashPollTimer->start(500);
		}
	}
#endif


	//playlist display timer
	QTimer *playlistDisplayTimer = new QTimer(this);
	connect( playlistDisplayTimer, SIGNAL( timeout() ), this, SLOT( onPlaylistDisplayTimer() ) );
	playlistDisplayTimer->start(30000);	// update player control at
	// ~ playlist display timer

	//beatcouter
	Hydrogen::get_instance()->setBcOffsetAdjust();
	// director
	EventQueue::get_instance()->push_event( EVENT_METRONOME, 1 );
	EventQueue::get_instance()->push_event( EVENT_METRONOME, 3 );

	undoView = new QUndoView(h2app->m_undoStack);
	undoView->setWindowTitle(tr("Undo history"));
	undoView->setWindowIcon( QPixmap( Skin::getImagePath() + "/icon16.png" ) );

	//restore last playlist
	if( Preferences::get_instance()->isRestoreLastPlaylistEnabled() ){
		bool loadlist = h2app->getPlayListDialog()->loadListByFileName( Preferences::get_instance()->getLastPlaylistFilename() );
		if( !loadlist ){
			_ERRORLOG ( "Error loading the playlist" );
		}
	}
}


MainForm::~MainForm()
{
	// remove the autosave file
	QFile file( getAutoSaveFilename() );
	file.remove();

	//if a playlist is used, we save the last playlist-path to hydrogen.conf
	Preferences::get_instance()->setLastPlaylistFilename( Playlist::get_instance()->get_filename() );

	if ( (Hydrogen::get_instance()->getState() == STATE_PLAYING) ) {
		Hydrogen::get_instance()->sequencer_stop();
	}

	// remove the autosave file
	m_autosaveTimer.stop();
	QFile autosaveFile( "hydrogen_autosave.h2song" );
	autosaveFile.remove();


	hide();

	if (h2app != NULL) {
		delete Playlist::get_instance();
		delete h2app;
		h2app = NULL;
	}

}

///
/// Create the menubar
///
void MainForm::createMenuBar()
{
	// menubar
	QMenuBar *m_pMenubar = new QMenuBar( this );
	setMenuBar( m_pMenubar );

	// FILE menu
	QMenu *m_pFileMenu = m_pMenubar->addMenu( trUtf8( "&Project" ) );

	m_pFileMenu->addAction( trUtf8( "&New" ), this, SLOT( action_file_new() ), QKeySequence( "Ctrl+N" ) );
	m_pFileMenu->addAction( trUtf8( "Show &info" ), this, SLOT( action_file_songProperties() ), QKeySequence( "" ) );

	m_pFileMenu->addSeparator();				// -----

	m_pFileMenu->addAction( trUtf8( "&Open" ), this, SLOT( action_file_open() ), QKeySequence( "Ctrl+O" ) );
	m_pFileMenu->addAction( trUtf8( "Open &Demo" ), this, SLOT( action_file_openDemo() ), QKeySequence( "Ctrl+D" ) );

	m_pRecentFilesMenu = m_pFileMenu->addMenu( trUtf8( "Open &recent" ) );

	m_pFileMenu->addSeparator();				// -----

	m_pFileMenu->addAction( trUtf8( "&Save" ), this, SLOT( action_file_save() ), QKeySequence( "Ctrl+S" ) );
	m_pFileMenu->addAction( trUtf8( "Save &as..." ), this, SLOT( action_file_save_as() ), QKeySequence( "Ctrl+Shift+S" ) );

	m_pFileMenu->addSeparator();				// -----

	m_pFileMenu->addAction ( trUtf8 ( "Open &Pattern" ), this, SLOT ( action_file_openPattern() ), QKeySequence ( "" ) );
	m_pFileMenu->addAction( trUtf8( "Expor&t pattern as..." ), this, SLOT( action_file_export_pattern_as() ), QKeySequence( "Ctrl+P" ) );

	m_pFileMenu->addSeparator();				// -----

	m_pFileMenu->addAction( trUtf8( "Export &MIDI file" ), this, SLOT( action_file_export_midi() ), QKeySequence( "Ctrl+M" ) );
	m_pFileMenu->addAction( trUtf8( "&Export song" ), this, SLOT( action_file_export() ), QKeySequence( "Ctrl+E" ) );
	m_pFileMenu->addAction( trUtf8( "Export &LilyPond file" ), this, SLOT( action_file_export_lilypond() ), QKeySequence( "Ctrl+L" ) );


#ifndef Q_OS_MACX
	m_pFileMenu->addSeparator();				// -----

	m_pFileMenu->addAction( trUtf8("&Quit"), this, SLOT( action_file_exit() ), QKeySequence( "Ctrl+Q" ) );
#endif

	updateRecentUsedSongList();
	connect( m_pRecentFilesMenu, SIGNAL( triggered(QAction*) ), this, SLOT( action_file_open_recent(QAction*) ) );
	//~ FILE menu

	// Undo menu
	QMenu *m_pUndoMenu = m_pMenubar->addMenu( trUtf8( "&Undo" ) );
	m_pUndoMenu->addAction( trUtf8( "Undo" ), this, SLOT( action_undo() ), QKeySequence( "Ctrl+Z" ) );
	m_pUndoMenu->addAction( trUtf8( "Redo" ), this, SLOT( action_redo() ), QKeySequence( "Shift+Ctrl+Z" ) );
	m_pUndoMenu->addAction( trUtf8( "Undo history" ), this, SLOT( openUndoStack() ), QKeySequence( "" ) );

	// BANK MENU
	QMenu *m_pBanksMenu = m_pMenubar->addMenu( trUtf8( "&Banks" ) );
	m_pBanksMenu->addAction( trUtf8( "New" ), this, SLOT( action_instruments_clearAll() ), QKeySequence( "" ) );
	m_pBanksMenu->addAction( trUtf8( "Open" ), this, SLOT( action_banks_open() ), QKeySequence( "" ) );
	m_pBanksMenu->addAction( trUtf8( "Properties" ), this, SLOT( action_banks_properties() ), QKeySequence( "" ) );

	m_pBanksMenu->addSeparator();				// -----

	m_pBanksMenu->addAction( trUtf8( "Save" ), this, SLOT( action_instruments_saveLibrary() ), QKeySequence( "" ) );
	m_pBanksMenu->addAction( trUtf8( "Save As" ), this, SLOT( action_instruments_saveAsLibrary() ), QKeySequence( "" ) );

	m_pBanksMenu->addSeparator();				// -----

	m_pBanksMenu->addAction( trUtf8( "Export" ), this, SLOT( action_instruments_exportLibrary() ), QKeySequence( "" ) );
	m_pBanksMenu->addAction( trUtf8( "Import" ), this, SLOT( action_instruments_importLibrary() ), QKeySequence( "" ) );
	m_pBanksMenu->addAction( trUtf8( "Online import" ), this, SLOT( action_instruments_onlineImportLibrary() ), QKeySequence( "" ) );

	// INSTRUMENTS MENU
	QMenu *m_pInstrumentsMenu = m_pMenubar->addMenu( trUtf8( "I&nstruments" ) );
	m_pInstrumentsMenu->addAction( trUtf8( "&Add instrument" ), this, SLOT( action_instruments_addInstrument() ), QKeySequence( "" ) );
	m_pInstrumentsMenu->addAction( trUtf8( "&Clear all" ), this, SLOT( action_instruments_clearAll() ), QKeySequence( "" ) );
	//m_pInstrumentsMenu->addAction( trUtf8( "&Save library" ), this, SLOT( action_instruments_saveLibrary() ), QKeySequence( "" ) );
	//m_pInstrumentsMenu->addAction( trUtf8( "&Export library" ), this, SLOT( action_instruments_exportLibrary() ), QKeySequence( "" ) );
	//m_pInstrumentsMenu->addAction( trUtf8( "&Import library" ), this, SLOT( action_instruments_importLibrary() ), QKeySequence( "" ) );

	m_pInstrumentsMenu->addSeparator();				// -----

	m_pInstrumentsMenu->addAction( trUtf8( "Add component" ), this, SLOT( action_instruments_addComponent() ), QKeySequence( "" ) );

	// Tools menu
	QMenu *m_pToolsMenu = m_pMenubar->addMenu( trUtf8( "&Tools" ));

	m_pToolsMenu->addAction( trUtf8("Playlist &editor"), this, SLOT( action_window_showPlaylistDialog() ), QKeySequence( "" ) );
	m_pToolsMenu->addAction( trUtf8("Director"), this, SLOT( action_window_show_DirectorWidget() ), QKeySequence( "Alt+D" ) );

	m_pToolsMenu->addAction( trUtf8("&Mixer"), this, SLOT( action_window_showMixer() ), QKeySequence( "Alt+M" ) );

	m_pToolsMenu->addAction( trUtf8("&Instrument Rack"), this, SLOT( action_window_showDrumkitManagerPanel() ), QKeySequence( "Alt+I" ) );


	m_pInputModeMenu = m_pToolsMenu->addMenu( trUtf8( "Input mode" ) );
	m_pInstrumentAction = m_pInputModeMenu->addAction( trUtf8( "Instrument" ), this, SLOT( action_toggle_input_mode()), QKeySequence( "Ctrl+Alt+I" ) );
	m_pInstrumentAction->setCheckable( true );

	m_pDrumkitAction = m_pInputModeMenu->addAction( trUtf8( "Drumkit" ), this, SLOT( action_toggle_input_mode()), QKeySequence( "Ctrl+Alt+D" ) );
	m_pDrumkitAction->setCheckable( true );

	if( Preferences::get_instance()->__playselectedinstrument )
	{
		m_pInstrumentAction->setChecked( true );
		m_pDrumkitAction->setChecked (false );
	} else {
		m_pInstrumentAction->setChecked( false );
		m_pDrumkitAction->setChecked (true );
	}


	m_pToolsMenu->addAction( trUtf8("&Preferences"), this, SLOT( showPreferencesDialog() ), QKeySequence( "Alt+P" ) );

	//~ Tools menu


	Logger *pLogger = Logger::get_instance();
	if ( pLogger->bit_mask() >= 1 ) {
		// DEBUG menu
		QMenu *m_pDebugMenu = m_pMenubar->addMenu( trUtf8("De&bug") );
		m_pDebugMenu->addAction( trUtf8( "Show &audio engine info" ), this, SLOT( action_debug_showAudioEngineInfo() ) );
		if(pLogger->bit_mask() == 8) // hydrogen -V8 list object map in console
			m_pDebugMenu->addAction( trUtf8( "Print Objects" ), this, SLOT( action_debug_printObjects() ) );
		//~ DEBUG menu
	}

	// INFO menu
	QMenu *m_pInfoMenu = m_pMenubar->addMenu( trUtf8( "&Info" ) );
	m_pInfoMenu->addAction( trUtf8("&User manual"), this, SLOT( showUserManual() ), QKeySequence( "Ctrl+?" ) );
	m_pInfoMenu->addSeparator();
	m_pInfoMenu->addAction( trUtf8("&About"), this, SLOT( action_help_about() ), QKeySequence( trUtf8("", "Info|About") ) );
	m_pInfoMenu->addAction( trUtf8("Report bug"), this, SLOT( action_report_bug() ));
	m_pInfoMenu->addAction( trUtf8("Donate"), this, SLOT( action_donate() ));
	//~ INFO menu
}




void MainForm::onLashPollTimer()
{
#ifdef H2CORE_HAVE_LASH
	if ( Preferences::get_instance()->useLash() ){
		LashClient* client = LashClient::get_instance();

		if (!client->isConnected())
		{
			WARNINGLOG("[LASH] Not connected to server!");
			return;
		}

		bool keep_running = true;

		lash_event_t* event;

		string songFilename;
		QString filenameSong;
		Song *song = Hydrogen::get_instance()->getSong();
		// Extra parentheses for -Wparentheses
		while ( (event = client->getNextEvent()) ) {

			switch (lash_event_get_type(event)) {

			case LASH_Save_File:

				INFOLOG("[LASH] Save file");

				songFilename.append(lash_event_get_string(event));
				songFilename.append("/hydrogen.h2song");

				filenameSong = QString::fromLocal8Bit( songFilename.c_str() );
				song->set_filename( filenameSong );
				action_file_save();

				client->sendEvent(LASH_Save_File);

				break;

			case LASH_Restore_File:

				songFilename.append(lash_event_get_string(event));
				songFilename.append("/hydrogen.h2song");

				INFOLOG( QString("[LASH] Restore file: %1")
						 .arg( songFilename.c_str() ) );

				filenameSong = QString::fromLocal8Bit( songFilename.c_str() );

				openSongFile( filenameSong );

				client->sendEvent(LASH_Restore_File);

				break;

			case LASH_Quit:

				//				infoLog("[LASH] Quit!");
				keep_running = false;

				break;

			default:
				;
				//				infoLog("[LASH] Got unknown event!");

			}

			lash_event_destroy(event);

		}

		if (!keep_running)
		{
			lashPollTimer->stop();
			action_file_exit();
		}
	}
#endif
}

void MainForm::action_donate()
{
	DonationDialog *dialog = new DonationDialog( NULL );
	dialog->exec();
}

/// return true if the app needs to be closed.
bool MainForm::action_file_exit()
{
	bool proceed = handleUnsavedChanges();
	if(!proceed) {
		return false;
	}
	closeAll();
	return true;
}



void MainForm::action_file_new()
{
	Hydrogen * pEngine = Hydrogen::get_instance();
	if ( (pEngine->getState() == STATE_PLAYING) ) {
		pEngine->sequencer_stop();
	}

	bool proceed = handleUnsavedChanges();
	if(!proceed) {
		return;
	}

	h2app->m_undoStack->clear();
	pEngine->getTimeline()->m_timelinevector.clear();
	Song * pSong = Song::get_empty_song();
	pSong->set_filename( "" );
	h2app->setSong(pSong);
	pEngine->setSelectedPatternNumber( 0 );
	h2app->getInstrumentRack()->getSoundLibraryPanel()->update_background_color();
	h2app->getSongEditorPanel()->updatePositionRuler();
	pEngine->getTimeline()->m_timelinetagvector.clear();

	// update director tags
	EventQueue::get_instance()->push_event( EVENT_METRONOME, 2 );
	// update director songname
	EventQueue::get_instance()->push_event( EVENT_METRONOME, 3 );
}



void MainForm::action_file_save_as()
{
	Hydrogen* pEngine = Hydrogen::get_instance();

	if ( pEngine->getState() == STATE_PLAYING ) {
		  pEngine->sequencer_stop();
	}

	//std::auto_ptr<QFileDialog> fd( new QFileDialog );
	QFileDialog fd(this);
	fd.setFileMode( QFileDialog::AnyFile );
	fd.setFilter( trUtf8("Hydrogen Song (*.h2song)") );
	fd.setAcceptMode( QFileDialog::AcceptSave );
	fd.setWindowTitle( trUtf8( "Save song" ) );
	fd.setSidebarUrls( fd.sidebarUrls() << QUrl::fromLocalFile( Filesystem::songs_dir() ) );

	Song *song = pEngine->getSong();
	QString defaultFilename;
	QString lastFilename = song->get_filename();

	if ( lastFilename.isEmpty() ) {
		defaultFilename = pEngine->getSong()->__name;
		defaultFilename += ".h2song";
	}
	else {
		defaultFilename = lastFilename;
	}

	fd.selectFile( defaultFilename );

	QString filename;
	if (fd.exec() == QDialog::Accepted) {
		filename = fd.selectedFiles().first();
	}

	if ( !filename.isEmpty() ) {
		QString sNewFilename = filename;
		if ( sNewFilename.endsWith(".h2song") == false ) {
			filename += ".h2song";
		}

		song->set_filename(filename);
		action_file_save();
	}
	h2app->setScrollStatusBarMessage( trUtf8("Song saved as.") + QString(" Into: ") + defaultFilename, 2000 );
	h2app->updateWindowTitle();
}



void MainForm::action_file_save()
{
	Song *pSong = Hydrogen::get_instance()->getSong();
	QString filename = pSong->get_filename();

	if ( filename.isEmpty() ) {
		// just in case!
		return action_file_save_as();
	}

	bool saved = false;
	saved = pSong->save( filename );


	if(! saved) {
		QMessageBox::warning( this, "Hydrogen", trUtf8("Could not save song.") );
	} else {
		Preferences::get_instance()->setLastSongFilename( pSong->get_filename() );

		// add the new loaded song in the "last used song" vector
		Preferences *pPref = Preferences::get_instance();
		vector<QString> recentFiles = pPref->getRecentFiles();
		recentFiles.insert( recentFiles.begin(), filename );
		pPref->setRecentFiles( recentFiles );

		updateRecentUsedSongList();

		h2app->setScrollStatusBarMessage( trUtf8("Song saved.") + QString(" Into: ") + filename, 2000 );
		EventQueue::get_instance()->push_event( EVENT_METRONOME, 3 );
	}
}


void MainForm::action_toggle_input_mode()
{
	if(  !Preferences::get_instance()->__playselectedinstrument )
	{
		Preferences::get_instance()->__playselectedinstrument = true;
		m_pInstrumentAction->setChecked( true );
		m_pDrumkitAction->setChecked (false );
	} else {
		Preferences::get_instance()->__playselectedinstrument = false;
		m_pInstrumentAction->setChecked( false );
		m_pDrumkitAction->setChecked (true );
	}
}

void MainForm::action_help_about() {
	AboutDialog *dialog = new AboutDialog( NULL );
	dialog->exec();
}

void MainForm::action_report_bug()
{
	QDesktopServices::openUrl(QString("https://github.com/hydrogen-music/hydrogen/issues"));
}

void MainForm::showUserManual()
{
	h2app->getHelpBrowser()->hide();
	h2app->getHelpBrowser()->show();
}

void MainForm::action_file_export_pattern_as()
{
	if ( ( Hydrogen::get_instance()->getState() == STATE_PLAYING ) )
	{
		Hydrogen::get_instance()->sequencer_stop();
	}

	Hydrogen *engine = Hydrogen::get_instance();
	int selectedpattern = engine->getSelectedPatternNumber();
	Song *song = engine->getSong();
	Pattern *pat = song->get_pattern_list()->get ( selectedpattern );

	Instrument *instr = song->get_instrument_list()->get ( 0 );
	assert ( instr );

	QDir dir  = Preferences::get_instance()->__lastspatternDirectory;


	QFileDialog fd(this);
	fd.setFileMode ( QFileDialog::AnyFile );
	fd.setFilter ( trUtf8 ( "Hydrogen Pattern (*.h2pattern)" ) );
	fd.setAcceptMode ( QFileDialog::AcceptSave );
	fd.setWindowTitle ( trUtf8 ( "Save Pattern as ..." ) );
	fd.setDirectory ( dir );
	fd.setSidebarUrls( fd.sidebarUrls() << QUrl::fromLocalFile( Filesystem::patterns_dir() ) );



	QString defaultPatternname = QString ( pat->get_name() );

	fd.selectFile ( defaultPatternname );

	LocalFileMng fileMng;
	QString filename;
	if ( fd.exec() == QDialog::Accepted )
	{
		filename = fd.selectedFiles().first();
		QString tmpfilename = filename;
		QString toremove = tmpfilename.section( '/', -1 );
		QString newdatapath =  tmpfilename.replace( toremove, "" );
		Preferences::get_instance()->__lastspatternDirectory = newdatapath;
	}

	if ( !filename.isEmpty() )
	{
		QString sNewFilename = filename;
		if(sNewFilename.endsWith( ".h2pattern" ) ){
			sNewFilename += "";
		}
		else{
			sNewFilename += ".h2pattern";
		}
		QString patternname = sNewFilename;
		QString realpatternname = filename;
		QString realname = realpatternname.mid( realpatternname.lastIndexOf( "/" ) + 1 );
		if ( realname.endsWith( ".h2pattern" ) )
			realname.replace( ".h2pattern", "" );
		pat->set_name(realname);
		HydrogenApp::get_instance()->getSongEditorPanel()->updateAll();
		int err = fileMng.savePattern ( song, engine->getCurrentDrumkitname(), selectedpattern, patternname, realname, 2 );
		if ( err != 0 )
		{
			QMessageBox::warning( this, "Hydrogen", trUtf8("Could not export pattern.") );
			_ERRORLOG ( "Error saving the pattern" );
		}
	}
	h2app->setStatusBarMessage ( trUtf8 ( "Pattern saved." ), 10000 );

	//update SoundlibraryPanel
	HydrogenApp::get_instance()->getInstrumentRack()->getSoundLibraryPanel()->test_expandedItems();
	HydrogenApp::get_instance()->getInstrumentRack()->getSoundLibraryPanel()->updateDrumkitList();
}



void MainForm::action_file_open() {
	if ( ((Hydrogen::get_instance())->getState() == STATE_PLAYING) ) {
		Hydrogen::get_instance()->sequencer_stop();
	}

	bool proceed = handleUnsavedChanges();
	if(!proceed) {
		return;
	}

	static QString lastUsedDir = Preferences::get_instance()->getDataDirectory() + "/songs";

	//std::auto_ptr<QFileDialog> fd( new QFileDialog );
	QFileDialog fd(this);
	fd.setFileMode(QFileDialog::ExistingFile);
	fd.setFilter( trUtf8("Hydrogen Song (*.h2song)") );
	fd.setDirectory( lastUsedDir );

	fd.setWindowTitle( trUtf8( "Open song" ) );

	QString filename;
	if (fd.exec() == QDialog::Accepted) {
		filename = fd.selectedFiles().first();
		lastUsedDir = fd.directory().absolutePath();
	}


	if ( !filename.isEmpty() ) {
		openSongFile( filename );
	}

	HydrogenApp::get_instance()->getInstrumentRack()->getSoundLibraryPanel()->update_background_color();
}


void MainForm::action_file_openPattern()
{

	Hydrogen *pEngine = Hydrogen::get_instance();
	Song *pSong = pEngine->getSong();
	PatternList *pPatternList = pSong->get_pattern_list();

	Instrument *instr = pSong->get_instrument_list()->get ( 0 );
	assert ( instr );

	QDir dirPattern( Preferences::get_instance()->getDataDirectory() + "/patterns" );
	QFileDialog fd(this);
	fd.setFileMode ( QFileDialog::ExistingFile );
	fd.setFilter ( trUtf8 ( "Hydrogen Pattern (*.h2pattern)" ) );
	fd.setDirectory ( dirPattern );

	fd.setWindowTitle ( trUtf8 ( "Open Pattern" ) );


	QString filename;
	if ( fd.exec() == QDialog::Accepted )
	{
		filename = fd.selectedFiles().first();
	}
	QString patternname = filename;

	LocalFileMng fileMng;
	Pattern* err = fileMng.loadPattern ( patternname );
	if ( err == 0 )
	{
		_ERRORLOG( "Error loading the pattern" );
		_ERRORLOG( patternname );
	}
	else
	{
		H2Core::Pattern *pNewPattern = err;
		pPatternList->add ( pNewPattern );
		pSong->set_is_modified( true );
		EventQueue::get_instance()->push_event( EVENT_SONG_MODIFIED, -1 );
	}

	HydrogenApp::get_instance()->getSongEditorPanel()->updateAll();
}

/// \todo parametrizzare il metodo action_file_open ed eliminare il seguente...
void MainForm::action_file_openDemo()
{
	if ( (Hydrogen::get_instance()->getState() == STATE_PLAYING) ) {
		Hydrogen::get_instance()->sequencer_stop();
	}

	bool proceed = handleUnsavedChanges();
	if(!proceed) {
		return;
	}

	h2app->m_undoStack->clear();
	QFileDialog fd(this);
	fd.setFileMode(QFileDialog::ExistingFile);
	fd.setFilter( trUtf8("Hydrogen Song (*.h2song)") );

	fd.setWindowTitle( trUtf8( "Open song" ) );
	fd.setWindowIcon( QPixmap( Skin::getImagePath() + "/icon16.png" ) );

	fd.setDirectory( QString( Preferences::get_instance()->getDemoPath() ) );


	QString filename;
	if (fd.exec() == QDialog::Accepted) {
		filename = fd.selectedFiles().first();
	}


	if ( !filename.isEmpty() ) {
		openSongFile( filename );
		Hydrogen::get_instance()->getSong()->set_filename( "" );
	}
}



void MainForm::showPreferencesDialog()
{
	h2app->showPreferencesDialog();
}



void MainForm::action_window_showPlaylistDialog()
{
	h2app->showPlaylistDialog();
}

void MainForm::action_window_show_DirectorWidget()
{

	h2app->showDirector();
}

void MainForm::action_window_showMixer()
{
	bool isVisible = HydrogenApp::get_instance()->getMixer()->isVisible();
	h2app->showMixer( !isVisible );
}



void MainForm::action_debug_showAudioEngineInfo()
{
	h2app->showAudioEngineInfoForm();
}



///
/// Shows the song editor
///
void MainForm::action_window_showSongEditor()
{
	bool isVisible = h2app->getSongEditorPanel()->isVisible();
	h2app->getSongEditorPanel()->setHidden( isVisible );
}



void MainForm::action_instruments_addInstrument()
{
	SE_mainMenuAddInstrumentAction *action = new SE_mainMenuAddInstrumentAction();
	HydrogenApp::get_instance()->m_undoStack->push( action );
}


void MainForm::action_instruments_addComponent()
{
	bool bIsOkPressed;
	QString sNewName = QInputDialog::getText( this, "Hydrogen", trUtf8( "Component name" ), QLineEdit::Normal, "New Component", &bIsOkPressed );
	if ( bIsOkPressed  ) {
		Hydrogen *pEngine = Hydrogen::get_instance();

		DrumkitComponent* pDrumkitComponent = new DrumkitComponent( InstrumentEditor::findFreeDrumkitComponentId(), sNewName );
		pEngine->getSong()->get_components()->push_back( pDrumkitComponent );

		//m_nSelectedComponent = pDrumkitComponent->get_id();
		//m_pLayerPreview->set_selected_component( pDrumkitComponent->get_id() );

		selectedInstrumentChangedEvent();

		// this will force an update...
		EventQueue::get_instance()->push_event( EVENT_SELECTED_INSTRUMENT_CHANGED, -1 );

#ifdef H2CORE_HAVE_JACK
		pEngine->renameJackPorts(pEngine->getSong());
#endif
	}
	else {
		// user entered nothing or pressed Cancel
	}
}


void MainForm::action_banks_open()
{
	SoundLibraryOpenDialog dialog( this );
	dialog.exec();
}


void MainForm::action_instruments_clearAll()
{
	switch(
		   QMessageBox::information( this,
									 "Hydrogen",
									 trUtf8("Clear all instruments?"),
									 trUtf8("Ok"),
									 trUtf8("Cancel"),
									 0,      // Enter == button 0
									 1 )) { // Escape == button 2
	case 0:
		// ok btn pressed
		break;
	case 1:
		// cancel btn pressed
		return;
	}

	// Remove all layers

	Song *pSong = Hydrogen::get_instance()->getSong();
	InstrumentList* pList = pSong->get_instrument_list();
	for (uint i = pList->size(); i > 0; i--) {
		functionDeleteInstrument(i - 1);
	}

	EventQueue::get_instance()->push_event( EVENT_SELECTED_INSTRUMENT_CHANGED, -1 );
}

void MainForm::functionDeleteInstrument(int instrument)
{
	Hydrogen * H = Hydrogen::get_instance();
	Instrument *pSelectedInstrument = H->getSong()->get_instrument_list()->get( instrument );

	std::list< Note* > noteList;
	Song* song = H->getSong();
	PatternList *patList = song->get_pattern_list();

	QString instrumentName =  pSelectedInstrument->get_name();
	QString drumkitName = H->getCurrentDrumkitname();

	for ( int i = 0; i < patList->size(); i++ ) {
		H2Core::Pattern *pPattern = song->get_pattern_list()->get(i);
		const Pattern::notes_t* notes = pPattern->get_notes();
		FOREACH_NOTE_CST_IT_BEGIN_END(notes,it) {
			Note *pNote = it->second;
			assert( pNote );
			if ( pNote->get_instrument() == pSelectedInstrument ) {
				pNote->set_pattern_idx( i );
				noteList.push_back( pNote );
			}
		}
	}
	SE_deleteInstrumentAction *action = new SE_deleteInstrumentAction( noteList, drumkitName, instrumentName, instrument );
	HydrogenApp::get_instance()->m_undoStack->push( action );
}


void MainForm::action_instruments_exportLibrary()
{
	SoundLibraryExportDialog exportDialog( this, QString() );
	exportDialog.exec();
}




void MainForm::action_instruments_importLibrary()
{
	SoundLibraryImportDialog dialog( this, false );
	dialog.exec();
}


void MainForm::action_instruments_onlineImportLibrary()
{
	SoundLibraryImportDialog dialog( this, true );
	dialog.exec();
}


void MainForm::action_instruments_saveLibrary()
{
	QString sDrumkitName = Hydrogen::get_instance()->getCurrentDrumkitname();
	Drumkit *drumkitInfo = NULL;

	//User drumkit list
	QStringList usr_dks = Filesystem::usr_drumkits_list();
	for (int i = 0; i < usr_dks.size(); ++i) {
		QString absPath = Filesystem::usr_drumkits_dir() + "/" + usr_dks[i];
		Drumkit *pInfo = Drumkit::load( absPath );
		if (pInfo) {
			if ( QString(pInfo->get_name() ) == sDrumkitName ){
				drumkitInfo = pInfo;
				break;
			}
		}
	}

	//System drumkit list
	QStringList sys_dks = Filesystem::sys_drumkits_list();
	for (int i = 0; i < sys_dks.size(); ++i) {
		QString absPath = Filesystem::sys_drumkits_dir() + "/" + sys_dks[i];
		Drumkit *pInfo = Drumkit::load( absPath );
		if (pInfo) {
			if ( QString( pInfo->get_name() ) == sDrumkitName ){
				drumkitInfo = pInfo;
				break;
			}
		}
	}

	if ( drumkitInfo != NULL ){
		if( !H2Core::Drumkit::save( QString( drumkitInfo->get_name() ),
									QString( drumkitInfo->get_author() ),
									QString( drumkitInfo->get_info() ),
									QString( drumkitInfo->get_license() ),
									H2Core::Hydrogen::get_instance()->getSong()->get_instrument_list(),
									H2Core::Hydrogen::get_instance()->getSong()->get_components(),
									true ) ) {
			QMessageBox::information( this, "Hydrogen", trUtf8 ( "Saving of this library failed."));
		}
	}
	else {
		action_instruments_saveAsLibrary();
	}

	//HydrogenApp::get_instance()->getInstrumentRack()->getSoundLibraryPanel()->test_expandedItems();
	HydrogenApp::get_instance()->getInstrumentRack()->getSoundLibraryPanel()->updateDrumkitList();
}


void MainForm::action_instruments_saveAsLibrary()
{
	SoundLibrarySaveDialog dialog( this );
	dialog.exec();
	HydrogenApp::get_instance()->getInstrumentRack()->getSoundLibraryPanel()->test_expandedItems();
	HydrogenApp::get_instance()->getInstrumentRack()->getSoundLibraryPanel()->updateDrumkitList();
}







///
/// Window close event
///
void MainForm::closeEvent( QCloseEvent* ev )
{
	if ( action_file_exit() == false ) {
		// don't close!!!
		ev->ignore();
		return;
	}

	ev->accept();
}



void MainForm::action_file_export() {
	if ( (Hydrogen::get_instance()->getState() == STATE_PLAYING) ) {
		Hydrogen::get_instance()->sequencer_stop();
	}

	ExportSongDialog *dialog = new ExportSongDialog(this);
	dialog->exec();
	delete dialog;
}



void MainForm::action_window_showDrumkitManagerPanel()
{
	InstrumentRack *pPanel = HydrogenApp::get_instance()->getInstrumentRack();
	pPanel->setHidden( pPanel->isVisible() );
}




void MainForm::closeAll() {
	// save window properties in the preferences files
	Preferences *pref = Preferences::get_instance();

	// mainform
	WindowProperties mainFormProp;
	mainFormProp.x = x();
	mainFormProp.y = y();
	mainFormProp.height = height();
	mainFormProp.width = width();
	pref->setMainFormProperties( mainFormProp );

	// Save mixer properties
	WindowProperties mixerProp;
	mixerProp.x = h2app->getMixer()->x();
	mixerProp.y = h2app->getMixer()->y();
	mixerProp.width = h2app->getMixer()->width();
	mixerProp.height = h2app->getMixer()->height();
	mixerProp.visible = h2app->getMixer()->isVisible();
	pref->setMixerProperties( mixerProp );

	// save pattern editor properties
	WindowProperties patternEditorProp;
	patternEditorProp.x = h2app->getPatternEditorPanel()->x();
	patternEditorProp.y = h2app->getPatternEditorPanel()->y();
	patternEditorProp.width = h2app->getPatternEditorPanel()->width();
	patternEditorProp.height = h2app->getPatternEditorPanel()->height();
	patternEditorProp.visible = h2app->getPatternEditorPanel()->isVisible();
	pref->setPatternEditorProperties( patternEditorProp );

	// save song editor properties
	WindowProperties songEditorProp;
	songEditorProp.x = h2app->getSongEditorPanel()->x();
	songEditorProp.y = h2app->getSongEditorPanel()->y();
	songEditorProp.width = h2app->getSongEditorPanel()->width();
	songEditorProp.height = h2app->getSongEditorPanel()->height();

	QSize size = h2app->getSongEditorPanel()->frameSize();
	songEditorProp.visible = h2app->getSongEditorPanel()->isVisible();
	pref->setSongEditorProperties( songEditorProp );


	// save audio engine info properties
	WindowProperties audioEngineInfoProp;
	audioEngineInfoProp.x = h2app->getAudioEngineInfoForm()->x();
	audioEngineInfoProp.y = h2app->getAudioEngineInfoForm()->y();
	audioEngineInfoProp.visible = h2app->getAudioEngineInfoForm()->isVisible();
	pref->setAudioEngineInfoProperties( audioEngineInfoProp );


#ifdef H2CORE_HAVE_LADSPA
	// save LADSPA FX window properties
	for (uint nFX = 0; nFX < MAX_FX; nFX++) {
		WindowProperties prop;
		prop.x = h2app->getLadspaFXProperties(nFX)->x();
		prop.y = h2app->getLadspaFXProperties(nFX)->y();
		prop.visible= h2app->getLadspaFXProperties(nFX)->isVisible();
		pref->setLadspaProperties(nFX, prop);
	}
#endif

	m_pQApp->quit();
}



// keybindings..

void MainForm::onPlayStopAccelEvent()
{
	int nState = Hydrogen::get_instance()->getState();
	switch (nState) {
	case STATE_READY:
		Hydrogen::get_instance()->sequencer_play();
		break;

	case STATE_PLAYING:
		Hydrogen::get_instance()->sequencer_stop();
		break;

	default:
		ERRORLOG( "[MainForm::onPlayStopAccelEvent()] Unhandled case." );
	}
}



void MainForm::onRestartAccelEvent()
{
	Hydrogen* pEngine = Hydrogen::get_instance();
	pEngine->setPatternPos( 0 );
}



void MainForm::onBPMPlusAccelEvent()
{
	Hydrogen* pEngine = Hydrogen::get_instance();
	AudioEngine::get_instance()->lock( RIGHT_HERE );

	Song* pSong = pEngine->getSong();
	if (pSong->__bpm  < 300) {
		pEngine->setBPM( pSong->__bpm + 0.1 );
	}
	AudioEngine::get_instance()->unlock();
}



void MainForm::onBPMMinusAccelEvent()
{
	Hydrogen* pEngine = Hydrogen::get_instance();
	AudioEngine::get_instance()->lock( RIGHT_HERE );

	Song* pSong = pEngine->getSong();
	if (pSong->__bpm > 40 ) {
		pEngine->setBPM( pSong->__bpm - 0.1 );
	}
	AudioEngine::get_instance()->unlock();
}



void MainForm::onSaveAsAccelEvent()
{
	action_file_save_as();
}



void MainForm::onSaveAccelEvent()
{
	action_file_save();
}



void MainForm::onOpenAccelEvent()
{
	action_file_open();
}



void MainForm::updateRecentUsedSongList()
{
	m_pRecentFilesMenu->clear();

	Preferences *pPref = Preferences::get_instance();
	vector<QString> recentUsedSongs = pPref->getRecentFiles();

	QString sFilename;

	for ( uint i = 0; i < recentUsedSongs.size(); ++i ) {
		sFilename = recentUsedSongs[ i ];

		if ( !sFilename.isEmpty() ) {
			QAction *pAction = new QAction( this  );
			pAction->setText( sFilename );
			m_pRecentFilesMenu->addAction( pAction );
		}
	}
}



void MainForm::action_file_open_recent(QAction *pAction)
{
	//	INFOLOG( pAction->text() );
	openSongFile( pAction->text() );
}



void MainForm::openSongFile( const QString& sFilename )
{
	Hydrogen *engine = Hydrogen::get_instance();
	if ( engine->getState() == STATE_PLAYING ) {
		engine->sequencer_stop();
	}

	engine->getTimeline()->m_timelinetagvector.clear();

	h2app->closeFXProperties();

	Song *pSong = Song::load( sFilename );
	if ( pSong == NULL ) {
		QMessageBox::information( this, "Hydrogen", trUtf8("Error loading song.") );
		return;
	}

	h2app->m_undoStack->clear();

	// add the new loaded song in the "last used song" vector
	Preferences *pPref = Preferences::get_instance();
	vector<QString> recentFiles = pPref->getRecentFiles();
	recentFiles.insert( recentFiles.begin(), sFilename );
	pPref->setRecentFiles( recentFiles );

	h2app->setSong( pSong );

	updateRecentUsedSongList();
	engine->setSelectedPatternNumber( 0 );
	HydrogenApp::get_instance()->getSongEditorPanel()->updatePositionRuler();
	EventQueue::get_instance()->push_event( EVENT_METRONOME, 3 );
}



void MainForm::initKeyInstMap()
{

	QString loc = QLocale::system().name();
	int instr = 0;

	///POSIX Locale
	//locale for keyboardlayout QWERTZ
	// de_DE, de_AT, de_LU, de_CH, de

	//locale for keyboardlayout AZERTY
	// fr_BE, fr_CA, fr_FR, fr_LU, fr_CH

	//locale for keyboardlayout QWERTY
	// en_GB, en_US, en_ZA, usw.

	if ( loc.contains( "de" ) || loc.contains( "DE" )){ ///QWERTZ
		keycodeInstrumentMap[Qt::Key_Y] = instr++;
		keycodeInstrumentMap[Qt::Key_S] = instr++;
		keycodeInstrumentMap[Qt::Key_X] = instr++;
		keycodeInstrumentMap[Qt::Key_D] = instr++;
		keycodeInstrumentMap[Qt::Key_C] = instr++;
		keycodeInstrumentMap[Qt::Key_V] = instr++;
		keycodeInstrumentMap[Qt::Key_G] = instr++;
		keycodeInstrumentMap[Qt::Key_B] = instr++;
		keycodeInstrumentMap[Qt::Key_H] = instr++;
		keycodeInstrumentMap[Qt::Key_N] = instr++;
		keycodeInstrumentMap[Qt::Key_J] = instr++;
		keycodeInstrumentMap[Qt::Key_M] = instr++;

		keycodeInstrumentMap[Qt::Key_Q] = instr++;
		keycodeInstrumentMap[Qt::Key_2] = instr++;
		keycodeInstrumentMap[Qt::Key_W] = instr++;
		keycodeInstrumentMap[Qt::Key_3] = instr++;
		keycodeInstrumentMap[Qt::Key_E] = instr++;
		keycodeInstrumentMap[Qt::Key_R] = instr++;
		keycodeInstrumentMap[Qt::Key_5] = instr++;
		keycodeInstrumentMap[Qt::Key_T] = instr++;
		keycodeInstrumentMap[Qt::Key_6] = instr++;
		keycodeInstrumentMap[Qt::Key_Z] = instr++;
		keycodeInstrumentMap[Qt::Key_7] = instr++;
		keycodeInstrumentMap[Qt::Key_U] = instr++;
	}
	else if ( loc.contains( "fr" ) || loc.contains( "FR" )){ ///AZERTY
		keycodeInstrumentMap[Qt::Key_W] = instr++;
		keycodeInstrumentMap[Qt::Key_S] = instr++;
		keycodeInstrumentMap[Qt::Key_X] = instr++;
		keycodeInstrumentMap[Qt::Key_D] = instr++;
		keycodeInstrumentMap[Qt::Key_C] = instr++;
		keycodeInstrumentMap[Qt::Key_V] = instr++;
		keycodeInstrumentMap[Qt::Key_G] = instr++;
		keycodeInstrumentMap[Qt::Key_B] = instr++;
		keycodeInstrumentMap[Qt::Key_H] = instr++;
		keycodeInstrumentMap[Qt::Key_N] = instr++;
		keycodeInstrumentMap[Qt::Key_J] = instr++;
		keycodeInstrumentMap[Qt::Key_Question] = instr++;

		keycodeInstrumentMap[Qt::Key_A] = instr++;
		keycodeInstrumentMap[Qt::Key_2] = instr++;
		keycodeInstrumentMap[Qt::Key_Z] = instr++;
		keycodeInstrumentMap[Qt::Key_3] = instr++;
		keycodeInstrumentMap[Qt::Key_E] = instr++;
		keycodeInstrumentMap[Qt::Key_R] = instr++;
		keycodeInstrumentMap[Qt::Key_5] = instr++;
		keycodeInstrumentMap[Qt::Key_T] = instr++;
		keycodeInstrumentMap[Qt::Key_6] = instr++;
		keycodeInstrumentMap[Qt::Key_Y] = instr++;
		keycodeInstrumentMap[Qt::Key_7] = instr++;
		keycodeInstrumentMap[Qt::Key_U] = instr++;
	}else
	{ /// default QWERTY
		keycodeInstrumentMap[Qt::Key_Z] = instr++;
		keycodeInstrumentMap[Qt::Key_S] = instr++;
		keycodeInstrumentMap[Qt::Key_X] = instr++;
		keycodeInstrumentMap[Qt::Key_D] = instr++;
		keycodeInstrumentMap[Qt::Key_C] = instr++;
		keycodeInstrumentMap[Qt::Key_V] = instr++;
		keycodeInstrumentMap[Qt::Key_G] = instr++;
		keycodeInstrumentMap[Qt::Key_B] = instr++;
		keycodeInstrumentMap[Qt::Key_H] = instr++;
		keycodeInstrumentMap[Qt::Key_N] = instr++;
		keycodeInstrumentMap[Qt::Key_J] = instr++;
		keycodeInstrumentMap[Qt::Key_M] = instr++;

		keycodeInstrumentMap[Qt::Key_Q] = instr++;
		keycodeInstrumentMap[Qt::Key_2] = instr++;
		keycodeInstrumentMap[Qt::Key_W] = instr++;
		keycodeInstrumentMap[Qt::Key_3] = instr++;
		keycodeInstrumentMap[Qt::Key_E] = instr++;
		keycodeInstrumentMap[Qt::Key_R] = instr++;
		keycodeInstrumentMap[Qt::Key_5] = instr++;
		keycodeInstrumentMap[Qt::Key_T] = instr++;
		keycodeInstrumentMap[Qt::Key_6] = instr++;
		keycodeInstrumentMap[Qt::Key_Y] = instr++;
		keycodeInstrumentMap[Qt::Key_7] = instr++;
		keycodeInstrumentMap[Qt::Key_U] = instr++;
	}
}



bool MainForm::eventFilter( QObject *o, QEvent *e )
{
	UNUSED( o );

	if ( e->type() == QEvent::KeyPress) {
		// special processing for key press
		QKeyEvent *k = (QKeyEvent *)e;

		// qDebug( "Got key press for instrument '%c'", k->ascii() );
		//int songnumber = 0;
		HydrogenApp* app = HydrogenApp::get_instance();
		Hydrogen* engine = Hydrogen::get_instance();
		switch (k->key()) {
		case Qt::Key_Space:
			onPlayStopAccelEvent();
			return TRUE; // eat event


		case Qt::Key_Comma:
			engine->handleBeatCounter();
			return TRUE; // eat even
			break;

		case Qt::Key_Backspace:
			onRestartAccelEvent();
			return TRUE; // eat event
			break;

		case Qt::Key_Plus:
			onBPMPlusAccelEvent();
			return TRUE; // eat event
			break;

		case Qt::Key_Minus:
			onBPMMinusAccelEvent();
			return TRUE; // eat event
			break;

		case Qt::Key_Backslash:
			engine->onTapTempoAccelEvent();
			return TRUE; // eat event
			break;

		case  Qt::Key_S | Qt::CTRL:
			onSaveAccelEvent();
			return TRUE;
			break;

		case  Qt::Key_F5 :
			if( engine->m_PlayList.size() == 0)
				break;
			return handleSelectNextPrevSongOnPlaylist( -1 );
			break;

		case  Qt::Key_F6 :
			if( Hydrogen::get_instance()->m_PlayList.size() == 0)
				break;
			return handleSelectNextPrevSongOnPlaylist( 1 );
			break;

		case  Qt::Key_F12 : //panic button stop all playing notes
			engine->__panic();
			//				QMessageBox::information( this, "Hydrogen", trUtf8( "Panic" ) );
			return TRUE;
			break;

		case  Qt::Key_F9 : // Qt::Key_Left do not work. Some ideas ?
			engine->setPatternPos( Hydrogen::get_instance()->getPatternPos() - 1 );
			return TRUE;
			break;

		case  Qt::Key_F10 : // Qt::Key_Right do not work. Some ideas ?
			engine->setPatternPos( Hydrogen::get_instance()->getPatternPos() + 1 );
			return TRUE;
			break;

		case Qt::Key_L :
			engine->togglePlaysSelected();
			QString msg = Preferences::get_instance()->patternModePlaysSelected() ? "Single pattern mode" : "Stacked pattern mode";
			app->setStatusBarMessage( msg, 5000 );
			app->getSongEditorPanel()->setModeActionBtn( Preferences::get_instance()->patternModePlaysSelected() );
			app->getSongEditorPanel()->updateAll();
			return TRUE;
			break;
		}

		// virtual keyboard handling
		map<int,int>::iterator found = keycodeInstrumentMap.find ( k->key() );
		if (found != keycodeInstrumentMap.end()) {
			//			INFOLOG( "[eventFilter] virtual keyboard event" );
			// insert note at the current column in time
			// if event recording enabled
			int row = (*found).second;

			float velocity = 0.8;
			float pan_L = 0.5f;
			float pan_R = 0.5f;

			engine->addRealtimeNote (row, velocity, pan_L, pan_R, 0, false, false , row + 36);

			return TRUE; // eat event
		}
		else {
			return FALSE; // let it go
		}
	}
	else {
		return FALSE; // standard event processing
	}
}





/// print the object map
void MainForm::action_debug_printObjects()
{
	INFOLOG( "[action_debug_printObjects]" );
	Object::write_objects_map_to_cerr();
}






void MainForm::action_file_export_midi()
{
	if ( ((Hydrogen::get_instance())->getState() == STATE_PLAYING) ) {
		Hydrogen::get_instance()->sequencer_stop();
	}

	QFileDialog fd(this);
	fd.setFileMode(QFileDialog::AnyFile);
	fd.setFilter( trUtf8("Midi file (*.mid)") );
	fd.setDirectory( QDir::homePath() );
	fd.setWindowTitle( trUtf8( "Export MIDI file" ) );
	fd.setAcceptMode( QFileDialog::AcceptSave );
	fd.setWindowIcon( QPixmap( Skin::getImagePath() + "/icon16.png" ) );

	QString sFilename;
	if ( fd.exec() == QDialog::Accepted ) {
		sFilename = fd.selectedFiles().first();
	}

	if ( !sFilename.isEmpty() ) {
		if ( sFilename.endsWith(".mid") == false ) {
			sFilename += ".mid";
		}

		Song *pSong = Hydrogen::get_instance()->getSong();

		// create the Standard Midi File object
		SMFWriter *pSmfWriter = new SMFWriter();
		pSmfWriter->save( sFilename, pSong );

		delete pSmfWriter;
	}
}

void MainForm::action_file_export_lilypond()
{
	if ( ( ( Hydrogen::get_instance() )->getState() == STATE_PLAYING ) ) {
		Hydrogen::get_instance()->sequencer_stop();
	}
	switch ( QMessageBox::information(
	        this,
	        "Hydrogen",
	        trUtf8( "\nThe LilyPond export is an experimental feature.\n"
	                "It should work like a charm provided that you use the "
	                "GM-kit, and that you do not use triplet\n" ),
	        trUtf8( "Ok" ),
	        trUtf8( "&Cancel" ),
	        0,
	        2 ) ) {
	case 1:
	case 2: return;
	}

	QFileDialog fd( this );
	fd.setFileMode( QFileDialog::AnyFile );
	fd.setFilter( trUtf8( "LilyPond file (*.ly)" ) );
	fd.setDirectory( QDir::homePath() );
	fd.setWindowTitle( trUtf8( "Export LilyPond file" ) );
	fd.setAcceptMode( QFileDialog::AcceptSave );
	fd.setWindowIcon( QPixmap( Skin::getImagePath() + "/icon16.png" ) );

	QString sFilename;
	if ( fd.exec() == QDialog::Accepted ) {
		sFilename = fd.selectedFiles().first();
	}

	if ( !sFilename.isEmpty() ) {
		if ( sFilename.endsWith( ".ly" ) == false ) {
			sFilename += ".ly";
		}

		Song *pSong = Hydrogen::get_instance()->getSong();

		LilyPond ly;
		ly.extractData( *pSong );
		ly.write( sFilename );
	}
}

void MainForm::errorEvent( int nErrorCode )
{
	//ERRORLOG( "[errorEvent]" );

	QString msg;
	switch (nErrorCode) {
	case Hydrogen::UNKNOWN_DRIVER:
		msg = trUtf8( "Unknown audio driver" );
		break;

	case Hydrogen::ERROR_STARTING_DRIVER:
		msg = trUtf8( "Error starting audio driver" );
		break;

	case Hydrogen::JACK_SERVER_SHUTDOWN:
		msg = trUtf8( "Jack driver: server shutdown" );
		break;

	case Hydrogen::JACK_CANNOT_ACTIVATE_CLIENT:
		msg = trUtf8( "Jack driver: cannot activate client" );
		break;

	case Hydrogen::JACK_CANNOT_CONNECT_OUTPUT_PORT:
		msg = trUtf8( "Jack driver: cannot connect output port" );
		break;

	case Hydrogen::JACK_ERROR_IN_PORT_REGISTER:
		msg = trUtf8( "Jack driver: error in port register" );
		break;

	default:
		msg = QString( trUtf8( "Unknown error %1" ) ).arg( nErrorCode );
	}
	QMessageBox::information( this, "Hydrogen", msg );
}

void MainForm::playlistLoadSongEvent (int nIndex)
{
	Playlist* pPlaylist = Playlist::get_instance();

	if ( ! pPlaylist->loadSong ( nIndex ) )
		return;

	Song* pSong = Hydrogen::get_instance()->getSong();

	h2app->getSongEditorPanel()->updateAll();
	h2app->getPatternEditorPanel()->updateSLnameLabel();

	QString songName( pSong->__name );
	if( songName == "Untitled Song" && !pSong->get_filename().isEmpty() ){
		songName = pSong->get_filename();
		songName = songName.section( '/', -1 );
	}
	setWindowTitle( songName  );

	h2app->getMainForm()->updateRecentUsedSongList();
	h2app->closeFXProperties();
	h2app->m_undoStack->clear();

	EventQueue::get_instance()->push_event( EVENT_METRONOME, 3 );
	HydrogenApp::get_instance()->setScrollStatusBarMessage( trUtf8( "Playlist: Set song No. %1" ).arg( nIndex +1 ), 5000 );
}

void MainForm::jacksessionEvent( int nEvent )
{
	switch (nEvent){
	case 0:
		action_file_save();
		break;
	case 1:
		action_file_exit();
		break;
	}

}

void MainForm::action_file_songProperties()
{
	SongPropertiesDialog *pDialog = new SongPropertiesDialog( this );
	if ( pDialog->exec() == QDialog::Accepted ) {
		Hydrogen::get_instance()->getSong()->set_is_modified( true );
	}
	delete pDialog;
}


void MainForm::action_window_showPatternEditor()
{
	bool isVisible = HydrogenApp::get_instance()->getPatternEditorPanel()->isVisible();
	HydrogenApp::get_instance()->getPatternEditorPanel()->setHidden( isVisible );
}


void MainForm::showDevelWarning()
{

	//set this to 'false' for the case that you want to make a release..
	if ( true ) {
		Preferences *pref = Preferences::get_instance();
		bool isDevelWarningEnabled = pref->getShowDevelWarning();
		if(isDevelWarningEnabled) {

			QString msg = trUtf8( "You're using a development version of Hydrogen, please help us reporting bugs or suggestions in the hydrogen-devel mailing list.<br><br>Thank you!" );
			QMessageBox develMessageBox( this );
			develMessageBox.setText( msg );
			develMessageBox.addButton( QMessageBox::Ok );
			develMessageBox.addButton( trUtf8( "Don't show this message anymore" ) , QMessageBox::AcceptRole );

			if( develMessageBox.exec() == 0 ){
				//don't show warning again
				pref->setShowDevelWarning( false );
			}
		}


	}
}



QString MainForm::getAutoSaveFilename()
{
	Song *pSong = Hydrogen::get_instance()->getSong();
	assert( pSong );
	QString sOldFilename = pSong->get_filename();
	QString newName = "autosave.h2song";

	if ( !sOldFilename.isEmpty() ) {
		newName = sOldFilename.left( sOldFilename.length() - 7 ) + ".autosave.h2song";
	}

	return newName;
}



void MainForm::onAutoSaveTimer()
{
	//INFOLOG( "[onAutoSaveTimer]" );
	Song *pSong = Hydrogen::get_instance()->getSong();
	assert( pSong );
	QString sOldFilename = pSong->get_filename();

	pSong->save( getAutoSaveFilename() );

	pSong->set_filename(sOldFilename);
}


void MainForm::onPlaylistDisplayTimer()
{
	if( Hydrogen::get_instance()->m_PlayList.size() == 0)
		return;
	int songnumber = Playlist::get_instance()->getActiveSongNumber();
	QString songname;
	if ( songnumber == -1 )
		return;

	if ( Hydrogen::get_instance()->getSong()->__name == "Untitled Song" ){
		songname = Hydrogen::get_instance()->getSong()->get_filename();
	}else
	{
		songname = Hydrogen::get_instance()->getSong()->__name;
	}
	QString message = (trUtf8("Playlist: Song No. %1").arg( songnumber + 1)) + QString("  ---  Songname: ") + songname + QString("  ---  Author: ") + Hydrogen::get_instance()->getSong()->__author;
	HydrogenApp::get_instance()->setScrollStatusBarMessage( message, 2000 );
}

// Returns true if unsaved changes are successfully handled (saved, discarded, etc.)
// Returns false if not (i.e. Cancel)
bool MainForm::handleUnsavedChanges()
{
	bool done = false;
	bool rv = true;
	while ( !done && Hydrogen::get_instance()->getSong()->get_is_modified() ) {
		switch(
			   QMessageBox::information( this, "Hydrogen",
										 trUtf8("\nThe document contains unsaved changes.\n"
												"Do you want to save the changes?\n"),
										 trUtf8("&Save"), trUtf8("&Discard"), trUtf8("&Cancel"),
										 0,      // Enter == button 0
										 2 ) ) { // Escape == button 2
		case 0: // Save clicked or Alt+S pressed or Enter pressed.
			// If the save fails, the __is_modified flag will still be true
			if ( ! Hydrogen::get_instance()->getSong()->get_filename().isEmpty() ) {
				action_file_save();
			} else {
				// never been saved
				action_file_save_as();
			}
			// save
			break;
		case 1: // Discard clicked or Alt+D pressed
			// don't save but exit
			done = true;
			break;
		case 2: // Cancel clicked or Alt+C pressed or Escape pressed
			// don't exit
			done = true;
			rv = false;
			break;
		}
	}

	if(rv != false)
	{
		while ( !done && Playlist::get_instance()->getIsModified() ) {
			switch(
					QMessageBox::information( this, "Hydrogen",
											 trUtf8("\nThe current playlist contains unsaved changes.\n"
													"Do you want to discard the changes?\n"),
											trUtf8("&Discard"), trUtf8("&Cancel"),
											 0,      // Enter == button 0
											 2 ) ) { // Escape == button 1
			case 0: // Discard clicked or Alt+D pressed
				// don't save but exit
				done = true;
				break;
			case 1: // Cancel clicked or Alt+C pressed or Escape pressed
				// don't exit
				done = true;
				rv = false;
				break;
			}
		}
	}


	return rv;
}


void MainForm::usr1SignalHandler(int)
{
	char a = 1;
	size_t ret = ::write(sigusr1Fd[0], &a, sizeof(a));
}

void MainForm::handleSigUsr1()
{
	snUsr1->setEnabled(false);
	char tmp;
	size_t ret = ::read(sigusr1Fd[1], &tmp, sizeof(tmp));

	action_file_save();
	snUsr1->setEnabled(true);
}

void MainForm::openUndoStack()
{
	undoView->show();
	undoView->setAttribute(Qt::WA_QuitOnClose, false);
}

void MainForm::action_undo(){
	h2app->m_undoStack->undo();
}

void MainForm::action_redo(){
	h2app->m_undoStack->redo();
}

void MainForm::undoRedoActionEvent( int nEvent ){
	if(nEvent == 0)
		h2app->m_undoStack->undo();
	else if(nEvent == 1)
		h2app->m_undoStack->redo();
}

bool MainForm::handleSelectNextPrevSongOnPlaylist( int step )
{
	int playlistSize= Hydrogen::get_instance()->m_PlayList.size();

	HydrogenApp* app = HydrogenApp::get_instance();
	int songnumber = Playlist::get_instance()->getActiveSongNumber();
	if(songnumber+step >= 0 && songnumber+step <= playlistSize-1){
		Playlist::get_instance()->setNextSongByNumber( songnumber + step );
	}
	else
		return FALSE;

	return TRUE;
}

<<<<<<< HEAD
void MainForm::action_banks_properties()
{
	QString sDrumkitName = Hydrogen::get_instance()->getCurrentDrumkitname();
	Drumkit *drumkitInfo = NULL;

	//User drumkit list
	QStringList usr_dks = Filesystem::usr_drumkits_list();
	for (int i = 0; i < usr_dks.size(); ++i) {
		QString absPath = Filesystem::usr_drumkits_dir() + "/" + usr_dks[i];
		Drumkit *pInfo = Drumkit::load( absPath );
		if (pInfo) {
			if ( QString(pInfo->get_name() ) == sDrumkitName ){
				drumkitInfo = pInfo;
				break;
			}
		}
	}

	//System drumkit list
	QStringList sys_dks = Filesystem::sys_drumkits_list();
	for (int i = 0; i < sys_dks.size(); ++i) {
		QString absPath = Filesystem::sys_drumkits_dir() + "/" + sys_dks[i];
		Drumkit *pInfo = Drumkit::load( absPath );
		if (pInfo) {
			if ( QString( pInfo->get_name() ) == sDrumkitName ){
				drumkitInfo = pInfo;
				break;
			}
		}
	}



	assert( drumkitInfo );

	//open the soundlibrary save dialog
	SoundLibraryPropertiesDialog dialog( this , drumkitInfo, drumkitInfo );
	dialog.exec();
}


=======
>>>>>>> 5c9eb005
<|MERGE_RESOLUTION|>--- conflicted
+++ resolved
@@ -1886,7 +1886,6 @@
 	return TRUE;
 }
 
-<<<<<<< HEAD
 void MainForm::action_banks_properties()
 {
 	QString sDrumkitName = Hydrogen::get_instance()->getCurrentDrumkitname();
@@ -1927,6 +1926,3 @@
 	dialog.exec();
 }
 
-
-=======
->>>>>>> 5c9eb005
