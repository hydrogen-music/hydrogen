/*
 * Hydrogen
 * Copyright(c) 2002-2008 by Alex >Comix< Cominu [comix@users.sourceforge.net]
 *
 * http://www.hydrogen-music.org
 *
 * This program is free software; you can redistribute it and/or modify
 * it under the terms of the GNU General Public License as published by
 * the Free Software Foundation; either version 2 of the License, or
 * (at your option) any later version.
 *
 * This program is distributed in the hope that it will be useful,
 * but WITHOUT ANY WARRANTY, without even the implied warranty of
 * MERCHANTABILITY or FITNESS FOR A PARTICULAR PURPOSE. See the
 * GNU General Public License for more details.
 *
 * You should have received a copy of the GNU General Public License
 * along with this program; if not, write to the Free Software
 * Foundation, Inc., 59 Temple Place, Suite 330, Boston, MA  02111-1307  USA
 *
 */

#include <hydrogen/event_queue.h>
#include <hydrogen/version.h>
#include <hydrogen/hydrogen.h>
#include <hydrogen/audio_engine.h>
#include <hydrogen/smf/SMF.h>
#include <hydrogen/Preferences.h>
#include <hydrogen/timeline.h>
#include <hydrogen/helpers/files.h>
#include <hydrogen/basics/pattern.h>
#include <hydrogen/basics/pattern_list.h>
#include <hydrogen/basics/instrument_list.h>
#include <hydrogen/basics/instrument_layer.h>
#include <hydrogen/basics/drumkit_component.h>
#include <hydrogen/basics/playlist.h>
#include <hydrogen/lilypond/lilypond.h>

#ifdef H2CORE_HAVE_OSC
#include <hydrogen/nsm_client.h>
#endif

#include "AboutDialog.h"
#include "AudioEngineInfoForm.h"
#include "DonationDialog.h"
#include "ExportSongDialog.h"
#include "ExportMidiDialog.h"
#include "HydrogenApp.h"
#include "InstrumentRack.h"
#include "Skin.h"
#include "MainForm.h"
#include "PlayerControl.h"
#include "HelpBrowser.h"
#include "LadspaFXProperties.h"
#include "SongPropertiesDialog.h"
#include "UndoActions.h"
#include "Widgets/InfoBar.h"

#include "Director.h"
#include "Mixer/Mixer.h"
#include "InstrumentEditor/InstrumentEditorPanel.h"
#include "PatternEditor/PatternEditorPanel.h"
#include "SongEditor/SongEditor.h"
#include "SongEditor/SongEditorPanel.h"
#include "SoundLibrary/SoundLibraryPanel.h"
#include "SoundLibrary/SoundLibraryImportDialog.h"
#include "SoundLibrary/SoundLibrarySaveDialog.h"
#include "SoundLibrary/SoundLibraryOpenDialog.h"
#include "SoundLibrary/SoundLibraryExportDialog.h"
#include "SoundLibrary/SoundLibraryPropertiesDialog.h"
#include "PlaylistEditor/PlaylistDialog.h"

#include <QtGui>
#if QT_VERSION >= 0x050000
#  include <QtWidgets>
#endif

#ifndef WIN32
#include <sys/time.h>
#include <sys/socket.h>
#endif

#ifdef H2CORE_HAVE_LASH
#include <lash/lash.h>
#include <hydrogen/LashClient.h>
#endif

#include <memory>
#include <cassert>

using namespace H2Core;

int MainForm::sigusr1Fd[2];

const char* MainForm::__class_name = "MainForm";

MainForm::MainForm( QApplication *app, const QString& songFilename, const bool bLoadSong )
	: QMainWindow( nullptr, nullptr )
	, Object( __class_name )
{
	setMinimumSize( QSize( 1000, 500 ) );

#ifndef WIN32
	if (::socketpair(AF_UNIX, SOCK_STREAM, 0, sigusr1Fd)) {
		qFatal("Couldn't create HUP socketpair");
	}
	snUsr1 = new QSocketNotifier(sigusr1Fd[1], QSocketNotifier::Read, this);
	connect(snUsr1, SIGNAL(activated(int)), this, SLOT( handleSigUsr1() ));
#endif

	m_pQApp = app;

	m_pQApp->processEvents();

	Song *pSong = nullptr;
	
	if ( bLoadSong ) {
		if ( !songFilename.isEmpty() ) {
			pSong = Song::load( songFilename );

			/*
			 * If the song could not be loaded, create
			 * a new one with the specified filename
			 */
			if ( pSong == nullptr ) {
				pSong = Song::get_empty_song();
				pSong->set_filename( songFilename );
			}
		}
		else {
			Preferences *pref = Preferences::get_instance();
			bool restoreLastSong = pref->isRestoreLastSongEnabled();
			QString filename = pref->getLastSongFilename();
			if ( restoreLastSong && ( !filename.isEmpty() )) {
				pSong = Song::load( filename );
				if ( pSong == nullptr ) {
					//QMessageBox::warning( this, "Hydrogen", trUtf8("Error restoring last song.") );
					pSong = Song::get_empty_song();
					pSong->set_filename( "" );
				}
			}
			else {
				pSong = Song::get_empty_song();
				pSong->set_filename( "" );
			}
		}
	} else {
		// When under Non Session Management the new Song will be
		// prepared by the corresponding NSM client instance and in
		// here we will just obtain and handed to the HydrogenApp but
		// not load there.
		pSong = Hydrogen::get_instance()->getSong();

		// In case something went wrong when setting the Song to the
		// loaded by the GUI via an OSC command, load the default Song
		// instead.
		if ( pSong == nullptr ) {
			pSong = Song::get_empty_song();
			pSong->set_filename( songFilename );
		}
		
	}

	showDevelWarning();
	h2app = new HydrogenApp( this, pSong );
	h2app->addEventListener( this );
	createMenuBar();
	checkMidiSetup();
	checkMissingSamples();
	checkNecessaryDirectories();

	h2app->setStatusBarMessage( tr("Hydrogen Ready."), 10000 );

	initKeyInstMap();

	// we need to do all this to support the keyboard playing
	// for all the window modes
	h2app->getMixer()->installEventFilter (this);
	h2app->getPatternEditorPanel()->installEventFilter (this);
	h2app->getSongEditorPanel()->installEventFilter (this);
	h2app->getPlayerControl()->installEventFilter(this);
	InstrumentEditorPanel::get_instance()->installEventFilter(this);
	h2app->getAudioEngineInfoForm()->installEventFilter(this);
	h2app->getDirector()->installEventFilter(this);
	//	h2app->getPlayListDialog()->installEventFilter(this);
	installEventFilter( this );

	connect( &m_AutosaveTimer, SIGNAL(timeout()), this, SLOT(onAutoSaveTimer()));
	m_AutosaveTimer.start( 60 * 1000 );

#ifdef H2CORE_HAVE_LASH

	if ( Preferences::get_instance()->useLash() ){
		LashClient* lashClient = LashClient::get_instance();
		if (lashClient->isConnected())
		{
			// send alsa client id now since it can only be sent
			// after the audio engine has been started.
			Preferences *pref = Preferences::get_instance();
			if ( pref->m_sMidiDriver == "ALSA" ) {
				//			infoLog("[LASH] Sending alsa seq id to LASH server");
				lashClient->sendAlsaClientId();
			}
			// start timer for polling lash events
			lashPollTimer = new QTimer(this);
			connect( lashPollTimer, SIGNAL( timeout() ), this, SLOT( onLashPollTimer() ) );
			lashPollTimer->start(500);
		}
	}
#endif

	//playlist display timer
	QTimer *playlistDisplayTimer = new QTimer(this);
	connect( playlistDisplayTimer, SIGNAL( timeout() ), this, SLOT( onPlaylistDisplayTimer() ) );
	playlistDisplayTimer->start(30000);	// update player control at
	// ~ playlist display timer

	//beatcouter
	Hydrogen::get_instance()->setBcOffsetAdjust();
	// director
	EventQueue::get_instance()->push_event( EVENT_METRONOME, 1 );
	EventQueue::get_instance()->push_event( EVENT_METRONOME, 3 );

	m_pUndoView = new QUndoView(h2app->m_pUndoStack);
	m_pUndoView->setWindowTitle(tr("Undo history"));

	//restore last playlist
	if(		Preferences::get_instance()->isRestoreLastPlaylistEnabled()
		&& !Preferences::get_instance()->getLastPlaylistFilename().isEmpty() ){
		bool loadlist = h2app->getPlayListDialog()->loadListByFileName( Preferences::get_instance()->getLastPlaylistFilename() );
		if( !loadlist ){
			_ERRORLOG ( "Error loading the playlist" );
		}
	}
}


MainForm::~MainForm()
{
	// remove the autosave file
	QFile file( getAutoSaveFilename() );
	file.remove();

	//if a playlist is used, we save the last playlist-path to hydrogen.conf
	Preferences::get_instance()->setLastPlaylistFilename( Playlist::get_instance()->getFilename() );

	if ( (Hydrogen::get_instance()->getState() == STATE_PLAYING) ) {
		Hydrogen::get_instance()->sequencer_stop();
	}

	// remove the autosave file
	m_AutosaveTimer.stop();
	QFile autosaveFile( "hydrogen_autosave.h2song" );
	autosaveFile.remove();


	hide();

	if (h2app != nullptr) {
		delete Playlist::get_instance();
		delete h2app;
		h2app = nullptr;
	}

}

///
/// Create the menubar
///
void MainForm::createMenuBar()
{
	// menubar
	QMenuBar *m_pMenubar = new QMenuBar( this );
	setMenuBar( m_pMenubar );

	// FILE menu
	QMenu *m_pFileMenu = m_pMenubar->addMenu( tr( "Pro&ject" ) );

#ifdef H2CORE_HAVE_OSC
	// Then under session management a couple of options will be named
	// differently and some must be even omitted. 
	bool bUnderSessionManagement = NsmClient::get_instance()->m_bUnderSessionManagement;
#endif
#ifndef H2CORE_HAVE_OSC	
	bool bUnderSessionManagement = false;
#endif
	
	QString textFileNew, textFileOpen, textFileOpenRecent, textFileSaveAs;
	
	if ( bUnderSessionManagement ) {
		textFileNew = "Replace with &new Song";
		textFileOpen = "&Import into Session";
		textFileOpenRecent = "Import &recent into Session";
		textFileSaveAs = "Export from Session &as...";
	} else {
		textFileNew = "&New";
		textFileOpen = "&Open";
		textFileOpenRecent = "Open &recent";
		textFileSaveAs = "Save &as...";
	}
	
	m_pFileMenu->addAction( textFileNew, this, SLOT( action_file_new() ), QKeySequence( "Ctrl+N" ) );
	
	m_pFileMenu->addAction( trUtf8( "Show &info" ), this, SLOT( action_file_songProperties() ), QKeySequence( "" ) );
	
	m_pFileMenu->addSeparator();				// -----

	m_pFileMenu->addAction( textFileOpen, this, SLOT( action_file_open() ), QKeySequence( "Ctrl+O" ) );
	if ( ! bUnderSessionManagement ) {
		m_pFileMenu->addAction( trUtf8( "Open &Demo" ), this, SLOT( action_file_openDemo() ), QKeySequence( "Ctrl+D" ) );
	}
	m_pRecentFilesMenu = m_pFileMenu->addMenu( textFileOpenRecent );

	m_pFileMenu->addSeparator();				// -----

	m_pFileMenu->addAction( trUtf8( "&Save" ), this, SLOT( action_file_save() ), QKeySequence( "Ctrl+S" ) );
	m_pFileMenu->addAction( textFileSaveAs, this, SLOT( action_file_save_as() ), QKeySequence( "Ctrl+Shift+S" ) );
	
	m_pFileMenu->addSeparator();				// -----

	m_pFileMenu->addAction ( tr ( "Open &Pattern" ), this, SLOT ( action_file_openPattern() ), QKeySequence ( "" ) );
	m_pFileMenu->addAction( tr( "Expor&t pattern as..." ), this, SLOT( action_file_export_pattern_as() ), QKeySequence( "Ctrl+P" ) );

	m_pFileMenu->addSeparator();				// -----

	m_pFileMenu->addAction( tr( "Export &MIDI file" ), this, SLOT( action_file_export_midi() ), QKeySequence( "Ctrl+M" ) );
	m_pFileMenu->addAction( tr( "&Export song" ), this, SLOT( action_file_export() ), QKeySequence( "Ctrl+E" ) );
	m_pFileMenu->addAction( tr( "Export &LilyPond file" ), this, SLOT( action_file_export_lilypond() ), QKeySequence( "Ctrl+L" ) );


#ifndef Q_OS_MACX
	m_pFileMenu->addSeparator();				// -----

	m_pFileMenu->addAction( tr("&Quit"), this, SLOT( action_file_exit() ), QKeySequence( "Ctrl+Q" ) );
#endif

	updateRecentUsedSongList();
	connect( m_pRecentFilesMenu, SIGNAL( triggered(QAction*) ), this, SLOT( action_file_open_recent(QAction*) ) );
	//~ FILE menu

	// Undo menu
	QMenu *m_pUndoMenu = m_pMenubar->addMenu( tr( "&Undo" ) );
	m_pUndoMenu->addAction( tr( "Undo" ), this, SLOT( action_undo() ), QKeySequence( "Ctrl+Z" ) );
	m_pUndoMenu->addAction( tr( "Redo" ), this, SLOT( action_redo() ), QKeySequence( "Shift+Ctrl+Z" ) );
	m_pUndoMenu->addAction( tr( "Undo history" ), this, SLOT( openUndoStack() ), QKeySequence( "" ) );

	// DRUMKITS MENU
	QMenu *m_pDrumkitsMenu = m_pMenubar->addMenu( tr( "Drum&kits" ) );
	m_pDrumkitsMenu->addAction( tr( "New" ), this, SLOT( action_instruments_clearAll() ), QKeySequence( "" ) );
	m_pDrumkitsMenu->addAction( tr( "Open" ), this, SLOT( action_banks_open() ), QKeySequence( "" ) );
	m_pDrumkitsMenu->addAction( tr( "Properties" ), this, SLOT( action_banks_properties() ), QKeySequence( "" ) );

	m_pDrumkitsMenu->addSeparator();				// -----

	m_pDrumkitsMenu->addAction( tr( "Save" ), this, SLOT( action_instruments_saveLibrary() ), QKeySequence( "" ) );
	m_pDrumkitsMenu->addAction( tr( "Save As" ), this, SLOT( action_instruments_saveAsLibrary() ), QKeySequence( "" ) );

	m_pDrumkitsMenu->addSeparator();				// -----

	m_pDrumkitsMenu->addAction( tr( "Export" ), this, SLOT( action_instruments_exportLibrary() ), QKeySequence( "" ) );
	m_pDrumkitsMenu->addAction( tr( "Import" ), this, SLOT( action_instruments_importLibrary() ), QKeySequence( "" ) );
	m_pDrumkitsMenu->addAction( tr( "Online import" ), this, SLOT( action_instruments_onlineImportLibrary() ), QKeySequence( "" ) );

	// INSTRUMENTS MENU
	QMenu *m_pInstrumentsMenu = m_pMenubar->addMenu( tr( "I&nstruments" ) );
	m_pInstrumentsMenu->addAction( tr( "&Add instrument" ), this, SLOT( action_instruments_addInstrument() ), QKeySequence( "" ) );
	m_pInstrumentsMenu->addAction( tr( "&Clear all" ), this, SLOT( action_instruments_clearAll() ), QKeySequence( "" ) );

	m_pInstrumentsMenu->addSeparator();				// -----

	m_pInstrumentsMenu->addAction( tr( "Add component" ), this, SLOT( action_instruments_addComponent() ), QKeySequence( "" ) );

	// VIEW MENU
	QMenu *m_pViewMenu = m_pMenubar->addMenu( tr( "&View" ) );

	m_pViewPlaylistEditorAction = m_pViewMenu->addAction( tr("Playlist &editor"), this, SLOT( action_window_showPlaylistDialog() ), QKeySequence( "" ) );
	m_pViewPlaylistEditorAction->setCheckable( true );
	m_pViewDirectorAction = m_pViewMenu->addAction( tr("Director"), this, SLOT( action_window_show_DirectorWidget() ), QKeySequence( "Alt+D" ) );
	m_pViewDirectorAction->setCheckable( true );

	m_pFileMenu->addSeparator();
	m_pViewMixerAction = m_pViewMenu->addAction( tr("&Mixer"), this, SLOT( action_window_showMixer() ), QKeySequence( "Alt+M" ) );
	m_pViewMixerAction->setCheckable( true );
	update_mixer_checkbox();						// if checkbox need to be checked.

	m_pViewMixerInstrumentRackAction = m_pViewMenu->addAction( tr("&Instrument Rack"), this, SLOT( action_window_showDrumkitManagerPanel() ), QKeySequence( "Alt+I" ) );
	m_pViewMixerInstrumentRackAction->setCheckable( true );
	update_instrument_checkbox( true );	// check it as Instrument panel is always open on start

	m_pViewAutomationPathAction = m_pViewMenu->addAction( tr("&Automation path"), this, SLOT( action_window_showAutomationArea() ), QKeySequence( "Alt+A" ) );
	m_pViewAutomationPathAction->setCheckable( true );
	update_automation_checkbox();

	m_pViewTimelineAction = m_pViewMenu->addAction( tr("&Timeline"), this, SLOT( action_window_showTimeline() ), QKeySequence( "" ) );
	m_pViewTimelineAction->setCheckable( true );
	m_pViewTimelineAction->setChecked( true );
	update_automation_checkbox();
	
	m_pViewPlaybackTrackAction = m_pViewMenu->addAction( tr("&Playback track"), this, SLOT( action_window_showPlaybackTrack() ), QKeySequence( "" ) );
	m_pViewPlaybackTrackAction->setCheckable( true );
	m_pViewPlaybackTrackAction->setChecked( false );
	update_automation_checkbox();

	m_pViewMenu->addSeparator();				// -----

	m_pViewMenu->addAction( tr("Full screen"), this, SLOT( action_window_toggleFullscreen() ), QKeySequence( "Alt+F" ) );


	// Options menu
	QMenu *m_pOptionsMenu = m_pMenubar->addMenu( tr( "&Options" ));

	m_pInputModeMenu = m_pOptionsMenu->addMenu( tr( "Input mode" ) );
	m_pInstrumentAction = m_pInputModeMenu->addAction( tr( "Instrument" ), this, SLOT( action_toggle_input_mode()), QKeySequence( "Ctrl+Alt+I" ) );
	m_pInstrumentAction->setCheckable( true );

	m_pDrumkitAction = m_pInputModeMenu->addAction( tr( "Drumkit" ), this, SLOT( action_toggle_input_mode()), QKeySequence( "Ctrl+Alt+D" ) );
	m_pDrumkitAction->setCheckable( true );

	if( Preferences::get_instance()->__playselectedinstrument )
	{
		m_pInstrumentAction->setChecked( true );
		m_pDrumkitAction->setChecked (false );
	} else {
		m_pInstrumentAction->setChecked( false );
		m_pDrumkitAction->setChecked (true );
	}

	m_pOptionsMenu->addAction( tr("&Preferences"), this, SLOT( showPreferencesDialog() ), QKeySequence( "Alt+P" ) );

	//~ Tools menu


	Logger *pLogger = Logger::get_instance();
	if ( pLogger->bit_mask() >= 1 ) {
		// DEBUG menu
		QMenu *m_pDebugMenu = m_pMenubar->addMenu( tr("De&bug") );
		m_pDebugMenu->addAction( tr( "Show &audio engine info" ), this, SLOT( action_debug_showAudioEngineInfo() ) );
		m_pDebugMenu->addAction( tr( "Show filesystem info" ), this, SLOT( action_debug_showFilesystemInfo() ) );
		
		if(pLogger->bit_mask() == 8) { // hydrogen -V8 list object map in console 
			m_pDebugMenu->addAction( tr( "Print Objects" ), this, SLOT( action_debug_printObjects() ) );
		}
		//~ DEBUG menu
	}

	// INFO menu
	QMenu *m_pInfoMenu = m_pMenubar->addMenu( tr( "&Info" ) );
	m_pInfoMenu->addAction( tr("&User manual"), this, SLOT( showUserManual() ), QKeySequence( "Ctrl+?" ) );
	m_pInfoMenu->addSeparator();
	m_pInfoMenu->addAction( tr("&About"), this, SLOT( action_help_about() ), QKeySequence( tr("", "Info|About") ) );
	m_pInfoMenu->addAction( tr("Report bug"), this, SLOT( action_report_bug() ));
	m_pInfoMenu->addAction( tr("Donate"), this, SLOT( action_donate() ));
	//~ INFO menu
}




void MainForm::onLashPollTimer()
{
#ifdef H2CORE_HAVE_LASH
	if ( Preferences::get_instance()->useLash() ){
		LashClient* client = LashClient::get_instance();

		if (!client->isConnected())
		{
			WARNINGLOG("[LASH] Not connected to server!");
			return;
		}

		bool keep_running = true;

		lash_event_t* event;

		std::string songFilename;
		QString filenameSong;
		Song *song = Hydrogen::get_instance()->getSong();
		// Extra parentheses for -Wparentheses
		while ( (event = client->getNextEvent()) ) {

			switch (lash_event_get_type(event)) {

			case LASH_Save_File:

				INFOLOG("[LASH] Save file");

				songFilename.append(lash_event_get_string(event));
				songFilename.append("/hydrogen.h2song");

				filenameSong = QString::fromLocal8Bit( songFilename.c_str() );
				song->set_filename( filenameSong );
				action_file_save();

				client->sendEvent(LASH_Save_File);

				break;

			case LASH_Restore_File:

				songFilename.append(lash_event_get_string(event));
				songFilename.append("/hydrogen.h2song");

				INFOLOG( QString("[LASH] Restore file: %1")
						 .arg( songFilename.c_str() ) );

				filenameSong = QString::fromLocal8Bit( songFilename.c_str() );

				HydrogenApp::get_instance()->openSong( filenameSong, true );

				client->sendEvent(LASH_Restore_File);

				break;

			case LASH_Quit:

				//				infoLog("[LASH] Quit!");
				keep_running = false;

				break;

			default:
				;
				//				infoLog("[LASH] Got unknown event!");

			}

			lash_event_destroy(event);

		}

		if (!keep_running)
		{
			lashPollTimer->stop();
			action_file_exit();
		}
	}
#endif
}

void MainForm::action_donate()
{
	DonationDialog *pDialog = new DonationDialog( nullptr );
	pDialog->exec();
}

/// return true if the app needs to be closed.
bool MainForm::action_file_exit()
{
	bool proceed = handleUnsavedChanges();
	if(!proceed) {
		return false;
	}
	closeAll();
	return true;
}



void MainForm::action_file_new()
{
#ifdef H2CORE_HAVE_OSC
	bool bUnderSessionManagement = NsmClient::get_instance()->m_bUnderSessionManagement;
#endif
#ifndef H2CORE_HAVE_OSC
	bool bUnderSessionManagement = false;
#endif
	
	Hydrogen * pEngine = Hydrogen::get_instance();
	if ( (pEngine->getState() == STATE_PLAYING) ) {
		pEngine->sequencer_stop();
	}

	bool proceed = handleUnsavedChanges();
	if(!proceed) {
		return;
	}
	
	h2app->m_pUndoStack->clear();
	pEngine->getTimeline()->deleteAllTempoMarkers();
	pEngine->getTimeline()->deleteAllTags();
	Song* pSong = Song::get_empty_song();

	// When under session management the filename of the current Song
	// has to be preserved.
	QString currentFilename;
	if ( bUnderSessionManagement ) {
		currentFilename = H2Core::Hydrogen::get_instance()->getSong()->get_filename();
		
		// Just a single click will allow the user to discard the
		// current song and replace it with an empty one with now way
		// of undoing the action. Therefore, a warning popup will
		// check whether the action was intentional.
		QMessageBox confirmationBox;
		confirmationBox.setText( "Replace current song with empty one?" );
		confirmationBox.setInformativeText( "You won't be able to undo this action! Please export the current song from the session first in order to keep it." );
		confirmationBox.setStandardButtons( QMessageBox::Yes | QMessageBox::No );
		confirmationBox.setDefaultButton( QMessageBox::No );
		
		int confirmationChoice = confirmationBox.exec();
		
		if ( confirmationChoice == QMessageBox::No ) {
			return;
		}
								 
		pSong->set_filename( currentFilename );
	} else {
		pSong->set_filename( "" );
	}

	h2app->setSong( pSong, false );
	h2app->getInstrumentRack()->getSoundLibraryPanel()->update_background_color();
	h2app->getSongEditorPanel()->updatePositionRuler();

	// update director tags
	EventQueue::get_instance()->push_event( EVENT_METRONOME, 2 );
	// update director songname
	EventQueue::get_instance()->push_event( EVENT_METRONOME, 3 );
}



void MainForm::action_file_save_as()
{
#ifdef H2CORE_HAVE_OSC
	bool bUnderSessionManagement = NsmClient::get_instance()->m_bUnderSessionManagement;
#endif
#ifndef H2CORE_HAVE_OSC	
	bool bUnderSessionManagement = false;
#endif
		
	Hydrogen* pEngine = Hydrogen::get_instance();

	if ( pEngine->getState() == STATE_PLAYING ) {
			pEngine->sequencer_stop();
	}

	//std::auto_ptr<QFileDialog> fd( new QFileDialog );
	QFileDialog fd(this);
	fd.setFileMode( QFileDialog::AnyFile );
	fd.setNameFilter( Filesystem::songs_filter_name );
	fd.setAcceptMode( QFileDialog::AcceptSave );

	if ( bUnderSessionManagement ) {	
		fd.setWindowTitle( trUtf8( "Export song from Session" ) );
	} else {
		fd.setWindowTitle( trUtf8( "Save song" ) );
	}
	
	fd.setSidebarUrls( fd.sidebarUrls() << QUrl::fromLocalFile( Filesystem::songs_dir() ) );

	Song* pSong = pEngine->getSong();
	QString defaultFilename;
	QString lastFilename = pSong->get_filename();

	if ( lastFilename.isEmpty() ) {
		defaultFilename = pEngine->getSong()->__name;
		defaultFilename += Filesystem::songs_ext;
	}
	else {
		defaultFilename = lastFilename;
	}

	fd.selectFile( defaultFilename );

	QString filename;
	if (fd.exec() == QDialog::Accepted) {
		filename = fd.selectedFiles().first();
	}

	if ( !filename.isEmpty() ) {
		QString sNewFilename = filename;
		if ( sNewFilename.endsWith( Filesystem::songs_ext ) == false ) {
			filename += Filesystem::songs_ext;
		}

		pSong->set_filename(filename);
		action_file_save();
	}
	
#ifdef H2CORE_HAVE_OSC
	// When Hydrogen is under session management, the file name
	// provided by the NSM server has to be preserved.
	if ( bUnderSessionManagement ) {
		pSong->set_filename( lastFilename );
		h2app->setScrollStatusBarMessage( trUtf8("Song exported as.") + QString(" Into: ") + defaultFilename, 2000 );
	} else {
		h2app->setScrollStatusBarMessage( trUtf8("Song saved as.") + QString(" Into: ") + defaultFilename, 2000 );
	}
#endif
#ifndef H2CORE_HAVE_OSC
	h2app->setScrollStatusBarMessage( trUtf8("Song saved as.") + QString(" Into: ") + defaultFilename, 2000 );
#endif
	
	h2app->updateWindowTitle();
}



void MainForm::action_file_save()
{
	Song *pSong = Hydrogen::get_instance()->getSong();
	QString filename = pSong->get_filename();

	if ( filename.isEmpty() ) {
		// just in case!
		return action_file_save_as();
	}

	if ( pSong->has_missing_samples() ) {
		if ( QMessageBox::information( this, "Hydrogen",
		                               tr( "Some samples used by this song failed to load. If you save the song now "
		                                   "these missing samples will be removed from the song entirely.\n"
			                               "Are you sure you want to save?" ),
		                               QMessageBox::Save | QMessageBox::Cancel,
		                               QMessageBox::Save )
		     == QMessageBox::Cancel ) {
			return;
		}
		pSong->clear_missing_samples();
	}

	bool saved = false;
	saved = pSong->save( filename );


	if(! saved) {
		QMessageBox::warning( this, "Hydrogen", tr("Could not save song.") );
	} else {
		Preferences::get_instance()->setLastSongFilename( pSong->get_filename() );

<<<<<<< HEAD
#ifdef H2CORE_HAVE_OSC
		// Add the new loaded song in the "last used song"
		// vector. 
		// This behavior is prohibited under session management. Only
		// songs open during normal runs will be listed.
		if ( ! NsmClient::get_instance()->m_bUnderSessionManagement ) {
			Preferences::get_instance()->insertRecentFile( filename );
			updateRecentUsedSongList();
		}
#endif
#ifndef H2CORE_HAVE_OSC
		Preferences::get_instance()->insertRecentFile( filename );
=======
		// add the new loaded song in the "last used song" vector
		Preferences *pPref = Preferences::get_instance();
		std::vector<QString> recentFiles = pPref->getRecentFiles();
		recentFiles.insert( recentFiles.begin(), filename );
		pPref->setRecentFiles( recentFiles );

>>>>>>> 5068c87e
		updateRecentUsedSongList();
#endif

		h2app->setScrollStatusBarMessage( tr("Song saved.") + QString(" Into: ") + filename, 2000 );
		EventQueue::get_instance()->push_event( EVENT_METRONOME, 3 );
	}
}


void MainForm::action_toggle_input_mode()
{
	if( !Preferences::get_instance()->__playselectedinstrument )
	{
		Preferences::get_instance()->__playselectedinstrument = true;
		m_pInstrumentAction->setChecked( true );
		m_pDrumkitAction->setChecked (false );
	} else {
		Preferences::get_instance()->__playselectedinstrument = false;
		m_pInstrumentAction->setChecked( false );
		m_pDrumkitAction->setChecked (true );
	}
}

void MainForm::action_help_about() {
	AboutDialog *dialog = new AboutDialog( nullptr );
	dialog->exec();
}

void MainForm::action_report_bug()
{
	QDesktopServices::openUrl(QString("https://github.com/hydrogen-music/hydrogen/issues"));
}

void MainForm::showUserManual()
{
	h2app->getHelpBrowser()->hide();
	h2app->getHelpBrowser()->show();
}

void MainForm::action_file_export_pattern_as()
{
	if ( ( Hydrogen::get_instance()->getState() == STATE_PLAYING ) ) {
		Hydrogen::get_instance()->sequencer_stop();
	}

	Hydrogen *pEngine = Hydrogen::get_instance();
	Song *pSong = pEngine->getSong();
	Pattern *pPattern = pSong->get_pattern_list()->get( pEngine->getSelectedPatternNumber() );

	QDir dir = Preferences::get_instance()->__lastspatternDirectory;

	QString title = tr( "Save Pattern as ..." );
	QFileDialog fd(this);
	fd.setWindowTitle( title );
	fd.setDirectory( dir );
	fd.selectFile( pPattern->get_name() );
	fd.setFileMode( QFileDialog::AnyFile );
	fd.setNameFilter( Filesystem::patterns_filter_name );
	fd.setAcceptMode( QFileDialog::AcceptSave );
	fd.setSidebarUrls( fd.sidebarUrls() << QUrl::fromLocalFile( Filesystem::patterns_dir() ) );
	fd.setDefaultSuffix( Filesystem::patterns_ext );

	if ( fd.exec() != QDialog::Accepted ) {
		return;
	}

	QFileInfo fileInfo = fd.selectedFiles().first();
	Preferences::get_instance()->__lastspatternDirectory =  fileInfo.path();
	QString filePath = fileInfo.absoluteFilePath();

	QString originalName = pPattern->get_name();
	pPattern->set_name( fileInfo.baseName() );
	QString path = Files::savePatternPath( filePath, pPattern, pSong, pEngine->getCurrentDrumkitname() );
	pPattern->set_name( originalName );

	if ( path.isEmpty() ) {
		QMessageBox::warning( this, "Hydrogen", tr("Could not export pattern.") );
		return;
	}

	h2app->setStatusBarMessage( tr( "Pattern saved." ), 10000 );

	if ( filePath.indexOf( Filesystem::patterns_dir() ) == 0 ) {
		SoundLibraryDatabase::get_instance()->updatePatterns();
		HydrogenApp::get_instance()->getInstrumentRack()->getSoundLibraryPanel()->test_expandedItems();
		HydrogenApp::get_instance()->getInstrumentRack()->getSoundLibraryPanel()->updateDrumkitList();

	}
}

void MainForm::action_file_open() {
#ifdef H2CORE_HAVE_OSC
	const bool bUnderSessionManagement = NsmClient::get_instance()->m_bUnderSessionManagement;
#else
	const bool bUnderSessionManagement = false;
#endif
		
	if ( Hydrogen::get_instance()->getState() == STATE_PLAYING ) {
		Hydrogen::get_instance()->sequencer_stop();
	}

	bool bProceed = handleUnsavedChanges();
	if( !bProceed ) {
		return;
	}

	static QString sLastUsedDir = Filesystem::songs_dir();

	QFileDialog fd(this);
	fd.setFileMode( QFileDialog::ExistingFile );
	fd.setDirectory( sLastUsedDir );
	fd.setNameFilter( Filesystem::songs_filter_name );

	if ( bUnderSessionManagement ) {
		fd.setWindowTitle( trUtf8( "Import song into Session" ) );
	} else {
		fd.setWindowTitle( trUtf8( "Open song" ) );
	}

	QString sFilename;
	if ( fd.exec() == QDialog::Accepted ) {
		sFilename = fd.selectedFiles().first();
		sLastUsedDir = fd.directory().absolutePath();
	}

	// When under session management the filename of the current Song
	// has to be preserved.
	QString sCurrentFilename;
	if ( bUnderSessionManagement ) {
		sCurrentFilename = H2Core::Hydrogen::get_instance()->getSong()->get_filename();
	}
	if ( !sFilename.isEmpty() ) {
		HydrogenApp::get_instance()->openSong( sFilename, true );
	}

	if ( bUnderSessionManagement ) {
		
		Song* pSong = H2Core::Hydrogen::get_instance()->getSong();
		if ( pSong == nullptr ) {
			ERRORLOG( QString( "No song present while under session management" ) );
			return;
		}
		pSong->set_filename( sCurrentFilename );
	}

	HydrogenApp::get_instance()->getInstrumentRack()->getSoundLibraryPanel()->update_background_color();
}


void MainForm::action_file_openPattern()
{
	Hydrogen *pEngine = Hydrogen::get_instance();
	Song *pSong = pEngine->getSong();
	PatternList *pPatternList = pSong->get_pattern_list();
	int selectedPatternPosition = pEngine->getSelectedPatternNumber();

	Instrument *pInstrument = pSong->get_instrument_list()->get ( 0 );
	assert ( pInstrument );

	QFileDialog fd(this);
	fd.setFileMode ( QFileDialog::ExistingFile );
	fd.setDirectory ( Filesystem::patterns_dir() );
	fd.setNameFilter( Filesystem::patterns_filter_name );

	fd.setWindowTitle ( tr ( "Open Pattern" ) );


	QString filename;
	if ( fd.exec() == QDialog::Accepted )
	{
		filename = fd.selectedFiles().first();
	}
	QString patternname = filename;

	Pattern* err = Pattern::load_file( patternname, pSong->get_instrument_list() );
	if ( err == nullptr )
	{
		_ERRORLOG( "Error loading the pattern" );
		_ERRORLOG( patternname );
	}
	else
	{
		H2Core::Pattern *pNewPattern = err;

		if(!pPatternList->check_name( pNewPattern->get_name() ) ){
			pNewPattern->set_name( pPatternList->find_unused_pattern_name( pNewPattern->get_name() ) );
		}
		SE_insertPatternAction* pAction =
				new SE_insertPatternAction( selectedPatternPosition + 1, pNewPattern );
		HydrogenApp::get_instance()->m_pUndoStack->push( pAction );
	}
}

/// \todo parametrizzare il metodo action_file_open ed eliminare il seguente...
void MainForm::action_file_openDemo()
{
	if ( (Hydrogen::get_instance()->getState() == STATE_PLAYING) ) {
		Hydrogen::get_instance()->sequencer_stop();
	}

	bool proceed = handleUnsavedChanges();
	if(!proceed) {
		return;
	}

	h2app->m_pUndoStack->clear();
	QFileDialog fd(this);
	fd.setFileMode(QFileDialog::ExistingFile);
	fd.setNameFilter( Filesystem::songs_filter_name );

	fd.setWindowTitle( tr( "Open song" ) );

	fd.setDirectory( Filesystem::demos_dir() );

	QString filename;
	if (fd.exec() == QDialog::Accepted) {
		filename = fd.selectedFiles().first();
	}

	if ( !filename.isEmpty() ) {
		HydrogenApp::get_instance()->openSong( filename, true );
		Hydrogen::get_instance()->getSong()->set_filename( "" );
	}
}



void MainForm::showPreferencesDialog()
{
	h2app->showPreferencesDialog();
}

void MainForm::action_window_showPlaylistDialog()
{
	h2app->showPlaylistDialog();
}

// function to update director status in menu bar
void MainForm::update_playlist_checkbox()
{
	bool isVisible = HydrogenApp::get_instance()->getPlayListDialog()->isVisible();
	m_pViewPlaylistEditorAction->setChecked( isVisible );
}

void MainForm::action_window_show_DirectorWidget()
{
	h2app->showDirector();
}

// function to update director status in menu bar
void MainForm::update_director_checkbox()
{
	bool isVisible = HydrogenApp::get_instance()->getDirector()->isVisible();
	m_pViewDirectorAction->setChecked( isVisible );
}

void MainForm::action_window_toggleFullscreen()
{
	if( this->isFullScreen() ){
		this->showNormal();
	} else {
		this->showFullScreen();
	}
}

void MainForm::action_window_showMixer()
{
	bool isVisible = HydrogenApp::get_instance()->getMixer()->isVisible();
	h2app->showMixer( !isVisible );
}

// function to update mixer status in menu bar
void MainForm::update_mixer_checkbox()
{
	bool isVisible = HydrogenApp::get_instance()->getMixer()->isVisible();
	m_pViewMixerAction->setChecked( isVisible );
}

void MainForm::action_debug_showAudioEngineInfo()
{
	h2app->showAudioEngineInfoForm();
}

void MainForm::action_debug_showFilesystemInfo()
{
	h2app->showFilesystemInfoForm();
}


///
/// Shows the song editor
///
void MainForm::action_window_showSongEditor()
{
	bool isVisible = h2app->getSongEditorPanel()->isVisible();
	h2app->getSongEditorPanel()->setHidden( isVisible );
}

void MainForm::action_window_showTimeline()
{
	h2app->getSongEditorPanel()->showTimeline();
	m_pViewPlaybackTrackAction->setChecked( false );	
	m_pViewTimelineAction->setChecked( true );	
}


void MainForm::action_window_showPlaybackTrack()
{
	h2app->getSongEditorPanel()->showPlaybackTrack();
	m_pViewPlaybackTrackAction->setChecked( true );	
	m_pViewTimelineAction->setChecked( false );	
}

void MainForm::action_window_showAutomationArea()
{
	h2app->getSongEditorPanel()->toggleAutomationAreaVisibility();
}



void MainForm::action_instruments_addInstrument()
{
	SE_mainMenuAddInstrumentAction *pAction = new SE_mainMenuAddInstrumentAction();
	HydrogenApp::get_instance()->m_pUndoStack->push( pAction );
}


void MainForm::action_instruments_addComponent()
{
	bool bIsOkPressed;
	QString sNewName = QInputDialog::getText( this, "Hydrogen", tr( "Component name" ), QLineEdit::Normal, "New Component", &bIsOkPressed );
	if ( bIsOkPressed  ) {
		Hydrogen *pEngine = Hydrogen::get_instance();

		DrumkitComponent* pDrumkitComponent = new DrumkitComponent( InstrumentEditor::findFreeDrumkitComponentId(), sNewName );
		pEngine->getSong()->get_components()->push_back( pDrumkitComponent );

		selectedInstrumentChangedEvent();

		// this will force an update...
		EventQueue::get_instance()->push_event( EVENT_SELECTED_INSTRUMENT_CHANGED, -1 );

#ifdef H2CORE_HAVE_JACK
		pEngine->renameJackPorts(pEngine->getSong());
#endif
	}
	else {
		// user entered nothing or pressed Cancel
	}
}


void MainForm::action_banks_open()
{
	SoundLibraryOpenDialog dialog( this );
	dialog.exec();
}


void MainForm::action_instruments_clearAll()
{
	switch( 
			 QMessageBox::information( 	this,					//NOLINT
						   	"Hydrogen",
							tr("Clear all instruments?"),
							QMessageBox::Cancel | QMessageBox::Ok,
							QMessageBox::Cancel)) {
	case QMessageBox::Ok:
		// ok btn pressed
		break;
	case QMessageBox::Cancel:
		// cancel btn pressed
		return;
	}

	// Remove all instruments
	Song *pSong = Hydrogen::get_instance()->getSong();
	InstrumentList* pList = pSong->get_instrument_list();
	for (uint i = pList->size(); i > 0; i--) {
		functionDeleteInstrument(i - 1);
	}

	EventQueue::get_instance()->push_event( EVENT_SELECTED_INSTRUMENT_CHANGED, -1 );
}

void MainForm::functionDeleteInstrument(int instrument)
{
	Hydrogen * pEngine = Hydrogen::get_instance();
	Instrument *pSelectedInstrument = pEngine->getSong()->get_instrument_list()->get( instrument );

	std::list< Note* > noteList;
	Song* pSong = pEngine->getSong();
	PatternList *pPatternList = pSong->get_pattern_list();

	QString instrumentName =  pSelectedInstrument->get_name();
	QString drumkitName = pEngine->getCurrentDrumkitname();

	for ( int i = 0; i < pPatternList->size(); i++ ) {
		const H2Core::Pattern *pPattern = pSong->get_pattern_list()->get(i);
		const Pattern::notes_t* notes = pPattern->get_notes();
		FOREACH_NOTE_CST_IT_BEGIN_END(notes,it) {
			Note *pNote = it->second;
			assert( pNote );
			if ( pNote->get_instrument() == pSelectedInstrument ) {
				pNote->set_pattern_idx( i );
				noteList.push_back( pNote );
			}
		}
	}
	
	SE_deleteInstrumentAction *pAction = new SE_deleteInstrumentAction( noteList, drumkitName, instrumentName, instrument );
	HydrogenApp::get_instance()->m_pUndoStack->push( pAction );
}


void MainForm::action_instruments_exportLibrary()
{
	SoundLibraryExportDialog exportDialog( this, QString() );
	exportDialog.exec();
}




void MainForm::action_instruments_importLibrary()
{
	SoundLibraryImportDialog dialog( this, false );
	dialog.exec();
}


void MainForm::action_instruments_onlineImportLibrary()
{
	SoundLibraryImportDialog dialog( this, true );
	dialog.exec();
}


void MainForm::action_instruments_saveLibrary()
{
	QString sDrumkitName = Hydrogen::get_instance()->getCurrentDrumkitname();
	Drumkit *pDrumkitInfo = nullptr;

	//User drumkit list
	QStringList usr_dks = Filesystem::usr_drumkit_list();
	for (int i = 0; i < usr_dks.size(); ++i) {
		QString absPath = Filesystem::usr_drumkits_dir() + usr_dks[i];
		Drumkit *pInfo = Drumkit::load( absPath, false );
		if (pInfo) {
			if ( QString(pInfo->get_name() ) == sDrumkitName ){
				pDrumkitInfo = pInfo;
				break;
			}
		}
		
		// Since Drumkit::load() calls New Drumkit() internally, we
		// have to take care of destroying it manually.
		delete pInfo;
	}

	// System drumkit list
	QStringList sys_dks = Filesystem::sys_drumkit_list();
	for (int i = 0; i < sys_dks.size(); ++i) {
		QString absPath = Filesystem::sys_drumkits_dir() + sys_dks[i];
		Drumkit *pInfo = Drumkit::load( absPath, false );
		if (pInfo) {
			if ( QString( pInfo->get_name() ) == sDrumkitName ){
				pDrumkitInfo = pInfo;
				break;
			}
		}
		
		// Since Drumkit::load() calls New Drumkit() internally, we
		// have to take care of destroying it manually.
		delete pInfo;
	}

	if ( pDrumkitInfo != nullptr ){
		if( !H2Core::Drumkit::save( QString( pDrumkitInfo->get_name() ),
									QString( pDrumkitInfo->get_author() ),
									QString( pDrumkitInfo->get_info() ),
									QString( pDrumkitInfo->get_license() ),
									QString( pDrumkitInfo->get_image() ),
									QString( pDrumkitInfo->get_image_license() ),
									H2Core::Hydrogen::get_instance()->getSong()->get_instrument_list(),
									H2Core::Hydrogen::get_instance()->getSong()->get_components(),
									true ) ) {
			QMessageBox::information( this, "Hydrogen", tr ( "Saving of this library failed."));
		}
	}
	else {
		action_instruments_saveAsLibrary();
	}

	//HydrogenApp::get_instance()->getInstrumentRack()->getSoundLibraryPanel()->test_expandedItems();
	HydrogenApp::get_instance()->getInstrumentRack()->getSoundLibraryPanel()->updateDrumkitList();

	// Cleaning up the last pInfo we did not deleted due to the break
	// statement.
	delete pDrumkitInfo;

}


void MainForm::action_instruments_saveAsLibrary()
{
	SoundLibrarySaveDialog dialog( this );
	dialog.exec();
	HydrogenApp::get_instance()->getInstrumentRack()->getSoundLibraryPanel()->test_expandedItems();
	HydrogenApp::get_instance()->getInstrumentRack()->getSoundLibraryPanel()->updateDrumkitList();
}







///
/// Window close event
///
void MainForm::closeEvent( QCloseEvent* ev )
{
	if ( action_file_exit() == false ) {
		// don't close!!!
		ev->ignore();
		return;
	}

	ev->accept();
}



void MainForm::action_file_export()
{
	if ( (Hydrogen::get_instance()->getState() == STATE_PLAYING) ) {
		Hydrogen::get_instance()->sequencer_stop();
	}

	ExportSongDialog *dialog = new ExportSongDialog(this);
	dialog->exec();
	delete dialog;
}



void MainForm::action_window_showDrumkitManagerPanel()
{
	InstrumentRack *pPanel = HydrogenApp::get_instance()->getInstrumentRack();
	pPanel->setHidden( pPanel->isVisible() );
	update_instrument_checkbox( pPanel->isVisible() );
}

void MainForm::update_instrument_checkbox( bool show )
{
	m_pViewMixerInstrumentRackAction->setChecked( show );
}

void MainForm::update_automation_checkbox()
{
	Preferences *pref = Preferences::get_instance();
	
	if(pref->getShowAutomationArea()){
		m_pViewAutomationPathAction->setChecked(true);	
	} else {
		m_pViewAutomationPathAction->setChecked(false);
	}
}

void MainForm::savePreferences() {
	// save window properties in the preferences files
	Preferences *pPreferences = Preferences::get_instance();

	// mainform
	WindowProperties mainFormProp;
	mainFormProp.x = x();
	mainFormProp.y = y();
	mainFormProp.height = height();
	mainFormProp.width = width();
	pPreferences->setMainFormProperties( mainFormProp );

	// Save mixer properties
	WindowProperties mixerProp;
	mixerProp.x = h2app->getMixer()->x();
	mixerProp.y = h2app->getMixer()->y();
	mixerProp.width = h2app->getMixer()->width();
	mixerProp.height = h2app->getMixer()->height();
	mixerProp.visible = h2app->getMixer()->isVisible();
	pPreferences->setMixerProperties( mixerProp );

	// save pattern editor properties
	WindowProperties patternEditorProp;
	patternEditorProp.x = h2app->getPatternEditorPanel()->x();
	patternEditorProp.y = h2app->getPatternEditorPanel()->y();
	patternEditorProp.width = h2app->getPatternEditorPanel()->width();
	patternEditorProp.height = h2app->getPatternEditorPanel()->height();
	patternEditorProp.visible = h2app->getPatternEditorPanel()->isVisible();
	pPreferences->setPatternEditorProperties( patternEditorProp );

	// save song editor properties
	WindowProperties songEditorProp;
	songEditorProp.x = h2app->getSongEditorPanel()->x();
	songEditorProp.y = h2app->getSongEditorPanel()->y();
	songEditorProp.width = h2app->getSongEditorPanel()->width();
	songEditorProp.height = h2app->getSongEditorPanel()->height();

	QSize size = h2app->getSongEditorPanel()->frameSize();
	songEditorProp.visible = h2app->getSongEditorPanel()->isVisible();
	pPreferences->setSongEditorProperties( songEditorProp );


	// save audio engine info properties
	WindowProperties audioEngineInfoProp;
	audioEngineInfoProp.x = h2app->getAudioEngineInfoForm()->x();
	audioEngineInfoProp.y = h2app->getAudioEngineInfoForm()->y();
	audioEngineInfoProp.visible = h2app->getAudioEngineInfoForm()->isVisible();
	pPreferences->setAudioEngineInfoProperties( audioEngineInfoProp );


#ifdef H2CORE_HAVE_LADSPA
	// save LADSPA FX window properties
	for (uint nFX = 0; nFX < MAX_FX; nFX++) {
		WindowProperties prop;
		prop.x = h2app->getLadspaFXProperties(nFX)->x();
		prop.y = h2app->getLadspaFXProperties(nFX)->y();
		prop.visible= h2app->getLadspaFXProperties(nFX)->isVisible();
		pPreferences->setLadspaProperties(nFX, prop);
	}
#endif
}

void MainForm::closeAll(){
	savePreferences();
	m_pQApp->quit();
}



// keybindings..

void MainForm::onPlayStopAccelEvent()
{
	int nState = Hydrogen::get_instance()->getState();
	switch (nState) {
	case STATE_READY:
		Hydrogen::get_instance()->sequencer_play();
		break;

	case STATE_PLAYING:
		Hydrogen::get_instance()->sequencer_stop();
		break;

	default:
		ERRORLOG( "[MainForm::onPlayStopAccelEvent()] Unhandled case." );
	}
}



void MainForm::onRestartAccelEvent()
{
	Hydrogen* pHydrogen = Hydrogen::get_instance();
	pHydrogen->getCoreActionController()->relocate( 0 );
}



void MainForm::onBPMPlusAccelEvent()
{
	Hydrogen* pEngine = Hydrogen::get_instance();
	AudioEngine::get_instance()->lock( RIGHT_HERE );

	Song* pSong = pEngine->getSong();
	if (pSong->__bpm  < MAX_BPM) {
		pEngine->setBPM( pSong->__bpm + 0.1 );
	}
	AudioEngine::get_instance()->unlock();
}



void MainForm::onBPMMinusAccelEvent()
{
	Hydrogen* pEngine = Hydrogen::get_instance();
	AudioEngine::get_instance()->lock( RIGHT_HERE );

	Song* pSong = pEngine->getSong();
	if (pSong->__bpm > MIN_BPM ) {
		pEngine->setBPM( pSong->__bpm - 0.1 );
	}
	AudioEngine::get_instance()->unlock();
}



void MainForm::onSaveAsAccelEvent()
{
	action_file_save_as();
}



void MainForm::onSaveAccelEvent()
{
	action_file_save();
}



void MainForm::onOpenAccelEvent()
{
	action_file_open();
}



void MainForm::updateRecentUsedSongList()
{
	m_pRecentFilesMenu->clear();

	Preferences *pPref = Preferences::get_instance();
	std::vector<QString> recentUsedSongs = pPref->getRecentFiles();

	QString sFilename;

	for ( uint i = 0; i < recentUsedSongs.size(); ++i ) {
		sFilename = recentUsedSongs[ i ];

		if ( !sFilename.isEmpty() ) {
			QAction *pAction = new QAction( this  );
			pAction->setText( sFilename );
			m_pRecentFilesMenu->addAction( pAction );
		}
	}
}



void MainForm::action_file_open_recent(QAction *pAction)
{
#ifdef H2CORE_HAVE_OSC
	// When under session management the filename of the current Song
	// has to be preserved.
	bool bUnderSessionManagement = NsmClient::get_instance()->m_bUnderSessionManagement;
#endif
#ifndef H2CORE_HAVE_OSC
	bool bUnderSessionManagement = false;
#endif
	
	QString currentFilename;
	if ( bUnderSessionManagement ) {
		currentFilename = H2Core::Hydrogen::get_instance()->getSong()->get_filename();
	}
	
	HydrogenApp::get_instance()->openSong( pAction->text(), true );
	
	if ( bUnderSessionManagement ) {
		H2Core::Hydrogen::get_instance()->getSong()->set_filename( currentFilename );
	}
<<<<<<< HEAD
=======

	h2app->m_pUndoStack->clear();

	// add the new loaded song in the "last used song" vector
	Preferences *pPref = Preferences::get_instance();
	std::vector<QString> recentFiles = pPref->getRecentFiles();
	recentFiles.insert( recentFiles.begin(), sFilename );
	pPref->setRecentFiles( recentFiles );


	h2app->setSong( pSong );

	updateRecentUsedSongList();
	pEngine->setSelectedPatternNumber( 0 );
	HydrogenApp::get_instance()->getSongEditorPanel()->updatePositionRuler();
	EventQueue::get_instance()->push_event( EVENT_METRONOME, 3 );

	checkMidiSetup();
	checkMissingSamples();
>>>>>>> 5068c87e
}

void MainForm::checkMissingSamples()
{
	if ( Hydrogen::get_instance()->getSong()->has_missing_samples() ) {
		m_pMissingSamplesInfoBar = h2app->addInfoBar();
		m_pMissingSamplesInfoBar->setTitle( tr( "Song drumkit samples" ) );
		m_pMissingSamplesInfoBar->setText( tr( "Some samples used in this song could not be loaded. This may be because it uses an older default drumkit. This might be fixed by opening a new drumkit." ) );

		QPushButton *fix = m_pMissingSamplesInfoBar->addButton( tr( "Open drumkit" ) );
		QObject::connect( fix, SIGNAL( clicked() ),
						  this, SLOT( onFixMissingSamples() ) );
		m_pMissingSamplesInfoBar->show();
	}
}


void MainForm::checkMidiSetup()
{
	Song *pSong = Hydrogen::get_instance()->getSong();
	if ( pSong->get_instrument_list()->has_all_midi_notes_same() ) {
		WARNINGLOG( "Incorrect MIDI setup" );

		m_pMidiSetupInfoBar = h2app->addInfoBar();
		m_pMidiSetupInfoBar->reset();
		m_pMidiSetupInfoBar->setTitle( tr("MIDI setup advice") );
		m_pMidiSetupInfoBar->setText( tr("MIDI out notes are not configured for this drumkit, so exporting this song to MIDI file may fail. Would you like Hydrogen to automatically fix this by assigning default values?") );
		QPushButton *fix = m_pMidiSetupInfoBar->addButton( tr("Set default values") );
		QObject::connect( fix, SIGNAL(clicked()), this, SLOT(onFixMidiSetup()) );
		m_pMidiSetupInfoBar->show();
	} else {
		m_pMidiSetupInfoBar = nullptr;
	}
}

void MainForm::checkNecessaryDirectories()
{
	//Make sure that all directories which are needed by Hydrogen are existing and usable.
	QString sTempDir = Filesystem::tmp_dir();
	
	if( !Filesystem::dir_writable(sTempDir))
	{
		QMessageBox::warning( this, "Hydrogen", tr("Could not write to temporary directory %1.").arg(sTempDir) );
	}
}

void MainForm::onFixMidiSetup()
{
	INFOLOG( "Fixing MIDI setup" );
	Song *pSong = Hydrogen::get_instance()->getSong();
	pSong->get_instrument_list()->set_default_midi_out_notes();
	pSong->set_is_modified( true );

	m_pMidiSetupInfoBar->hide();
}


void MainForm::onFixMissingSamples()
{
	INFOLOG( "Fixing MIDI setup" );
	SoundLibraryOpenDialog dialog( this );
	dialog.exec();

	m_pMissingSamplesInfoBar->hide();
}


void MainForm::initKeyInstMap()
{

	QString loc = QLocale::system().name();
	int instr = 0;

	///POSIX Locale
	//locale for keyboardlayout QWERTZ
	// de_DE, de_AT, de_LU, de_CH, de

	//locale for keyboardlayout AZERTY
	// fr_BE, fr_CA, fr_FR, fr_LU, fr_CH

	//locale for keyboardlayout QWERTY
	// en_GB, en_US, en_ZA, usw.

	if ( loc.contains( "de" ) || loc.contains( "DE" )){ ///QWERTZ
		keycodeInstrumentMap[Qt::Key_Y] = instr++;
		keycodeInstrumentMap[Qt::Key_S] = instr++;
		keycodeInstrumentMap[Qt::Key_X] = instr++;
		keycodeInstrumentMap[Qt::Key_D] = instr++;
		keycodeInstrumentMap[Qt::Key_C] = instr++;
		keycodeInstrumentMap[Qt::Key_V] = instr++;
		keycodeInstrumentMap[Qt::Key_G] = instr++;
		keycodeInstrumentMap[Qt::Key_B] = instr++;
		keycodeInstrumentMap[Qt::Key_H] = instr++;
		keycodeInstrumentMap[Qt::Key_N] = instr++;
		keycodeInstrumentMap[Qt::Key_J] = instr++;
		keycodeInstrumentMap[Qt::Key_M] = instr++;

		keycodeInstrumentMap[Qt::Key_Q] = instr++;
		keycodeInstrumentMap[Qt::Key_2] = instr++;
		keycodeInstrumentMap[Qt::Key_W] = instr++;
		keycodeInstrumentMap[Qt::Key_3] = instr++;
		keycodeInstrumentMap[Qt::Key_E] = instr++;
		keycodeInstrumentMap[Qt::Key_R] = instr++;
		keycodeInstrumentMap[Qt::Key_5] = instr++;
		keycodeInstrumentMap[Qt::Key_T] = instr++;
		keycodeInstrumentMap[Qt::Key_6] = instr++;
		keycodeInstrumentMap[Qt::Key_Z] = instr++;
		keycodeInstrumentMap[Qt::Key_7] = instr++;
		keycodeInstrumentMap[Qt::Key_U] = instr++;
	}
	else if ( loc.contains( "fr" ) || loc.contains( "FR" )){ ///AZERTY
		keycodeInstrumentMap[Qt::Key_W] = instr++;
		keycodeInstrumentMap[Qt::Key_S] = instr++;
		keycodeInstrumentMap[Qt::Key_X] = instr++;
		keycodeInstrumentMap[Qt::Key_D] = instr++;
		keycodeInstrumentMap[Qt::Key_C] = instr++;
		keycodeInstrumentMap[Qt::Key_V] = instr++;
		keycodeInstrumentMap[Qt::Key_G] = instr++;
		keycodeInstrumentMap[Qt::Key_B] = instr++;
		keycodeInstrumentMap[Qt::Key_H] = instr++;
		keycodeInstrumentMap[Qt::Key_N] = instr++;
		keycodeInstrumentMap[Qt::Key_J] = instr++;
		keycodeInstrumentMap[Qt::Key_Question] = instr++;

		keycodeInstrumentMap[Qt::Key_A] = instr++;
		keycodeInstrumentMap[Qt::Key_2] = instr++;
		keycodeInstrumentMap[Qt::Key_Z] = instr++;
		keycodeInstrumentMap[Qt::Key_3] = instr++;
		keycodeInstrumentMap[Qt::Key_E] = instr++;
		keycodeInstrumentMap[Qt::Key_R] = instr++;
		keycodeInstrumentMap[Qt::Key_5] = instr++;
		keycodeInstrumentMap[Qt::Key_T] = instr++;
		keycodeInstrumentMap[Qt::Key_6] = instr++;
		keycodeInstrumentMap[Qt::Key_Y] = instr++;
		keycodeInstrumentMap[Qt::Key_7] = instr++;
		keycodeInstrumentMap[Qt::Key_U] = instr++;
	}else
	{ /// default QWERTY
		keycodeInstrumentMap[Qt::Key_Z] = instr++;
		keycodeInstrumentMap[Qt::Key_S] = instr++;
		keycodeInstrumentMap[Qt::Key_X] = instr++;
		keycodeInstrumentMap[Qt::Key_D] = instr++;
		keycodeInstrumentMap[Qt::Key_C] = instr++;
		keycodeInstrumentMap[Qt::Key_V] = instr++;
		keycodeInstrumentMap[Qt::Key_G] = instr++;
		keycodeInstrumentMap[Qt::Key_B] = instr++;
		keycodeInstrumentMap[Qt::Key_H] = instr++;
		keycodeInstrumentMap[Qt::Key_N] = instr++;
		keycodeInstrumentMap[Qt::Key_J] = instr++;
		keycodeInstrumentMap[Qt::Key_M] = instr++;

		keycodeInstrumentMap[Qt::Key_Q] = instr++;
		keycodeInstrumentMap[Qt::Key_2] = instr++;
		keycodeInstrumentMap[Qt::Key_W] = instr++;
		keycodeInstrumentMap[Qt::Key_3] = instr++;
		keycodeInstrumentMap[Qt::Key_E] = instr++;
		keycodeInstrumentMap[Qt::Key_R] = instr++;
		keycodeInstrumentMap[Qt::Key_5] = instr++;
		keycodeInstrumentMap[Qt::Key_T] = instr++;
		keycodeInstrumentMap[Qt::Key_6] = instr++;
		keycodeInstrumentMap[Qt::Key_Y] = instr++;
		keycodeInstrumentMap[Qt::Key_7] = instr++;
		keycodeInstrumentMap[Qt::Key_U] = instr++;
	}
}


bool MainForm::eventFilter( QObject *o, QEvent *e )
{
	UNUSED( o );
	if ( e->type() == QEvent::FileOpen ) {
		// Mac OS always opens files (including via double click in Finder) via a FileOpenEvent.
		QFileOpenEvent *fe = dynamic_cast<QFileOpenEvent*>(e);
		assert( fe != nullptr );
		QString sFileName = fe->file();

		if ( sFileName.endsWith( H2Core::Filesystem::songs_ext ) ) {
			if ( handleUnsavedChanges() ) {
				HydrogenApp::get_instance()->openSong( sFileName, true );
			}

		} else if ( sFileName.endsWith( H2Core::Filesystem::drumkit_ext ) ) {
			H2Core::Drumkit::install( sFileName );

		} else if ( sFileName.endsWith( H2Core::Filesystem::playlist_ext ) ) {
			bool loadlist = HydrogenApp::get_instance()->getPlayListDialog()->loadListByFileName( sFileName );
			if ( loadlist ) {
				H2Core::Playlist::get_instance()->setNextSongByNumber( 0 );
			}
		}
		return true;

	} else if ( e->type() == QEvent::KeyPress ) {
		// special processing for key press
		QKeyEvent *k = (QKeyEvent *)e;

		// qDebug( "Got key press for instrument '%c'", k->ascii() );
		//int songnumber = 0;
		HydrogenApp* app = HydrogenApp::get_instance();
		Hydrogen* pHydrogen = Hydrogen::get_instance();
		switch (k->key()) {
		case Qt::Key_Space:
			onPlayStopAccelEvent();
			return true; // eat event


		case Qt::Key_Comma:
			pHydrogen->handleBeatCounter();
			return true; // eat even
			break;

		case Qt::Key_Backspace:
			onRestartAccelEvent();
			return true; // eat event
			break;

		case Qt::Key_Plus:
			onBPMPlusAccelEvent();
			return true; // eat event
			break;

		case Qt::Key_Minus:
			onBPMMinusAccelEvent();
			return true; // eat event
			break;

		case Qt::Key_Backslash:
			pHydrogen->onTapTempoAccelEvent();
			return true; // eat event
			break;

		case  Qt::Key_S | Qt::CTRL:
			onSaveAccelEvent();
			return true;
			break;

		case  Qt::Key_F5 :
			if( Playlist::get_instance()->size() == 0) {
				break;
			}
			return handleSelectNextPrevSongOnPlaylist( -1 );
			break;

		case  Qt::Key_F6 :
			if( Playlist::get_instance()->size() == 0) {
				break;
			}
			return handleSelectNextPrevSongOnPlaylist( 1 );
			break;

		case  Qt::Key_F12 : //panic button stop all playing notes
			pHydrogen->__panic();
			//QMessageBox::information( this, "Hydrogen", tr( "Panic" ) );
			return true;
			break;

		case  Qt::Key_F9 : // Qt::Key_Left do not work. Some ideas ?
			pHydrogen->getCoreActionController()->relocate( pHydrogen->getPatternPos() - 1 );
			return true;
			break;

		case  Qt::Key_F10 : // Qt::Key_Right do not work. Some ideas ?
			pHydrogen->getCoreActionController()->relocate( pHydrogen->getPatternPos() + 1 );
			return true;
			break;

		case Qt::Key_L :
			pHydrogen->togglePlaysSelected();
			QString msg = Preferences::get_instance()->patternModePlaysSelected() ? "Single pattern mode" : "Stacked pattern mode";
			app->setStatusBarMessage( msg, 5000 );
			app->getSongEditorPanel()->setModeActionBtn( Preferences::get_instance()->patternModePlaysSelected() );
			app->getSongEditorPanel()->updateAll();
			return true;
			break;
		}

		// virtual keyboard handling
		std::map<int,int>::iterator found = keycodeInstrumentMap.find ( k->key() );
		if (found != keycodeInstrumentMap.end()) {
			//			INFOLOG( "[eventFilter] virtual keyboard event" );
			// insert note at the current column in time
			// if event recording enabled
			int row = (*found).second;

			float velocity = 0.8;
			float pan_L = 0.5f;
			float pan_R = 0.5f;

			pHydrogen->addRealtimeNote (row, velocity, pan_L, pan_R, 0, false, false , row + 36);

			return true; // eat event
		}
		else {
			return false; // let it go
		}
	}
	else {
		return false; // standard event processing
	}
}





/// print the object map
void MainForm::action_debug_printObjects()
{
	INFOLOG( "[action_debug_printObjects]" );
	Object::write_objects_map_to_cerr();
}






void MainForm::action_file_export_midi()
{
	if ( (Hydrogen::get_instance()->getState() == STATE_PLAYING) ) {
		Hydrogen::get_instance()->sequencer_stop();
	}

	ExportMidiDialog *dialog = new ExportMidiDialog(this);
	dialog->exec();
	delete dialog;
}




void MainForm::action_file_export_lilypond()
{
	if ( ( ( Hydrogen::get_instance() )->getState() == STATE_PLAYING ) ) {
		Hydrogen::get_instance()->sequencer_stop();
	}

	QMessageBox::information(
		this,
		"Hydrogen",
		tr( "\nThe LilyPond export is an experimental feature.\n"
		"It should work like a charm provided that you use the "
		"GM-kit, and that you do not use triplet.\n" ),
		QMessageBox::Ok ); 

	QFileDialog fd( this );
	fd.setFileMode( QFileDialog::AnyFile );
	fd.setNameFilter( tr( "LilyPond file (*.ly)" ) );
	fd.setDirectory( QDir::homePath() );
	fd.setWindowTitle( tr( "Export LilyPond file" ) );
	fd.setAcceptMode( QFileDialog::AcceptSave );

	QString sFilename;
	if ( fd.exec() == QDialog::Accepted ) {
		sFilename = fd.selectedFiles().first();
	}

	if ( !sFilename.isEmpty() ) {
		if ( sFilename.endsWith( ".ly" ) == false ) {
			sFilename += ".ly";
		}

		Song *pSong = Hydrogen::get_instance()->getSong();

		LilyPond ly;
		ly.extractData( *pSong );
		ly.write( sFilename );
	}
}

void MainForm::errorEvent( int nErrorCode )
{
	//ERRORLOG( "[errorEvent]" );

	QString msg;
	switch (nErrorCode) {
	case Hydrogen::UNKNOWN_DRIVER:
		msg = tr( "Unknown audio driver" );
		break;

	case Hydrogen::ERROR_STARTING_DRIVER:
		msg = tr( "Error starting audio driver" );
		break;

	case Hydrogen::JACK_SERVER_SHUTDOWN:
		msg = tr( "Jack driver: server shutdown" );
		break;

	case Hydrogen::JACK_CANNOT_ACTIVATE_CLIENT:
		msg = tr( "Jack driver: cannot activate client" );
		break;

	case Hydrogen::JACK_CANNOT_CONNECT_OUTPUT_PORT:
		msg = tr( "Jack driver: cannot connect output port" );
		break;

	case Hydrogen::JACK_CANNOT_CLOSE_CLIENT:
		msg = tr( "Jack driver: cannot disconnect client" );
		break;

	case Hydrogen::JACK_ERROR_IN_PORT_REGISTER:
		msg = tr( "Jack driver: error in port register" );
		break;
		
	case Hydrogen::OSC_CANNOT_CONNECT_TO_PORT:
		msg = tr( "OSC Server: Cannot connect to given port, using temporary port instead" );
		break;

	default:
		msg = QString( tr( "Unknown error %1" ) ).arg( nErrorCode );
	}
	QMessageBox::information( this, "Hydrogen", msg );
}

void MainForm::playlistLoadSongEvent (int nIndex)
{
	Playlist* pPlaylist = Playlist::get_instance();

	QString songFilename;
	if( !pPlaylist->getSongFilenameByNumber( nIndex, songFilename ) ) {
		return;
	}
	
	HydrogenApp::get_instance()->openSong( songFilename, true );
	
	pPlaylist->activateSong( nIndex );

	HydrogenApp::get_instance()->setScrollStatusBarMessage( tr( "Playlist: Set song No. %1" ).arg( nIndex +1 ), 5000 );
}

void MainForm::jacksessionEvent( int nEvent )
{
	switch (nEvent){
	case 0:
		action_file_save();
		break;
	case 1:
		action_file_exit();
		break;
	}

}

void MainForm::action_file_songProperties()
{
	SongPropertiesDialog *pDialog = new SongPropertiesDialog( this );
	if ( pDialog->exec() == QDialog::Accepted ) {
		Hydrogen::get_instance()->getSong()->set_is_modified( true );
	}
	delete pDialog;
}


void MainForm::action_window_showPatternEditor()
{
	bool isVisible = HydrogenApp::get_instance()->getPatternEditorPanel()->isVisible();
	HydrogenApp::get_instance()->getPatternEditorPanel()->setHidden( isVisible );
}


void MainForm::showDevelWarning()
{
	//set this to 'false' for the case that you want to make a release..
	if ( true ) {
		Preferences *pPreferences = Preferences::get_instance();
		bool isDevelWarningEnabled = pPreferences->getShowDevelWarning();
		if(isDevelWarningEnabled) {

			QString msg = tr( "You're using a development version of Hydrogen, please help us reporting bugs or suggestions in the hydrogen-devel mailing list.<br><br>Thank you!" );
			QMessageBox develMessageBox( this );
			develMessageBox.setText( msg );
			develMessageBox.addButton( QMessageBox::Ok );
			develMessageBox.addButton( tr( "Don't show this message anymore" ) , QMessageBox::AcceptRole );

			if( develMessageBox.exec() == 0 ){
				//don't show warning again
				pPreferences->setShowDevelWarning( false );
			}
		}
	}
}



QString MainForm::getAutoSaveFilename()
{
	Song *pSong = Hydrogen::get_instance()->getSong();
	assert( pSong );
	QString sOldFilename = pSong->get_filename();
	QString newName = "autosave.h2song";

	if ( !sOldFilename.isEmpty() ) {
		newName = sOldFilename.left( sOldFilename.length() - 7 ) + ".autosave.h2song";
	}

	return newName;
}



void MainForm::onAutoSaveTimer()
{
	//INFOLOG( "[onAutoSaveTimer]" );
	Song *pSong = Hydrogen::get_instance()->getSong();
	assert( pSong );
	QString sOldFilename = pSong->get_filename();

	pSong->save( getAutoSaveFilename() );

	pSong->set_filename(sOldFilename);
}


void MainForm::onPlaylistDisplayTimer()
{
	if( Playlist::get_instance()->size() == 0) {
		return;
	}
	
	int songnumber = Playlist::get_instance()->getActiveSongNumber();
	QString songname;
	if ( songnumber == -1 ) {
		return;
	}

	if ( Hydrogen::get_instance()->getSong()->__name == "Untitled Song" ){
		songname = Hydrogen::get_instance()->getSong()->get_filename();
	} else {
		songname = Hydrogen::get_instance()->getSong()->__name;
	}
	QString message = (tr("Playlist: Song No. %1").arg( songnumber + 1)) + QString("  ---  Songname: ") + songname + QString("  ---  Author: ") + Hydrogen::get_instance()->getSong()->__author;
	HydrogenApp::get_instance()->setScrollStatusBarMessage( message, 2000 );
}

// Returns true if unsaved changes are successfully handled (saved, discarded, etc.)
// Returns false if not (i.e. Cancel)
bool MainForm::handleUnsavedChanges()
{
	bool done = false;
	bool rv = true;
	while ( !done && Hydrogen::get_instance()->getSong()->get_is_modified() ) {
		switch(
				 QMessageBox::information( this, "Hydrogen",
										 tr("\nThe document contains unsaved changes.\n"
												"Do you want to save the changes?\n"),
										 tr("&Save"), tr("&Discard"), tr("&Cancel"),
										 0,      // Enter == button 0
										 2 ) ) { // Escape == button 2
		case 0: // Save clicked or Alt+S pressed or Enter pressed.
			// If the save fails, the __is_modified flag will still be true
			if ( ! Hydrogen::get_instance()->getSong()->get_filename().isEmpty() ) {
				action_file_save();
			} else {
				// never been saved
				action_file_save_as();
			}
			// save
			break;
		case 1: // Discard clicked or Alt+D pressed
			// don't save but exit
			done = true;
			break;
		case 2: // Cancel clicked or Alt+C pressed or Escape pressed
			// don't exit
			done = true;
			rv = false;
			break;
		}
	}

	if(rv != false)
	{
		while ( !done && Playlist::get_instance()->getIsModified() ) {
			switch(
					QMessageBox::information(
								this, 
								"Hydrogen",
								tr("\nThe current playlist contains unsaved changes.\n"
								"Do you want to discard the changes?\n"),
								tr("&Discard"), tr("&Cancel"),
								 nullptr,      // Enter == button 0
								 2 ) ) { // Escape == button 1
			case 0: // Discard clicked or Alt+D pressed
				// don't save but exit
				done = true;
				break;
			case 1: // Cancel clicked or Alt+C pressed or Escape pressed
				// don't exit
				done = true;
				rv = false;
				break;
			}
		}
	}


	return rv;
}


void MainForm::usr1SignalHandler(int)
{
	char a = 1;
	::write(sigusr1Fd[0], &a, sizeof(a));
}

void MainForm::handleSigUsr1()
{
	snUsr1->setEnabled(false);
	char tmp;
	::read(sigusr1Fd[1], &tmp, sizeof(tmp));

	action_file_save();
	snUsr1->setEnabled(true);
}

void MainForm::openUndoStack()
{
	m_pUndoView->show();
	m_pUndoView->setAttribute(Qt::WA_QuitOnClose, false);
}

void MainForm::action_undo(){
	h2app->m_pUndoStack->undo();
}

void MainForm::action_redo(){
	h2app->m_pUndoStack->redo();
}

void MainForm::updatePreferencesEvent( int nValue ) {
	
	if ( nValue == 0 ) {
		// Write the state of the GUI to the Preferences.
		savePreferences();
		Preferences::get_instance()->savePreferences();
		
	} else if ( nValue == 1 ) {
		
		// Reflect the changes in the preferences in the objects
		// stored in MainForm.
		if( Preferences::get_instance()->__playselectedinstrument ) {
			m_pInstrumentAction->setChecked( true );
			m_pDrumkitAction->setChecked (false );
		} else {
			m_pInstrumentAction->setChecked( false );
			m_pDrumkitAction->setChecked (true );
		}

	} else {
		ERRORLOG( QString( "Unknown event parameter [%1] MainForm::updatePreferencesEvent" )
				  .arg( nValue ) );
	}
	
}

void MainForm::undoRedoActionEvent( int nEvent ){
	if( nEvent == 0 ) {
		h2app->m_pUndoStack->undo();
	} else if(nEvent == 1) {
		h2app->m_pUndoStack->redo();
	}
}

bool MainForm::handleSelectNextPrevSongOnPlaylist( int step )
{
	int nPlaylistSize = Playlist::get_instance()->size();
	int nSongnumber = Playlist::get_instance()->getActiveSongNumber();
	
	if( nSongnumber+step >= 0 && nSongnumber+step <= nPlaylistSize-1 ){
		Playlist::get_instance()->setNextSongByNumber( nSongnumber + step );
	} else {
		return false;
	}

	return true;
}

void MainForm::action_banks_properties()
{
	QString sDrumkitName = Hydrogen::get_instance()->getCurrentDrumkitname();
	Drumkit *pDrumkitInfo = nullptr;

	//User drumkit list
	QStringList usr_dks = Filesystem::usr_drumkit_list();
	for (int i = 0; i < usr_dks.size(); ++i) {
		QString absPath = Filesystem::usr_drumkits_dir() + usr_dks[i];
		Drumkit *pInfo = Drumkit::load( absPath );
		if (pInfo) {
			if ( QString(pInfo->get_name() ) == sDrumkitName ){
				pDrumkitInfo = pInfo;
				break;
			}
		}
		
		// Since Drumkit::load() calls New Drumkit() internally, we
		// have to take care of destroying it manually.
		delete pInfo;
	}

	//System drumkit list
	QStringList sys_dks = Filesystem::sys_drumkit_list();
	for (int i = 0; i < sys_dks.size(); ++i) {
		QString absPath = Filesystem::sys_drumkits_dir() + sys_dks[i];
		Drumkit *pInfo = Drumkit::load( absPath );
		if (pInfo) {
			if ( QString( pInfo->get_name() ) == sDrumkitName ){
				pDrumkitInfo = pInfo;
				break;
			}
		}
		
		// Since Drumkit::load() calls New Drumkit() internally, we
		// have to take care of destroying it manually.
		delete pInfo;
	}

	if( pDrumkitInfo )
	{
		SoundLibraryPropertiesDialog dialog( this , pDrumkitInfo, pDrumkitInfo );
		dialog.exec();
	}
	else
	{
		QMessageBox::information( this, "Hydrogen", tr("Retrieving information about drumkit '%1' failed: drumkit does not exist.").arg( sDrumkitName ) );
	}

	// Cleaning up the last pInfo we did not deleted due to the break
	// statement.
	delete pDrumkitInfo;
}<|MERGE_RESOLUTION|>--- conflicted
+++ resolved
@@ -728,7 +728,6 @@
 	} else {
 		Preferences::get_instance()->setLastSongFilename( pSong->get_filename() );
 
-<<<<<<< HEAD
 #ifdef H2CORE_HAVE_OSC
 		// Add the new loaded song in the "last used song"
 		// vector. 
@@ -741,14 +740,6 @@
 #endif
 #ifndef H2CORE_HAVE_OSC
 		Preferences::get_instance()->insertRecentFile( filename );
-=======
-		// add the new loaded song in the "last used song" vector
-		Preferences *pPref = Preferences::get_instance();
-		std::vector<QString> recentFiles = pPref->getRecentFiles();
-		recentFiles.insert( recentFiles.begin(), filename );
-		pPref->setRecentFiles( recentFiles );
-
->>>>>>> 5068c87e
 		updateRecentUsedSongList();
 #endif
 
@@ -1509,28 +1500,6 @@
 	if ( bUnderSessionManagement ) {
 		H2Core::Hydrogen::get_instance()->getSong()->set_filename( currentFilename );
 	}
-<<<<<<< HEAD
-=======
-
-	h2app->m_pUndoStack->clear();
-
-	// add the new loaded song in the "last used song" vector
-	Preferences *pPref = Preferences::get_instance();
-	std::vector<QString> recentFiles = pPref->getRecentFiles();
-	recentFiles.insert( recentFiles.begin(), sFilename );
-	pPref->setRecentFiles( recentFiles );
-
-
-	h2app->setSong( pSong );
-
-	updateRecentUsedSongList();
-	pEngine->setSelectedPatternNumber( 0 );
-	HydrogenApp::get_instance()->getSongEditorPanel()->updatePositionRuler();
-	EventQueue::get_instance()->push_event( EVENT_METRONOME, 3 );
-
-	checkMidiSetup();
-	checkMissingSamples();
->>>>>>> 5068c87e
 }
 
 void MainForm::checkMissingSamples()
