/*
 * Hydrogen
 * Copyright(c) 2002-2008 by Alex >Comix< Cominu [comix@users.sourceforge.net]
 *
 * http://www.hydrogen-music.org
 *
 * This program is free software; you can redistribute it and/or modify
 * it under the terms of the GNU General Public License as published by
 * the Free Software Foundation; either version 2 of the License, or
 * (at your option) any later version.
 *
 * This program is distributed in the hope that it will be useful,
 * but WITHOUT ANY WARRANTY, without even the implied warranty of
 * MERCHANTABILITY or FITNESS FOR A PARTICULAR PURPOSE. See the
 * GNU General Public License for more details.
 *
 * You should have received a copy of the GNU General Public License
 * along with this program; if not, write to the Free Software
 * Foundation, Inc., 59 Temple Place, Suite 330, Boston, MA  02111-1307  USA
 *
 */

#ifndef MAINFORM_H
#define MAINFORM_H

#include <QtGui>
#include <QtWidgets>

#include <map>
#include <unistd.h>

#include "EventListener.h"

#include <core/config.h>
#include <core/Object.h>

class HydrogenApp;
class QUndoView;///debug only

///
/// Main window
///
class MainForm : public QMainWindow, public EventListener, public H2Core::Object
{
		H2_OBJECT
	Q_OBJECT

	public:
		QApplication* m_pQApp;

<<<<<<< HEAD
		MainForm(QApplication *pApplication, const QString& songFilename );
=======
		MainForm( QApplication *app, const QString& songFilename, const bool bLoadSong );
>>>>>>> 215a8cf2
		~MainForm();

		void updateRecentUsedSongList();

		virtual void errorEvent( int nErrorCode ) override;
		virtual void jacksessionEvent( int nValue) override;
		virtual void playlistLoadSongEvent(int nIndex) override;

		/** Handles the loading and saving of the H2Core::Preferences
		 * from the core part of H2Core::Hydrogen.
		 *
		 * If \a nValue is 0 - the H2Core::Preferences should be saved
		 * - it triggers savePreferences() to write the state of the
		 * GUI into the H2Core::Preferences instance and write it
		 * subsequentially to disk using
		 * H2Core::Preferences::savePreferences(). If, on the other
		 * hand, \a nValue is 1 and the configuration file has been
		 * reloaded, it gets a fresh version of H2Core::Preferences
		 * and updates #m_pInstrumentAction and #m_pDrumkitAction to
		 * reflect the changes in the configuration.
		 *
		 * \param nValue If 0, H2Core::Preferences was save. If 1, it was
		 *     loaded.
		 */
		virtual void updatePreferencesEvent( int nValue ) override;
		virtual void undoRedoActionEvent( int nEvent ) override;
		static void usr1SignalHandler(int unused);


public slots:
		void showPreferencesDialog();
		void showUserManual();

		/**
		 * Project > New handling function.
		 *
		 * Creates an empty Song and set it as the current one.
		 *
		 * When Hydrogen is under session management (NSM) this
		 * function will assume that there is already a Song present
		 * (which is the case). Else it will return without doing
		 * anything. It uses the current Song to assign the it file
		 * path to the empty one since the name provided by the NSM
		 * server must be used or the restart of the session fails.
		 */
		void action_file_new();
		
		/**
		 * Project > Open / Import into Session handling function.
		 *
		 * Opens an existing Song.
		 *
		 * When Hydrogen is under session management (NSM) this
		 * function will assume that there is already a Song present
		 * (which is the case). Else it will return without doing
		 * anything. It opens the chosen file and uses the current
		 * Song to assign its file path to the opened one since the
		 * name provided by the NSM server must be used or the restart
		 * of the session fails.
		 */
		void action_file_open();
		void action_file_openDemo();
		void action_file_save();
		
		/**
		 * Project > Save As / Export from Session handling function.
		 *
		 * Saves the current Song in a different path.
		 *
		 * When Hydrogen is under session management (NSM) this
		 * function will store the Song in the chosen location but
		 * keeps its previous file path associated with it since the
		 * name provided by the NSM server must be used or the restart
		 * of the session fails.
		 */
		void action_file_save_as();
		void action_file_openPattern();
		void action_file_export_pattern_as();
		bool action_file_exit();

		void action_file_export();
		void action_file_export_midi();
		void action_file_export_lilypond();
		void action_file_songProperties();

		void action_help_about();
		void action_report_bug();
		void action_donate();

		void action_instruments_addInstrument();
		void action_instruments_clearAll();
		void action_instruments_saveLibrary();
		void action_instruments_saveAsLibrary();
		void action_instruments_exportLibrary();
		void action_instruments_importLibrary();
		void action_instruments_onlineImportLibrary();
		void action_instruments_addComponent();

		void action_banks_properties();
		void action_banks_open();
		
		void action_window_showMixer();
		void action_window_showPlaylistDialog();
		void action_window_show_DirectorWidget();
		void action_window_showSongEditor();
		void action_window_showPatternEditor();
		void action_window_showDrumkitManagerPanel();
		void action_window_showAutomationArea();
		void action_window_showTimeline();
		void action_window_showPlaybackTrack();
		void action_window_toggleFullscreen();

		void update_mixer_checkbox();
		void update_instrument_checkbox( bool show );
		void update_automation_checkbox();
		void update_director_checkbox();
		void update_playlist_checkbox();

		void action_debug_printObjects();
		void action_debug_showAudioEngineInfo();
		void action_debug_showFilesystemInfo();
		void action_debug_openLogfile();
		

		void action_debug_logLevel_none();
		void action_debug_logLevel_error();
		void action_debug_logLevel_warn();
		void action_debug_logLevel_info();
		void action_debug_logLevel_debug();
		
		
		void closeEvent( QCloseEvent* ev );

		void onPlayStopAccelEvent();
		void onRestartAccelEvent();
		void onBPMPlusAccelEvent();
		void onBPMMinusAccelEvent();
		void onSaveAsAccelEvent();
		void onSaveAccelEvent();
		void onOpenAccelEvent();

		void action_file_open_recent( QAction *pAction );
		void showDevelWarning();
		void onLashPollTimer();

		void openUndoStack();
		void action_undo();
		void action_redo();

		void action_toggle_input_mode();

		void handleSigUsr1();
		/** Wrapper around savePreferences() and quit() method of
			#m_pQApp.*/
		void closeAll();
		/** Stores the current state of the GUI (position, width,
		 * height, and visibility of the widgets) in the
		 * H2Core::Preferences.
		 */
		void savePreferences();
		void checkMidiSetup();
		void checkMissingSamples();

	private slots:
		void onAutoSaveTimer();
		void onPlaylistDisplayTimer();
		void onFixMidiSetup();
		void onFixMissingSamples();

	protected:
		// Returns true if handled, false if aborted.
		bool handleUnsavedChanges();

	private:
		HydrogenApp*	h2app;

		static int sigusr1Fd[2];
		QSocketNotifier *snUsr1;

		void functionDeleteInstrument(int instrument);

		QMenu *		m_pLogLevelMenu;		
		QMenu *		m_pInputModeMenu;
		QAction *	m_pViewPlaylistEditorAction;
		QAction *	m_pViewDirectorAction;
		QAction *	m_pViewMixerAction;
		QAction *	m_pViewMixerInstrumentRackAction;
		QAction *	m_pViewAutomationPathAction;
		QAction *	m_pViewTimelineAction;
		QAction *	m_pViewPlaybackTrackAction;
		QAction *	m_pInstrumentAction;
		QAction *	m_pDrumkitAction;

		QMenu *		m_pRecentFilesMenu;
		QAction *	m_pRecentFileAction0;
		QAction *	m_pRecentFileAction1;
		QAction *	m_pRecentFileAction2;
		QAction *	m_pRecentFileAction3;
		QAction *	m_pRecentFileAction4;

		QUndoView *	m_pUndoView;///debug only

		QTimer		m_AutosaveTimer;

		/** Create the menubar */
		void createMenuBar();
		
		void checkNecessaryDirectories();

		bool eventFilter( QObject *o, QEvent *e );

		std::map<int,int>  keycodeInstrumentMap;
		void initKeyInstMap();

		QString getAutoSaveFilename();
	#ifdef H2CORE_HAVE_LASH
		QTimer *lashPollTimer;
	#endif

		InfoBar *m_pMidiSetupInfoBar;
		InfoBar *m_pMissingSamplesInfoBar;

		bool handleSelectNextPrevSongOnPlaylist(int step);

};

#endif<|MERGE_RESOLUTION|>--- conflicted
+++ resolved
@@ -48,11 +48,7 @@
 	public:
 		QApplication* m_pQApp;
 
-<<<<<<< HEAD
-		MainForm(QApplication *pApplication, const QString& songFilename );
-=======
-		MainForm( QApplication *app, const QString& songFilename, const bool bLoadSong );
->>>>>>> 215a8cf2
+		MainForm( QApplication * pQApplication, const QString& songFilename, const bool bLoadSong );
 		~MainForm();
 
 		void updateRecentUsedSongList();
