/*
 * Hydrogen
 * Copyright(c) 2002-2008 by Alex >Comix< Cominu [comix@users.sourceforge.net]
 *
 * http://www.hydrogen-music.org
 *
 * This program is free software; you can redistribute it and/or modify
 * it under the terms of the GNU General Public License as published by
 * the Free Software Foundation; either version 2 of the License, or
 * (at your option) any later version.
 *
 * This program is distributed in the hope that it will be useful,
 * but WITHOUT ANY WARRANTY, without even the implied warranty of
 * MERCHANTABILITY or FITNESS FOR A PARTICULAR PURPOSE. See the
 * GNU General Public License for more details.
 *
 * You should have received a copy of the GNU General Public License
 * along with this program; if not, write to the Free Software
 * Foundation, Inc., 59 Temple Place, Suite 330, Boston, MA  02111-1307  USA
 *
 */

#ifndef MAINFORM_H
#define MAINFORM_H

#include <QtNetwork>
#include <QtGui>
#if QT_VERSION >= 0x050000
#  include <QtWidgets>
#endif

#include <map>
#include <unistd.h>

#include "EventListener.h"

#include <core/config.h>
#include <core/Object.h>

class HydrogenApp;
class QUndoView;///debug only

///
/// Main window
///
class MainForm : public QMainWindow, public EventListener, public H2Core::Object
{
		H2_OBJECT
	Q_OBJECT

	public:
		QApplication* m_pQApp;

		MainForm( QApplication *app, const QString& songFilename, const bool bLoadSong );
		~MainForm();

		void updateRecentUsedSongList();

<<<<<<< HEAD
		virtual void errorEvent( int nErrorCode );
		virtual void jacksessionEvent( int nValue);
		virtual void playlistLoadSongEvent(int nIndex);

		/** Handles the loading and saving of the H2Core::Preferences
		 * from the core part of H2Core::Hydrogen.
		 *
		 * If \a nValue is 0 - the H2Core::Preferences should be saved
		 * - it triggers savePreferences() to write the state of the
		 * GUI into the H2Core::Preferences instance and write it
		 * subsequentially to disk using
		 * H2Core::Preferences::savePreferences(). If, on the other
		 * hand, \a nValue is 1 and the configuration file has been
		 * reloaded, it gets a fresh version of H2Core::Preferences
		 * and updates #m_pInstrumentAction and #m_pDrumkitAction to
		 * reflect the changes in the configuration.
		 *
		 * \param nValue If 0, H2Core::Preferences was save. If 1, it was
		 *     loaded.
		 */
		virtual void updatePreferencesEvent( int nValue );
		virtual void undoRedoActionEvent( int nEvent );
=======
		virtual void errorEvent( int nErrorCode ) override;
		virtual void jacksessionEvent( int nValue) override;
		virtual void playlistLoadSongEvent(int nIndex) override;
		virtual void undoRedoActionEvent( int nEvent ) override;
>>>>>>> 4688ce0c
		static void usr1SignalHandler(int unused);


public slots:
		void showPreferencesDialog();
		void showUserManual();

		/**
		 * Project > New handling function.
		 *
		 * Creates an empty Song and set it as the current one.
		 *
		 * When Hydrogen is under session management (NSM) this
		 * function will assume that there is already a Song present
		 * (which is the case). Else it will return without doing
		 * anything. It uses the current Song to assign the it file
		 * path to the empty one since the name provided by the NSM
		 * server must be used or the restart of the session fails.
		 */
		void action_file_new();
		
		/**
		 * Project > Open / Import into Session handling function.
		 *
		 * Opens an existing Song.
		 *
		 * When Hydrogen is under session management (NSM) this
		 * function will assume that there is already a Song present
		 * (which is the case). Else it will return without doing
		 * anything. It opens the chosen file and uses the current
		 * Song to assign its file path to the opened one since the
		 * name provided by the NSM server must be used or the restart
		 * of the session fails.
		 */
		void action_file_open();
		void action_file_openDemo();
		void action_file_save();
		
		/**
		 * Project > Save As / Export from Session handling function.
		 *
		 * Saves the current Song in a different path.
		 *
		 * When Hydrogen is under session management (NSM) this
		 * function will store the Song in the chosen location but
		 * keeps its previous file path associated with it since the
		 * name provided by the NSM server must be used or the restart
		 * of the session fails.
		 */
		void action_file_save_as();
		void action_file_openPattern();
		void action_file_export_pattern_as();
		bool action_file_exit();

		void action_file_export();
		void action_file_export_midi();
		void action_file_export_lilypond();
		void action_file_songProperties();

		void action_help_about();
		void action_report_bug();
		void action_donate();

		void action_instruments_addInstrument();
		void action_instruments_clearAll();
		void action_instruments_saveLibrary();
		void action_instruments_saveAsLibrary();
		void action_instruments_exportLibrary();
		void action_instruments_importLibrary();
		void action_instruments_onlineImportLibrary();
		void action_instruments_addComponent();

		void action_banks_properties();
		void action_banks_open();
		
		void action_window_showMixer();
		void action_window_showPlaylistDialog();
		void action_window_show_DirectorWidget();
		void action_window_showSongEditor();
		void action_window_showPatternEditor();
		void action_window_showDrumkitManagerPanel();
		void action_window_showAutomationArea();
		void action_window_showTimeline();
		void action_window_showPlaybackTrack();
		void action_window_toggleFullscreen();

		void update_mixer_checkbox();
		void update_instrument_checkbox( bool show );
		void update_automation_checkbox();
		void update_director_checkbox();
		void update_playlist_checkbox();

		void action_debug_printObjects();
		void action_debug_showAudioEngineInfo();
		void action_debug_showFilesystemInfo();
		void action_debug_openLogfile();
		

		void action_debug_logLevel_none();
		void action_debug_logLevel_error();
		void action_debug_logLevel_warn();
		void action_debug_logLevel_info();
		void action_debug_logLevel_debug();
		
		
		void closeEvent( QCloseEvent* ev );

		void onPlayStopAccelEvent();
		void onRestartAccelEvent();
		void onBPMPlusAccelEvent();
		void onBPMMinusAccelEvent();
		void onSaveAsAccelEvent();
		void onSaveAccelEvent();
		void onOpenAccelEvent();

		void action_file_open_recent( QAction *pAction );
		void showDevelWarning();
		void onLashPollTimer();

		void openUndoStack();
		void action_undo();
		void action_redo();

		void action_toggle_input_mode();

		void handleSigUsr1();
		/** Wrapper around savePreferences() and quit() method of
			#m_pQApp.*/
		void closeAll();
		/** Stores the current state of the GUI (position, width,
		 * height, and visibility of the widgets) in the
		 * H2Core::Preferences.
		 */
		void savePreferences();
		void checkMidiSetup();
		void checkMissingSamples();

	private slots:
		void onAutoSaveTimer();
		void onPlaylistDisplayTimer();
		void onFixMidiSetup();
		void onFixMissingSamples();

	protected:
		// Returns true if handled, false if aborted.
		bool handleUnsavedChanges();

	private:
		HydrogenApp*	h2app;

		static int sigusr1Fd[2];
		QSocketNotifier *snUsr1;

		void functionDeleteInstrument(int instrument);

		QMenu *		m_pLogLevelMenu;		
		QMenu *		m_pInputModeMenu;
		QAction *	m_pViewPlaylistEditorAction;
		QAction *	m_pViewDirectorAction;
		QAction *	m_pViewMixerAction;
		QAction *	m_pViewMixerInstrumentRackAction;
		QAction *	m_pViewAutomationPathAction;
		QAction *	m_pViewTimelineAction;
		QAction *	m_pViewPlaybackTrackAction;
		QAction *	m_pInstrumentAction;
		QAction *	m_pDrumkitAction;

		QMenu *		m_pRecentFilesMenu;
		QAction *	m_pRecentFileAction0;
		QAction *	m_pRecentFileAction1;
		QAction *	m_pRecentFileAction2;
		QAction *	m_pRecentFileAction3;
		QAction *	m_pRecentFileAction4;

		QUndoView *	m_pUndoView;///debug only

		QTimer		m_AutosaveTimer;

		/** Create the menubar */
		void createMenuBar();
		
		void checkNecessaryDirectories();

		bool eventFilter( QObject *o, QEvent *e );

		std::map<int,int>  keycodeInstrumentMap;
		void initKeyInstMap();

		QString getAutoSaveFilename();
	#ifdef H2CORE_HAVE_LASH
		QTimer *lashPollTimer;
	#endif

		InfoBar *m_pMidiSetupInfoBar;
		InfoBar *m_pMissingSamplesInfoBar;

		bool handleSelectNextPrevSongOnPlaylist(int step);

};

#endif<|MERGE_RESOLUTION|>--- conflicted
+++ resolved
@@ -56,10 +56,9 @@
 
 		void updateRecentUsedSongList();
 
-<<<<<<< HEAD
-		virtual void errorEvent( int nErrorCode );
-		virtual void jacksessionEvent( int nValue);
-		virtual void playlistLoadSongEvent(int nIndex);
+		virtual void errorEvent( int nErrorCode ) override;
+		virtual void jacksessionEvent( int nValue) override;
+		virtual void playlistLoadSongEvent(int nIndex) override;
 
 		/** Handles the loading and saving of the H2Core::Preferences
 		 * from the core part of H2Core::Hydrogen.
@@ -77,14 +76,8 @@
 		 * \param nValue If 0, H2Core::Preferences was save. If 1, it was
 		 *     loaded.
 		 */
-		virtual void updatePreferencesEvent( int nValue );
-		virtual void undoRedoActionEvent( int nEvent );
-=======
-		virtual void errorEvent( int nErrorCode ) override;
-		virtual void jacksessionEvent( int nValue) override;
-		virtual void playlistLoadSongEvent(int nIndex) override;
+		virtual void updatePreferencesEvent( int nValue ) override;
 		virtual void undoRedoActionEvent( int nEvent ) override;
->>>>>>> 4688ce0c
 		static void usr1SignalHandler(int unused);
 
 
