/*
 * Hydrogen
 * Copyright (C) 2021 The hydrogen development team <hydrogen-devel@lists.sourceforge.net>
 *
 * http://www.hydrogen-music.org
 *
 * This program is free software; you can redistribute it and/or modify
 * it under the terms of the GNU General Public License as published by
 * the Free Software Foundation; either version 2 of the License, or
 * (at your option) any later version.
 *
 * This program is distributed in the hope that it will be useful,
 * but WITHOUT ANY WARRANTY, without even the implied warranty of
 * MERCHANTABILITY or FITNESS FOR A PARTICULAR PURPOSE. See the
 * GNU General Public License for more details.
 *
 * You should have received a copy of the GNU General Public License
 * along with this program; if not, write to the Free Software
 * Foundation, Inc., 59 Temple Place, Suite 330, Boston, MA  02111-1307  USA
 *
 */

#ifndef COMMON_STRINGS_H
#define COMMON_STRINGS_H

#include <QString>
#include <core/Object.h>

/** A container class to collect all translatable strings at one place
	in order to allow for the reusage. This will (some day) make
	translation work faster.

	Initially I wanted the whole thing as well as the getter methods
	to be static. But Qt requires the class to be initialized for the
	translation engine to take effect.
	
	\ingroup docGUI
*/
class CommonStrings : public H2Core::Object<CommonStrings> {
	H2_OBJECT(CommonStrings)
	Q_DECLARE_TR_FUNCTIONS(CommonStrings)
	
	public:
	CommonStrings();
	~CommonStrings();
 
	const QString& getSmallSoloButton() const { return m_sSmallSoloButton; }
	const QString& getSmallMuteButton() const { return m_sSmallMuteButton; }
	const QString& getBigMuteButton() const { return m_sBigMuteButton; }
	const QString& getBypassButton() const { return m_sBypassButton; }
	const QString& getEditButton() const { return m_sEditButton; }
	const QString& getClearButton() const { return m_sClearButton; }
	const QString& getPlaybackTrackButton() const { return m_sPlaybackTrackButton; }
	const QString& getTimelineButton() const { return m_sTimelineButton; }
	const QString& getTimelineBigButton() const { return m_sTimelineBigButton; }
	const QString& getFXButton() const { return m_sFXButton; }
	const QString& getPeakButton() const { return m_sPeakButton; }
	const QString& getGeneralButton() const { return m_sGeneralButton; }
	const QString& getInstrumentButton() const { return m_sInstrumentButton; }
	const QString& getSoundLibraryButton() const { return m_sSoundLibraryButton; }
	const QString& getLayersButton() const { return m_sLayersButton; }
	const QString& getLoadLayerButton() const { return m_sLoadLayerButton; }
	const QString& getDeleteLayerButton() const { return m_sDeleteLayerButton; }
	const QString& getEditLayerButton() const { return m_sEditLayerButton; }
	const QString& getBeatCounterButton() const { return m_sBeatCounterButton; }
	const QString& getBeatCounterSetPlayButtonOff() const { return m_sBeatCounterSetPlayButtonOff; }
	const QString& getBeatCounterSetPlayButtonOn() const { return m_sBeatCounterSetPlayButtonOn; }
	const QString& getRubberbandButton() const { return m_sRubberbandButton; }
	const QString& getJackTransportButton() const { return m_sJackTransportButton; }
	const QString& getJackMasterButton() const { return m_sJackMasterButton; }
	const QString& getMixerButton() const { return m_sMixerButton; }
	const QString& getInstrumentRackButton() const { return m_sInstrumentRackButton; }
	const QString& getPatternModeButton() const { return m_sPatternModeButton; }
	const QString& getSongModeButton() const { return m_sSongModeButton; }
	const QString& getAttackLabel() const { return m_sAttackLabel; }
	const QString& getDecayLabel() const { return m_sDecayLabel; }
	const QString& getSustainLabel() const { return m_sSustainLabel; }
	const QString& getReleaseLabel() const { return m_sReleaseLabel; }
	const QString& getMidiOutChannelLabel() const { return  m_sMidiOutChannelLabel; }
	const QString& getMidiOutNoteLabel() const { return  m_sMidiOutNoteLabel; }
	const QString& getMidiOutLabel() const { return  m_sMidiOutLabel; }
	const QString& getPitchLabel() const { return  m_sPitchLabel; }
	const QString& getPitchCoarseLabel() const { return  m_sPitchCoarseLabel; }
	const QString& getPitchFineLabel() const { return  m_sPitchFineLabel; }
	const QString& getPitchRandomLabel() const { return  m_sPitchRandomLabel; }
	const QString& getGainLabel() const { return m_sGainLabel; }
	const QString& getMuteGroupLabel() const { return m_sMuteGroupLabel; }
	const QString& getIsStopNoteLabel() const { return m_sIsStopNoteLabel; }
	const QString& getApplyVelocityLabel() const { return m_sApplyVelocityLabel; }
	const QString& getHihatGroupLabel() const { return m_sHihatGroupLabel; }
	const QString& getHihatMaxRangeLabel() const { return m_sHihatMaxRangeLabel; }
	const QString& getHihatMinRangeLabel() const { return m_sHihatMinRangeLabel; }
	const QString& getCutoffLabel() const { return m_sCutoffLabel; }
	const QString& getResonanceLabel() const { return m_sResonanceLabel; }
	const QString& getLayerGainLabel() const { return m_sLayerGainLabel; }
	const QString& getComponentGainLabel() const { return m_sComponentGainLabel; }
	const QString& getSampleSelectionLabel() const { return m_sSampleSelectionLabel; }
	const QString& getPatternSizeLabel() const { return m_sPatternSizeLabel; }
	const QString& getResolutionLabel() const { return m_sResolutionLabel; }
	const QString& getHearNotesLabel() const { return m_sHearNotesLabel; }
	const QString& getQuantizeEventsLabel() const { return m_sQuantizeEventsLabel; }
	const QString& getShowPianoLabel() const { return m_sShowPianoLabel; }
	const QString& getMidiInLabel() const { return m_sMidiInLabel; }
	const QString& getCpuLabel() const { return m_sCpuLabel; }
	const QString& getBPMLabel() const { return m_sBPMLabel; }
	const QString& getTimeHoursLabel() const { return m_sTimeHoursLabel; }
	const QString& getTimeMinutesLabel() const { return m_sTimeMinutesLabel; }
	const QString& getTimeSecondsLabel() const { return m_sTimeSecondsLabel; }
	const QString& getTimeMilliSecondsLabel() const { return m_sTimeMilliSecondsLabel; }
	const QString& getHumanizeLabel() const { return m_sHumanizeLabel; }
	const QString& getSwingLabel() const { return m_sSwingLabel; }
	const QString& getTimingLabel() const { return m_sTimingLabel; }
	const QString& getVelocityLabel() const { return m_sVelocityLabel; }
	const QString& getMasterLabel() const { return m_sMasterLabel; }
	const QString& getReturnLabel() const { return m_sReturnLabel; }

	const QString& getRangeTooltip() const { return m_sRangeTooltip; }
	const QString& getMidiTooltipHeading() const { return m_sMidiTooltipHeading; }
	const QString& getMidiTooltipBound() const { return m_sMidiTooltipBound; }
	const QString& getMidiTooltipUnbound() const { return m_sMidiTooltipUnbound; }
	
	const QString& getShowDrumkitEditorTooltip() const { return m_sShowDrumkitEditorTooltip; }
	const QString& getShowPianoRollEditorTooltip() const { return m_sShowPianoRollEditorTooltip; }
	const QString& getPatternSizeDisabledTooltip() const { return m_sPatternSizeDisabledTooltip; }
	
	const QString& getMidiSenseWindowTitle() const { return m_sMidiSenseWindowTitle; }
	const QString& getMidiSenseInput() const { return m_sMidiSenseInput; }
	const QString& getMidiSenseUnavailable() const { return m_sMidiSenseUnavailable; }
	
	const QString& getPatternLoadError() const { return m_sPatternLoadError; }

	const QString& getStatusOn() const { return m_sStatusOn; }
	const QString& getStatusOff() const { return m_sStatusOff; }
	const QString& getStatusEnabled() const { return m_sStatusEnabled; }
	const QString& getStatusDisabled() const { return m_sStatusDisabled; }
		
	const QString& getTimelineEnabled() const { return m_sTimelineEnabled; }
	const QString& getTimelineDisabledPatternMode() const { return m_sTimelineDisabledPatternMode; }
	const QString& getTimelineDisabledTimebaseSlave() const { return m_sTimelineDisabledTimebaseSlave; }
	const QString& getPatternEditorLocked() const { return m_sPatternEditorLocked; }

	const QString& getPreferencesNotCompiled() const { return m_sPreferencesNotCompiled; }
	const QString& getPreferencesNone() const { return m_sPreferencesNone; }
	const QString& getPreferencesJackTooltip() const { return m_sPreferencesJackTooltip; }

	const QString& getButtonOk() const { return m_sButtonOk; }
	const QString& getButtonSave() const { return m_sButtonSave; }
	const QString& getButtonCancel() const { return m_sButtonCancel; }
	const QString& getButtonDiscard() const { return m_sButtonDiscard; }
	const QString& getButtonPlay() const { return m_sButtonPlay; }
	const QString& getButtonPlayOriginalSample() const { return m_sButtonPlayOriginalSample; }
	const QString& getUnsavedChanges() const { return m_sUnsavedChanges; }

	// const QString& getDialogSongLoadError() const { return m_sDialogSongLoadError; }
	// const QString& getDialogUnsavedChangesH1() const { return m_sDialogUnsavedChangedH1; }
	// const QString& getDialogUnsavedChangesH2() const { return m_sDialogUnsavedChangedH2; }

private:
	QString m_sSmallSoloButton;
	QString m_sSmallMuteButton;
	QString m_sBigMuteButton;
	QString m_sBypassButton;
	QString m_sEditButton;
	QString m_sClearButton;
	QString m_sPlaybackTrackButton;
	QString m_sTimelineButton;
	QString m_sTimelineBigButton;
	QString m_sFXButton;
	QString m_sPeakButton;
	QString m_sGeneralButton;
	QString m_sInstrumentButton;
	QString m_sSoundLibraryButton;
	QString m_sLayersButton;
	QString m_sLoadLayerButton;
	QString m_sEditLayerButton;
	QString m_sDeleteLayerButton;
	QString m_sBeatCounterButton;
	QString m_sBeatCounterSetPlayButtonOff;
	QString m_sBeatCounterSetPlayButtonOn;
	QString m_sRubberbandButton;
	QString m_sJackTransportButton;
	QString m_sJackMasterButton;
	QString m_sMixerButton;
	QString m_sInstrumentRackButton;
	QString m_sPatternModeButton;
	QString m_sSongModeButton;
	QString m_sAttackLabel;
	QString m_sDecayLabel;
	QString m_sSustainLabel;
	QString m_sReleaseLabel;
	QString m_sMidiOutChannelLabel;
	QString m_sMidiOutNoteLabel;
	QString m_sMidiOutLabel;
	QString m_sPitchLabel;
	QString m_sPitchCoarseLabel;
	QString m_sPitchFineLabel;
	QString m_sPitchRandomLabel;
	QString m_sGainLabel;
	QString m_sMuteGroupLabel;
	QString m_sIsStopNoteLabel;
	QString m_sApplyVelocityLabel;
	QString m_sHihatGroupLabel;
	QString m_sHihatMaxRangeLabel;
	QString m_sHihatMinRangeLabel;
	QString m_sCutoffLabel;
	QString m_sResonanceLabel;
	QString m_sLayerGainLabel;
	QString m_sComponentGainLabel;
	QString m_sSampleSelectionLabel;
	QString m_sPatternSizeLabel;
	QString m_sResolutionLabel;
	QString m_sHearNotesLabel;
	QString m_sQuantizeEventsLabel;
	QString m_sShowPianoLabel;
	QString m_sMidiInLabel;
	QString m_sCpuLabel;
	QString m_sBPMLabel;
	QString m_sTimeHoursLabel;
	QString m_sTimeMinutesLabel;
	QString m_sTimeSecondsLabel;
	QString m_sTimeMilliSecondsLabel;
	QString m_sHumanizeLabel;
	QString m_sSwingLabel;
	QString m_sTimingLabel;
	QString m_sVelocityLabel;
	QString m_sMasterLabel;
	QString m_sReturnLabel;
	
	QString m_sRangeTooltip;
	QString m_sMidiTooltipHeading;
	QString m_sMidiTooltipBound;
	QString m_sMidiTooltipUnbound;
	QString m_sPatternSizeDisabledTooltip;
	
	QString m_sShowDrumkitEditorTooltip;
	QString m_sShowPianoRollEditorTooltip;
	
	QString m_sMidiSenseWindowTitle;
	QString m_sMidiSenseInput;
	QString m_sMidiSenseUnavailable;

	QString m_sPatternLoadError;
	
	QString m_sStatusOn;
	QString m_sStatusOff;
	QString m_sStatusEnabled;
	QString m_sStatusDisabled;
	QString m_sTimelineEnabled;
	QString m_sTimelineDisabledPatternMode;
	QString m_sTimelineDisabledTimebaseSlave;
<<<<<<< HEAD
	QString m_sPatternEditorLocked;
=======
	
	QString m_sPreferencesNotCompiled;
	QString m_sPreferencesNone;
	QString m_sPreferencesJackTooltip;
>>>>>>> 6d238646

	QString m_sButtonOk;
	QString m_sButtonSave;
	QString m_sButtonCancel;
	QString m_sButtonDiscard;
	QString m_sButtonPlay;
	QString m_sButtonPlayOriginalSample;
	QString m_sUnsavedChanges;
	
	// Not used yet. A redesign of the GUI startup is required first
	// since these strings are required _before_ HydrogenApp was
	// created.
	// QString m_sDialogSongLoadError;
	// QString m_sDialogUnsavedChangedH1;
	// QString m_sDialogUnsavedChangedH2;
};
#endif<|MERGE_RESOLUTION|>--- conflicted
+++ resolved
@@ -248,14 +248,11 @@
 	QString m_sTimelineEnabled;
 	QString m_sTimelineDisabledPatternMode;
 	QString m_sTimelineDisabledTimebaseSlave;
-<<<<<<< HEAD
 	QString m_sPatternEditorLocked;
-=======
 	
 	QString m_sPreferencesNotCompiled;
 	QString m_sPreferencesNone;
 	QString m_sPreferencesJackTooltip;
->>>>>>> 6d238646
 
 	QString m_sButtonOk;
 	QString m_sButtonSave;
