/*
 * Hydrogen
 * Copyright (C) 2021 The hydrogen development team <hydrogen-devel@lists.sourceforge.net>
 *
 * http://www.hydrogen-music.org
 *
 * This program is free software; you can redistribute it and/or modify
 * it under the terms of the GNU General Public License as published by
 * the Free Software Foundation; either version 2 of the License, or
 * (at your option) any later version.
 *
 * This program is distributed in the hope that it will be useful,
 * but WITHOUT ANY WARRANTY, without even the implied warranty of
 * MERCHANTABILITY or FITNESS FOR A PARTICULAR PURPOSE. See the
 * GNU General Public License for more details.
 *
 * You should have received a copy of the GNU General Public License
 * along with this program; if not, write to the Free Software
 * Foundation, Inc., 59 Temple Place, Suite 330, Boston, MA  02111-1307  USA
 *
 */

#ifndef COMMON_STRINGS_H
#define COMMON_STRINGS_H

#include <QString>
#include <core/Object.h>

/** A container class to collect all translatable strings at one place
	in order to allow for the reusage. This will (some day) make
	translation work faster.

	Initially I wanted the whole thing as well as the getter methods
	to be static. But Qt requires the class to be initialized for the
	translation engine to take effect.
	
	\ingroup docGUI
*/
class CommonStrings : public H2Core::Object<CommonStrings> {
	H2_OBJECT(CommonStrings)
	Q_DECLARE_TR_FUNCTIONS(CommonStrings)
	
	public:
	CommonStrings();
	~CommonStrings();
 
	const QString& getSmallSoloButton() const { return m_sSmallSoloButton; }
	const QString& getSmallMuteButton() const { return m_sSmallMuteButton; }
	const QString& getBigMuteButton() const { return m_sBigMuteButton; }
	const QString& getBypassButton() const { return m_sBypassButton; }
	const QString& getEditButton() const { return m_sEditButton; }
	const QString& getClearButton() const { return m_sClearButton; }
	const QString& getPlaybackTrackButton() const { return m_sPlaybackTrackButton; }
	const QString& getTimelineButton() const { return m_sTimelineButton; }
	const QString& getTimelineBigButton() const { return m_sTimelineBigButton; }
	const QString& getFXButton() const { return m_sFXButton; }
	const QString& getPeakButton() const { return m_sPeakButton; }
	const QString& getGeneralButton() const { return m_sGeneralButton; }
	const QString& getInstrumentButton() const { return m_sInstrumentButton; }
	const QString& getSoundLibraryButton() const { return m_sSoundLibraryButton; }
	const QString& getLayersButton() const { return m_sLayersButton; }
	const QString& getLoadLayerButton() const { return m_sLoadLayerButton; }
	const QString& getDeleteLayerButton() const { return m_sDeleteLayerButton; }
	const QString& getEditLayerButton() const { return m_sEditLayerButton; }
	const QString& getBeatCounterButton() const { return m_sBeatCounterButton; }
	const QString& getBeatCounterSetPlayButtonOff() const { return m_sBeatCounterSetPlayButtonOff; }
	const QString& getBeatCounterSetPlayButtonOn() const { return m_sBeatCounterSetPlayButtonOn; }
	const QString& getRubberbandButton() const { return m_sRubberbandButton; }
	const QString& getJackTransportButton() const { return m_sJackTransportButton; }
	const QString& getJackMasterButton() const { return m_sJackMasterButton; }
	const QString& getMixerButton() const { return m_sMixerButton; }
	const QString& getInstrumentRackButton() const { return m_sInstrumentRackButton; }
	const QString& getPatternModeButton() const { return m_sPatternModeButton; }
	const QString& getSongModeButton() const { return m_sSongModeButton; }
	const QString& getAttackLabel() const { return m_sAttackLabel; }
	const QString& getDecayLabel() const { return m_sDecayLabel; }
	const QString& getSustainLabel() const { return m_sSustainLabel; }
	const QString& getReleaseLabel() const { return m_sReleaseLabel; }
	const QString& getMidiOutChannelLabel() const { return  m_sMidiOutChannelLabel; }
	const QString& getMidiOutNoteLabel() const { return  m_sMidiOutNoteLabel; }
	const QString& getMidiOutLabel() const { return  m_sMidiOutLabel; }
	const QString& getPitchLabel() const { return  m_sPitchLabel; }
	const QString& getPitchCoarseLabel() const { return  m_sPitchCoarseLabel; }
	const QString& getPitchFineLabel() const { return  m_sPitchFineLabel; }
	const QString& getPitchRandomLabel() const { return  m_sPitchRandomLabel; }
	const QString& getGainLabel() const { return m_sGainLabel; }
	const QString& getMuteGroupLabel() const { return m_sMuteGroupLabel; }
	const QString& getIsStopNoteLabel() const { return m_sIsStopNoteLabel; }
	const QString& getApplyVelocityLabel() const { return m_sApplyVelocityLabel; }
	const QString& getHihatGroupLabel() const { return m_sHihatGroupLabel; }
	const QString& getHihatMaxRangeLabel() const { return m_sHihatMaxRangeLabel; }
	const QString& getHihatMinRangeLabel() const { return m_sHihatMinRangeLabel; }
	const QString& getCutoffLabel() const { return m_sCutoffLabel; }
	const QString& getResonanceLabel() const { return m_sResonanceLabel; }
	const QString& getLayerGainLabel() const { return m_sLayerGainLabel; }
	const QString& getComponentGainLabel() const { return m_sComponentGainLabel; }
	const QString& getSampleSelectionLabel() const { return m_sSampleSelectionLabel; }
	const QString& getPatternSizeLabel() const { return m_sPatternSizeLabel; }
	const QString& getResolutionLabel() const { return m_sResolutionLabel; }
	const QString& getHearNotesLabel() const { return m_sHearNotesLabel; }
	const QString& getQuantizeEventsLabel() const { return m_sQuantizeEventsLabel; }
	const QString& getShowPianoLabel() const { return m_sShowPianoLabel; }
	const QString& getMidiInLabel() const { return m_sMidiInLabel; }
	const QString& getCpuLabel() const { return m_sCpuLabel; }
	const QString& getBPMLabel() const { return m_sBPMLabel; }
	const QString& getTimeHoursLabel() const { return m_sTimeHoursLabel; }
	const QString& getTimeMinutesLabel() const { return m_sTimeMinutesLabel; }
	const QString& getTimeSecondsLabel() const { return m_sTimeSecondsLabel; }
	const QString& getTimeMilliSecondsLabel() const { return m_sTimeMilliSecondsLabel; }
	const QString& getHumanizeLabel() const { return m_sHumanizeLabel; }
	const QString& getSwingLabel() const { return m_sSwingLabel; }
	const QString& getTimingLabel() const { return m_sTimingLabel; }
	const QString& getVelocityLabel() const { return m_sVelocityLabel; }
	const QString& getMasterLabel() const { return m_sMasterLabel; }
	const QString& getReturnLabel() const { return m_sReturnLabel; }

	const QString& getRangeTooltip() const { return m_sRangeTooltip; }
	const QString& getMidiTooltipHeading() const { return m_sMidiTooltipHeading; }
	const QString& getMidiTooltipBound() const { return m_sMidiTooltipBound; }
	const QString& getMidiTooltipUnbound() const { return m_sMidiTooltipUnbound; }
	const QString& getPatternSizeDisabledTooltip() const { return m_sPatternSizeDisabledTooltip; }
	
	const QString& getShowDrumkitEditorTooltip() const { return m_sShowDrumkitEditorTooltip; }
	const QString& getShowPianoRollEditorTooltip() const { return m_sShowPianoRollEditorTooltip; }
	
	const QString& getMidiSenseWindowTitle() const { return m_sMidiSenseWindowTitle; }
	const QString& getMidiSenseInput() const { return m_sMidiSenseInput; }
	const QString& getMidiSenseUnavailable() const { return m_sMidiSenseUnavailable; }
	
	const QString& getPatternLoadError() const { return m_sPatternLoadError; }

	const QString& getStatusOn() const { return m_sStatusOn; }
	const QString& getStatusOff() const { return m_sStatusOff; }
	const QString& getStatusEnabled() const { return m_sStatusEnabled; }
	const QString& getStatusDisabled() const { return m_sStatusDisabled; }
		
	const QString& getTimelineEnabled() const { return m_sTimelineEnabled; }
	const QString& getTimelineDisabledPatternMode() const { return m_sTimelineDisabledPatternMode; }
	const QString& getTimelineDisabledTimebaseSlave() const { return m_sTimelineDisabledTimebaseSlave; }

<<<<<<< HEAD
	const QString& getPreferencesNotCompiled() const { return m_sPreferencesNotCompiled; }
	const QString& getPreferencesNone() const { return m_sPreferencesNone; }
	const QString& getPreferencesJackTooltip() const { return m_sPreferencesJackTooltip; }

	const QString& getButtonOk() const { return m_sButtonOk; }
	const QString& getButtonSave() const { return m_sButtonSave; }
	const QString& getButtonCancel() const { return m_sButtonCancel; }
	const QString& getButtonDiscard() const { return m_sButtonDiscard; }
	const QString& getButtonPlay() const { return m_sButtonPlay; }
	const QString& getButtonPlayOriginalSample() const { return m_sButtonPlayOriginalSample; }
	const QString& getUnsavedChanges() const { return m_sUnsavedChanges; }
=======
	// const QString& getDialogSongLoadError() const { return m_sDialogSongLoadError; }
	// const QString& getDialogUnsavedChangesH1() const { return m_sDialogUnsavedChangedH1; }
	// const QString& getDialogUnsavedChangesH2() const { return m_sDialogUnsavedChangedH2; }
>>>>>>> 0fecc5af

private:
	QString m_sSmallSoloButton;
	QString m_sSmallMuteButton;
	QString m_sBigMuteButton;
	QString m_sBypassButton;
	QString m_sEditButton;
	QString m_sClearButton;
	QString m_sPlaybackTrackButton;
	QString m_sTimelineButton;
	QString m_sTimelineBigButton;
	QString m_sFXButton;
	QString m_sPeakButton;
	QString m_sGeneralButton;
	QString m_sInstrumentButton;
	QString m_sSoundLibraryButton;
	QString m_sLayersButton;
	QString m_sLoadLayerButton;
	QString m_sEditLayerButton;
	QString m_sDeleteLayerButton;
	QString m_sBeatCounterButton;
	QString m_sBeatCounterSetPlayButtonOff;
	QString m_sBeatCounterSetPlayButtonOn;
	QString m_sRubberbandButton;
	QString m_sJackTransportButton;
	QString m_sJackMasterButton;
	QString m_sMixerButton;
	QString m_sInstrumentRackButton;
	QString m_sPatternModeButton;
	QString m_sSongModeButton;
	QString m_sAttackLabel;
	QString m_sDecayLabel;
	QString m_sSustainLabel;
	QString m_sReleaseLabel;
	QString m_sMidiOutChannelLabel;
	QString m_sMidiOutNoteLabel;
	QString m_sMidiOutLabel;
	QString m_sPitchLabel;
	QString m_sPitchCoarseLabel;
	QString m_sPitchFineLabel;
	QString m_sPitchRandomLabel;
	QString m_sGainLabel;
	QString m_sMuteGroupLabel;
	QString m_sIsStopNoteLabel;
	QString m_sApplyVelocityLabel;
	QString m_sHihatGroupLabel;
	QString m_sHihatMaxRangeLabel;
	QString m_sHihatMinRangeLabel;
	QString m_sCutoffLabel;
	QString m_sResonanceLabel;
	QString m_sLayerGainLabel;
	QString m_sComponentGainLabel;
	QString m_sSampleSelectionLabel;
	QString m_sPatternSizeLabel;
	QString m_sResolutionLabel;
	QString m_sHearNotesLabel;
	QString m_sQuantizeEventsLabel;
	QString m_sShowPianoLabel;
	QString m_sMidiInLabel;
	QString m_sCpuLabel;
	QString m_sBPMLabel;
	QString m_sTimeHoursLabel;
	QString m_sTimeMinutesLabel;
	QString m_sTimeSecondsLabel;
	QString m_sTimeMilliSecondsLabel;
	QString m_sHumanizeLabel;
	QString m_sSwingLabel;
	QString m_sTimingLabel;
	QString m_sVelocityLabel;
	QString m_sMasterLabel;
	QString m_sReturnLabel;
	
	QString m_sRangeTooltip;
	QString m_sMidiTooltipHeading;
	QString m_sMidiTooltipBound;
	QString m_sMidiTooltipUnbound;
	QString m_sPatternSizeDisabledTooltip;
	
	QString m_sShowDrumkitEditorTooltip;
	QString m_sShowPianoRollEditorTooltip;
	
	QString m_sMidiSenseWindowTitle;
	QString m_sMidiSenseInput;
	QString m_sMidiSenseUnavailable;

	QString m_sPatternLoadError;
	
	QString m_sStatusOn;
	QString m_sStatusOff;
	QString m_sStatusEnabled;
	QString m_sStatusDisabled;
	QString m_sTimelineEnabled;
	QString m_sTimelineDisabledPatternMode;
	QString m_sTimelineDisabledTimebaseSlave;
<<<<<<< HEAD
	
	QString m_sPreferencesNotCompiled;
	QString m_sPreferencesNone;
	QString m_sPreferencesJackTooltip;

	QString m_sButtonOk;
	QString m_sButtonSave;
	QString m_sButtonCancel;
	QString m_sButtonDiscard;
	QString m_sButtonPlay;
	QString m_sButtonPlayOriginalSample;
	QString m_sUnsavedChanges;
	
=======

	// Not used yet. A redesign of the GUI startup is required first
	// since these strings are required _before_ HydrogenApp was
	// created.
	// QString m_sDialogSongLoadError;
	// QString m_sDialogUnsavedChangedH1;
	// QString m_sDialogUnsavedChangedH2;
>>>>>>> 0fecc5af
};
#endif<|MERGE_RESOLUTION|>--- conflicted
+++ resolved
@@ -138,7 +138,6 @@
 	const QString& getTimelineDisabledPatternMode() const { return m_sTimelineDisabledPatternMode; }
 	const QString& getTimelineDisabledTimebaseSlave() const { return m_sTimelineDisabledTimebaseSlave; }
 
-<<<<<<< HEAD
 	const QString& getPreferencesNotCompiled() const { return m_sPreferencesNotCompiled; }
 	const QString& getPreferencesNone() const { return m_sPreferencesNone; }
 	const QString& getPreferencesJackTooltip() const { return m_sPreferencesJackTooltip; }
@@ -150,11 +149,10 @@
 	const QString& getButtonPlay() const { return m_sButtonPlay; }
 	const QString& getButtonPlayOriginalSample() const { return m_sButtonPlayOriginalSample; }
 	const QString& getUnsavedChanges() const { return m_sUnsavedChanges; }
-=======
+
 	// const QString& getDialogSongLoadError() const { return m_sDialogSongLoadError; }
 	// const QString& getDialogUnsavedChangesH1() const { return m_sDialogUnsavedChangedH1; }
 	// const QString& getDialogUnsavedChangesH2() const { return m_sDialogUnsavedChangedH2; }
->>>>>>> 0fecc5af
 
 private:
 	QString m_sSmallSoloButton;
@@ -249,7 +247,6 @@
 	QString m_sTimelineEnabled;
 	QString m_sTimelineDisabledPatternMode;
 	QString m_sTimelineDisabledTimebaseSlave;
-<<<<<<< HEAD
 	
 	QString m_sPreferencesNotCompiled;
 	QString m_sPreferencesNone;
@@ -263,14 +260,11 @@
 	QString m_sButtonPlayOriginalSample;
 	QString m_sUnsavedChanges;
 	
-=======
-
 	// Not used yet. A redesign of the GUI startup is required first
 	// since these strings are required _before_ HydrogenApp was
 	// created.
 	// QString m_sDialogSongLoadError;
 	// QString m_sDialogUnsavedChangedH1;
 	// QString m_sDialogUnsavedChangedH2;
->>>>>>> 0fecc5af
 };
 #endif