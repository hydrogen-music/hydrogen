/*
 * Hydrogen
 * Copyright(c) 2002-2008 by Alex >Comix< Cominu [comix@users.sourceforge.net]
 * Copyright(c) 2008-2021 The hydrogen development team [hydrogen-devel@lists.sourceforge.net]
 *
 * http://www.hydrogen-music.org
 *
 * This program is free software; you can redistribute it and/or modify
 * it under the terms of the GNU General Public License as published by
 * the Free Software Foundation; either version 2 of the License, or
 * (at your option) any later version.
 *
 * This program is distributed in the hope that it will be useful,
 * but WITHOUT ANY WARRANTY, without even the implied warranty of
 * MERCHANTABILITY or FITNESS FOR A PARTICULAR PURPOSE. See the
 * GNU General Public License for more details.
 *
 * You should have received a copy of the GNU General Public License
 * along with this program. If not, see https://www.gnu.org/licenses
 *
 */

#ifndef PREFERENCES_DIALOG_H
#define PREFERENCES_DIALOG_H

#include <vector>

<<<<<<< HEAD
#include "ui_PreferencesDialog_UI.h"
#include "Widgets/ColorSelectionButton.h"

#include <core/Object.h>
#include <core/Preferences.h>
=======
#include <core/Object.h>
#include <QtWidgets>

///
/// Combo box showing a list of available devices for a given driver.
/// List is calculated lazily when needed.
///
class DeviceComboBox : public QComboBox {

	bool m_bHasDevices;
	QString m_sDriver;
	QString m_sHostAPI;

public:
	DeviceComboBox( QWidget *pParent );

	/// Set the driver name to use
	void setDriver( QString sDriver ) { m_sDriver = sDriver; }
	void setHostAPI( QString sHostAPI ) { m_sHostAPI = sHostAPI; }

	virtual void showPopup();
};

///
/// Combo box showing a list of HostAPIs.
///
class HostAPIComboBox : public QComboBox {

public:
	HostAPIComboBox( QWidget *pParent );
	void setValue( QString sHostAPI );
	virtual void showPopup();
};

#include "ui_PreferencesDialog_UI.h"
>>>>>>> bb898cce

///
/// Preferences Dialog
///
class PreferencesDialog :  public QDialog, private Ui_PreferencesDialog_UI,  public H2Core::Object<PreferencesDialog>
{
	H2_OBJECT(PreferencesDialog)
	Q_OBJECT
	public:
		explicit PreferencesDialog( QWidget* parent );
		~PreferencesDialog();
		static QString m_sColorRed;
							  
	private slots:
		void on_okBtn_clicked();
		void on_cancelBtn_clicked();
		void on_restartDriverBtn_clicked();
		void on_driverComboBox_activated( int index );
		void on_portaudioHostAPIComboBox_activated( int index );
		void on_bufferSizeSpinBox_valueChanged( int i );
		void on_resampleComboBox_currentIndexChanged ( int index );
		void on_sampleRateComboBox_editTextChanged( const QString& text );
		void on_midiPortComboBox_activated( int index );
		void on_midiOutportComboBox_activated( int index );		
		void on_styleComboBox_activated( int index );
		void on_useLashCheckbox_clicked();
		void onMidiDriverComboBoxIndexChanged( int index );
		void on_m_pAudioDeviceTxt_currentTextChanged( QString );
		void toggleTrackOutsCheckBox(bool toggled);
		void toggleOscCheckBox(bool toggled);
	void onRejected();
	void onApplicationFontChanged(const QFont& font);
	void onLevel2FontChanged( const QFont& font );
	void onLevel3FontChanged( const QFont& font );
	void onFontSizeChanged( int nIndex );
	void onUILayoutChanged( int nIndex );
	void onColorNumberChanged( int nIndex );
	void onColorSelectionClicked();
	void onColoringMethodChanged( int nIndex );

private:

	void updateDriverInfo();
	void updateDriverPreferences();
	

	bool m_bNeedDriverRestart;
	QString m_sInitialLanguage;

	/** Caching the corresponding variable in Preferences in case the
		QFontDialog will be cancelled.*/
	QString m_sPreviousApplicationFontFamily;
	QString m_sPreviousLevel2FontFamily;
	QString m_sPreviousLevel3FontFamily;
	H2Core::Preferences::FontSize m_previousFontSize;
	int m_nPreviousVisiblePatternColors;
	std::vector<QColor> m_previousPatternColors;

	QStringList m_fontFamilies;
	std::vector<ColorSelectionButton*> m_colorSelectionButtons;

};


#endif
<|MERGE_RESOLUTION|>--- conflicted
+++ resolved
@@ -25,13 +25,8 @@
 
 #include <vector>
 
-<<<<<<< HEAD
-#include "ui_PreferencesDialog_UI.h"
 #include "Widgets/ColorSelectionButton.h"
-
-#include <core/Object.h>
 #include <core/Preferences.h>
-=======
 #include <core/Object.h>
 #include <QtWidgets>
 
@@ -67,7 +62,6 @@
 };
 
 #include "ui_PreferencesDialog_UI.h"
->>>>>>> bb898cce
 
 ///
 /// Preferences Dialog
