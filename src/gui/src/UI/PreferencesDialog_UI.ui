--- conflicted
+++ resolved
@@ -29,11 +29,7 @@
       <enum>QTabWidget::Rounded</enum>
      </property>
      <property name="currentIndex">
-<<<<<<< HEAD
       <number>3</number>
-=======
-      <number>2</number>
->>>>>>> fbe3964e
      </property>
      <widget class="QWidget" name="tab_1">
       <attribute name="title">
