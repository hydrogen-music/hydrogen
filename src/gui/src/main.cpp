--- conflicted
+++ resolved
@@ -61,67 +61,9 @@
 #include <iostream>
 #include <map>
 #include <set>
-<<<<<<< HEAD
-=======
 namespace H2Core {
 	void init_gui_object_map();
 };
-//
-// Set the palette used in the application
-//
-void setPalette( QApplication *pQApp )
-{
-	// create the default palette
-	QPalette defaultPalette;
-
-	// A general background color.
-	defaultPalette.setColor( QPalette::Window, QColor( 58, 62, 72 ) );
-
-	// A general foreground color.
-	defaultPalette.setColor( QPalette::WindowText, QColor( 255, 255, 255 ) );
-
-	// Used as the background color for text entry widgets; usually white or another light color.
-	defaultPalette.setColor( QPalette::Base, QColor( 88, 94, 112 ) );
-
-	// Used as the alternate background color in views with alternating row colors
-	defaultPalette.setColor( QPalette::AlternateBase, QColor( 138, 144, 162 ) );
-
-	// The foreground color used with Base. This is usually the same as the Foreground, in which case it must provide good contrast with Background and Base.
-	defaultPalette.setColor( QPalette::Text, QColor( 255, 255, 255 ) );
-
-	// The general button background color. This background can be different from Background as some styles require a different background color for buttons.
-	defaultPalette.setColor( QPalette::Button, QColor( 88, 94, 112 ) );
-
-	// A foreground color used with the Button color.
-	defaultPalette.setColor( QPalette::ButtonText, QColor( 255, 255, 255 ) );
-
-
-	// Lighter than Button color.
-	defaultPalette.setColor( QPalette::Light, QColor( 138, 144, 162 ) );
-
-	// Between Button and Light.
-	defaultPalette.setColor( QPalette::Midlight, QColor( 128, 134, 152 ) );
-
-	// Darker than Button.
-	defaultPalette.setColor( QPalette::Dark, QColor( 58, 62, 72 ) );
-
-	// Between Button and Dark.
-	defaultPalette.setColor( QPalette::Mid, QColor( 81, 86, 99 ) );
-
-	// A very dark color. By default, the shadow color is Qt::black.
-	defaultPalette.setColor( QPalette::Shadow, QColor( 255, 255, 255 ) );
-
-
-	// A color to indicate a selected item or the current item.
-	defaultPalette.setColor( QPalette::Highlight, QColor( 116, 124, 149 ) );
-
-	// A text color that contrasts with Highlight.
-	defaultPalette.setColor( QPalette::HighlightedText, QColor( 255, 255, 255 ) );
-
-	pQApp->setPalette( defaultPalette );
-	pQApp->setStyleSheet("QToolTip {padding: 1px; border: 1px solid rgb(199, 202, 204); background-color: rgb(227, 243, 252); color: rgb(64, 64, 66);}");
-}
->>>>>>> 30d4f640
 
 // Handle a fatal signal, allowing the logger to complete any outstanding messages before re-raising the
 // signal to allow normal termination.
