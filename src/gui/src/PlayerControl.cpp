/*
 * Hydrogen
 * Copyright(c) 2002-2008 by Alex >Comix< Cominu [comix@users.sourceforge.net]
 *
 * http://www.hydrogen-music.org
 *
 * This program is free software; you can redistribute it and/or modify
 * it under the terms of the GNU General Public License as published by
 * the Free Software Foundation; either version 2 of the License, or
 * (at your option) any later version.
 *
 * This program is distributed in the hope that it will be useful,
 * but WITHOUT ANY WARRANTY, without even the implied warranty of
 * MERCHANTABILITY or FITNESS FOR A PARTICULAR PURPOSE. See the
 * GNU General Public License for more details.
 *
 * You should have received a copy of the GNU General Public License
 * along with this program; if not, write to the Free Software
 * Foundation, Inc., 59 Temple Place, Suite 330, Boston, MA  02111-1307  USA
 *
 */


#include "Skin.h"
#include "CommonStrings.h"
#include "PlayerControl.h"
#include "InstrumentRack.h"
#include "HydrogenApp.h"

#include "Widgets/LCD.h"
#include "Widgets/Button.h"
#include "Widgets/CpuLoadWidget.h"
#include "Widgets/MidiActivityWidget.h"
#include "Widgets/PixmapWidget.h"

#include "Mixer/Mixer.h"
#include "SongEditor/SongEditorPanel.h"
#include "PatternEditor/PatternEditorPanel.h"
#include "InstrumentEditor/InstrumentEditorPanel.h"

#include <core/Hydrogen.h>
#include <core/AudioEngine.h>
#include <core/IO/JackAudioDriver.h>
#include <core/EventQueue.h>
using namespace H2Core;


//beatconter global
int bcDisplaystatus = 0;
//~ beatcounter

const char* PlayerControl::__class_name = "PlayerControl";

PlayerControl::PlayerControl(QWidget *parent)
 : QLabel(parent)
 , Object( __class_name )
{
	setObjectName( "PlayerControl" );
	HydrogenApp::get_instance()->addEventListener( this );
	auto pPreferences = Preferences::get_instance();
	m_lastUsedFontSize = pPreferences->getFontSize();	
	
	// Background image
	setPixmap( QPixmap( Skin::getImagePath() + "/playerControlPanel/background.png" ) );
	setScaledContents( true );

	QHBoxLayout *hbox = new QHBoxLayout();
	hbox->setSpacing( 0 );
	hbox->setMargin( 0 );
	setLayout( hbox );

	QFont fontButtons( pPreferences->getLevel3FontFamily(), getPointSize( m_lastUsedFontSize ) );

// CONTROLS
	PixmapWidget *pControlsPanel = new PixmapWidget( nullptr );
	pControlsPanel->setFixedSize( 344, 43 );
	pControlsPanel->setPixmap( "/playerControlPanel/background_Control.png" );
	pControlsPanel->setObjectName( "ControlsPanel" );
	hbox->addWidget( pControlsPanel );

	m_pTimeDisplayH = new LCDDisplay( pControlsPanel, LCDDigit::LARGE_GRAY, 2 );
	m_pTimeDisplayH->move( 27, 12 );
	m_pTimeDisplayH->setText( "00" );

	m_pTimeDisplayM = new LCDDisplay( pControlsPanel, LCDDigit::LARGE_GRAY, 2 );
	m_pTimeDisplayM->move( 61, 12 );
	m_pTimeDisplayM->setText( "00" );

	m_pTimeDisplayS = new LCDDisplay( pControlsPanel, LCDDigit::LARGE_GRAY, 2 );
	m_pTimeDisplayS->move( 95, 12 );
	m_pTimeDisplayS->setText( "00" );

	m_pTimeDisplayMS = new LCDDisplay( pControlsPanel, LCDDigit::SMALL_GRAY, 3 );
	m_pTimeDisplayMS->move( 122, 16 );
	m_pTimeDisplayMS->setText( "000" );

	// Rewind button
	m_pRwdBtn = new Button( pControlsPanel, QSize( 21, 15 ), "rewind.svg", "", false, QSize( 11, 11 ) );
	m_pRwdBtn->move(168, 17);
	m_pRwdBtn->setToolTip( tr("Rewind") );
	connect(m_pRwdBtn, SIGNAL(clicked(Button*)), this, SLOT(RewindBtnClicked(Button*)));

	// Record button
	m_pRecBtn = new ToggleButton( pControlsPanel, QSize( 21, 15 ), "record.svg", "", false, QSize( 9, 9 ) );
	m_pRecBtn->move(195, 17);
	m_pRecBtn->setPressed(false);
	m_pRecBtn->setHidden(false);
	m_pRecBtn->setToolTip( tr("Record") );
	connect(m_pRecBtn, SIGNAL(clicked(Button*)), this, SLOT(recBtnClicked(Button*)));

	Action* pAction = new Action("RECORD_READY");
	m_pRecBtn->setAction( pAction );

	// Play button
	m_pPlayBtn = new ToggleButton( pControlsPanel, QSize( 26, 17 ), "play_pause.svg", "", false, QSize( 22, 16 ) );
	m_pPlayBtn->move(222, 17);
	m_pPlayBtn->setPressed(false);
	m_pPlayBtn->setToolTip( tr("Play/ Pause") );
	connect(m_pPlayBtn, SIGNAL(clicked(Button*)), this, SLOT(playBtnClicked(Button*)));

	pAction = new Action("PLAY");
	m_pPlayBtn->setAction( pAction );


	// Stop button
	m_pStopBtn = new Button( pControlsPanel, QSize( 21, 15 ), "stop.svg", "", false, QSize( 9, 9 ) );
	m_pStopBtn->move(254, 17);
	m_pStopBtn->setToolTip( tr("Stop") );
	connect(m_pStopBtn, SIGNAL(clicked(Button*)), this, SLOT(stopBtnClicked(Button*)));
	pAction = new Action("STOP");
	m_pStopBtn->setAction( pAction );

	// Fast forward button
	m_pFfwdBtn = new Button( pControlsPanel, QSize( 21, 15 ), "fast_forward.svg", "", false, QSize( 11, 11 ) );
	m_pFfwdBtn->move(281, 17);
	m_pFfwdBtn->setToolTip( tr("Fast Forward") );
	connect(m_pFfwdBtn, SIGNAL(clicked(Button*)), this, SLOT(FFWDBtnClicked(Button*)));

	// Loop song button button
	m_pSongLoopBtn = new ToggleButton( pControlsPanel, QSize( 21, 15 ), "loop.svg", "", false, QSize( 13, 11 ) );
	m_pSongLoopBtn->move(310, 17);
	m_pSongLoopBtn->setToolTip( tr("Loop song") );
	connect( m_pSongLoopBtn, SIGNAL( clicked(Button*) ), this, SLOT( songLoopBtnClicked(Button*) ) );

	// Live mode button
	m_pLiveModeBtn = new ToggleButton( pControlsPanel, QSize( 57, 9 ), "", HydrogenApp::get_instance()->getCommonStrings()->getPatternModeButton() );
	m_pLiveModeBtn->move(191, 4);
	m_pLiveModeBtn->setPressed(true);
	m_pLiveModeBtn->setToolTip( tr("Pattern Mode") );
	connect(m_pLiveModeBtn, SIGNAL(clicked(Button*)), this, SLOT(liveModeBtnClicked(Button*)));

	// Song mode button
	m_pSongModeBtn = new ToggleButton( pControlsPanel, QSize( 57, 9 ), "", HydrogenApp::get_instance()->getCommonStrings()->getSongModeButton() );
	m_pSongModeBtn->move(264, 4);
	m_pSongModeBtn->setPressed(false);
	m_pSongModeBtn->setToolTip( tr("Song Mode") );
	connect(m_pSongModeBtn, SIGNAL(clicked(Button*)), this, SLOT(songModeBtnClicked(Button*)));

//~ CONTROLS

// BC on off
	PixmapWidget *pControlsBBTBConoffPanel = new PixmapWidget( nullptr );
	pControlsBBTBConoffPanel->setFixedSize( 15, 43 );
	pControlsBBTBConoffPanel->setPixmap( "/playerControlPanel/onoff.png" );
	pControlsBBTBConoffPanel->setObjectName( "BeatCounterOnOff" );
	hbox->addWidget( pControlsBBTBConoffPanel );

	m_sBConoffBtnToolTip = tr("BeatCounter Panel on");
	m_pBConoffBtn = new ToggleButton( pControlsBBTBConoffPanel,  QSize( 10, 40 ), "", HydrogenApp::get_instance()->getCommonStrings()->getBeatCounterButton() );
	m_pBConoffBtn->move(1, 1);
	m_pBConoffBtn->setPressed(false);
	m_pBConoffBtn->setToolTip( m_sBConoffBtnToolTip );
	connect(m_pBConoffBtn, SIGNAL(clicked(Button*)), this, SLOT(bconoffBtnClicked(Button*)));
//~  BC on off

//beatcounter
	m_pControlsBCPanel = new PixmapWidget( nullptr );
	m_pControlsBCPanel->setFixedSize( 86, 43 );
	m_pControlsBCPanel->setPixmap( "/playerControlPanel/beatConter_BG.png" );
	m_pControlsBCPanel->setObjectName( "BeatCounter" );
	hbox->addWidget( m_pControlsBCPanel );


	m_pBCDisplayZ = new LCDDisplay( m_pControlsBCPanel, LCDDigit::LARGE_GRAY, 2 );
	m_pBCDisplayZ->move( 36, 8 );
	m_pBCDisplayZ->setText( "--" );


	m_pBCDisplayT = new LCDDisplay( m_pControlsBCPanel, LCDDigit::SMALL_GRAY, 1 );
	m_pBCDisplayT->move( 23, 26 );
	m_pBCDisplayT->setText( "4" );

	m_pBCDisplayB = new LCDDisplay( m_pControlsBCPanel, LCDDigit::SMALL_GRAY, 2 );
	m_pBCDisplayB->move( 39, 26 );
// set display from 4 to 04. fix against qt4 transparent problem
//	m_pBCDisplayB->setText( "4" );
	m_pBCDisplayB->setText( "04" );

	m_pBCTUpBtn = new Button( m_pControlsBCPanel, QSize( 15, 8 ), "plus.svg", "", false, QSize( 6, 6 ) );
	m_pBCTUpBtn->move( 4, 6 );
	connect( m_pBCTUpBtn, SIGNAL( clicked( Button* ) ), this, SLOT(bctButtonClicked( Button* ) ) );

	m_pBCTDownBtn = new Button( m_pControlsBCPanel, QSize( 15, 8 ), "minus.svg", "", false, QSize( 6, 6 ) );
	m_pBCTDownBtn->move( 4, 15 );
	connect( m_pBCTDownBtn, SIGNAL( clicked( Button* ) ), this, SLOT(bctButtonClicked( Button* ) ) );

	m_pBCBUpBtn = new Button( m_pControlsBCPanel, QSize( 15, 8 ), "plus.svg", "", false, QSize( 6, 6 ) );
	m_pBCBUpBtn->move( 66, 6 );
	connect( m_pBCBUpBtn, SIGNAL( clicked( Button* ) ), this, SLOT(bcbButtonClicked( Button* ) ) );

	m_pBCBDownBtn = new Button( m_pControlsBCPanel, QSize( 15, 8 ), "minus.svg", "", false, QSize( 6, 6 ) );
	m_pBCBDownBtn->move( 66, 15 );
	connect( m_pBCBDownBtn, SIGNAL( clicked( Button* ) ), this, SLOT(bcbButtonClicked( Button* ) ) );

	m_pBCSetPlayBtn = new ToggleButton( m_pControlsBCPanel,	QSize( 15, 13 ), "", HydrogenApp::get_instance()->getCommonStrings()->getBeatCounterSetPlayButtonOff() );
	m_pBCSetPlayBtn->move(66, 24);
	m_pBCSetPlayBtn->setPressed(false);
	m_pBCSetPlayBtn->setToolTip( tr("Set BPM / Set BPM and play") );
	connect(m_pBCSetPlayBtn, SIGNAL(clicked(Button*)), this, SLOT(bcSetPlayBtnClicked(Button*)));
//~ beatcounter


// BPM
	PixmapWidget *pBPMPanel = new PixmapWidget( nullptr );
	pBPMPanel->setFixedSize( 145, 43 );
	pBPMPanel->setPixmap( "/playerControlPanel/background_BPM.png" );
	pBPMPanel->setObjectName( "BPM" );
	hbox->addWidget( pBPMPanel );

	// LCD BPM SpinBox
	m_pLCDBPMSpinbox = new LCDSpinBox( pBPMPanel, 6, LCDSpinBox::FLOAT, MIN_BPM, MAX_BPM );
	m_pLCDBPMSpinbox->move( 43, 6 );
	connect( m_pLCDBPMSpinbox, SIGNAL(changed(LCDSpinBox*)), this, SLOT(bpmChanged()));
	connect( m_pLCDBPMSpinbox, SIGNAL(spinboxClicked()), this, SLOT(bpmClicked()));

	m_pBPMUpBtn = new Button( pBPMPanel, QSize( 16, 8 ), "plus.svg", "", false, QSize( 6, 6 ) );
	m_pBPMUpBtn->move( 12, 5 );
	connect( m_pBPMUpBtn, SIGNAL( clicked( Button* ) ), this, SLOT(bpmButtonClicked( Button* ) ) );

	m_pBPMDownBtn = new Button( pBPMPanel, QSize( 16, 8 ), "minus.svg", "", false, QSize( 6, 6 ) );
	m_pBPMDownBtn->move( 12, 14 );
	connect( m_pBPMDownBtn, SIGNAL( clicked( Button* ) ), this, SLOT(bpmButtonClicked( Button* ) ) );

	m_pRubberBPMChange = new ToggleButton( pBPMPanel, QSize( 9, 37 ), "", HydrogenApp::get_instance()->getCommonStrings()->getRubberbandButton() );

	m_pRubberBPMChange->move( 133, 3 );
	m_pRubberBPMChange->setToolTip( tr("Recalculate Rubberband modified samples if bpm will change") );
	m_pRubberBPMChange->setPressed( pPreferences->getRubberBandBatchMode());

	connect( m_pRubberBPMChange, SIGNAL( clicked( Button* ) ), this, SLOT(rubberbandButtonToggle( Button* ) ) );
	QString program = pPreferences->m_rubberBandCLIexecutable;
	//test the path. if test fails, no button
	if ( QFile( program ).exists() == false) {
		m_pRubberBPMChange->hide();
	}

	m_pMetronomeWidget = new MetronomeWidget( pBPMPanel );
	m_pMetronomeWidget->resize( 85, 5 );
	m_pMetronomeWidget->move( 42, 25 );

	m_pMetronomeBtn = new ToggleButton( pBPMPanel, QSize( 16, 15 ), "metronome.svg", "", false, QSize( 13, 13 ) );
	m_pMetronomeBtn->move( 12, 23 );
	m_pMetronomeBtn->setToolTip( tr("Switch metronome on/off") );
	connect( m_pMetronomeBtn, SIGNAL( clicked( Button* ) ), this, SLOT(metronomeButtonClicked( Button* ) ) );
		pAction = new Action("TOGGLE_METRONOME");
		m_pMetronomeBtn->setAction( pAction );

//~ BPM


// JACK
	PixmapWidget *pJackPanel = new PixmapWidget( nullptr );
	pJackPanel->setFixedSize( 113, 43 );
	pJackPanel->setPixmap( "/playerControlPanel/background_Jack.png" );
	pJackPanel->setObjectName( "JackPanel" );
	hbox->addWidget( pJackPanel );

	// Jack transport mode button
	m_pJackTransportBtn = new ToggleButton( pJackPanel, QSize( 45, 13 ), "", HydrogenApp::get_instance()->getCommonStrings()->getJackTransportButton() );
	m_pJackTransportBtn->hide();
	if ( pPreferences->m_bJackTransportMode == Preferences::USE_JACK_TRANSPORT ) {
		m_pJackTransportBtn->setPressed( true );
	} else {
		m_pJackTransportBtn->setPressed( false );
	}
	m_pJackTransportBtn->setToolTip( tr("JACK transport on/off") );
	connect(m_pJackTransportBtn, SIGNAL(clicked(Button*)), this, SLOT(jackTransportBtnClicked(Button*)));
	m_pJackTransportBtn->move(10, 26);

	//jack time master
	m_pJackMasterBtn = new ToggleButton( pJackPanel, QSize( 45, 13 ), "", HydrogenApp::get_instance()->getCommonStrings()->getJackMasterButton() );
	m_pJackMasterBtn->hide();
	if ( m_pJackTransportBtn->isPressed() &&
		 pPreferences->m_bJackMasterMode == Preferences::USE_JACK_TIME_MASTER &&
		 pPreferences->m_bJackTimebaseEnabled ) {
		m_pJackMasterBtn->setPressed( true );
	} else {
		m_pJackMasterBtn->setPressed( false );
	}
	m_sJackMasterModeToolTip = tr("JACK Timebase master on/off");
	m_pJackMasterBtn->setToolTip( m_sJackMasterModeToolTip );
	connect(m_pJackMasterBtn, SIGNAL(clicked(Button*)), this, SLOT(jackMasterBtnClicked(Button*)));
	m_pJackMasterBtn->move(56, 26);
	//~ jack time master

	m_pHydrogen = Hydrogen::get_instance();

	// CPU load widget
	m_pCpuLoadWidget = new CpuLoadWidget( pJackPanel );
	m_pCpuLoadWidget->setObjectName( "CpuLoadWidget" );

	// Midi Activity widget
	m_pMidiActivityWidget = new MidiActivityWidget( pJackPanel );
	m_pMidiActivityWidget->setObjectName( "MidiActivityWidget" );

	m_pMidiActivityWidget->move( 10, 14 );
	m_pCpuLoadWidget->move( 10, 4 );
//~ JACK


	PixmapWidget *pLcdBackGround = new PixmapWidget( nullptr );
	pLcdBackGround->setFixedSize( 256, 43 );
	pLcdBackGround->setPixmap( "/playerControlPanel/lcd_background.png" );
	pLcdBackGround->setObjectName( "LcdBackground" );
	hbox->addWidget( pLcdBackGround );

	m_pShowMixerBtn = new ToggleButton(	pLcdBackGround, QSize( 80, 17 ), "", HydrogenApp::get_instance()->getCommonStrings()->getMixerButton() );
	m_pShowMixerBtn->move( 7, 6 );
	m_pShowMixerBtn->setToolTip( tr( "Show mixer" ) );
<<<<<<< HEAD
=======
	m_pShowMixerBtn->setText( tr( "Mixer" ) );
	m_pShowMixerBtn->setFont( fontButtons );
>>>>>>> 820ba29e
	connect(m_pShowMixerBtn, SIGNAL(clicked(Button*)), this, SLOT(showButtonClicked(Button*)));

	m_pShowInstrumentRackBtn = new ToggleButton( pLcdBackGround, QSize( 160, 17 ), "", HydrogenApp::get_instance()->getCommonStrings()->getInstrumentRackButton() );
	m_pShowInstrumentRackBtn->move( 88, 6 );
	m_pShowInstrumentRackBtn->setToolTip( tr( "Show Instrument Rack" ) );
<<<<<<< HEAD
=======
	m_pShowInstrumentRackBtn->setText( tr( "Instrument rack" ) );
	m_pShowInstrumentRackBtn->setFont( fontButtons );
>>>>>>> 820ba29e
	connect( m_pShowInstrumentRackBtn, SIGNAL( clicked(Button*) ), this, SLOT( showButtonClicked( Button*)) );

	m_pStatusLabel = new LCDDisplay(pLcdBackGround , LCDDigit::SMALL_BLUE, 30, true );
	m_pStatusLabel->move( 7, 25 );


	hbox->addStretch( 1000 );	// this must be the last widget in the HBOX!!

	connect( HydrogenApp::get_instance(), &HydrogenApp::preferencesChanged, this, &PlayerControl::onPreferencesChanged );


	QTimer *timer = new QTimer( this );
	connect(timer, SIGNAL(timeout()), this, SLOT(updatePlayerControl()));
	timer->start(100);	// update player control at 10 fps

	m_pStatusTimer = new QTimer( this );
	connect( m_pStatusTimer, SIGNAL( timeout() ), this, SLOT( onStatusTimerEvent() ) );

	m_pScrollTimer = new QTimer( this );
	connect( m_pScrollTimer, SIGNAL( timeout() ), this, SLOT( onScrollTimerEvent() ) );
	m_pScrollMessage = "";
}




PlayerControl::~PlayerControl() {
}





void PlayerControl::updatePlayerControl()
{
	Preferences *pPref = Preferences::get_instance();
	HydrogenApp *pH2App = HydrogenApp::get_instance();

	m_pShowMixerBtn->setPressed( pH2App->getMixer()->isVisible() );
	m_pShowInstrumentRackBtn->setPressed( pH2App->getInstrumentRack()->isVisible() );

	int state = m_pHydrogen->getState();
	if (state == STATE_PLAYING ) {
		m_pPlayBtn->setPressed(true);
	}
	else {
		m_pPlayBtn->setPressed(false);
	}

	if (pPref->getRecordEvents()) {
		m_pRecBtn->setPressed(true);
	}
	else {
		m_pRecBtn->setPressed(false);
	}

	Song *song = m_pHydrogen->getSong();

	m_pSongLoopBtn->setPressed( song->getIsLoopEnabled() );

	m_pLCDBPMSpinbox->setValue( song->getBpm() );

	if ( song->getMode() == Song::PATTERN_MODE ) {
		m_pLiveModeBtn->setPressed( true );
		m_pSongModeBtn->setPressed( false );
	}
	else {
		m_pLiveModeBtn->setPressed( false );
		m_pSongModeBtn->setPressed( true );
	}

	//beatcounter
	if ( pPref->m_bbc == Preferences::BC_OFF ) {
		m_pControlsBCPanel->hide();
		m_pBConoffBtn->setPressed(false);
	}else
	{
		m_pControlsBCPanel->show();
		m_pBConoffBtn->setPressed(true);
	}

	if ( pPref->m_mmcsetplay ==  Preferences::SET_PLAY_OFF) {
		m_pBCSetPlayBtn->setPressed(false);
	}else
	{
		m_pBCSetPlayBtn->setPressed(true);
	}
	//~ beatcounter




	if ( m_pHydrogen->haveJackAudioDriver() ) {
		m_pJackTransportBtn->show();
		m_pJackMasterBtn->show();
		
		switch ( pPref->m_bJackTransportMode ) {
			case Preferences::NO_JACK_TRANSPORT:
				m_pJackTransportBtn->setPressed(false);
				m_pJackMasterBtn->setPressed(false);
				break;

			case Preferences::USE_JACK_TRANSPORT:
				m_pJackTransportBtn->setPressed(true);
				
				if ( m_pHydrogen->getJackTimebaseState() == JackAudioDriver::Timebase::Master ) {
					m_pJackMasterBtn->setPressed( true );
				} else {
					m_pJackMasterBtn->setPressed( false );
				}

				if ( pPref->m_bJackTimebaseEnabled ) {
					m_pJackMasterBtn->setDisabled( false );
					m_pJackMasterBtn->setToolTip( m_sJackMasterModeToolTip );
				} else {
					m_pJackMasterBtn->setDisabled( true );
					m_pJackMasterBtn->setToolTip( tr( "JACK timebase support is disabled in the Preferences" ) );
				}

				if ( m_pHydrogen->getJackTimebaseState() == JackAudioDriver::Timebase::Slave ) {
					QString sTBMToolTip( tr( "In the presence of an external JACK Timebase master the tempo can not be altered from within Hydrogen" ) );
					m_pBConoffBtn->setPressed( false );
					m_pBConoffBtn->setDisabled( true );
					m_pBConoffBtn->setToolTip( sTBMToolTip );
					m_pControlsBCPanel->hide();
					pPref->m_bbc = Preferences::BC_OFF;
					m_pLCDBPMSpinbox->setDisabled( true );
					m_pLCDBPMSpinbox->setToolTip( sTBMToolTip );
					m_pBPMUpBtn->setDisabled( true );
					m_pBPMUpBtn->setToolTip( sTBMToolTip );
					m_pBPMDownBtn->setDisabled( true );
					m_pBPMDownBtn->setToolTip( sTBMToolTip );
					
				} else {
					m_pBConoffBtn->setDisabled( false );
					m_pBConoffBtn->setToolTip( m_sBConoffBtnToolTip );
					m_pLCDBPMSpinbox->setDisabled( false );
					m_pBConoffBtn->setToolTip( "" );
					m_pBPMUpBtn->setDisabled( false );
					m_pBConoffBtn->setToolTip( "" );
					m_pBPMDownBtn->setDisabled( false );
					m_pBConoffBtn->setToolTip( "" );
				}
				
				break;
		}

	}
	else {
		m_pJackTransportBtn->hide();
		m_pJackMasterBtn->hide();
	}

	// time
	float fSeconds = m_pHydrogen->getAudioEngine()->getElapsedTime();
	
	int nMSec = (int)( (fSeconds - (int)fSeconds) * 1000.0 );
	int nSeconds = ( (int)fSeconds ) % 60;
	int nMins = (int)( fSeconds / 60.0 ) % 60;
	int nHours = (int)( fSeconds / 3600.0 );

	char tmp[100];
	sprintf(tmp, "%02d", nHours );
	m_pTimeDisplayH->setText( QString( tmp ) );

	sprintf(tmp, "%02d", nMins );
	m_pTimeDisplayM->setText( QString( tmp ) );

	sprintf(tmp, "%02d", nSeconds );
	m_pTimeDisplayS->setText( QString( tmp ) );

	sprintf(tmp, "%03d", nMSec );
	m_pTimeDisplayMS->setText( QString( tmp ) );

	m_pMetronomeBtn->setPressed(pPref->m_bUseMetronome);


	//beatcounter get BC message
	char bcstatus[4];
	int beatstocountondisplay = 1;
	beatstocountondisplay = m_pHydrogen->getBcStatus();

	switch (beatstocountondisplay){
		case 1 :
			if (bcDisplaystatus == 1){
				Preferences::get_instance()->m_bbc = Preferences::BC_OFF;
				bcDisplaystatus = 0;
			}
			sprintf(bcstatus, "R");
				m_pBCDisplayZ->setText( QString (bcstatus) );

			break;
		default:
			if (Preferences::get_instance()->m_bbc == Preferences::BC_OFF){
				Preferences::get_instance()->m_bbc = Preferences::BC_ON;
				bcDisplaystatus = 1;
			}
			sprintf(bcstatus, "%02d ", beatstocountondisplay -1);
			m_pBCDisplayZ->setText( QString (bcstatus) );

	}
	//~ beatcounter
}



/// Toggle record mode
void PlayerControl::recBtnClicked(Button* ref) {
	if ( m_pHydrogen->getState() != STATE_PLAYING ) {
		if (ref->isPressed()) {
			Preferences::get_instance()->setRecordEvents(true);
			(HydrogenApp::get_instance())->setScrollStatusBarMessage(tr("Record midi events = On" ), 2000 );
		}
		else {
			Preferences::get_instance()->setRecordEvents(false);
			(HydrogenApp::get_instance())->setScrollStatusBarMessage(tr("Record midi events = Off" ), 2000 );
		}
	}
}

/// Start audio engine
void PlayerControl::playBtnClicked(Button* ref) {
	if (ref->isPressed()) {
		m_pHydrogen->sequencer_play();
		(HydrogenApp::get_instance())->setStatusBarMessage(tr("Playing."), 5000);
	}
	else {
		m_pHydrogen->sequencer_stop();
		(HydrogenApp::get_instance())->setStatusBarMessage(tr("Pause."), 5000);
	}
}




/// Stop audio engine
void PlayerControl::stopBtnClicked(Button* ref)
{
	UNUSED( ref );

	auto pHydrogen = Hydrogen::get_instance();
	m_pPlayBtn->setPressed(false);
	pHydrogen->sequencer_stop();
	pHydrogen->getCoreActionController()->relocate( 0 );
	(HydrogenApp::get_instance())->setStatusBarMessage(tr("Stopped."), 5000);
}




/// Set Song mode
void PlayerControl::songModeBtnClicked(Button* ref)
{
	UNUSED( ref );

	Hydrogen::get_instance()->getCoreActionController()->activateSongMode( true, false );

	songModeActivationEvent( 1 );
}


///Set Live mode
void PlayerControl::liveModeBtnClicked(Button* ref)
{
	UNUSED( ref );

	Hydrogen::get_instance()->getCoreActionController()->activateSongMode( false, false );

	songModeActivationEvent( 0 );
}

void PlayerControl::songModeActivationEvent( int nValue )
{
	if ( nValue != 0 ) {
		m_pSongModeBtn->setPressed(true);
		m_pLiveModeBtn->setPressed(false);
		(HydrogenApp::get_instance())->setStatusBarMessage(tr("Song mode selected."), 5000);
	} else {
		m_pSongModeBtn->setPressed(false);
		m_pLiveModeBtn->setPressed(true);
		(HydrogenApp::get_instance())->setStatusBarMessage(tr("Pattern mode selected."), 5000);
	}
}

void PlayerControl::bpmChanged() {
	float fNewBpmValue = m_pLCDBPMSpinbox->getValue();


	m_pHydrogen->getSong()->setIsModified( true );


	m_pHydrogen->getAudioEngine()->lock( RIGHT_HERE );
	m_pHydrogen->setBPM( fNewBpmValue );
	m_pHydrogen->getAudioEngine()->unlock();
}



//beatcounter
void PlayerControl::bconoffBtnClicked( Button* )
{
	Preferences *pPref = Preferences::get_instance();
	if (m_pBConoffBtn->isPressed()) {
		pPref->m_bbc = Preferences::BC_ON;
		(HydrogenApp::get_instance())->setStatusBarMessage(tr(" BC Panel on"), 5000);
		m_pControlsBCPanel->show();

	}
	else {
		pPref->m_bbc = Preferences::BC_OFF;
		(HydrogenApp::get_instance())->setStatusBarMessage(tr(" BC Panel off"), 5000);
		m_pControlsBCPanel->hide();
	}

}

void PlayerControl::bcSetPlayBtnClicked( Button* )
{
	Preferences *pPref = Preferences::get_instance();
	if (m_pBCSetPlayBtn->isPressed()) {
		pPref->m_mmcsetplay = Preferences::SET_PLAY_ON;
		m_pBCSetPlayBtn->setText( HydrogenApp::get_instance()->getCommonStrings()->getBeatCounterSetPlayButtonOn() );
		(HydrogenApp::get_instance())->setStatusBarMessage(tr(" Count BPM and start PLAY"), 5000);
	}
	else {
		pPref->m_mmcsetplay = Preferences::SET_PLAY_OFF;
		m_pBCSetPlayBtn->setText( HydrogenApp::get_instance()->getCommonStrings()->getBeatCounterSetPlayButtonOff() );
		(HydrogenApp::get_instance())->setStatusBarMessage(tr(" Count and set BPM"), 5000);
	}
}


void PlayerControl::rubberbandButtonToggle(Button* )
{
	Preferences *pPref = Preferences::get_instance();
	if (m_pRubberBPMChange->isPressed()) {
		EventQueue::get_instance()->push_event( EVENT_RECALCULATERUBBERBAND, -1);
				pPref->setRubberBandBatchMode(true);
		(HydrogenApp::get_instance())->setScrollStatusBarMessage(tr("Recalculate all samples using Rubberband ON"), 2000);
	}
	else {
		pPref->setRubberBandBatchMode(false);
		(HydrogenApp::get_instance())->setScrollStatusBarMessage(tr("Recalculate all samples using Rubberband OFF"), 2000);
	}
}


void PlayerControl::bcbButtonClicked( Button* bBtn)
{
	int tmp = m_pHydrogen->getbeatsToCount();
	char tmpb[3];       // m_pBCBUpBtn
		if ( bBtn == m_pBCBUpBtn ) {
			tmp ++;
			if (tmp > 16) {
				tmp = 2;
			}
//small fix against qt4 png transparent problem
//think this will be solved in next time
//			if (tmp < 10 ){
//				sprintf(tmpb, "%01d", tmp );
//			}else
//			{
				sprintf(tmpb, "%02d", tmp );
//			}
			m_pBCDisplayB->setText( QString( tmpb ) );
			m_pHydrogen->setbeatsToCount( tmp );
	}
	else {
			tmp --;
			if (tmp < 2 ) {
				 tmp = 16;
			}
//small fix against qt4 png transparent problem
//think this will be solved in next time
//			if (tmp < 10 ){
//				sprintf(tmpb, "%01d", tmp );
//			}else
//			{
				sprintf(tmpb, "%02d", tmp );
//			}
			m_pBCDisplayB->setText( QString( tmpb ) );
			m_pHydrogen->setbeatsToCount( tmp );
	}
}



void PlayerControl::bctButtonClicked( Button* tBtn)
{
	float tmp = m_pHydrogen->getNoteLength() * 4;

	if ( tBtn == m_pBCTUpBtn) {
			tmp = tmp / 2 ;
			if (tmp < 1) {
				tmp = 8;
			}

			m_pBCDisplayT->setText( QString::number( tmp ) );
			m_pHydrogen->setNoteLength( (tmp) / 4 );
	} else {
			tmp = tmp * 2;
			if (tmp > 8 ) {
				 tmp = 1;
			}
			m_pBCDisplayT->setText( QString::number(tmp) );
			m_pHydrogen->setNoteLength( (tmp) / 4 );
	}
}
//~ beatcounter



void PlayerControl::jackTransportBtnClicked( Button* )
{
	Preferences *pPref = Preferences::get_instance();

	if ( !m_pHydrogen->haveJackAudioDriver() ) {
		QMessageBox::warning( this, "Hydrogen", tr( "JACK-transport will work only with JACK driver." ) );
		return;
	}

	if (m_pJackTransportBtn->isPressed()) {
		m_pHydrogen->getAudioEngine()->lock( RIGHT_HERE );
		pPref->m_bJackTransportMode = Preferences::USE_JACK_TRANSPORT;
		m_pHydrogen->getAudioEngine()->unlock();
		(HydrogenApp::get_instance())->setStatusBarMessage(tr("Jack-transport mode = On"), 5000);
		m_pJackMasterBtn->setDisabled( false );
	}
	else {
		m_pHydrogen->getAudioEngine()->lock( RIGHT_HERE );
		pPref->m_bJackTransportMode = Preferences::NO_JACK_TRANSPORT;
		m_pHydrogen->getAudioEngine()->unlock();
		(HydrogenApp::get_instance())->setStatusBarMessage(tr("Jack-transport mode = Off"), 5000);
		m_pJackMasterBtn->setPressed( false );
		m_pJackMasterBtn->setDisabled( true );
	}
}


//jack time master
void PlayerControl::jackMasterBtnClicked( Button* )
{
#ifdef H2CORE_HAVE_JACK
	Preferences *pPref = Preferences::get_instance();

	if ( !m_pHydrogen->haveJackTransport() ) {
		QMessageBox::warning( this, "Hydrogen", tr( "JACK transport will work only with JACK driver." ) );
		return;
	}

	if (m_pJackMasterBtn->isPressed()) {
		m_pHydrogen->getAudioEngine()->lock( RIGHT_HERE );
		pPref->m_bJackMasterMode = Preferences::USE_JACK_TIME_MASTER;
		m_pHydrogen->getAudioEngine()->unlock();
		(HydrogenApp::get_instance())->setStatusBarMessage(tr("JACK Timebase master mode = On"), 5000);
		Hydrogen::get_instance()->onJackMaster();

	} else {
		m_pHydrogen->getAudioEngine()->lock( RIGHT_HERE );
		pPref->m_bJackMasterMode = Preferences::NO_JACK_TIME_MASTER;
		m_pHydrogen->getAudioEngine()->unlock();
		(HydrogenApp::get_instance())->setStatusBarMessage(tr("JACK Timebase master mode = Off"), 5000);
		Hydrogen::get_instance()->offJackMaster();
	}
	HydrogenApp::get_instance()->getSongEditorPanel()->updateTimelineUsage();
#endif
}
//~ jack time master

void PlayerControl::bpmClicked()
{
	bool bIsOkPressed;
	double fNewVal= QInputDialog::getDouble( this, "Hydrogen", tr( "New BPM value" ),  m_pLCDBPMSpinbox->getValue(), MIN_BPM, MAX_BPM, 2, &bIsOkPressed );
	if ( bIsOkPressed  ) {

		m_pHydrogen->getSong()->setIsModified( true );

		m_pHydrogen->getAudioEngine()->lock( RIGHT_HERE );

		m_pHydrogen->setBPM( fNewVal );
		m_pHydrogen->getAudioEngine()->unlock();
	}
	else {
		// user entered nothing or pressed Cancel
	}
}


void PlayerControl::bpmButtonClicked( Button* pBtn )
{
	if ( pBtn == m_pBPMUpBtn ) {
		m_pLCDBPMSpinbox->upBtnClicked();
	} else {
		m_pLCDBPMSpinbox->downBtnClicked();
	}
}


void PlayerControl::FFWDBtnClicked( Button* )
{
	WARNINGLOG( "relocate via button press" );

	auto pHydrogen = Hydrogen::get_instance();
	pHydrogen->getCoreActionController()->relocate( pHydrogen->getPatternPos() + 1 );
}



void PlayerControl::RewindBtnClicked( Button* )
{
	WARNINGLOG( "relocate via button press" );
	
	auto pHydrogen = Hydrogen::get_instance();
	pHydrogen->getCoreActionController()->relocate( pHydrogen->getPatternPos() - 1 );
}


void PlayerControl::songLoopBtnClicked( Button* pButton )
{
	Hydrogen::get_instance()->getCoreActionController()->activateLoopMode( pButton->isPressed(), false );

	if ( pButton->isPressed() ){
		loopModeActivationEvent( 1 );
	} else {
		loopModeActivationEvent( 0 );
	}
}

void PlayerControl::loopModeActivationEvent( int nValue ) {

	if ( nValue == 0 ) {
		m_pSongLoopBtn->setPressed( false );
		HydrogenApp::get_instance()->setStatusBarMessage(tr("Loop song = Off"), 5000);
	}
	else {
		m_pSongLoopBtn->setPressed( true );
		HydrogenApp::get_instance()->setStatusBarMessage(tr("Loop song = On"), 5000);
	}
}

void PlayerControl::metronomeButtonClicked(Button* ref)
{
	Hydrogen*	pHydrogen = Hydrogen::get_instance();
	CoreActionController* pController = pHydrogen->getCoreActionController();
	
	pController->setMetronomeIsActive( ref->isPressed() );
}


void PlayerControl::showButtonClicked( Button* pRef )
{
	//INFOLOG( "[showButtonClicked]" );
	HydrogenApp *pH2App = HydrogenApp::get_instance();

	if ( pRef == m_pShowMixerBtn ) {
		bool isVisible = pH2App->getMixer()->isVisible();
		pH2App->showMixer( !isVisible );
	}
	else if ( pRef == m_pShowInstrumentRackBtn ) {
		bool isVisible = pH2App->getInstrumentRack()->isVisible();
		pH2App->showInstrumentPanel( isVisible );
	}
}



void PlayerControl::showMessage( const QString& msg, int msec )
{
	if ( m_pScrollTimer->isActive ()) {
		m_pScrollTimer->stop(); 
	}
	m_pStatusLabel->setText( msg );
	m_pStatusTimer->start( msec );


}



void PlayerControl::showScrollMessage( const QString& msg, int msec, bool test )
{

	if ( test == false ){
		m_pStatusLabel->setText( msg );
		m_pScrollTimer->start( msec );
	}else
	{
		m_pScrollMessage = msg;
		m_pStatusLabel->setText( msg );
		m_pStatusTimer->start( msec );
		m_pScrollTimer->start( msec );
	}
}

void PlayerControl::onScrollTimerEvent()
{
	int lwl = 25;
	int msgLength = m_pScrollMessage.length();
	if ( msgLength > lwl) {
		m_pScrollMessage = m_pScrollMessage.right( msgLength - 1 ); 
	}
	m_pScrollTimer->stop();

	if ( msgLength > lwl){
		showScrollMessage( m_pScrollMessage, 150, false );
	}else
	{
		showMessage( m_pScrollMessage, 2000 );
	}
}

void PlayerControl::onStatusTimerEvent()
{
	resetStatusLabel();
}

void PlayerControl::resetStatusLabel()
{
	m_pStatusTimer->stop();
	m_pStatusLabel->setText( "" );
}

void PlayerControl::tempoChangedEvent( int nValue )
{
	/*
	 * This is an external tempo change, triggered
	 * via a midi or osc message.
	 *
	 * Just update the GUI using the current tempo
	 * of the song.
	 */
	
	m_pLCDBPMSpinbox->setValue( m_pHydrogen->getSong()->getBpm() );
}

void PlayerControl::jackTransportActivationEvent( int nValue ) {

	if ( nValue == 0 && m_pJackTransportBtn->isPressed() ){
		(HydrogenApp::get_instance())->setStatusBarMessage(tr("JACK transport mode = Off"), 5000);
		m_pJackMasterBtn->setPressed( false );
		m_pJackMasterBtn->setDisabled( true );
	} else if ( nValue != 0 && !m_pJackTransportBtn->isPressed() ) {
		(HydrogenApp::get_instance())->setStatusBarMessage(tr("JACK transport mode = On"), 5000);
		m_pJackMasterBtn->setDisabled( false );
	}
}

void PlayerControl::jackTimebaseActivationEvent( int nValue ) {
	if ( nValue == 0 && m_pJackMasterBtn->isPressed() ){
		(HydrogenApp::get_instance())->setStatusBarMessage(tr("JACK Timebase master mode = Off"), 5000);
		m_pJackMasterBtn->setPressed( false );
		
	} else if ( nValue != 0 && !m_pJackMasterBtn->isPressed() ) {
		(HydrogenApp::get_instance())->setStatusBarMessage(tr("JACK Timebase master mode = On"), 5000);
		m_pJackMasterBtn->setPressed( true );
	}
	
	HydrogenApp::get_instance()->getSongEditorPanel()->updateTimelineUsage();
}

void PlayerControl::onPreferencesChanged( bool bAppearanceOnly ) {
	auto pPref = H2Core::Preferences::get_instance();
	
	if ( m_pShowMixerBtn->font().family() != pPref->getLevel3FontFamily() ||
		 m_lastUsedFontSize != pPref->getFontSize() ) {

		m_lastUsedFontSize = Preferences::get_instance()->getFontSize();
		QFont fontButtons( pPref->getLevel3FontFamily(), getPointSize( m_lastUsedFontSize ) );
		m_pShowMixerBtn->setFont( fontButtons );
		m_pShowInstrumentRackBtn->setFont( fontButtons );
	}
}

//::::::::::::::::::::::::::::::::::::::::::::::::

const char* MetronomeWidget::__class_name = "MetronomeWidget";

MetronomeWidget::MetronomeWidget(QWidget *pParent)
 : QWidget( pParent )
 , Object( __class_name )
 , m_nValue( 0 )
 , m_state( METRO_OFF )
{
//	INFOLOG( "INIT" );
	HydrogenApp::get_instance()->addEventListener( this );

	m_metro_off.load( Skin::getImagePath() + "/playerControlPanel/metronome_off.png" );
	m_metro_on_firstbeat.load( Skin::getImagePath() + "/playerControlPanel/metronome_up.png" );
	m_metro_on.load( Skin::getImagePath() + "/playerControlPanel/metronome_down.png" );

	QTimer *timer = new QTimer(this);
	connect( timer, SIGNAL( timeout() ), this, SLOT( updateWidget() ) );
	timer->start(50);	// update player control at 20 fps
}


MetronomeWidget::~MetronomeWidget()
{
//	INFOLOG( "DESTROY" );
}


void MetronomeWidget::metronomeEvent( int nValue )
{
	if (nValue == 2) { // 2 = set pattern position is not needed here
		return;
	}

	if (nValue == 1) {
		m_state = METRO_FIRST;
		m_nValue = 5;
	}
	else {
		m_state = METRO_ON;
		m_nValue = 5;
	}
	updateWidget();
}


void MetronomeWidget::updateWidget()
{
	if ( m_nValue > 0 ) {
		m_nValue -= 1;
		if (m_nValue == 0 ) {
			m_nValue = 0;
			m_state = METRO_OFF;
		}
		update();
	}
}


void MetronomeWidget::paintEvent( QPaintEvent* ev)
{
	QPainter painter(this);
	switch( m_state ) {
		case METRO_FIRST:
			painter.drawPixmap( ev->rect(), m_metro_on_firstbeat, ev->rect() );
			break;

		case METRO_ON:
			painter.drawPixmap( ev->rect(), m_metro_on, ev->rect() );
			break;

		case METRO_OFF:
			painter.drawPixmap( ev->rect(), m_metro_off, ev->rect() );
			break;
	}
}



<|MERGE_RESOLUTION|>--- conflicted
+++ resolved
@@ -327,21 +327,11 @@
 	m_pShowMixerBtn = new ToggleButton(	pLcdBackGround, QSize( 80, 17 ), "", HydrogenApp::get_instance()->getCommonStrings()->getMixerButton() );
 	m_pShowMixerBtn->move( 7, 6 );
 	m_pShowMixerBtn->setToolTip( tr( "Show mixer" ) );
-<<<<<<< HEAD
-=======
-	m_pShowMixerBtn->setText( tr( "Mixer" ) );
-	m_pShowMixerBtn->setFont( fontButtons );
->>>>>>> 820ba29e
 	connect(m_pShowMixerBtn, SIGNAL(clicked(Button*)), this, SLOT(showButtonClicked(Button*)));
 
 	m_pShowInstrumentRackBtn = new ToggleButton( pLcdBackGround, QSize( 160, 17 ), "", HydrogenApp::get_instance()->getCommonStrings()->getInstrumentRackButton() );
 	m_pShowInstrumentRackBtn->move( 88, 6 );
 	m_pShowInstrumentRackBtn->setToolTip( tr( "Show Instrument Rack" ) );
-<<<<<<< HEAD
-=======
-	m_pShowInstrumentRackBtn->setText( tr( "Instrument rack" ) );
-	m_pShowInstrumentRackBtn->setFont( fontButtons );
->>>>>>> 820ba29e
 	connect( m_pShowInstrumentRackBtn, SIGNAL( clicked(Button*) ), this, SLOT( showButtonClicked( Button*)) );
 
 	m_pStatusLabel = new LCDDisplay(pLcdBackGround , LCDDigit::SMALL_BLUE, 30, true );
