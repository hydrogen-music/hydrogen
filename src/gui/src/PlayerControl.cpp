--- conflicted
+++ resolved
@@ -101,7 +101,7 @@
 							"rewind.svg", "", false, QSize( 13, 13 ), tr("Rewind") );
 	m_pRwdBtn->move( 166, 15 );
 	connect(m_pRwdBtn, SIGNAL( pressed() ), this, SLOT( rewindBtnClicked() ));
-	Action* pAction = new Action("<<_PREVIOUS_BAR");
+	std::shared_ptr<Action> pAction = std::make_shared<Action>("<<_PREVIOUS_BAR");
 	m_pRwdBtn->setAction( pAction );
 
 	// Record button
@@ -110,30 +110,8 @@
 	m_pRecBtn->move( 193, 15 );
 	m_pRecBtn->setChecked(false);
 	m_pRecBtn->setHidden(false);
-<<<<<<< HEAD
-	m_pRecBtn->setToolTip( tr("Record") );
-	connect(m_pRecBtn, SIGNAL(clicked(Button*)), this, SLOT(recBtnClicked(Button*)));
-
-	std::shared_ptr<Action> pAction = std::make_shared<Action>("RECORD_READY");
-	m_pRecBtn->setAction( pAction );
-
-	// Play button
-	m_pPlayBtn = new ToggleButton(
-			pControlsPanel,
-			"/playerControlPanel/btn_play_on.png",
-			"/playerControlPanel/btn_play_off.png",
-			"/playerControlPanel/btn_play_over.png",
-			QSize(26, 17)
-	);
-	m_pPlayBtn->move(222, 17);
-	m_pPlayBtn->setPressed(false);
-	m_pPlayBtn->setToolTip( tr("Play/ Pause") );
-	connect(m_pPlayBtn, SIGNAL(clicked(Button*)), this, SLOT(playBtnClicked(Button*)));
-
-	pAction = std::make_shared<Action>("PLAY");
-=======
 	connect(m_pRecBtn, SIGNAL( pressed() ), this, SLOT( recBtnClicked() ));
-	pAction = new Action("RECORD_READY");
+	pAction = std::make_shared<Action>("RECORD_READY");
 	m_pRecBtn->setAction( pAction );
 
 	// Play button
@@ -142,30 +120,15 @@
 	m_pPlayBtn->move( 220, 15 );
 	m_pPlayBtn->setChecked(false);
 	connect(m_pPlayBtn, SIGNAL( pressed() ), this, SLOT( playBtnClicked() ));
-	pAction = new Action("PLAY/PAUSE_TOGGLE");
->>>>>>> 8b200a46
+	pAction = std::make_shared<Action>("PLAY/PAUSE_TOGGLE");
 	m_pPlayBtn->setAction( pAction );
 
 	// Stop button
-<<<<<<< HEAD
-	m_pStopBtn = new Button(
-			pControlsPanel,
-			"/playerControlPanel/btn_stop_on.png",
-			"/playerControlPanel/btn_stop_off.png",
-			"/playerControlPanel/btn_stop_over.png",
-			QSize(21, 15)
-	);
-	m_pStopBtn->move(254, 17);
-	m_pStopBtn->setToolTip( tr("Stop") );
-	connect(m_pStopBtn, SIGNAL(clicked(Button*)), this, SLOT(stopBtnClicked(Button*)));
-	pAction = std::make_shared<Action>("STOP");
-=======
 	m_pStopBtn = new Button( pControlsPanel, QSize( 25, 19 ), Button::Type::Push,
 							 "stop.svg", "", false, QSize( 11, 11 ), tr("Stop") );
 	m_pStopBtn->move( 252, 15 );
 	connect(m_pStopBtn, SIGNAL( pressed() ), this, SLOT( stopBtnClicked() ));
-	pAction = new Action("STOP");
->>>>>>> 8b200a46
+	pAction = std::make_shared<Action>("STOP");
 	m_pStopBtn->setAction( pAction );
 
 	// Fast forward button
@@ -173,7 +136,7 @@
 							 "fast_forward.svg", "", false, QSize( 13, 13 ), tr("Fast Forward") );
 	m_pFfwdBtn->move( 279, 15 );
 	connect(m_pFfwdBtn, SIGNAL( pressed() ), this, SLOT( fastForwardBtnClicked() ));
-	pAction = new Action(">>_NEXT_BAR");
+	pAction = std::make_shared<Action>(">>_NEXT_BAR");
 	m_pFfwdBtn->setAction( pAction );
 
 	// Loop song button button
@@ -218,7 +181,7 @@
 	m_pBCOnOffBtn->move(0, 0);
 	m_pBCOnOffBtn->setChecked(false);
 	connect(m_pBCOnOffBtn, SIGNAL( pressed() ), this, SLOT( bcOnOffBtnClicked() ));
-	pAction = new Action("BEATCOUNTER");
+	pAction = std::make_shared<Action>("BEATCOUNTER");
 	m_pBCOnOffBtn->setAction( pAction );
 //~  BC on off
 
@@ -314,23 +277,6 @@
 		m_pRubberBPMChange->hide();
 	}
 
-<<<<<<< HEAD
-	m_pMetronomeWidget = new MetronomeWidget( pBPMPanel );
-	m_pMetronomeWidget->resize( 85, 5 );
-	m_pMetronomeWidget->move( 42, 25 );
-
-	m_pMetronomeBtn = new ToggleButton(
-			pBPMPanel,
-			"/playerControlPanel/btn_metronome_on.png",
-			"/playerControlPanel/btn_metronome_off.png",
-			"/playerControlPanel/btn_metronome_over.png",
-			QSize( 20, 13 )
-	);
-	m_pMetronomeBtn->move( 10, 26 );
-	m_pMetronomeBtn->setToolTip( tr("Switch metronome on/off") );
-	connect( m_pMetronomeBtn, SIGNAL( clicked( Button* ) ), this, SLOT(metronomeButtonClicked( Button* ) ) );
-		pAction = std::make_shared<Action>("TOGGLE_METRONOME");
-=======
 	m_pMetronomeLED = new MetronomeLED( pBPMPanel, QSize( 22, 7 ) );
 	m_pMetronomeLED->move( 7, 32 );
 
@@ -339,9 +285,8 @@
 								  tr("Switch metronome on/off") );
 	m_pMetronomeBtn->move( 6, 2 );
 	connect( m_pMetronomeBtn, SIGNAL( pressed() ), this, SLOT( metronomeButtonClicked() ) );
-		pAction = new Action("TOGGLE_METRONOME");
->>>>>>> 8b200a46
-		m_pMetronomeBtn->setAction( pAction );
+	pAction = std::make_shared<Action>("TOGGLE_METRONOME");
+	m_pMetronomeBtn->setAction( pAction );
 
 //~ BPM
 
