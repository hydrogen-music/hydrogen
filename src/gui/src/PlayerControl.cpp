--- conflicted
+++ resolved
@@ -53,11 +53,7 @@
 
 PlayerControl::PlayerControl(QWidget *parent)
  : QLabel(parent)
-<<<<<<< HEAD
- , Object( __class_name )
  , m_midiActivityTimeout( 250 )
-=======
->>>>>>> 30d4f640
 {
 	setObjectName( "PlayerControl" );
 	HydrogenApp::get_instance()->addEventListener( this );
@@ -417,16 +413,8 @@
 	Preferences *pPref = Preferences::get_instance();
 	HydrogenApp *pH2App = HydrogenApp::get_instance();
 
-<<<<<<< HEAD
 	if ( ! m_pShowMixerBtn->isDown() ) {
 		m_pShowMixerBtn->setChecked( pH2App->getMixer()->isVisible() );
-=======
-	m_pShowMixerBtn->setPressed( pH2App->getMixer()->isVisible() );
-	m_pShowInstrumentRackBtn->setPressed( pH2App->getInstrumentRack()->isVisible() );
-
-	if ( m_pHydrogen->getAudioEngine()->getState() == H2Core::AudioEngine::State::Playing ) {
-		m_pPlayBtn->setPressed(true);
->>>>>>> 30d4f640
 	}
 	if ( ! m_pShowInstrumentRackBtn->isDown() ) {
 		m_pShowInstrumentRackBtn->setChecked( pH2App->getInstrumentRack()->isVisible() );
@@ -437,8 +425,7 @@
 		 ! m_pFfwdBtn->isDown() && ! m_pRwdBtn->isDown() ) {
 		if (state == STATE_PLAYING ) {
 			m_pPlayBtn->setChecked(true);
-		}
-		else {
+		} else {
 			m_pPlayBtn->setChecked(false);
 		}
 	}
@@ -446,8 +433,7 @@
 	if ( ! m_pRecBtn->isDown() ) {
 		if (pPref->getRecordEvents()) {
 			m_pRecBtn->setChecked(true);
-		}
-		else {
+		} else {
 			m_pRecBtn->setChecked(false);
 		}
 	}
@@ -489,8 +475,7 @@
 		if ( ! m_pBCOnOffBtn->isDown() ) {
 			m_pBCOnOffBtn->setChecked(false);
 		}
-	}else
-	{
+	} else {
 		m_pControlsBCPanel->show();
 		if ( ! m_pBCOnOffBtn->isDown() ) {
 			m_pBCOnOffBtn->setChecked(true);
@@ -500,15 +485,11 @@
 	if ( ! m_pBCSetPlayBtn->isDown() ) {
 		if ( pPref->m_mmcsetplay ==  Preferences::SET_PLAY_OFF) {
 			m_pBCSetPlayBtn->setChecked(false);
-		}else
-			{
-				m_pBCSetPlayBtn->setChecked(true);
-			}
+		} else {
+			m_pBCSetPlayBtn->setChecked(true);
+		}
 	}
 	//~ beatcounter
-
-
-
 
 	if ( m_pHydrogen->haveJackAudioDriver() ) {
 		m_pJackTransportBtn->show();
@@ -626,15 +607,9 @@
 
 
 /// Toggle record mode
-<<<<<<< HEAD
 void PlayerControl::recBtnClicked() {
-	if ( m_pHydrogen->getState() != STATE_PLAYING ) {
+	if ( m_pHydrogen->getAudioEngine()->getState() != H2Core::AudioEngine::State::Playing ) {
 		if ( ! m_pRecBtn->isChecked() ) {
-=======
-void PlayerControl::recBtnClicked(Button* ref) {
-	if ( m_pHydrogen->getAudioEngine()->getState() != H2Core::AudioEngine::State::Playing ) {
-		if (ref->isPressed()) {
->>>>>>> 30d4f640
 			Preferences::get_instance()->setRecordEvents(true);
 			(HydrogenApp::get_instance())->setScrollStatusBarMessage(tr("Record midi events = On" ), 2000 );
 		}
@@ -1075,41 +1050,7 @@
 	}
 }
 
-<<<<<<< HEAD
 void PlayerControl::updateStatusLabel() {
-=======
-//::::::::::::::::::::::::::::::::::::::::::::::::
-
-MetronomeWidget::MetronomeWidget(QWidget *pParent)
- : QWidget( pParent )
- , m_nValue( 0 )
- , m_state( METRO_OFF )
-{
-//	INFOLOG( "INIT" );
-	HydrogenApp::get_instance()->addEventListener( this );
-
-	m_metro_off.load( Skin::getImagePath() + "/playerControlPanel/metronome_off.png" );
-	m_metro_on_firstbeat.load( Skin::getImagePath() + "/playerControlPanel/metronome_up.png" );
-	m_metro_on.load( Skin::getImagePath() + "/playerControlPanel/metronome_down.png" );
-
-	QTimer *timer = new QTimer(this);
-	connect( timer, SIGNAL( timeout() ), this, SLOT( updateWidget() ) );
-	timer->start(50);	// update player control at 20 fps
-}
-
-
-MetronomeWidget::~MetronomeWidget()
-{
-//	INFOLOG( "DESTROY" );
-}
-
-
-void MetronomeWidget::metronomeEvent( int nValue )
-{
-	if (nValue == 2) { // 2 = set pattern position is not needed here
-		return;
-	}
->>>>>>> 30d4f640
 
 	QString sLongString( "ThisIsALongOneThatShouldNotFitInTheLCDDisplayEvenWithVeryNarrowFonts" );
 	m_pStatusLabel->setMaxLength( 120 );
