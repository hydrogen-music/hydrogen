--- conflicted
+++ resolved
@@ -68,7 +68,6 @@
 	 */
 	static QString getWarningButtonStyleSheet( int nSize );
 
-<<<<<<< HEAD
 	/**
 	 * Draws the background of a row in both the pattern list of the
 	 * SongEditor and the instrument list in the PatternEditor using
@@ -81,15 +80,12 @@
 	 */
 	static void drawListBackground( QPainter* p, QRect rect, QColor background,
 									bool bHovered );
-
-=======
 	/** If a widget is marked inactive the value of its background
 		color are reduced by this factor.*/
 	static QColor makeWidgetColorInactive( QColor color );
 		/** If a widget is marked inactive the value of its text color
 		are reduced by this factor.*/
 	static QColor makeTextColorInactive( QColor color );
->>>>>>> 6d238646
 };
 
 
