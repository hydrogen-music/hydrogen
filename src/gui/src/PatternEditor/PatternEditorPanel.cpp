/*
 * Hydrogen
 * Copyright(c) 2002-2008 by Alex >Comix< Cominu [comix@users.sourceforge.net]
 * Copyright(c) 2008-2021 The hydrogen development team [hydrogen-devel@lists.sourceforge.net]
 *
 * http://www.hydrogen-music.org
 *
 * This program is free software; you can redistribute it and/or modify
 * it under the terms of the GNU General Public License as published by
 * the Free Software Foundation; either version 2 of the License, or
 * (at your option) any later version.
 *
 * This program is distributed in the hope that it will be useful,
 * but WITHOUT ANY WARRANTY, without even the implied warranty of
 * MERCHANTABILITY or FITNESS FOR A PARTICULAR PURPOSE. See the
 * GNU General Public License for more details.
 *
 * You should have received a copy of the GNU General Public License
 * along with this program. If not, see https://www.gnu.org/licenses
 *
 */

#include <core/Hydrogen.h>
#include <core/Basics/Instrument.h>
#include <core/Basics/InstrumentList.h>
#include <core/Basics/Pattern.h>
#include <core/Basics/PatternList.h>
#include <core/EventQueue.h>
using namespace H2Core;


#include "HydrogenApp.h"
#include "PatternEditorPanel.h"
#include "PatternEditorInstrumentList.h"
#include "PatternEditorRuler.h"
#include "NotePropertiesRuler.h"
#include "DrumPatternEditor.h"
#include "PianoRollEditor.h"

#include "../MainForm.h"
#include "../Widgets/Button.h"
#include "../Widgets/ClickableLabel.h"
#include "../Widgets/Fader.h"
#include "../Widgets/PixmapWidget.h"
#include "../Widgets/LCDCombo.h"
#include "../Widgets/LCDSpinBox.h"
#include "../WidgetScrollArea.h"

#include "../CommonStrings.h"
#include "../SongEditor/SongEditorPanel.h"

#include <cmath>


void PatternEditorPanel::updateSLnameLabel( )
{
	auto pPref = H2Core::Preferences::get_instance();
	
	QFont font( Preferences::get_instance()->getApplicationFontFamily(), getPointSize( pPref->getFontSize() ) );
	font.setBold( true );
	m_pSLlabel->setFont( font );
	m_pSLlabel->setText( Hydrogen::get_instance()->getCurrentDrumkitName() );
}


PatternEditorPanel::PatternEditorPanel( QWidget *pParent )
 : QWidget( pParent )
 , m_pPattern( nullptr )
 , m_bArmPatternSizeSpinBoxes( true )
{
	setAcceptDrops(true);

	Preferences *pPref = Preferences::get_instance();
	
	QFont boldFont( pPref->getApplicationFontFamily(), getPointSize( pPref->getFontSize() ) );
	boldFont.setBold( true );

	m_nCursorPosition = 0;
	m_nCursorIncrement = 0;

// Editor TOP
	
	m_pEditorTop1 = new QWidget( nullptr );
	m_pEditorTop1->setFixedHeight(24);
	

	m_pEditorTop2 = new QWidget( nullptr );
	m_pEditorTop2->setFixedHeight( 24 );

	QHBoxLayout *m_pEditorTop1_hbox = new QHBoxLayout( m_pEditorTop1 );
	m_pEditorTop1_hbox->setSpacing( 0 );
	m_pEditorTop1_hbox->setMargin( 0 );
	m_pEditorTop1_hbox->setAlignment( Qt::AlignLeft );

	QHBoxLayout *m_pEditorTop1_hbox_2 = new QHBoxLayout( m_pEditorTop2 );
	m_pEditorTop1_hbox_2->setSpacing( 2 );
	m_pEditorTop1_hbox_2->setMargin( 0 );
	m_pEditorTop1_hbox_2->setAlignment( Qt::AlignLeft );


	//soundlibrary name
	m_pSLlabel = new QLabel( nullptr );
	m_pSLlabel->setFont( boldFont );
	m_pSLlabel->setText( Hydrogen::get_instance()->getCurrentDrumkitName() );
	m_pSLlabel->setFixedSize( 170, 20 );
	m_pSLlabel->move( 10, 3 );
	m_pSLlabel->setToolTip( tr( "Loaded Soundlibrary" ) );
	m_pEditorTop1_hbox->addWidget( m_pSLlabel );

//wolke some background images back_size_res
	m_pSizeResol = new QWidget( nullptr );
	m_pSizeResol->setFixedSize( 406, 20 );
	m_pSizeResol->move( 0, 3 );
	m_pEditorTop1_hbox_2->addWidget( m_pSizeResol );

	// PATTERN size
	m_pLCDSpinBoxNumerator = new LCDSpinBox( m_pSizeResol, QSize( 62, 20 ), LCDSpinBox::Type::Double, 0.1, 16.0 );
	m_pLCDSpinBoxNumerator->setKind( LCDSpinBox::Kind::PatternSizeNumerator );
	m_pLCDSpinBoxNumerator->setDecimals( 16 );
	m_pLCDSpinBoxNumerator->move( 36, 0 );
	connect( m_pLCDSpinBoxNumerator, &LCDSpinBox::slashKeyPressed, this, &PatternEditorPanel::switchPatternSizeFocus );
	connect( m_pLCDSpinBoxNumerator, SIGNAL( valueChanged( double ) ), this, SLOT( patternSizeChanged( double ) ) );
	
	m_pLCDSpinBoxDenominator = new LCDSpinBox( m_pSizeResol, QSize( 48, 20 ), LCDSpinBox::Type::Int, 1, 192 );
	m_pLCDSpinBoxDenominator->setKind( LCDSpinBox::Kind::PatternSizeDenominator );
	m_pLCDSpinBoxDenominator->move( 106, 0 );
	connect( m_pLCDSpinBoxDenominator, &LCDSpinBox::slashKeyPressed, this, &PatternEditorPanel::switchPatternSizeFocus );
	connect( m_pLCDSpinBoxDenominator, SIGNAL( valueChanged( double ) ), this, SLOT( patternSizeChanged( double ) ) );
			
	QLabel* label1 = new ClickableLabel( m_pSizeResol, QSize( 4, 13 ), "/", ClickableLabel::Color::Dark );
	label1->resize( QSize( 20, 17 ) );
	label1->move( 100, 4 );
	label1->setText( "/" );
	label1->setFont( boldFont );
	label1->setStyleSheet( "color: #191919;" );
	label1->setToolTip( tr( "You can use the '/' inside the pattern size spin boxes to switch back and forth." ) );
	m_pPatternSizeLbl = new ClickableLabel( m_pSizeResol, QSize( 30, 13 ), HydrogenApp::get_instance()->getCommonStrings()->getPatternSizeLabel(), ClickableLabel::Color::Dark );
	m_pPatternSizeLbl->move( 2, 4 );
	
	// GRID resolution
	m_pResolutionCombo = new LCDCombo( m_pSizeResol, QSize( 209, 19 ) );
	// m_pResolutionCombo->setToolTip(tr( "Select grid resolution" ));
	m_pResolutionCombo->insertItem( 0, QString( "1/4 - " )
								 .append( tr( "quarter" ) ) );
	m_pResolutionCombo->insertItem( 1, QString( "1/8 - " )
								 .append( tr( "eighth" ) ) );
	m_pResolutionCombo->insertItem( 2, QString( "1/16 - " )
								 .append( tr( "sixteenth" ) ) );
	m_pResolutionCombo->insertItem( 3, QString( "1/32 - " )
								 .append( tr( "thirty-second" ) ) );
	m_pResolutionCombo->insertItem( 4, QString( "1/64 - " )
								 .append( tr( "sixty-fourth" ) ) );
	m_pResolutionCombo->insertSeparator( 5 );
	m_pResolutionCombo->insertItem( 6, QString( "1/4T - " )
								 .append( tr( "quarter triplet" ) ) );
	m_pResolutionCombo->insertItem( 7, QString( "1/8T - " )
								 .append( tr( "eighth triplet" ) ) );
	m_pResolutionCombo->insertItem( 8, QString( "1/16T - " )
								 .append( tr( "sixteenth triplet" ) ) );
	m_pResolutionCombo->insertItem( 9, QString( "1/32T - " )
								 .append( tr( "thirty-second triplet" ) ) );
	m_pResolutionCombo->insertSeparator( 10 );
	m_pResolutionCombo->insertItem( 11, tr( "off" ) );
	m_pResolutionCombo->move( 190, 1 );
	// is triggered from inside PatternEditorPanel()
	connect( m_pResolutionCombo, SIGNAL( currentIndexChanged( int ) ), this, SLOT( gridResolutionChanged( int ) ) );
	m_pResolutionLbl = new ClickableLabel( m_pSizeResol, QSize( 28, 13 ), HydrogenApp::get_instance()->getCommonStrings()->getResolutionLabel(), ClickableLabel::Color::Dark );
	m_pResolutionLbl->setAlignment( Qt::AlignRight );
	m_pResolutionLbl->move( 155, 4 );


	m_pRec = new QGroupBox( nullptr );
	m_pRec->setFixedSize( 210, 20 );
	m_pRec->move( 0, 3 );
	m_pEditorTop1_hbox_2->addWidget( m_pRec );

	// Hear notes btn
	m_pHearNotesBtn = new Button( m_pRec, QSize( 21, 18 ), Button::Type::Toggle,
								  "speaker.svg", "", false, QSize( 15, 13 ),
								  tr( "Hear new notes" ), false, true );
	m_pHearNotesBtn->move( 42, 1 );
	connect( m_pHearNotesBtn, SIGNAL( pressed() ), this, SLOT( hearNotesBtnClick() ) );
	m_pHearNotesBtn->setChecked( pPref->getHearNewNotes() );
	m_pHearNotesBtn->setObjectName( "HearNotesBtn" );
	m_pHearNotesLbl = new ClickableLabel( m_pRec, QSize( 36, 13 ), HydrogenApp::get_instance()->getCommonStrings()->getHearNotesLabel(), ClickableLabel::Color::Dark );
	m_pHearNotesLbl->setAlignment( Qt::AlignRight );
	m_pHearNotesLbl->move( 3, 4 );


	// quantize
	m_pQuantizeEventsBtn = new Button( m_pRec, QSize( 21, 18 ),
									   Button::Type::Toggle, "quantization.svg",
									   "", false, QSize( 15, 14 ),
									   tr( "Quantize keyboard/midi events to grid" ),
									   false, true );
	m_pQuantizeEventsBtn->move( 111, 1 );
	m_pQuantizeEventsBtn->setChecked( pPref->getQuantizeEvents() );
	m_pQuantizeEventsBtn->setObjectName( "QuantizeEventsBtn" );
	connect( m_pQuantizeEventsBtn, SIGNAL( pressed() ), this, SLOT( quantizeEventsBtnClick() ) );
	m_pQuantizeEventsLbl = new ClickableLabel( m_pRec, QSize( 44, 13 ), HydrogenApp::get_instance()->getCommonStrings()->getQuantizeEventsLabel(), ClickableLabel::Color::Dark );
	m_pQuantizeEventsLbl->setAlignment( Qt::AlignRight );
	m_pQuantizeEventsLbl->move( 64, 4 );

	// Editor mode
	__show_drum_btn = new Button( m_pRec, QSize( 25, 18 ), Button::Type::Push, "drum.svg", "", false, QSize( 17, 13 ), HydrogenApp::get_instance()->getCommonStrings()->getShowPianoRollEditorTooltip() );
	__show_drum_btn->move( 178, 1 );
	__show_drum_btn->setObjectName( "ShowDrumBtn" );
	connect( __show_drum_btn, SIGNAL( pressed() ), this, SLOT( showDrumEditorBtnClick() ) );
	// Since the button to activate the piano roll is shown
	// initially, both buttons get the same tooltip. Actually only the
	// last one does need a tooltip since it will be shown regardless
	// of whether it is hidden or not. But since this behavior might
	// change in future versions of Qt the tooltip will be assigned to
	// both of them.
	__show_piano_btn = new Button( m_pRec, QSize( 25, 18 ), Button::Type::Push, "piano.svg", "", false, QSize( 19, 15 ), HydrogenApp::get_instance()->getCommonStrings()->getShowPianoRollEditorTooltip() );
	__show_piano_btn->move( 178, 1 );
	__show_piano_btn->setObjectName( "ShowDrumBtn" );
	__show_piano_btn->hide();
	connect( __show_piano_btn, SIGNAL( pressed() ), this, SLOT( showDrumEditorBtnClick() ) );
	m_pShowPianoLbl = new ClickableLabel( m_pRec, QSize( 40, 13 ), HydrogenApp::get_instance()->getCommonStrings()->getShowPianoLabel(), ClickableLabel::Color::Dark );
	m_pShowPianoLbl->setAlignment( Qt::AlignRight );
	m_pShowPianoLbl->move( 135, 4 );

	// zoom-in btn
	Button *zoom_in_btn = new Button( nullptr, QSize( 19, 15 ), Button::Type::Push, "plus.svg", "", false, QSize( 9, 9 ), tr( "Zoom in" ) );
	connect( zoom_in_btn, SIGNAL( pressed() ), this, SLOT( zoomInBtnClicked() ) );


	// zoom-out btn
	Button *zoom_out_btn = new Button( nullptr, QSize( 19, 15 ), Button::Type::Push, "minus.svg", "", false, QSize( 9, 9 ), tr( "Zoom out" ) );
	connect( zoom_out_btn, SIGNAL( pressed() ), this, SLOT( zoomOutBtnClicked() ) );
// End Editor TOP


// RULER____________________________________

	// Ruler ScrollView
	m_pRulerScrollView = new WidgetScrollArea( nullptr );
	m_pRulerScrollView->setFocusPolicy( Qt::NoFocus );
	m_pRulerScrollView->setFrameShape( QFrame::NoFrame );
	m_pRulerScrollView->setVerticalScrollBarPolicy( Qt::ScrollBarAlwaysOff );
	m_pRulerScrollView->setHorizontalScrollBarPolicy( Qt::ScrollBarAlwaysOff );
	m_pRulerScrollView->setFixedHeight( 25 );
	// Ruler
	m_pPatternEditorRuler = new PatternEditorRuler( m_pRulerScrollView->viewport() );
	m_pPatternEditorRuler->setFocusPolicy( Qt::ClickFocus );

	m_pRulerScrollView->setWidget( m_pPatternEditorRuler );
	connect( m_pRulerScrollView->horizontalScrollBar(), SIGNAL( valueChanged( int ) ), this,
																			SLOT( on_patternEditorHScroll( int ) ) );
	connect( HydrogenApp::get_instance(), &HydrogenApp::preferencesChanged,
			 m_pPatternEditorRuler, &PatternEditorRuler::onPreferencesChanged );


//~ RULER


// EDITOR _____________________________________
	// Editor scrollview
	m_pEditorScrollView = new WidgetScrollArea( nullptr );
	m_pEditorScrollView->setObjectName( "EditorScrollView" );
	m_pEditorScrollView->setFocusPolicy( Qt::NoFocus );
	m_pEditorScrollView->setFrameShape( QFrame::NoFrame );
	m_pEditorScrollView->setVerticalScrollBarPolicy( Qt::ScrollBarAlwaysOff );
	m_pEditorScrollView->setHorizontalScrollBarPolicy( Qt::ScrollBarAlwaysOff );


	// Editor
	m_pDrumPatternEditor = new DrumPatternEditor( m_pEditorScrollView->viewport(), this );

	m_pEditorScrollView->setWidget( m_pDrumPatternEditor );
	m_pEditorScrollView->setFocusPolicy( Qt::ClickFocus );
	m_pEditorScrollView->setFocusProxy( m_pDrumPatternEditor );

	m_pPatternEditorRuler->setFocusProxy( m_pEditorScrollView );

	connect( m_pEditorScrollView->verticalScrollBar(), SIGNAL( valueChanged( int ) ), this,
																			SLOT( on_patternEditorVScroll( int ) ) );
	connect( m_pEditorScrollView->horizontalScrollBar(), SIGNAL( valueChanged( int ) ), this, 
																			SLOT( on_patternEditorHScroll( int ) ) );
	connect( HydrogenApp::get_instance(), &HydrogenApp::preferencesChanged,
			 m_pDrumPatternEditor, &DrumPatternEditor::onPreferencesChanged );

//PianoRollEditor
	m_pPianoRollScrollView = new WidgetScrollArea( nullptr );
	m_pPianoRollScrollView->setObjectName( "PianoRollScrollView" );
	m_pPianoRollScrollView->setFocusPolicy( Qt::NoFocus );
	m_pPianoRollScrollView->setFrameShape( QFrame::NoFrame );
	m_pPianoRollScrollView->setVerticalScrollBarPolicy( Qt::ScrollBarAsNeeded );
	m_pPianoRollScrollView->setHorizontalScrollBarPolicy( Qt::ScrollBarAlwaysOff );
	m_pPianoRollEditor = new PianoRollEditor( m_pPianoRollScrollView->viewport(), this, m_pPianoRollScrollView );
	m_pPianoRollScrollView->setWidget( m_pPianoRollEditor );
	connect( m_pPianoRollScrollView->horizontalScrollBar(), SIGNAL( valueChanged(int) ), this, SLOT( on_patternEditorHScroll(int) ) );
	connect( m_pPianoRollScrollView->verticalScrollBar(), SIGNAL( valueChanged( int ) ),
			 m_pPianoRollEditor, SLOT( scrolled( int ) ) );
	connect( HydrogenApp::get_instance(), &HydrogenApp::preferencesChanged,
			 m_pPianoRollEditor, &PianoRollEditor::onPreferencesChanged );

	m_pPianoRollScrollView->hide();
	m_pPianoRollScrollView->setFocusProxy( m_pPianoRollEditor );

	m_pPianoRollEditor->mergeSelectionGroups( m_pDrumPatternEditor );

//~ EDITOR






// INSTRUMENT LIST
	// Instrument list scrollview
	m_pInstrListScrollView = new WidgetScrollArea( nullptr );
	m_pInstrListScrollView->setObjectName( "InstrListScrollView" );
	m_pInstrListScrollView->setFocusPolicy( Qt::ClickFocus );
	m_pInstrListScrollView->setFrameShape( QFrame::NoFrame );
	m_pInstrListScrollView->setVerticalScrollBarPolicy( Qt::ScrollBarAlwaysOff );
	m_pInstrListScrollView->setHorizontalScrollBarPolicy( Qt::ScrollBarAlwaysOff );

	// Instrument list
	m_pInstrumentList = new PatternEditorInstrumentList( m_pInstrListScrollView->viewport(), this );
	m_pInstrListScrollView->setWidget( m_pInstrumentList );
	m_pInstrListScrollView->setFixedWidth( m_pInstrumentList->width() );
	m_pInstrumentList->setFocusPolicy( Qt::ClickFocus );
	m_pInstrumentList->setFocusProxy( m_pEditorScrollView );

	connect( m_pInstrListScrollView->verticalScrollBar(), SIGNAL( valueChanged(int) ), this, SLOT( on_patternEditorVScroll(int) ) );
	m_pInstrListScrollView->setFocusProxy( m_pInstrumentList );

//~ INSTRUMENT LIST




// NOTE_VELOCITY EDITOR
	m_pNoteVelocityScrollView = new WidgetScrollArea( nullptr );
	m_pNoteVelocityScrollView->setObjectName( "NoteVelocityScrollView" );
	m_pNoteVelocityScrollView->setFocusPolicy( Qt::NoFocus );
	m_pNoteVelocityScrollView->setFrameShape( QFrame::NoFrame );
	m_pNoteVelocityScrollView->setVerticalScrollBarPolicy( Qt::ScrollBarAlwaysOff );
	m_pNoteVelocityScrollView->setHorizontalScrollBarPolicy( Qt::ScrollBarAlwaysOff );
	m_pNoteVelocityEditor = new NotePropertiesRuler( m_pNoteVelocityScrollView->viewport(), this,
																					NotePropertiesRuler::VELOCITY );
	m_pNoteVelocityScrollView->setWidget( m_pNoteVelocityEditor );
	m_pNoteVelocityScrollView->setFixedHeight( 100 );
	connect( m_pNoteVelocityScrollView->horizontalScrollBar(), SIGNAL( valueChanged(int) ), this, SLOT( on_patternEditorHScroll(int) ) );
	connect( m_pNoteVelocityScrollView->horizontalScrollBar(), SIGNAL( valueChanged(int) ),
			 m_pNoteVelocityEditor, SLOT( scrolled( int ) ) );

	m_pNoteVelocityEditor->mergeSelectionGroups( m_pDrumPatternEditor );

//~ NOTE_VELOCITY EDITOR


// NOTE_PAN EDITOR
	m_pNotePanScrollView = new WidgetScrollArea( nullptr );
	m_pNotePanScrollView->setObjectName( "NotePanScrollView" );
	m_pNotePanScrollView->setFocusPolicy( Qt::NoFocus );
	m_pNotePanScrollView->setFrameShape( QFrame::NoFrame );
	m_pNotePanScrollView->setVerticalScrollBarPolicy( Qt::ScrollBarAlwaysOff );
	m_pNotePanScrollView->setHorizontalScrollBarPolicy( Qt::ScrollBarAlwaysOff );
	m_pNotePanEditor = new NotePropertiesRuler( m_pNotePanScrollView->viewport(), this, NotePropertiesRuler::PAN );
	m_pNotePanScrollView->setWidget( m_pNotePanEditor );
	m_pNotePanScrollView->setFixedHeight( 100 );

	connect( m_pNotePanScrollView->horizontalScrollBar(), SIGNAL( valueChanged(int) ),
			 this, SLOT( on_patternEditorHScroll(int) ) );
	connect( m_pNotePanScrollView->horizontalScrollBar(), SIGNAL( valueChanged(int) ),
			 m_pNotePanEditor, SLOT( scrolled( int ) ) );

	m_pNotePanEditor->mergeSelectionGroups( m_pDrumPatternEditor );

//~ NOTE_PAN EDITOR


// NOTE_LEADLAG EDITOR
	m_pNoteLeadLagScrollView = new WidgetScrollArea( nullptr );
	m_pNoteLeadLagScrollView->setObjectName( "NoteLeadLagScrollView" );
	m_pNoteLeadLagScrollView->setFocusPolicy( Qt::NoFocus );
	m_pNoteLeadLagScrollView->setFrameShape( QFrame::NoFrame );
	m_pNoteLeadLagScrollView->setVerticalScrollBarPolicy( Qt::ScrollBarAlwaysOff );
	m_pNoteLeadLagScrollView->setHorizontalScrollBarPolicy( Qt::ScrollBarAlwaysOff );
	m_pNoteLeadLagEditor = new NotePropertiesRuler( m_pNoteLeadLagScrollView->viewport(), this,
																						NotePropertiesRuler::LEADLAG );
	m_pNoteLeadLagScrollView->setWidget( m_pNoteLeadLagEditor );
	m_pNoteLeadLagScrollView->setFixedHeight( 100 );

	connect( m_pNoteLeadLagScrollView->horizontalScrollBar(), SIGNAL( valueChanged(int) ),
			 this, SLOT( on_patternEditorHScroll(int) ) );
	connect( m_pNoteLeadLagScrollView->horizontalScrollBar(), SIGNAL( valueChanged(int) ),
			 m_pNoteLeadLagEditor, SLOT( scrolled( int ) ) );

	m_pNoteLeadLagEditor->mergeSelectionGroups( m_pDrumPatternEditor );

//~ NOTE_LEADLAG EDITOR


// NOTE_NOTEKEY EDITOR


	m_pNoteNoteKeyScrollView = new WidgetScrollArea( nullptr );
	m_pNoteNoteKeyScrollView->setObjectName( "NoteNoteKeyScrollView" );
	m_pNoteNoteKeyScrollView->setFocusPolicy( Qt::NoFocus );
	m_pNoteNoteKeyScrollView->setFrameShape( QFrame::NoFrame );
	m_pNoteNoteKeyScrollView->setVerticalScrollBarPolicy( Qt::ScrollBarAlwaysOff );
	m_pNoteNoteKeyScrollView->setHorizontalScrollBarPolicy( Qt::ScrollBarAlwaysOff );
	m_pNoteNoteKeyEditor = new NotePropertiesRuler( m_pNoteNoteKeyScrollView->viewport(), this,
																						NotePropertiesRuler::NOTEKEY );
	m_pNoteNoteKeyScrollView->setWidget( m_pNoteNoteKeyEditor );
	m_pNoteNoteKeyScrollView->setFixedHeight( 210 );
	connect( m_pNoteNoteKeyScrollView->horizontalScrollBar(), SIGNAL( valueChanged( int ) ),
			 this, SLOT( on_patternEditorHScroll( int ) ) );
	connect( m_pNoteNoteKeyScrollView->horizontalScrollBar(), SIGNAL( valueChanged( int ) ),
			 m_pNoteNoteKeyEditor, SLOT( scrolled( int ) ) );
	connect( HydrogenApp::get_instance(), &HydrogenApp::preferencesChanged,
			 m_pNoteNoteKeyEditor, &NotePropertiesRuler::onPreferencesChanged );
	
	m_pNoteNoteKeyEditor->mergeSelectionGroups( m_pDrumPatternEditor );

//~ NOTE_NOTEKEY EDITOR

// NOTE_PROBABILITY EDITOR
	m_pNoteProbabilityScrollView = new WidgetScrollArea( nullptr );
	m_pNoteProbabilityScrollView->setObjectName( "NoteProbabilityScrollView" );
	m_pNoteProbabilityScrollView->setFocusPolicy( Qt::NoFocus );
	m_pNoteProbabilityScrollView->setFrameShape( QFrame::NoFrame );
	m_pNoteProbabilityScrollView->setVerticalScrollBarPolicy( Qt::ScrollBarAlwaysOff );
	m_pNoteProbabilityScrollView->setHorizontalScrollBarPolicy( Qt::ScrollBarAlwaysOff );
	m_pNoteProbabilityEditor = new NotePropertiesRuler( m_pNoteProbabilityScrollView->viewport(), this,
																					NotePropertiesRuler::PROBABILITY );
	m_pNoteProbabilityScrollView->setWidget( m_pNoteProbabilityEditor );
	m_pNoteProbabilityScrollView->setFixedHeight( 100 );
	connect( m_pNoteProbabilityScrollView->horizontalScrollBar(), SIGNAL( valueChanged(int) ),
			 this, SLOT( on_patternEditorHScroll(int) ) );
	connect( m_pNoteProbabilityScrollView->horizontalScrollBar(), SIGNAL( valueChanged(int) ),
			 m_pNoteProbabilityEditor, SLOT( scrolled( int ) ) );
	
	m_pNoteProbabilityEditor->mergeSelectionGroups( m_pDrumPatternEditor );

//~ NOTE_PROBABILITY EDITOR



	// external horizontal scrollbar
	m_pPatternEditorHScrollBar = new QScrollBar( Qt::Horizontal , nullptr  );
	m_pPatternEditorHScrollBar->setObjectName( "PatternEditorHScrollBar" );
	connect( m_pPatternEditorHScrollBar, SIGNAL( valueChanged( int ) ), this,
																	SLOT( syncToExternalHorizontalScrollbar( int ) ) );

	// external vertical scrollbar
	m_pPatternEditorVScrollBar = new QScrollBar( Qt::Vertical, nullptr );
	m_pPatternEditorVScrollBar->setObjectName( "PatternEditorVScrollBar" );
	connect( m_pPatternEditorVScrollBar, SIGNAL(valueChanged( int)), this,
																	SLOT( syncToExternalHorizontalScrollbar(int) ) );
	connect( m_pPatternEditorVScrollBar, SIGNAL( valueChanged( int ) ),
			 m_pDrumPatternEditor, SLOT( scrolled( int ) ) );
	connect( m_pPatternEditorHScrollBar, SIGNAL( valueChanged( int ) ),
			 m_pDrumPatternEditor, SLOT( scrolled( int ) ) );
	
	QHBoxLayout *pPatternEditorHScrollBarLayout = new QHBoxLayout();
	pPatternEditorHScrollBarLayout->setSpacing( 0 );
	pPatternEditorHScrollBarLayout->setMargin( 0 );
	pPatternEditorHScrollBarLayout->addWidget( m_pPatternEditorHScrollBar );
	pPatternEditorHScrollBarLayout->addWidget( zoom_in_btn );
	pPatternEditorHScrollBarLayout->addWidget( zoom_out_btn );

	QWidget *pPatternEditorHScrollBarContainer = new QWidget();
	pPatternEditorHScrollBarContainer->setLayout( pPatternEditorHScrollBarLayout );


	QPalette label_palette;
	label_palette.setColor( QPalette::WindowText, QColor( 230, 230, 230 ) );

	m_pPatternNameLbl = new QLabel( nullptr );
	m_pPatternNameLbl->setFont( boldFont );
	m_pPatternNameLbl->setText( "pattern name label" );
	m_pPatternNameLbl->setPalette(label_palette);






// NOTE_PROPERTIES BUTTONS
	PixmapWidget *pPropertiesPanel = new PixmapWidget( nullptr );
	pPropertiesPanel->setObjectName( "PropertiesPanel" );
	pPropertiesPanel->setColor( QColor( 58, 62, 72 ) );

	pPropertiesPanel->setFixedSize( 181, 100 );

	QVBoxLayout *pPropertiesVBox = new QVBoxLayout( pPropertiesPanel );
	pPropertiesVBox->setSpacing( 0 );
	pPropertiesVBox->setMargin( 0 );


	m_pPropertiesCombo = new LCDCombo( nullptr, QSize( m_pInstrumentList->width(), 18 ) );
	m_pPropertiesCombo->setToolTip( tr( "Select note properties" ) );
	m_pPropertiesCombo->addItem( tr("Velocity") );
	m_pPropertiesCombo->addItem( tr("Pan") );
	m_pPropertiesCombo->addItem( tr("Lead and Lag") );
	m_pPropertiesCombo->addItem( tr("NoteKey") );
	m_pPropertiesCombo->addItem( tr("Probability") );
	/* m_pPropertiesCombo->addItem( tr("Cutoff") ); */
	/* m_pPropertiesCombo->addItem( tr("Resonance") ); */
	// is triggered here below
	m_pPropertiesCombo->setObjectName( "PropertiesCombo" );
	connect( m_pPropertiesCombo, SIGNAL( currentIndexChanged( int ) ), this, SLOT( propertiesComboChanged( int ) ) );

	pPropertiesVBox->addWidget( m_pPropertiesCombo );

//~ NOTE_PROPERTIES BUTTONS


// LAYOUT
	QWidget *pMainPanel = new QWidget();

	QGridLayout *pGrid = new QGridLayout();
	pGrid->setSpacing( 0 );
	pGrid->setMargin( 0 );

	pGrid->addWidget( m_pEditorTop1, 0, 0 );
	pGrid->addWidget( m_pEditorTop2, 0, 1, 1, 3 );
	pGrid->addWidget( m_pPatternNameLbl, 1, 0 );
	pGrid->addWidget( m_pRulerScrollView, 1, 1 );

	pGrid->addWidget( m_pInstrListScrollView, 2, 0 );

	pGrid->addWidget( m_pEditorScrollView, 2, 1 );
	pGrid->addWidget( m_pPianoRollScrollView, 2, 1 );

	pGrid->addWidget( m_pPatternEditorVScrollBar, 2, 2 );
	pGrid->addWidget( pPatternEditorHScrollBarContainer, 10, 1 );
	pGrid->addWidget( m_pNoteVelocityScrollView, 4, 1 );
	pGrid->addWidget( m_pNotePanScrollView, 4, 1 );
	pGrid->addWidget( m_pNoteLeadLagScrollView, 4, 1 );
	pGrid->addWidget( m_pNoteNoteKeyScrollView, 4, 1 );
	pGrid->addWidget( m_pNoteProbabilityScrollView, 4, 1 );

	pGrid->addWidget( pPropertiesPanel, 4, 0 );
	pGrid->setRowStretch( 2, 100 );
	pMainPanel->setLayout( pGrid );


	// restore grid resolution
	int nIndex;
	int nRes = pPref->getPatternEditorGridResolution();
	if ( nRes == MAX_NOTES ) {
		nIndex = 11;
	} else if ( pPref->isPatternEditorUsingTriplets() == false ) {
		switch ( nRes ) {
			case  4: nIndex = 0; break;
			case  8: nIndex = 1; break;
			case 16: nIndex = 2; break;
			case 32: nIndex = 3; break;
			case 64: nIndex = 4; break;
			default:
				nIndex = 0;
				ERRORLOG( QString( "Wrong grid resolution: %1" ).arg( pPref->getPatternEditorGridResolution() ) );
		}
	} else {
		switch ( nRes ) {
			case  8: nIndex = 6; break;
			case 16: nIndex = 7; break;
			case 32: nIndex = 8; break;
			case 64: nIndex = 9; break;
			default:
				nIndex = 6;
				ERRORLOG( QString( "Wrong grid resolution: %1" ).arg( pPref->getPatternEditorGridResolution() ) );
		}
	}
	m_pResolutionCombo->setCurrentIndex( nIndex );

	// LAYOUT
	QVBoxLayout *pVBox = new QVBoxLayout();
	pVBox->setSpacing( 0 );
	pVBox->setMargin( 0 );
	this->setLayout( pVBox );

	pVBox->addWidget( pMainPanel );

	HydrogenApp::get_instance()->addEventListener( this );

	connect( HydrogenApp::get_instance(), &HydrogenApp::preferencesChanged, this, &PatternEditorPanel::onPreferencesChanged );

	// update
	m_pPropertiesCombo->setCurrentIndex( 0 );
	propertiesComboChanged( 0 );
	selectedPatternChangedEvent();
	updateStyleSheet();
}




PatternEditorPanel::~PatternEditorPanel()
{
}

<<<<<<< HEAD
=======
void PatternEditorPanel::stateChangedEvent( H2Core::AudioEngine::State state ) {
	// Deactivate the pattern size widgets while playback is rolling.
	if ( state == H2Core::AudioEngine::State::Playing ) {
		m_pLCDSpinBoxNumerator->setEnabled( false );
		m_pLCDSpinBoxNumerator->setToolTip( HydrogenApp::get_instance()->getCommonStrings()->getPatternSizeDisabledTooltip() );
		m_pLCDSpinBoxDenominator->setEnabled( false );
		m_pLCDSpinBoxDenominator->setToolTip( HydrogenApp::get_instance()->getCommonStrings()->getPatternSizeDisabledTooltip() );
	} else {
		m_pLCDSpinBoxNumerator->setEnabled( true );
		m_pLCDSpinBoxNumerator->setToolTip( "" );
		m_pLCDSpinBoxDenominator->setEnabled( true );
		m_pLCDSpinBoxDenominator->setToolTip( "" );
	}
}

void PatternEditorPanel::drumkitLoadedEvent() {
	updateSLnameLabel();
	getDrumPatternEditor()->updateEditor();
	updatePianorollEditor();
	
}

>>>>>>> 8a4eff74
void PatternEditorPanel::syncToExternalHorizontalScrollbar( int )
{
	//INFOLOG( "[syncToExternalHorizontalScrollbar]" );

	// drum Editor
	m_pEditorScrollView->horizontalScrollBar()->setValue( m_pPatternEditorHScrollBar->value() );
	m_pEditorScrollView->verticalScrollBar()->setValue( m_pPatternEditorVScrollBar->value() );

	// piano roll Editor
	m_pPianoRollScrollView->horizontalScrollBar()->setValue( m_pPatternEditorHScrollBar->value() );

	// Ruler
	m_pRulerScrollView->horizontalScrollBar()->setValue( m_pPatternEditorHScrollBar->value() );

	// Instrument list
	m_pInstrListScrollView->verticalScrollBar()->setValue( m_pPatternEditorVScrollBar->value() );

	// Velocity ruler
	m_pNoteVelocityScrollView->horizontalScrollBar()->setValue( m_pPatternEditorHScrollBar->value() );

	// pan ruler
	m_pNotePanScrollView->horizontalScrollBar()->setValue( m_pPatternEditorHScrollBar->value() );

	// leadlag ruler
	m_pNoteLeadLagScrollView->horizontalScrollBar()->setValue( m_pPatternEditorHScrollBar->value() );

	// notekey ruler
	m_pNoteNoteKeyScrollView->horizontalScrollBar()->setValue( m_pPatternEditorHScrollBar->value() );

	// Probability ruler
	m_pNoteProbabilityScrollView->horizontalScrollBar()->setValue( m_pPatternEditorHScrollBar->value() );
}


void PatternEditorPanel::on_patternEditorVScroll( int nValue )
{
	//INFOLOG( "[on_patternEditorVScroll] " + QString::number(nValue)  );
	m_pPatternEditorVScrollBar->setValue( nValue );	
	resizeEvent( nullptr );
}

void PatternEditorPanel::on_patternEditorHScroll( int nValue )
{
	//INFOLOG( "[on_patternEditorHScroll] " + QString::number(nValue)  );
	m_pPatternEditorHScrollBar->setValue( nValue );	
	resizeEvent( nullptr );
}




void PatternEditorPanel::gridResolutionChanged( int nSelected )
{
	int nResolution;
	bool bUseTriplets = false;

	if ( nSelected == 11 ) {
		nResolution = MAX_NOTES;
	}
	else if ( nSelected > 4 ) {
		bUseTriplets = true;
		nResolution = 0x1 << ( nSelected - 3 );
	}
	else {
		nResolution = 0x1 << ( nSelected + 2 );
	}

	// INFOLOG( QString("idx %1 -> %2 resolution").arg( nSelected ).arg( nResolution ) );

	m_pDrumPatternEditor->setResolution( nResolution, bUseTriplets );
	m_pPianoRollEditor->setResolution( nResolution, bUseTriplets );
	m_pNoteVelocityEditor->setResolution( nResolution, bUseTriplets );
	m_pNoteLeadLagEditor->setResolution( nResolution, bUseTriplets );
	m_pNoteNoteKeyEditor->setResolution( nResolution, bUseTriplets );
	m_pNoteProbabilityEditor->setResolution( nResolution, bUseTriplets );
	m_pNotePanEditor->setResolution( nResolution, bUseTriplets );

	m_nCursorIncrement = ( bUseTriplets ? 4 : 3 ) * MAX_NOTES / ( nResolution * 3 );
	m_nCursorPosition = m_nCursorIncrement * ( m_nCursorPosition / m_nCursorIncrement );

	Preferences::get_instance()->setPatternEditorGridResolution( nResolution );
	Preferences::get_instance()->setPatternEditorUsingTriplets( bUseTriplets );
}



void PatternEditorPanel::selectedPatternChangedEvent()
{

	PatternList *pPatternList = Hydrogen::get_instance()->getSong()->getPatternList();
	int nSelectedPatternNumber = Hydrogen::get_instance()->getSelectedPatternNumber();

	if ( ( nSelectedPatternNumber != -1 ) && ( (uint) nSelectedPatternNumber < pPatternList->size() ) ) {
		// update pattern name text
		m_pPattern = pPatternList->get( nSelectedPatternNumber );
		QString sCurrentPatternName = m_pPattern->get_name();
		this->setWindowTitle( ( tr( "Pattern editor - %1" ).arg( sCurrentPatternName ) ) );
		m_pPatternNameLbl->setText( sCurrentPatternName );

		// update pattern size LCD
		updatePatternSizeLCD();
		
	}
	else {
		m_pPattern = nullptr;

		this->setWindowTitle( ( tr( "Pattern editor - %1" ).arg(QString( "No pattern selected." ) ) ) );
		m_pPatternNameLbl->setText( tr( "No pattern selected" ) );
	}

	resizeEvent( nullptr ); // force an update of the scrollbars
}

void PatternEditorPanel::hearNotesBtnClick()
{
	Preferences *pref = ( Preferences::get_instance() );
	pref->setHearNewNotes( ! m_pHearNotesBtn->isChecked() );

	if ( ! m_pHearNotesBtn->isChecked() ) {
		( HydrogenApp::get_instance() )->setStatusBarMessage( tr( "Hear new notes = On" ), 2000 );
	} else {
		( HydrogenApp::get_instance() )->setStatusBarMessage( tr( "Hear new notes = Off" ), 2000 );
	}
}

void PatternEditorPanel::quantizeEventsBtnClick()
{
	Preferences *pref = ( Preferences::get_instance() );
	pref->setQuantizeEvents( ! m_pQuantizeEventsBtn->isChecked() );

	if ( ! m_pQuantizeEventsBtn->isChecked() ) {
		( HydrogenApp::get_instance() )->setStatusBarMessage( tr( "Quantize incoming keyboard/midi events = On" ),	2000 );
	} else {
		( HydrogenApp::get_instance() )->setStatusBarMessage( tr( "Quantize incoming keyboard/midi events = Off" ), 2000 );
	}
}

static void syncScrollBarSize( QScrollBar *pDest, QScrollBar *pSrc )
{
	pDest->setMinimum( pSrc->minimum() );
	pDest->setMaximum( pSrc->maximum() );
	pDest->setSingleStep( pSrc->singleStep() );
	pDest->setPageStep( pSrc->pageStep() );
}

void PatternEditorPanel::resizeEvent( QResizeEvent *ev )
{
	UNUSED( ev );
	QScrollArea *pScrollArea = m_pEditorScrollView;

	syncScrollBarSize( m_pPatternEditorHScrollBar, pScrollArea->horizontalScrollBar() );
	syncScrollBarSize( m_pPatternEditorVScrollBar, pScrollArea->verticalScrollBar() );

	syncScrollBarSize( m_pRulerScrollView->horizontalScrollBar(), pScrollArea->horizontalScrollBar() );
	syncScrollBarSize( m_pNoteVelocityScrollView->horizontalScrollBar(), pScrollArea->horizontalScrollBar() );
	syncScrollBarSize( m_pNotePanScrollView->horizontalScrollBar(), pScrollArea->horizontalScrollBar() );
	syncScrollBarSize( m_pNoteLeadLagScrollView->horizontalScrollBar(), pScrollArea->horizontalScrollBar() ) ;
	syncScrollBarSize( m_pNoteNoteKeyScrollView->horizontalScrollBar(), pScrollArea->horizontalScrollBar() );
	syncScrollBarSize( m_pNoteProbabilityScrollView->horizontalScrollBar(), pScrollArea->horizontalScrollBar() );
}

void PatternEditorPanel::showEvent ( QShowEvent *ev )
{
	UNUSED( ev );
}


/// richiamato dall'uso dello scroll del mouse
void PatternEditorPanel::contentsMoving( int dummy )
{
	UNUSED( dummy );
	//INFOLOG( "contentsMoving" );
	syncToExternalHorizontalScrollbar(0);
}



void PatternEditorPanel::selectedInstrumentChangedEvent()
{
	resizeEvent( nullptr );	// force a scrollbar update
}

void PatternEditorPanel::selectInstrumentNotes( int nInstrument )
{
	if ( __show_drum_btn->isChecked() ) {
		m_pPianoRollEditor->selectInstrumentNotes( nInstrument );
	} else {
		m_pDrumPatternEditor->selectInstrumentNotes( nInstrument );
	}
}

void PatternEditorPanel::showDrumEditor()
{
	__show_drum_btn->setToolTip( tr( "Show piano roll editor" ) );
	__show_drum_btn->setChecked( false );
	m_pPianoRollScrollView->hide();
	m_pEditorScrollView->show();
	m_pInstrListScrollView->show();

	m_pEditorScrollView->setFocus();
	m_pPatternEditorRuler->setFocusProxy( m_pEditorScrollView );
	m_pInstrumentList->setFocusProxy( m_pEditorScrollView );

	m_pDrumPatternEditor->selectedInstrumentChangedEvent(); // force an update

	m_pDrumPatternEditor->selectNone();
	m_pPianoRollEditor->selectNone();

	// force a re-sync of extern scrollbars
	resizeEvent( nullptr );

}

void PatternEditorPanel::showPianoRollEditor()
{
	__show_drum_btn->setToolTip( tr( "Show drum editor" ) );
	__show_drum_btn->setChecked( true );
	m_pPianoRollScrollView->show();
	m_pPianoRollScrollView->verticalScrollBar()->setValue( 250 );
	m_pEditorScrollView->hide();
	m_pInstrListScrollView->show();

	m_pPianoRollScrollView->setFocus();
	m_pPatternEditorRuler->setFocusProxy( m_pPianoRollScrollView );
	m_pInstrumentList->setFocusProxy( m_pPianoRollScrollView );

	m_pDrumPatternEditor->selectNone();
	m_pPianoRollEditor->selectNone();

	m_pPianoRollEditor->selectedPatternChangedEvent();
	m_pPianoRollEditor->updateEditor(); // force an update
	// force a re-sync of extern scrollbars
	resizeEvent( nullptr );
}

void PatternEditorPanel::showDrumEditorBtnClick()
{
	if ( __show_drum_btn->isVisible() ){
		showPianoRollEditor();
		__show_drum_btn->hide();
		__show_piano_btn->show();
		__show_drum_btn->setBaseToolTip( HydrogenApp::get_instance()->getCommonStrings()->getShowDrumkitEditorTooltip() );
		__show_piano_btn->setBaseToolTip( HydrogenApp::get_instance()->getCommonStrings()->getShowDrumkitEditorTooltip() );
	} else {
		showDrumEditor();
		__show_drum_btn->show();
		__show_piano_btn->hide();
		__show_drum_btn->setBaseToolTip( HydrogenApp::get_instance()->getCommonStrings()->getShowPianoRollEditorTooltip() );
		__show_piano_btn->setBaseToolTip( HydrogenApp::get_instance()->getCommonStrings()->getShowPianoRollEditorTooltip() );
	}
}


void PatternEditorPanel::zoomInBtnClicked()
{
	if( m_pPatternEditorRuler->getGridWidth() >= 24 ){
		return;
	}

	m_pPatternEditorRuler->zoomIn();
	m_pDrumPatternEditor->zoomIn();
	m_pNoteVelocityEditor->zoomIn();
	m_pNoteLeadLagEditor->zoomIn();
	m_pNoteNoteKeyEditor->zoomIn();
	m_pNoteProbabilityEditor->zoomIn();
	m_pNotePanEditor->zoomIn();
	m_pPianoRollEditor->zoomIn();
	
	Preferences::get_instance()->setPatternEditorGridWidth( m_pPatternEditorRuler->getGridWidth() );
	Preferences::get_instance()->setPatternEditorGridHeight( m_pDrumPatternEditor->getGridHeight() );

	resizeEvent( nullptr );
}

void PatternEditorPanel::zoomOutBtnClicked()
{
	m_pPatternEditorRuler->zoomOut();
	m_pDrumPatternEditor->zoomOut();
	m_pNoteVelocityEditor->zoomOut();
	m_pNoteLeadLagEditor->zoomOut();
	m_pNoteNoteKeyEditor->zoomOut();
	m_pNoteProbabilityEditor->zoomOut();
	m_pNotePanEditor->zoomOut();
	m_pPianoRollEditor->zoomOut();

	resizeEvent( nullptr );
	
	Preferences::get_instance()->setPatternEditorGridWidth( m_pPatternEditorRuler->getGridWidth() );
	Preferences::get_instance()->setPatternEditorGridHeight( m_pDrumPatternEditor->getGridHeight() );
}


void PatternEditorPanel::updateEditors( bool bPatternOnly ) {

	// Changes of pattern may leave the cursor out of bounds.
	setCursorPosition( getCursorPosition() );

	m_pPatternEditorRuler->updateEditor( true );
	m_pNoteVelocityEditor->updateEditor();
	m_pNotePanEditor->updateEditor();
	m_pNoteLeadLagEditor->updateEditor();
	m_pNoteNoteKeyEditor->updateEditor();
	m_pNoteProbabilityEditor->updateEditor();
	m_pPianoRollEditor->updateEditor( bPatternOnly );
	m_pDrumPatternEditor->updateEditor();
}


void PatternEditorPanel::patternLengthChanged()
{
	// INFOLOG( QString("idx %1 -> %2 eighth").arg( nSelected ).arg( ( MAX_NOTES / 8 ) * ( nSelected + 1 ) ) );

	if ( !m_pPattern ) {
		return;
	}

	updateEditors();
	resizeEvent( nullptr );

	EventQueue::get_instance()->push_event( EVENT_SELECTED_PATTERN_CHANGED, -1 );
}

void PatternEditorPanel::updatePatternSizeLCD() {
	if ( m_pPattern == nullptr ) {
		return;
	}

	m_bArmPatternSizeSpinBoxes = false;

	bool bChanged = false;

	double fNewDenominator = static_cast<double>( m_pPattern->get_denominator() );
	if ( fNewDenominator != m_pLCDSpinBoxDenominator->value() &&
		 ! m_pLCDSpinBoxDenominator->hasFocus() ) {
		m_pLCDSpinBoxDenominator->setValue( fNewDenominator );
		bChanged = true;

		// Update numerator to allow only for a maximum pattern length of
		// four measures.
		m_pLCDSpinBoxNumerator->setMaximum( 4 * m_pLCDSpinBoxDenominator->value() );
	}

	double fNewNumerator = static_cast<double>( m_pPattern->get_length() * m_pPattern->get_denominator() ) / static_cast<double>( MAX_NOTES );
	if ( fNewNumerator != m_pLCDSpinBoxNumerator->value() && ! m_pLCDSpinBoxNumerator->hasFocus() ) {
		m_pLCDSpinBoxNumerator->setValue( fNewNumerator );
		bChanged = true;
	}
	
	m_bArmPatternSizeSpinBoxes = true;

	if ( bChanged ) {
		patternLengthChanged();
	}

}

void PatternEditorPanel::patternSizeChanged( double fValue ){

	if ( ! m_bArmPatternSizeSpinBoxes ) {
		// Don't execute this function if the values of the spin boxes
		// have been set by Hydrogen instead of by the user.
		return;
	}

	auto pHydrogen = Hydrogen::get_instance();
	auto pAudioEngine = pHydrogen->getAudioEngine();

	// Update numerator to allow only for a maximum pattern length of
	// four measures.
	m_pLCDSpinBoxNumerator->setMaximum( 4 * m_pLCDSpinBoxDenominator->value() );

	double fNumerator = m_pLCDSpinBoxNumerator->value();
	double fDenominator = m_pLCDSpinBoxDenominator->value();

	/* Note: user can input a non integer numerator and this feature
	   is very powerful because it allows to set really any possible
	   pattern size (in ticks) using ANY arbitrary denominator.
	   e.g. pattern size of 38 ticks will result from both inputs 1/5
	   (quintuplet) and 0.79/4 of a whole note, since both are rounded
	   and BOTH are UNSUPPORTED, but the first notation looks more
	   meaningful */

	int nLength = std::round( static_cast<double>( MAX_NOTES ) / fDenominator * fNumerator );

	pAudioEngine->lock( RIGHT_HERE );
	// set length and denominator				
	m_pPattern->set_length( nLength );
	m_pPattern->set_denominator( static_cast<int>( fDenominator ) );
	pHydrogen->updateSongSize();
	pAudioEngine->unlock();
	
	pHydrogen->setIsModified( true );
	
	patternLengthChanged();
}

void PatternEditorPanel::dragEnterEvent( QDragEnterEvent *event )
{
	m_pInstrumentList->dragEnterEvent( event );
}



void PatternEditorPanel::dropEvent( QDropEvent *event )
{
	m_pInstrumentList->dropEvent( event );
}



void PatternEditorPanel::propertiesComboChanged( int nSelected )
{
	if ( nSelected == 0 ) {				// Velocity
		m_pNotePanScrollView->hide();
		m_pNoteLeadLagScrollView->hide();
		m_pNoteNoteKeyScrollView->hide();
		m_pNoteVelocityScrollView->show();
		m_pNoteProbabilityScrollView->hide();

		m_pNoteVelocityEditor->updateEditor();
	}
	else if ( nSelected == 1 ) {		// Pan
		m_pNoteVelocityScrollView->hide();
		m_pNoteLeadLagScrollView->hide();
		m_pNoteNoteKeyScrollView->hide();
		m_pNotePanScrollView->show();
		m_pNoteProbabilityScrollView->hide();

		m_pNotePanEditor->updateEditor();
	}
	else if ( nSelected == 2 ) {		// Lead and Lag
		m_pNoteVelocityScrollView->hide();
		m_pNotePanScrollView->hide();
		m_pNoteNoteKeyScrollView->hide();
		m_pNoteLeadLagScrollView->show();
		m_pNoteProbabilityScrollView->hide();

		m_pNoteLeadLagEditor->updateEditor();
	}
	else if ( nSelected == 3 ) {		// NoteKey
		m_pNoteVelocityScrollView->hide();
		m_pNotePanScrollView->hide();
		m_pNoteLeadLagScrollView->hide();
		m_pNoteNoteKeyScrollView->show();
		m_pNoteProbabilityScrollView->hide();

		m_pNoteNoteKeyEditor->updateEditor();
	}
	else if ( nSelected == 4 ) {		// Probability
		m_pNotePanScrollView->hide();
		m_pNoteLeadLagScrollView->hide();
		m_pNoteNoteKeyScrollView->hide();
		m_pNoteVelocityScrollView->hide();
		m_pNoteProbabilityScrollView->show();

		m_pNoteProbabilityEditor->updateEditor();
	}
	/*
	else if ( nSelected == 5 ) {		// Cutoff
	}
	else if ( nSelected == 6 ) {		// Resonance
	}
	*/
	else {
		ERRORLOG( QString( "unhandled value : %1" ).arg( nSelected ) );
	}
}

void PatternEditorPanel::updatePianorollEditor()
{
	m_pDrumPatternEditor->updateEditor(); // force an update
}

int PatternEditorPanel::getCursorPosition()
{
	return m_nCursorPosition;
}

void PatternEditorPanel::ensureCursorVisible()
{
	int nSelectedInstrument = Hydrogen::get_instance()->getSelectedInstrumentNumber();
	uint y = nSelectedInstrument * Preferences::get_instance()->getPatternEditorGridHeight();
	m_pEditorScrollView->ensureVisible( m_nCursorPosition * m_pPatternEditorRuler->getGridWidth(), y );
}

void PatternEditorPanel::setCursorPosition(int nCursorPosition)
{
	if ( nCursorPosition < 0 ) {
		m_nCursorPosition = 0;
	} else if ( m_pPattern != nullptr && nCursorPosition >= m_pPattern->get_length() ) {
		m_nCursorPosition = m_pPattern->get_length() - m_nCursorIncrement;
	} else {
		m_nCursorPosition = nCursorPosition;
	}
}

int PatternEditorPanel::moveCursorLeft( int n )
{
	m_nCursorPosition = std::max( m_nCursorPosition - m_nCursorIncrement * n,
								  0 );

	ensureCursorVisible();

	return m_nCursorPosition;
}

int PatternEditorPanel::moveCursorRight( int n )
{
	m_nCursorPosition = std::min( m_nCursorPosition + m_nCursorIncrement * n,
								  m_pPattern->get_length() - m_nCursorIncrement );

	ensureCursorVisible();

	return m_nCursorPosition;
}

void PatternEditorPanel::onPreferencesChanged( H2Core::Preferences::Changes changes ) {
	auto pPref = H2Core::Preferences::get_instance();

	if ( changes & H2Core::Preferences::Changes::Font ) {
		
		// It's sufficient to check the properties of just one label
		// because they will always carry the same.
		QFont boldFont( pPref->getApplicationFontFamily(), getPointSize( pPref->getFontSize() ) );
		boldFont.setBold( true );
		m_pSLlabel->setFont( boldFont );
		m_pPatternNameLbl->setFont( boldFont );

		updateStyleSheet();
	}

	if ( changes & ( H2Core::Preferences::Changes::Colors ) ) {
		updateStyleSheet();
	}
}

void PatternEditorPanel::updateStyleSheet() {

	auto pPref = H2Core::Preferences::get_instance();
	int nFactorTop = 112;
	
	QColor topColorLight = pPref->getColorTheme()->m_midColor.lighter( nFactorTop );
	QColor topColorDark = pPref->getColorTheme()->m_midColor.darker( nFactorTop );

	QString sEditorTopStyleSheet = QString( "\
QWidget {\
     background-color: qlineargradient(x1: 0.5, y1: 0.1, x2: 0.5, y2: 0.9, \
                                      stop: 0 %1, stop: 1 %2); \
}")
		.arg( topColorLight.name() ).arg( topColorDark.name() );
	QString sWidgetTopStyleSheet = QString( "\
QWidget {\
    background-color: %1;\
}" )
		.arg( pPref->getColorTheme()->m_midLightColor.name() );

	m_pEditorTop1->setStyleSheet( sEditorTopStyleSheet );
	m_pEditorTop2->setStyleSheet( sEditorTopStyleSheet );
		
	m_pSizeResol->setStyleSheet( sWidgetTopStyleSheet );
	m_pRec->setStyleSheet( sWidgetTopStyleSheet );
									
}

void PatternEditorPanel::switchPatternSizeFocus() {
	if ( ! m_pLCDSpinBoxDenominator->hasFocus() ) {
		m_pLCDSpinBoxDenominator->setFocus();
	} else {
		m_pLCDSpinBoxNumerator->setFocus();
	}
}<|MERGE_RESOLUTION|>--- conflicted
+++ resolved
@@ -596,8 +596,6 @@
 {
 }
 
-<<<<<<< HEAD
-=======
 void PatternEditorPanel::stateChangedEvent( H2Core::AudioEngine::State state ) {
 	// Deactivate the pattern size widgets while playback is rolling.
 	if ( state == H2Core::AudioEngine::State::Playing ) {
@@ -620,7 +618,6 @@
 	
 }
 
->>>>>>> 8a4eff74
 void PatternEditorPanel::syncToExternalHorizontalScrollbar( int )
 {
 	//INFOLOG( "[syncToExternalHorizontalScrollbar]" );
