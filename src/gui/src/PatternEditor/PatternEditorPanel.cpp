--- conflicted
+++ resolved
@@ -388,15 +388,12 @@
 	m_pNotePanEditor = new NotePropertiesRuler( m_pNotePanScrollView->viewport(), this, NotePropertiesRuler::PAN );
 	m_pNotePanScrollView->setWidget( m_pNotePanEditor );
 	m_pNotePanScrollView->setFixedHeight( 100 );
-<<<<<<< HEAD
-	connect( m_pNotePanScrollView->horizontalScrollBar(), SIGNAL( valueChanged(int) ), this, SLOT( on_patternEditorHScroll(int) ) );
+
+	connect( m_pNotePanScrollView->horizontalScrollBar(), SIGNAL( valueChanged(int) ),
+			 this, SLOT( on_patternEditorHScroll(int) ) );
 
 	m_pNotePanEditor->mergeSelectionGroups( m_pDrumPatternEditor );
 
-=======
-	connect( m_pNotePanScrollView->horizontalScrollBar(), SIGNAL( valueChanged( int ) ), this,
-																			SLOT( on_patternEditorHScroll( int ) ) );
->>>>>>> a4b0ea24
 //~ NOTE_PAN EDITOR
 
 
@@ -411,16 +408,13 @@
 																						NotePropertiesRuler::LEADLAG );
 	m_pNoteLeadLagScrollView->setWidget( m_pNoteLeadLagEditor );
 	m_pNoteLeadLagScrollView->setFixedHeight( 100 );
-<<<<<<< HEAD
-	connect( m_pNoteLeadLagScrollView->horizontalScrollBar(), SIGNAL( valueChanged(int) ), this, SLOT( on_patternEditorHScroll(int) ) );
+
+	connect( m_pNoteLeadLagScrollView->horizontalScrollBar(), SIGNAL( valueChanged(int) ),
+			 this, SLOT( on_patternEditorHScroll(int) ) );
 
 	m_pNoteLeadLagEditor->mergeSelectionGroups( m_pDrumPatternEditor );
 
-	//~ NOTE_LEADLAG EDITOR
-=======
-	connect( m_pNoteLeadLagScrollView->horizontalScrollBar(), SIGNAL( valueChanged( int ) ), this, SLOT( on_patternEditorHScroll(int) ) );
 //~ NOTE_LEADLAG EDITOR
->>>>>>> a4b0ea24
 
 
 // NOTE_NOTEKEY EDITOR
@@ -454,15 +448,11 @@
 																					NotePropertiesRuler::PROBABILITY );
 	m_pNoteProbabilityScrollView->setWidget( m_pNoteProbabilityEditor );
 	m_pNoteProbabilityScrollView->setFixedHeight( 100 );
-<<<<<<< HEAD
-	connect( m_pNoteProbabilityScrollView->horizontalScrollBar(), SIGNAL( valueChanged(int) ), this, SLOT( on_patternEditorHScroll(int) ) );
+	connect( m_pNoteProbabilityScrollView->horizontalScrollBar(), SIGNAL( valueChanged(int) ),
+			 this, SLOT( on_patternEditorHScroll(int) ) );
 	
 	m_pNoteProbabilityEditor->mergeSelectionGroups( m_pDrumPatternEditor );
 
-=======
-	connect( m_pNoteProbabilityScrollView->horizontalScrollBar(), SIGNAL( valueChanged( int ) ), this,
-																			 SLOT( on_patternEditorHScroll( int ) ) );
->>>>>>> a4b0ea24
 //~ NOTE_PROBABILITY EDITOR
 
 
@@ -806,15 +796,7 @@
 
 void PatternEditorPanel::selectedInstrumentChangedEvent()
 {
-<<<<<<< HEAD
-	resizeEvent(nullptr);	// force a scrollbar update
-=======
-  //m_pNoteVelocityEditor->updateEditor();
-  //m_pNotePanEditor->updateEditor();
-  //m_pNoteLeadLagEditor->updateEditor();
-
 	resizeEvent( nullptr );	// force a scrollbar update
->>>>>>> a4b0ea24
 }
 
 void PatternEditorPanel::selectInstrumentNotes( int nInstrument )
@@ -928,26 +910,8 @@
 	}
 
 	updatePatternSizeLCD();
-	
-<<<<<<< HEAD
-	if ( pEngine->getState() != STATE_READY ) {	
-		__pattern_size_combo->select( ((m_pPattern->get_length() / nEighth) - 1), false );
-		QMessageBox::information( this, "Hydrogen", tr( "Is not possible to change the pattern size when playing." ) );
-		return;
-	}
-
-	m_pPattern->set_length( nEighth * ( nSelected + 1 ) );
+
 	updateEditors();
-=======
-	m_pPatternEditorRuler->updateEditor( true );	// redraw all
-	m_pNoteVelocityEditor->updateEditor();
-	m_pNotePanEditor->updateEditor();
-	m_pNoteLeadLagEditor->updateEditor();
-	m_pNoteNoteKeyEditor->updateEditor();
-	m_pNoteProbabilityEditor->updateEditor();
-	m_pPianoRollEditor->updateEditor();
-
->>>>>>> a4b0ea24
 	resizeEvent( nullptr );
 
 	EventQueue::get_instance()->push_event( EVENT_SELECTED_PATTERN_CHANGED, -1 );
