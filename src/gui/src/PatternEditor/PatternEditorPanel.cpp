/*
 * Hydrogen
 * Copyright(c) 2002-2008 by Alex >Comix< Cominu [comix@users.sourceforge.net]
 * Copyright(c) 2008-2021 The hydrogen development team [hydrogen-devel@lists.sourceforge.net]
 *
 * http://www.hydrogen-music.org
 *
 * This program is free software; you can redistribute it and/or modify
 * it under the terms of the GNU General Public License as published by
 * the Free Software Foundation; either version 2 of the License, or
 * (at your option) any later version.
 *
 * This program is distributed in the hope that it will be useful,
 * but WITHOUT ANY WARRANTY, without even the implied warranty of
 * MERCHANTABILITY or FITNESS FOR A PARTICULAR PURPOSE. See the
 * GNU General Public License for more details.
 *
 * You should have received a copy of the GNU General Public License
 * along with this program. If not, see https://www.gnu.org/licenses
 *
 */

#include <core/Hydrogen.h>
#include <core/Basics/Instrument.h>
#include <core/Basics/InstrumentList.h>
#include <core/Basics/Pattern.h>
#include <core/Basics/PatternList.h>
#include <core/AudioEngine/AudioEngine.h>
#include <core/EventQueue.h>
using namespace H2Core;


#include "HydrogenApp.h"
#include "PatternEditorPanel.h"
#include "PatternEditorInstrumentList.h"
#include "PatternEditorRuler.h"
#include "NotePropertiesRuler.h"
#include "DrumPatternEditor.h"
#include "PianoRollEditor.h"

#include "../MainForm.h"
#include "../Widgets/Button.h"
#include "../Widgets/ClickableLabel.h"
#include "../Widgets/Fader.h"
#include "../Widgets/PixmapWidget.h"
#include "../Widgets/LCDCombo.h"
#include "../Widgets/LCDSpinBox.h"
#include "../WidgetScrollArea.h"

#include "../CommonStrings.h"
#include "../SongEditor/SongEditorPanel.h"

#include <cmath>


void PatternEditorPanel::updateSLnameLabel( )
{
	auto pPref = H2Core::Preferences::get_instance();
	
	QFont font( Preferences::get_instance()->getApplicationFontFamily(), getPointSize( pPref->getFontSize() ) );
	font.setBold( true );
	m_pSLlabel->setFont( font );
	m_pSLlabel->setText( Hydrogen::get_instance()->getCurrentDrumkitName() );
}


PatternEditorPanel::PatternEditorPanel( QWidget *pParent )
 : QWidget( pParent )
 , m_pPattern( nullptr )
 , m_bArmPatternSizeSpinBoxes( true )
{
	setAcceptDrops(true);

	Preferences *pPref = Preferences::get_instance();
	
	QFont boldFont( pPref->getApplicationFontFamily(), getPointSize( pPref->getFontSize() ) );
	boldFont.setBold( true );

	m_nCursorPosition = 0;
	m_nCursorIncrement = 0;

// Editor TOP
	
	m_pEditorTop1 = new QWidget( nullptr );
	m_pEditorTop1->setFixedHeight(24);
	

	m_pEditorTop2 = new QWidget( nullptr );
	m_pEditorTop2->setFixedHeight( 24 );

	QHBoxLayout *m_pEditorTop1_hbox = new QHBoxLayout( m_pEditorTop1 );
	m_pEditorTop1_hbox->setSpacing( 0 );
	m_pEditorTop1_hbox->setMargin( 0 );
	m_pEditorTop1_hbox->setAlignment( Qt::AlignLeft );

	QHBoxLayout *m_pEditorTop1_hbox_2 = new QHBoxLayout( m_pEditorTop2 );
	m_pEditorTop1_hbox_2->setSpacing( 2 );
	m_pEditorTop1_hbox_2->setMargin( 0 );
	m_pEditorTop1_hbox_2->setAlignment( Qt::AlignLeft );


	//soundlibrary name
	m_pSLlabel = new QLabel( nullptr );
	m_pSLlabel->setFont( boldFont );
	m_pSLlabel->setText( Hydrogen::get_instance()->getCurrentDrumkitName() );
	m_pSLlabel->setFixedSize( 170, 20 );
	m_pSLlabel->move( 10, 3 );
	m_pSLlabel->setToolTip( tr( "Loaded Soundlibrary" ) );
	m_pEditorTop1_hbox->addWidget( m_pSLlabel );

//wolke some background images back_size_res
	m_pSizeResol = new QWidget( nullptr );
	m_pSizeResol->setFixedSize( 406, 20 );
	m_pSizeResol->move( 0, 3 );
	m_pEditorTop1_hbox_2->addWidget( m_pSizeResol );

	// PATTERN size
	m_pLCDSpinBoxNumerator = new LCDSpinBox( m_pSizeResol, QSize( 62, 20 ), LCDSpinBox::Type::Double, 0.1, 16.0 );
	m_pLCDSpinBoxNumerator->setKind( LCDSpinBox::Kind::PatternSizeNumerator );
	m_pLCDSpinBoxNumerator->setDecimals( 16 );
	connect( m_pLCDSpinBoxNumerator, &LCDSpinBox::slashKeyPressed, this, &PatternEditorPanel::switchPatternSizeFocus );
	m_pLCDSpinBoxDenominator = new LCDSpinBox( m_pSizeResol, QSize( 48, 20 ), LCDSpinBox::Type::Int, 1, 192 );
	m_pLCDSpinBoxDenominator->setKind( LCDSpinBox::Kind::PatternSizeDenominator );
	connect( m_pLCDSpinBoxDenominator, &LCDSpinBox::slashKeyPressed, this, &PatternEditorPanel::switchPatternSizeFocus );
	m_pLCDSpinBoxNumerator->move( 36, 0 );
	m_pLCDSpinBoxDenominator->move( 106, 0 );
			
	QLabel* label1 = new ClickableLabel( m_pSizeResol, QSize( 4, 13 ), "/", ClickableLabel::Color::Dark );
	label1->resize( QSize( 20, 17 ) );
	label1->move( 100, 4 );
	label1->setText( "/" );
	label1->setFont( boldFont );
	label1->setStyleSheet( "color: #191919;" );
	label1->setToolTip( tr( "You can use the '/' inside the pattern size spin boxes to switch back and forth." ) );
	m_pPatternSizeLbl = new ClickableLabel( m_pSizeResol, QSize( 30, 13 ), HydrogenApp::get_instance()->getCommonStrings()->getPatternSizeLabel(), ClickableLabel::Color::Dark );
	m_pPatternSizeLbl->move( 2, 4 );
	
	// GRID resolution
	m_pResolutionCombo = new LCDCombo( m_pSizeResol, QSize( 209, 19 ) );
	// m_pResolutionCombo->setToolTip(tr( "Select grid resolution" ));
	m_pResolutionCombo->insertItem( 0, QString( "1/4 - " )
								 .append( tr( "quarter" ) ) );
	m_pResolutionCombo->insertItem( 1, QString( "1/8 - " )
								 .append( tr( "eighth" ) ) );
	m_pResolutionCombo->insertItem( 2, QString( "1/16 - " )
								 .append( tr( "sixteenth" ) ) );
	m_pResolutionCombo->insertItem( 3, QString( "1/32 - " )
								 .append( tr( "thirty-second" ) ) );
	m_pResolutionCombo->insertItem( 4, QString( "1/64 - " )
								 .append( tr( "sixty-fourth" ) ) );
	m_pResolutionCombo->insertSeparator( 5 );
	m_pResolutionCombo->insertItem( 6, QString( "1/4T - " )
								 .append( tr( "quarter triplet" ) ) );
	m_pResolutionCombo->insertItem( 7, QString( "1/8T - " )
								 .append( tr( "eighth triplet" ) ) );
	m_pResolutionCombo->insertItem( 8, QString( "1/16T - " )
								 .append( tr( "sixteenth triplet" ) ) );
	m_pResolutionCombo->insertItem( 9, QString( "1/32T - " )
								 .append( tr( "thirty-second triplet" ) ) );
	m_pResolutionCombo->insertSeparator( 10 );
	m_pResolutionCombo->insertItem( 11, tr( "off" ) );
	m_pResolutionCombo->move( 190, 1 );
	// is triggered from inside PatternEditorPanel()
	connect( m_pResolutionCombo, SIGNAL( currentIndexChanged( int ) ), this, SLOT( gridResolutionChanged( int ) ) );
	m_pResolutionLbl = new ClickableLabel( m_pSizeResol, QSize( 28, 13 ), HydrogenApp::get_instance()->getCommonStrings()->getResolutionLabel(), ClickableLabel::Color::Dark );
	m_pResolutionLbl->setAlignment( Qt::AlignRight );
	m_pResolutionLbl->move( 155, 4 );


	m_pRec = new QGroupBox( nullptr );
	m_pRec->setFixedSize( 210, 20 );
	m_pRec->move( 0, 3 );
	m_pEditorTop1_hbox_2->addWidget( m_pRec );

	// Hear notes btn
	m_pHearNotesBtn = new Button( m_pRec, QSize( 21, 18 ), Button::Type::Toggle, "speaker.svg", "", false, QSize( 17, 15 ), tr( "Hear new notes" ) );
	m_pHearNotesBtn->move( 42, 1 );
	connect( m_pHearNotesBtn, SIGNAL( pressed() ), this, SLOT( hearNotesBtnClick() ) );
	m_pHearNotesBtn->setChecked( pPref->getHearNewNotes() );
	m_pHearNotesBtn->setObjectName( "HearNotesBtn" );
	m_pHearNotesLbl = new ClickableLabel( m_pRec, QSize( 36, 13 ), HydrogenApp::get_instance()->getCommonStrings()->getHearNotesLabel(), ClickableLabel::Color::Dark );
	m_pHearNotesLbl->setAlignment( Qt::AlignRight );
	m_pHearNotesLbl->move( 3, 4 );


	// quantize
	m_pQuantizeEventsBtn = new Button( m_pRec, QSize( 21, 18 ), Button::Type::Toggle, "quantization.svg", "", false, QSize( 17, 15 ), tr( "Quantize keyboard/midi events to grid" ) );
	m_pQuantizeEventsBtn->move( 111, 1 );
	m_pQuantizeEventsBtn->setChecked( pPref->getQuantizeEvents() );
	m_pQuantizeEventsBtn->setObjectName( "QuantizeEventsBtn" );
	connect( m_pQuantizeEventsBtn, SIGNAL( pressed() ), this, SLOT( quantizeEventsBtnClick() ) );
	m_pQuantizeEventsLbl = new ClickableLabel( m_pRec, QSize( 44, 13 ), HydrogenApp::get_instance()->getCommonStrings()->getQuantizeEventsLabel(), ClickableLabel::Color::Dark );
	m_pQuantizeEventsLbl->setAlignment( Qt::AlignRight );
	m_pQuantizeEventsLbl->move( 64, 4 );

	// Editor mode
	__show_drum_btn = new Button( m_pRec, QSize( 25, 18 ), Button::Type::Push, "drum.svg", "", false, QSize( 19, 15 ), HydrogenApp::get_instance()->getCommonStrings()->getShowPianoRollEditorTooltip() );
	__show_drum_btn->move( 178, 1 );
	__show_drum_btn->setObjectName( "ShowDrumBtn" );
	connect( __show_drum_btn, SIGNAL( pressed() ), this, SLOT( showDrumEditorBtnClick() ) );
	// Since the button to activate the piano roll is shown
	// initially, both buttons get the same tooltip. Actually only the
	// last one does need a tooltip since it will be shown regardless
	// of whether it is hidden or not. But since this behavior might
	// change in future versions of Qt the tooltip will be assigned to
	// both of them.
	__show_piano_btn = new Button( m_pRec, QSize( 25, 18 ), Button::Type::Push, "piano.svg", "", false, QSize( 19, 15 ), HydrogenApp::get_instance()->getCommonStrings()->getShowPianoRollEditorTooltip() );
	__show_piano_btn->move( 178, 1 );
	__show_piano_btn->setObjectName( "ShowDrumBtn" );
	__show_piano_btn->hide();
	connect( __show_piano_btn, SIGNAL( pressed() ), this, SLOT( showDrumEditorBtnClick() ) );
	m_pShowPianoLbl = new ClickableLabel( m_pRec, QSize( 40, 13 ), HydrogenApp::get_instance()->getCommonStrings()->getShowPianoLabel(), ClickableLabel::Color::Dark );
	m_pShowPianoLbl->setAlignment( Qt::AlignRight );
	m_pShowPianoLbl->move( 135, 4 );

	// zoom-in btn
	Button *zoom_in_btn = new Button( nullptr, QSize( 19, 15 ), Button::Type::Push, "plus.svg", "", false, QSize( 9, 9 ), tr( "Zoom in" ) );
	connect( zoom_in_btn, SIGNAL( pressed() ), this, SLOT( zoomInBtnClicked() ) );


	// zoom-out btn
	Button *zoom_out_btn = new Button( nullptr, QSize( 19, 15 ), Button::Type::Push, "minus.svg", "", false, QSize( 9, 9 ), tr( "Zoom out" ) );
	connect( zoom_out_btn, SIGNAL( pressed() ), this, SLOT( zoomOutBtnClicked() ) );
// End Editor TOP


// RULER____________________________________

	// Ruler ScrollView
	m_pRulerScrollView = new WidgetScrollArea( nullptr );
	m_pRulerScrollView->setFocusPolicy( Qt::NoFocus );
	m_pRulerScrollView->setFrameShape( QFrame::NoFrame );
	m_pRulerScrollView->setVerticalScrollBarPolicy( Qt::ScrollBarAlwaysOff );
	m_pRulerScrollView->setHorizontalScrollBarPolicy( Qt::ScrollBarAlwaysOff );
	m_pRulerScrollView->setFixedHeight( 25 );
	// Ruler
	m_pPatternEditorRuler = new PatternEditorRuler( m_pRulerScrollView->viewport() );
	m_pPatternEditorRuler->setFocusPolicy( Qt::ClickFocus );

	m_pRulerScrollView->setWidget( m_pPatternEditorRuler );
	connect( m_pRulerScrollView->horizontalScrollBar(), SIGNAL( valueChanged( int ) ), this,
																			SLOT( on_patternEditorHScroll( int ) ) );
	connect( HydrogenApp::get_instance(), &HydrogenApp::preferencesChanged,
			 m_pPatternEditorRuler, &PatternEditorRuler::onPreferencesChanged );


//~ RULER


// EDITOR _____________________________________
	// Editor scrollview
	m_pEditorScrollView = new WidgetScrollArea( nullptr );
	m_pEditorScrollView->setObjectName( "EditorScrollView" );
	m_pEditorScrollView->setFocusPolicy( Qt::NoFocus );
	m_pEditorScrollView->setFrameShape( QFrame::NoFrame );
	m_pEditorScrollView->setVerticalScrollBarPolicy( Qt::ScrollBarAlwaysOff );
	m_pEditorScrollView->setHorizontalScrollBarPolicy( Qt::ScrollBarAlwaysOff );


	// Editor
	m_pDrumPatternEditor = new DrumPatternEditor( m_pEditorScrollView->viewport(), this );

	m_pEditorScrollView->setWidget( m_pDrumPatternEditor );
	m_pEditorScrollView->setFocusPolicy( Qt::ClickFocus );
	m_pEditorScrollView->setFocusProxy( m_pDrumPatternEditor );

	m_pPatternEditorRuler->setFocusProxy( m_pEditorScrollView );

	connect( m_pEditorScrollView->verticalScrollBar(), SIGNAL( valueChanged( int ) ), this,
																			SLOT( on_patternEditorVScroll( int ) ) );
	connect( m_pEditorScrollView->horizontalScrollBar(), SIGNAL( valueChanged( int ) ), this, 
																			SLOT( on_patternEditorHScroll( int ) ) );
	connect( HydrogenApp::get_instance(), &HydrogenApp::preferencesChanged,
			 m_pDrumPatternEditor, &DrumPatternEditor::onPreferencesChanged );

//PianoRollEditor
	m_pPianoRollScrollView = new WidgetScrollArea( nullptr );
	m_pPianoRollScrollView->setObjectName( "PianoRollScrollView" );
	m_pPianoRollScrollView->setFocusPolicy( Qt::NoFocus );
	m_pPianoRollScrollView->setFrameShape( QFrame::NoFrame );
	m_pPianoRollScrollView->setVerticalScrollBarPolicy( Qt::ScrollBarAsNeeded );
	m_pPianoRollScrollView->setHorizontalScrollBarPolicy( Qt::ScrollBarAlwaysOff );
	m_pPianoRollEditor = new PianoRollEditor( m_pPianoRollScrollView->viewport(), this, m_pPianoRollScrollView );
	m_pPianoRollScrollView->setWidget( m_pPianoRollEditor );
	connect( m_pPianoRollScrollView->horizontalScrollBar(), SIGNAL( valueChanged(int) ), this, SLOT( on_patternEditorHScroll(int) ) );
	connect( m_pPianoRollScrollView->verticalScrollBar(), SIGNAL( valueChanged( int ) ),
			 m_pPianoRollEditor, SLOT( scrolled( int ) ) );
	connect( HydrogenApp::get_instance(), &HydrogenApp::preferencesChanged,
			 m_pPianoRollEditor, &PianoRollEditor::onPreferencesChanged );

	m_pPianoRollScrollView->hide();
	m_pPianoRollScrollView->setFocusProxy( m_pPianoRollEditor );

	m_pPianoRollEditor->mergeSelectionGroups( m_pDrumPatternEditor );

//~ EDITOR






// INSTRUMENT LIST
	// Instrument list scrollview
	m_pInstrListScrollView = new WidgetScrollArea( nullptr );
	m_pInstrListScrollView->setObjectName( "InstrListScrollView" );
	m_pInstrListScrollView->setFocusPolicy( Qt::ClickFocus );
	m_pInstrListScrollView->setFrameShape( QFrame::NoFrame );
	m_pInstrListScrollView->setVerticalScrollBarPolicy( Qt::ScrollBarAlwaysOff );
	m_pInstrListScrollView->setHorizontalScrollBarPolicy( Qt::ScrollBarAlwaysOff );

	// Instrument list
	m_pInstrumentList = new PatternEditorInstrumentList( m_pInstrListScrollView->viewport(), this );
	m_pInstrListScrollView->setWidget( m_pInstrumentList );
	m_pInstrListScrollView->setFixedWidth( m_pInstrumentList->width() );
	m_pInstrumentList->setFocusPolicy( Qt::ClickFocus );
	m_pInstrumentList->setFocusProxy( m_pEditorScrollView );

	connect( m_pInstrListScrollView->verticalScrollBar(), SIGNAL( valueChanged(int) ), this, SLOT( on_patternEditorVScroll(int) ) );
	m_pInstrListScrollView->setFocusProxy( m_pInstrumentList );

//~ INSTRUMENT LIST




// NOTE_VELOCITY EDITOR
	m_pNoteVelocityScrollView = new WidgetScrollArea( nullptr );
	m_pNoteVelocityScrollView->setObjectName( "NoteVelocityScrollView" );
	m_pNoteVelocityScrollView->setFocusPolicy( Qt::NoFocus );
	m_pNoteVelocityScrollView->setFrameShape( QFrame::NoFrame );
	m_pNoteVelocityScrollView->setVerticalScrollBarPolicy( Qt::ScrollBarAlwaysOff );
	m_pNoteVelocityScrollView->setHorizontalScrollBarPolicy( Qt::ScrollBarAlwaysOff );
	m_pNoteVelocityEditor = new NotePropertiesRuler( m_pNoteVelocityScrollView->viewport(), this,
																					NotePropertiesRuler::VELOCITY );
	m_pNoteVelocityScrollView->setWidget( m_pNoteVelocityEditor );
	m_pNoteVelocityScrollView->setFixedHeight( 100 );
	connect( m_pNoteVelocityScrollView->horizontalScrollBar(), SIGNAL( valueChanged(int) ), this, SLOT( on_patternEditorHScroll(int) ) );
	connect( m_pNoteVelocityScrollView->horizontalScrollBar(), SIGNAL( valueChanged(int) ),
			 m_pNoteVelocityEditor, SLOT( scrolled( int ) ) );

	m_pNoteVelocityEditor->mergeSelectionGroups( m_pDrumPatternEditor );

//~ NOTE_VELOCITY EDITOR


// NOTE_PAN EDITOR
	m_pNotePanScrollView = new WidgetScrollArea( nullptr );
	m_pNotePanScrollView->setObjectName( "NotePanScrollView" );
	m_pNotePanScrollView->setFocusPolicy( Qt::NoFocus );
	m_pNotePanScrollView->setFrameShape( QFrame::NoFrame );
	m_pNotePanScrollView->setVerticalScrollBarPolicy( Qt::ScrollBarAlwaysOff );
	m_pNotePanScrollView->setHorizontalScrollBarPolicy( Qt::ScrollBarAlwaysOff );
	m_pNotePanEditor = new NotePropertiesRuler( m_pNotePanScrollView->viewport(), this, NotePropertiesRuler::PAN );
	m_pNotePanScrollView->setWidget( m_pNotePanEditor );
	m_pNotePanScrollView->setFixedHeight( 100 );

	connect( m_pNotePanScrollView->horizontalScrollBar(), SIGNAL( valueChanged(int) ),
			 this, SLOT( on_patternEditorHScroll(int) ) );
	connect( m_pNotePanScrollView->horizontalScrollBar(), SIGNAL( valueChanged(int) ),
			 m_pNotePanEditor, SLOT( scrolled( int ) ) );

	m_pNotePanEditor->mergeSelectionGroups( m_pDrumPatternEditor );

//~ NOTE_PAN EDITOR


// NOTE_LEADLAG EDITOR
	m_pNoteLeadLagScrollView = new WidgetScrollArea( nullptr );
	m_pNoteLeadLagScrollView->setObjectName( "NoteLeadLagScrollView" );
	m_pNoteLeadLagScrollView->setFocusPolicy( Qt::NoFocus );
	m_pNoteLeadLagScrollView->setFrameShape( QFrame::NoFrame );
	m_pNoteLeadLagScrollView->setVerticalScrollBarPolicy( Qt::ScrollBarAlwaysOff );
	m_pNoteLeadLagScrollView->setHorizontalScrollBarPolicy( Qt::ScrollBarAlwaysOff );
	m_pNoteLeadLagEditor = new NotePropertiesRuler( m_pNoteLeadLagScrollView->viewport(), this,
																						NotePropertiesRuler::LEADLAG );
	m_pNoteLeadLagScrollView->setWidget( m_pNoteLeadLagEditor );
	m_pNoteLeadLagScrollView->setFixedHeight( 100 );

	connect( m_pNoteLeadLagScrollView->horizontalScrollBar(), SIGNAL( valueChanged(int) ),
			 this, SLOT( on_patternEditorHScroll(int) ) );
	connect( m_pNoteLeadLagScrollView->horizontalScrollBar(), SIGNAL( valueChanged(int) ),
			 m_pNoteLeadLagEditor, SLOT( scrolled( int ) ) );

	m_pNoteLeadLagEditor->mergeSelectionGroups( m_pDrumPatternEditor );

//~ NOTE_LEADLAG EDITOR


// NOTE_NOTEKEY EDITOR


	m_pNoteNoteKeyScrollView = new WidgetScrollArea( nullptr );
	m_pNoteNoteKeyScrollView->setObjectName( "NoteNoteKeyScrollView" );
	m_pNoteNoteKeyScrollView->setFocusPolicy( Qt::NoFocus );
	m_pNoteNoteKeyScrollView->setFrameShape( QFrame::NoFrame );
	m_pNoteNoteKeyScrollView->setVerticalScrollBarPolicy( Qt::ScrollBarAlwaysOff );
	m_pNoteNoteKeyScrollView->setHorizontalScrollBarPolicy( Qt::ScrollBarAlwaysOff );
	m_pNoteNoteKeyEditor = new NotePropertiesRuler( m_pNoteNoteKeyScrollView->viewport(), this,
																						NotePropertiesRuler::NOTEKEY );
	m_pNoteNoteKeyScrollView->setWidget( m_pNoteNoteKeyEditor );
	m_pNoteNoteKeyScrollView->setFixedHeight( 210 );
	connect( m_pNoteNoteKeyScrollView->horizontalScrollBar(), SIGNAL( valueChanged( int ) ),
			 this, SLOT( on_patternEditorHScroll( int ) ) );
	connect( m_pNoteNoteKeyScrollView->horizontalScrollBar(), SIGNAL( valueChanged( int ) ),
			 m_pNoteNoteKeyEditor, SLOT( scrolled( int ) ) );
	connect( HydrogenApp::get_instance(), &HydrogenApp::preferencesChanged,
			 m_pNoteNoteKeyEditor, &NotePropertiesRuler::onPreferencesChanged );
	
	m_pNoteNoteKeyEditor->mergeSelectionGroups( m_pDrumPatternEditor );

//~ NOTE_NOTEKEY EDITOR

// NOTE_PROBABILITY EDITOR
	m_pNoteProbabilityScrollView = new WidgetScrollArea( nullptr );
	m_pNoteProbabilityScrollView->setObjectName( "NoteProbabilityScrollView" );
	m_pNoteProbabilityScrollView->setFocusPolicy( Qt::NoFocus );
	m_pNoteProbabilityScrollView->setFrameShape( QFrame::NoFrame );
	m_pNoteProbabilityScrollView->setVerticalScrollBarPolicy( Qt::ScrollBarAlwaysOff );
	m_pNoteProbabilityScrollView->setHorizontalScrollBarPolicy( Qt::ScrollBarAlwaysOff );
	m_pNoteProbabilityEditor = new NotePropertiesRuler( m_pNoteProbabilityScrollView->viewport(), this,
																					NotePropertiesRuler::PROBABILITY );
	m_pNoteProbabilityScrollView->setWidget( m_pNoteProbabilityEditor );
	m_pNoteProbabilityScrollView->setFixedHeight( 100 );
	connect( m_pNoteProbabilityScrollView->horizontalScrollBar(), SIGNAL( valueChanged(int) ),
			 this, SLOT( on_patternEditorHScroll(int) ) );
	connect( m_pNoteProbabilityScrollView->horizontalScrollBar(), SIGNAL( valueChanged(int) ),
			 m_pNoteProbabilityEditor, SLOT( scrolled( int ) ) );
	
	m_pNoteProbabilityEditor->mergeSelectionGroups( m_pDrumPatternEditor );

//~ NOTE_PROBABILITY EDITOR



	// external horizontal scrollbar
	m_pPatternEditorHScrollBar = new QScrollBar( Qt::Horizontal , nullptr  );
	m_pPatternEditorHScrollBar->setObjectName( "PatternEditorHScrollBar" );
	connect( m_pPatternEditorHScrollBar, SIGNAL( valueChanged( int ) ), this,
																	SLOT( syncToExternalHorizontalScrollbar( int ) ) );

	// external vertical scrollbar
	m_pPatternEditorVScrollBar = new QScrollBar( Qt::Vertical, nullptr );
	m_pPatternEditorVScrollBar->setObjectName( "PatternEditorVScrollBar" );
	connect( m_pPatternEditorVScrollBar, SIGNAL(valueChanged( int)), this,
																	SLOT( syncToExternalHorizontalScrollbar(int) ) );
	connect( m_pPatternEditorVScrollBar, SIGNAL( valueChanged( int ) ),
			 m_pDrumPatternEditor, SLOT( scrolled( int ) ) );
	connect( m_pPatternEditorHScrollBar, SIGNAL( valueChanged( int ) ),
			 m_pDrumPatternEditor, SLOT( scrolled( int ) ) );
	
	QHBoxLayout *pPatternEditorHScrollBarLayout = new QHBoxLayout();
	pPatternEditorHScrollBarLayout->setSpacing( 0 );
	pPatternEditorHScrollBarLayout->setMargin( 0 );
	pPatternEditorHScrollBarLayout->addWidget( m_pPatternEditorHScrollBar );
	pPatternEditorHScrollBarLayout->addWidget( zoom_in_btn );
	pPatternEditorHScrollBarLayout->addWidget( zoom_out_btn );

	QWidget *pPatternEditorHScrollBarContainer = new QWidget();
	pPatternEditorHScrollBarContainer->setLayout( pPatternEditorHScrollBarLayout );


	QPalette label_palette;
	label_palette.setColor( QPalette::WindowText, QColor( 230, 230, 230 ) );

	m_pPatternNameLbl = new QLabel( nullptr );
	m_pPatternNameLbl->setFont( boldFont );
	m_pPatternNameLbl->setText( "pattern name label" );
	m_pPatternNameLbl->setPalette(label_palette);






// NOTE_PROPERTIES BUTTONS
	PixmapWidget *pPropertiesPanel = new PixmapWidget( nullptr );
	pPropertiesPanel->setObjectName( "PropertiesPanel" );
	pPropertiesPanel->setColor( QColor( 58, 62, 72 ) );

	pPropertiesPanel->setFixedSize( 181, 100 );

	QVBoxLayout *pPropertiesVBox = new QVBoxLayout( pPropertiesPanel );
	pPropertiesVBox->setSpacing( 0 );
	pPropertiesVBox->setMargin( 0 );


	m_pPropertiesCombo = new LCDCombo( nullptr, QSize( m_pInstrumentList->width(), 18 ) );
	m_pPropertiesCombo->setToolTip( tr( "Select note properties" ) );
	m_pPropertiesCombo->addItem( tr("Velocity") );
	m_pPropertiesCombo->addItem( tr("Pan") );
	m_pPropertiesCombo->addItem( tr("Lead and Lag") );
	m_pPropertiesCombo->addItem( tr("NoteKey") );
	m_pPropertiesCombo->addItem( tr("Probability") );
	/* m_pPropertiesCombo->addItem( tr("Cutoff") ); */
	/* m_pPropertiesCombo->addItem( tr("Resonance") ); */
	// is triggered here below
	m_pPropertiesCombo->setObjectName( "PropertiesCombo" );
	connect( m_pPropertiesCombo, SIGNAL( currentIndexChanged( int ) ), this, SLOT( propertiesComboChanged( int ) ) );

	pPropertiesVBox->addWidget( m_pPropertiesCombo );

//~ NOTE_PROPERTIES BUTTONS


// LAYOUT
	QWidget *pMainPanel = new QWidget();

	QGridLayout *pGrid = new QGridLayout();
	pGrid->setSpacing( 0 );
	pGrid->setMargin( 0 );

	pGrid->addWidget( m_pEditorTop1, 0, 0 );
	pGrid->addWidget( m_pEditorTop2, 0, 1, 1, 3 );
	pGrid->addWidget( m_pPatternNameLbl, 1, 0 );
	pGrid->addWidget( m_pRulerScrollView, 1, 1 );

	pGrid->addWidget( m_pInstrListScrollView, 2, 0 );

	pGrid->addWidget( m_pEditorScrollView, 2, 1 );
	pGrid->addWidget( m_pPianoRollScrollView, 2, 1 );

	pGrid->addWidget( m_pPatternEditorVScrollBar, 2, 2 );
	pGrid->addWidget( pPatternEditorHScrollBarContainer, 10, 1 );
	pGrid->addWidget( m_pNoteVelocityScrollView, 4, 1 );
	pGrid->addWidget( m_pNotePanScrollView, 4, 1 );
	pGrid->addWidget( m_pNoteLeadLagScrollView, 4, 1 );
	pGrid->addWidget( m_pNoteNoteKeyScrollView, 4, 1 );
	pGrid->addWidget( m_pNoteProbabilityScrollView, 4, 1 );

	pGrid->addWidget( pPropertiesPanel, 4, 0 );
	pGrid->setRowStretch( 2, 100 );
	pMainPanel->setLayout( pGrid );


	// restore grid resolution
	int nIndex;
	int nRes = pPref->getPatternEditorGridResolution();
	if ( nRes == MAX_NOTES ) {
		nIndex = 11;
	} else if ( pPref->isPatternEditorUsingTriplets() == false ) {
		switch ( nRes ) {
			case  4: nIndex = 0; break;
			case  8: nIndex = 1; break;
			case 16: nIndex = 2; break;
			case 32: nIndex = 3; break;
			case 64: nIndex = 4; break;
			default:
				nIndex = 0;
				ERRORLOG( QString( "Wrong grid resolution: %1" ).arg( pPref->getPatternEditorGridResolution() ) );
		}
	} else {
		switch ( nRes ) {
			case  8: nIndex = 6; break;
			case 16: nIndex = 7; break;
			case 32: nIndex = 8; break;
			case 64: nIndex = 9; break;
			default:
				nIndex = 6;
				ERRORLOG( QString( "Wrong grid resolution: %1" ).arg( pPref->getPatternEditorGridResolution() ) );
		}
	}
	m_pResolutionCombo->setCurrentIndex( nIndex );

	// LAYOUT
	QVBoxLayout *pVBox = new QVBoxLayout();
	pVBox->setSpacing( 0 );
	pVBox->setMargin( 0 );
	this->setLayout( pVBox );

	pVBox->addWidget( pMainPanel );

	HydrogenApp::get_instance()->addEventListener( this );

	connect( HydrogenApp::get_instance(), &HydrogenApp::preferencesChanged, this, &PatternEditorPanel::onPreferencesChanged );

	// update
	m_pPropertiesCombo->setCurrentIndex( 0 );
	propertiesComboChanged( 0 );
	selectedPatternChangedEvent();
	updateStyleSheet();

	connect( m_pLCDSpinBoxNumerator, SIGNAL( valueChanged( double ) ), this, SLOT( patternSizeChanged( double ) ) );
	connect( m_pLCDSpinBoxDenominator, SIGNAL( valueChanged( double ) ), this, SLOT( patternSizeChanged( double ) ) );
}




PatternEditorPanel::~PatternEditorPanel()
{
}

void PatternEditorPanel::stateChangedEvent( int nState ) {
	// Deactivate the pattern size widgets while playback is rolling.
	if ( nState == STATE_PLAYING ) {
		m_pLCDSpinBoxNumerator->setEnabled( false );
		m_pLCDSpinBoxNumerator->setToolTip( HydrogenApp::get_instance()->getCommonStrings()->getPatternSizeDisabledTooltip() );
		m_pLCDSpinBoxDenominator->setEnabled( false );
		m_pLCDSpinBoxDenominator->setToolTip( HydrogenApp::get_instance()->getCommonStrings()->getPatternSizeDisabledTooltip() );
	} else {
		m_pLCDSpinBoxNumerator->setEnabled( true );
		m_pLCDSpinBoxNumerator->setToolTip( "" );
		m_pLCDSpinBoxDenominator->setEnabled( true );
		m_pLCDSpinBoxDenominator->setToolTip( "" );
	}
}

void PatternEditorPanel::syncToExternalHorizontalScrollbar( int )
{
	//INFOLOG( "[syncToExternalHorizontalScrollbar]" );

	// drum Editor
	m_pEditorScrollView->horizontalScrollBar()->setValue( m_pPatternEditorHScrollBar->value() );
	m_pEditorScrollView->verticalScrollBar()->setValue( m_pPatternEditorVScrollBar->value() );

	// piano roll Editor
	m_pPianoRollScrollView->horizontalScrollBar()->setValue( m_pPatternEditorHScrollBar->value() );

	// Ruler
	m_pRulerScrollView->horizontalScrollBar()->setValue( m_pPatternEditorHScrollBar->value() );

	// Instrument list
	m_pInstrListScrollView->verticalScrollBar()->setValue( m_pPatternEditorVScrollBar->value() );

	// Velocity ruler
	m_pNoteVelocityScrollView->horizontalScrollBar()->setValue( m_pPatternEditorHScrollBar->value() );

	// pan ruler
	m_pNotePanScrollView->horizontalScrollBar()->setValue( m_pPatternEditorHScrollBar->value() );

	// leadlag ruler
	m_pNoteLeadLagScrollView->horizontalScrollBar()->setValue( m_pPatternEditorHScrollBar->value() );

	// notekey ruler
	m_pNoteNoteKeyScrollView->horizontalScrollBar()->setValue( m_pPatternEditorHScrollBar->value() );

	// Probability ruler
	m_pNoteProbabilityScrollView->horizontalScrollBar()->setValue( m_pPatternEditorHScrollBar->value() );
}


void PatternEditorPanel::on_patternEditorVScroll( int nValue )
{
	//INFOLOG( "[on_patternEditorVScroll] " + QString::number(nValue)  );
	m_pPatternEditorVScrollBar->setValue( nValue );	
	resizeEvent( nullptr );
}

void PatternEditorPanel::on_patternEditorHScroll( int nValue )
{
	//INFOLOG( "[on_patternEditorHScroll] " + QString::number(nValue)  );
	m_pPatternEditorHScrollBar->setValue( nValue );	
	resizeEvent( nullptr );
}




void PatternEditorPanel::gridResolutionChanged( int nSelected )
{
	int nResolution;
	bool bUseTriplets = false;

	if ( nSelected == 11 ) {
		nResolution = MAX_NOTES;
	}
	else if ( nSelected > 4 ) {
		bUseTriplets = true;
		nResolution = 0x1 << ( nSelected - 3 );
	}
	else {
		nResolution = 0x1 << ( nSelected + 2 );
	}

	// INFOLOG( QString("idx %1 -> %2 resolution").arg( nSelected ).arg( nResolution ) );

	m_pDrumPatternEditor->setResolution( nResolution, bUseTriplets );
	m_pPianoRollEditor->setResolution( nResolution, bUseTriplets );
	m_pNoteVelocityEditor->setResolution( nResolution, bUseTriplets );
	m_pNoteLeadLagEditor->setResolution( nResolution, bUseTriplets );
	m_pNoteNoteKeyEditor->setResolution( nResolution, bUseTriplets );
	m_pNoteProbabilityEditor->setResolution( nResolution, bUseTriplets );
	m_pNotePanEditor->setResolution( nResolution, bUseTriplets );

	m_nCursorIncrement = ( bUseTriplets ? 4 : 3 ) * MAX_NOTES / ( nResolution * 3 );
	m_nCursorPosition = m_nCursorIncrement * ( m_nCursorPosition / m_nCursorIncrement );

	Preferences::get_instance()->setPatternEditorGridResolution( nResolution );
	Preferences::get_instance()->setPatternEditorUsingTriplets( bUseTriplets );
}



void PatternEditorPanel::selectedPatternChangedEvent()
{

	PatternList *pPatternList = Hydrogen::get_instance()->getSong()->getPatternList();
	int nSelectedPatternNumber = Hydrogen::get_instance()->getSelectedPatternNumber();

	if ( ( nSelectedPatternNumber != -1 ) && ( (uint) nSelectedPatternNumber < pPatternList->size() ) ) {
		// update pattern name text
		m_pPattern = pPatternList->get( nSelectedPatternNumber );
		QString sCurrentPatternName = m_pPattern->get_name();
		this->setWindowTitle( ( tr( "Pattern editor - %1" ).arg( sCurrentPatternName ) ) );
		m_pPatternNameLbl->setText( sCurrentPatternName );

		// update pattern size LCD
		updatePatternSizeLCD();
		
	}
	else {
		m_pPattern = nullptr;

		this->setWindowTitle( ( tr( "Pattern editor - %1" ).arg(QString( "No pattern selected." ) ) ) );
		m_pPatternNameLbl->setText( tr( "No pattern selected" ) );
	}

	resizeEvent( nullptr ); // force an update of the scrollbars
}

void PatternEditorPanel::hearNotesBtnClick()
{
	Preferences *pref = ( Preferences::get_instance() );
	pref->setHearNewNotes( ! m_pHearNotesBtn->isChecked() );

	if ( ! m_pHearNotesBtn->isChecked() ) {
		( HydrogenApp::get_instance() )->setStatusBarMessage( tr( "Hear new notes = On" ), 2000 );
	} else {
		( HydrogenApp::get_instance() )->setStatusBarMessage( tr( "Hear new notes = Off" ), 2000 );
	}
}

void PatternEditorPanel::quantizeEventsBtnClick()
{
	Preferences *pref = ( Preferences::get_instance() );
	pref->setQuantizeEvents( ! m_pQuantizeEventsBtn->isChecked() );

	if ( ! m_pQuantizeEventsBtn->isChecked() ) {
		( HydrogenApp::get_instance() )->setStatusBarMessage( tr( "Quantize incoming keyboard/midi events = On" ),	2000 );
	} else {
		( HydrogenApp::get_instance() )->setStatusBarMessage( tr( "Quantize incoming keyboard/midi events = Off" ), 2000 );
	}
}

static void syncScrollBarSize( QScrollBar *pDest, QScrollBar *pSrc )
{
	pDest->setMinimum( pSrc->minimum() );
	pDest->setMaximum( pSrc->maximum() );
	pDest->setSingleStep( pSrc->singleStep() );
	pDest->setPageStep( pSrc->pageStep() );
}

void PatternEditorPanel::resizeEvent( QResizeEvent *ev )
{
	UNUSED( ev );
	QScrollArea *pScrollArea = m_pEditorScrollView;

	syncScrollBarSize( m_pPatternEditorHScrollBar, pScrollArea->horizontalScrollBar() );
	syncScrollBarSize( m_pPatternEditorVScrollBar, pScrollArea->verticalScrollBar() );

	syncScrollBarSize( m_pRulerScrollView->horizontalScrollBar(), pScrollArea->horizontalScrollBar() );
	syncScrollBarSize( m_pNoteVelocityScrollView->horizontalScrollBar(), pScrollArea->horizontalScrollBar() );
	syncScrollBarSize( m_pNotePanScrollView->horizontalScrollBar(), pScrollArea->horizontalScrollBar() );
	syncScrollBarSize( m_pNoteLeadLagScrollView->horizontalScrollBar(), pScrollArea->horizontalScrollBar() ) ;
	syncScrollBarSize( m_pNoteNoteKeyScrollView->horizontalScrollBar(), pScrollArea->horizontalScrollBar() );
	syncScrollBarSize( m_pNoteProbabilityScrollView->horizontalScrollBar(), pScrollArea->horizontalScrollBar() );
}

void PatternEditorPanel::showEvent ( QShowEvent *ev )
{
	UNUSED( ev );
}


/// richiamato dall'uso dello scroll del mouse
void PatternEditorPanel::contentsMoving( int dummy )
{
	UNUSED( dummy );
	//INFOLOG( "contentsMoving" );
	syncToExternalHorizontalScrollbar(0);
}



void PatternEditorPanel::selectedInstrumentChangedEvent()
{
	resizeEvent( nullptr );	// force a scrollbar update
}

void PatternEditorPanel::selectInstrumentNotes( int nInstrument )
{
	if ( __show_drum_btn->isChecked() ) {
		m_pPianoRollEditor->selectInstrumentNotes( nInstrument );
	} else {
		m_pDrumPatternEditor->selectInstrumentNotes( nInstrument );
	}
}

void PatternEditorPanel::showDrumEditor()
{
	__show_drum_btn->setToolTip( tr( "Show piano roll editor" ) );
	__show_drum_btn->setChecked( false );
	m_pPianoRollScrollView->hide();
	m_pEditorScrollView->show();
	m_pInstrListScrollView->show();

	m_pEditorScrollView->setFocus();
	m_pPatternEditorRuler->setFocusProxy( m_pEditorScrollView );
	m_pInstrumentList->setFocusProxy( m_pEditorScrollView );

	m_pDrumPatternEditor->selectedInstrumentChangedEvent(); // force an update

	m_pDrumPatternEditor->selectNone();
	m_pPianoRollEditor->selectNone();

	// force a re-sync of extern scrollbars
	resizeEvent( nullptr );

}

void PatternEditorPanel::showPianoRollEditor()
{
	__show_drum_btn->setToolTip( tr( "Show drum editor" ) );
	__show_drum_btn->setChecked( true );
	m_pPianoRollScrollView->show();
	m_pPianoRollScrollView->verticalScrollBar()->setValue( 250 );
	m_pEditorScrollView->hide();
	m_pInstrListScrollView->show();

	m_pPianoRollScrollView->setFocus();
	m_pPatternEditorRuler->setFocusProxy( m_pPianoRollScrollView );
	m_pInstrumentList->setFocusProxy( m_pPianoRollScrollView );

	m_pDrumPatternEditor->selectNone();
	m_pPianoRollEditor->selectNone();

	m_pPianoRollEditor->selectedPatternChangedEvent();
	m_pPianoRollEditor->updateEditor(); // force an update
	// force a re-sync of extern scrollbars
	resizeEvent( nullptr );
}

void PatternEditorPanel::showDrumEditorBtnClick()
{
	if ( __show_drum_btn->isVisible() ){
		showPianoRollEditor();
		__show_drum_btn->hide();
		__show_piano_btn->show();
		__show_drum_btn->setBaseToolTip( HydrogenApp::get_instance()->getCommonStrings()->getShowDrumkitEditorTooltip() );
		__show_piano_btn->setBaseToolTip( HydrogenApp::get_instance()->getCommonStrings()->getShowDrumkitEditorTooltip() );
	} else {
		showDrumEditor();
		__show_drum_btn->show();
		__show_piano_btn->hide();
		__show_drum_btn->setBaseToolTip( HydrogenApp::get_instance()->getCommonStrings()->getShowPianoRollEditorTooltip() );
		__show_piano_btn->setBaseToolTip( HydrogenApp::get_instance()->getCommonStrings()->getShowPianoRollEditorTooltip() );
	}
}


void PatternEditorPanel::zoomInBtnClicked()
{
	if( m_pPatternEditorRuler->getGridWidth() >= 24 ){
		return;
	}

	m_pPatternEditorRuler->zoomIn();
	m_pDrumPatternEditor->zoomIn();
	m_pNoteVelocityEditor->zoomIn();
	m_pNoteLeadLagEditor->zoomIn();
	m_pNoteNoteKeyEditor->zoomIn();
	m_pNoteProbabilityEditor->zoomIn();
	m_pNotePanEditor->zoomIn();
	m_pPianoRollEditor->zoomIn();
	
	Preferences::get_instance()->setPatternEditorGridWidth( m_pPatternEditorRuler->getGridWidth() );
	Preferences::get_instance()->setPatternEditorGridHeight( m_pDrumPatternEditor->getGridHeight() );

	resizeEvent( nullptr );
}

void PatternEditorPanel::zoomOutBtnClicked()
{
	m_pPatternEditorRuler->zoomOut();
	m_pDrumPatternEditor->zoomOut();
	m_pNoteVelocityEditor->zoomOut();
	m_pNoteLeadLagEditor->zoomOut();
	m_pNoteNoteKeyEditor->zoomOut();
	m_pNoteProbabilityEditor->zoomOut();
	m_pNotePanEditor->zoomOut();
	m_pPianoRollEditor->zoomOut();

	resizeEvent( nullptr );
	
	Preferences::get_instance()->setPatternEditorGridWidth( m_pPatternEditorRuler->getGridWidth() );
	Preferences::get_instance()->setPatternEditorGridHeight( m_pDrumPatternEditor->getGridHeight() );
}


void PatternEditorPanel::updateEditors( bool bPatternOnly ) {

	// Changes of pattern may leave the cursor out of bounds.
	setCursorPosition( getCursorPosition() );

	m_pPatternEditorRuler->updateEditor( true );
	m_pNoteVelocityEditor->updateEditor();
	m_pNotePanEditor->updateEditor();
	m_pNoteLeadLagEditor->updateEditor();
	m_pNoteNoteKeyEditor->updateEditor();
	m_pNoteProbabilityEditor->updateEditor();
	m_pPianoRollEditor->updateEditor( bPatternOnly );
	m_pDrumPatternEditor->updateEditor();
}


void PatternEditorPanel::patternLengthChanged()
{
	// INFOLOG( QString("idx %1 -> %2 eighth").arg( nSelected ).arg( ( MAX_NOTES / 8 ) * ( nSelected + 1 ) ) );

	if ( !m_pPattern ) {
		return;
	}

	updateEditors();
	resizeEvent( nullptr );

	EventQueue::get_instance()->push_event( EVENT_SELECTED_PATTERN_CHANGED, -1 );
}

<<<<<<< HEAD
void PatternEditorPanel::updatePatternSizeLCD() {
	if ( m_pPattern == nullptr ) {
=======
void PatternEditorPanel::updatePatternSizeLCD(){
	// update pattern size
	int nPatternSize = m_pPattern->get_length(); // in ticks
	int nDen = m_pPattern->get_denominator();
	QString qtmp;
	
	// Note: numerator = ( nPatternSize * nDen ) / MAX_NOTES
	if ( ( nPatternSize * nDen ) % MAX_NOTES == 0 ) { // numerator is integer. Print with no decimal digits.
		qtmp = QString( "%1/%2" ).arg(( nPatternSize * nDen ) / MAX_NOTES ).arg( nDen );
	} 
	else { // numerator is not integer
				/* Note: print numerator using 3 decimal digits: enough for the resolution = 192 ticks/whole note.
					In fact the minimum representable note value is 1/192 of a whole note = 0.00520333 whole notes 
					or alternatively 1/48 of a quarter note = 0.02083333 quarter notes. */
		QLocale loc = QLocale::system(); // to use locale decimal separator
		qtmp = QString( "%1/%2" ).arg( loc.toString( ( nPatternSize * nDen ) / (float) MAX_NOTES, 'f', 3 ) ).arg( nDen );
	}
	__pattern_size_LCD->setText( qtmp );

	// hide or show warning icon if denominator doesn't divide MAX_NOTES
		/* Note: warning even if ( nPatternSize * nDen ) % MAX_NOTES == 0 . In that case the displayed numerator is
			integer and correct (e.g. size = 5/5), but the user may think that denominator is fully supported. */
	if( MAX_NOTES % nDen != 0 )	{
		m_pDenominatorWarning->show();
	}
	else {
		m_pDenominatorWarning->hide();
	}
}

void PatternEditorPanel::denominatorWarningClicked()
{
	QMessageBox::information( this, "Hydrogen",
							  tr( "Hydrogen can only represent notes as small as 1/%1 of a whole note, "
							  	  "so note values must be multiple of this.\nSupported values are: "
							  	  "1/1, 1/2, 1/3, 1/4, 1/6, 1/8, 1/12, 1/16, 1/24, 1/32, 1/48, 1/64, 1/96, 1/192" 
							  	  ).arg( MAX_NOTES ) );
							  	  // Note: the previous values are valid if and only if MAX_NOTES = 192
}

void PatternEditorPanel::patternSizeLCDClicked()
{
	Hydrogen *pHydrogen = Hydrogen::get_instance();
	if ( pHydrogen->getAudioEngine()->getState() != H2Core::AudioEngine::State::Ready ) {	
		QMessageBox::information( this, "Hydrogen", tr( "Is not possible to change the pattern size when playing." ) );
>>>>>>> 30d4f640
		return;
	}

	m_bArmPatternSizeSpinBoxes = false;

	bool bTurnOffAgain = false;

	if ( ! m_pLCDSpinBoxNumerator->isEnabled() ) {
		// Both spin boxes are deactivated since playback is rolling
		// and the pattern size changed due to the user selecting a
		// different pattern via mouse. We have to take care not to
		// trigger a patternSizeChanged() in here.
		m_pLCDSpinBoxNumerator->setEnabled( true );
		m_pLCDSpinBoxDenominator->setEnabled( true );

<<<<<<< HEAD
		bTurnOffAgain = true;
	}
=======
	std::shared_ptr<Song> pSong = pHydrogen->getSong();
	InstrumentList *pInstrumentList = pSong->getInstrumentList();
>>>>>>> 30d4f640

	bool bChanged = false;

	double fNewDenominator = static_cast<double>( m_pPattern->get_denominator() );
	if ( fNewDenominator != m_pLCDSpinBoxDenominator->value() &&
		 ! m_pLCDSpinBoxDenominator->hasFocus() ) {
		m_pLCDSpinBoxDenominator->setValue( fNewDenominator );
		bool bChanged = true;

		// Update numerator to allow only for a maximum pattern length of
		// four measures.
		m_pLCDSpinBoxNumerator->setMaximum( 4 * m_pLCDSpinBoxDenominator->value() );
	}

	double fNewNumerator = static_cast<double>( m_pPattern->get_length() * m_pPattern->get_denominator() ) / static_cast<double>( MAX_NOTES );
	if ( fNewNumerator != m_pLCDSpinBoxNumerator->value() && ! m_pLCDSpinBoxNumerator->hasFocus() ) {
		m_pLCDSpinBoxNumerator->setValue( fNewNumerator );
		bChanged = true;
	}

	if ( bTurnOffAgain ) {
		m_pLCDSpinBoxNumerator->setEnabled( false );
		m_pLCDSpinBoxDenominator->setEnabled( false );
	}
	
	m_bArmPatternSizeSpinBoxes = true;

	if ( bChanged ) {
		patternLengthChanged();
	}

}

void PatternEditorPanel::patternSizeChanged( double fValue ){

	if ( ! m_bArmPatternSizeSpinBoxes ) {
		// Don't execute this function if the values of the spin boxes
		// have been set by Hydrogen instead of by the user.
		return;
	}

<<<<<<< HEAD
	// Update numerator to allow only for a maximum pattern length of
	// four measures.
	m_pLCDSpinBoxNumerator->setMaximum( 4 * m_pLCDSpinBoxDenominator->value() );
=======
	std::shared_ptr<Song> pSong = pHydrogen->getSong();
	InstrumentList *pInstrumentList = pSong->getInstrumentList();
>>>>>>> 30d4f640

	double fNumerator = m_pLCDSpinBoxNumerator->value();
	double fDenominator = m_pLCDSpinBoxDenominator->value();

	/* Note: user can input a non integer numerator and this feature
	   is very powerful because it allows to set really any possible
	   pattern size (in ticks) using ANY arbitrary denominator.
	   e.g. pattern size of 38 ticks will result from both inputs 1/5
	   (quintuplet) and 0.79/4 of a whole note, since both are rounded
	   and BOTH are UNSUPPORTED, but the first notation looks more
	   meaningful */

	int nLength = std::round( static_cast<double>( MAX_NOTES ) / fDenominator * fNumerator );

	// set length and denominator				
	m_pPattern->set_length( nLength );
	m_pPattern->set_denominator( static_cast<int>( fDenominator ) );
	patternLengthChanged();
}

void PatternEditorPanel::dragEnterEvent( QDragEnterEvent *event )
{
	m_pInstrumentList->dragEnterEvent( event );
}



void PatternEditorPanel::dropEvent( QDropEvent *event )
{
	m_pInstrumentList->dropEvent( event );
}



void PatternEditorPanel::propertiesComboChanged( int nSelected )
{
	if ( nSelected == 0 ) {				// Velocity
		m_pNotePanScrollView->hide();
		m_pNoteLeadLagScrollView->hide();
		m_pNoteNoteKeyScrollView->hide();
		m_pNoteVelocityScrollView->show();
		m_pNoteProbabilityScrollView->hide();

		m_pNoteVelocityEditor->updateEditor();
	}
	else if ( nSelected == 1 ) {		// Pan
		m_pNoteVelocityScrollView->hide();
		m_pNoteLeadLagScrollView->hide();
		m_pNoteNoteKeyScrollView->hide();
		m_pNotePanScrollView->show();
		m_pNoteProbabilityScrollView->hide();

		m_pNotePanEditor->updateEditor();
	}
	else if ( nSelected == 2 ) {		// Lead and Lag
		m_pNoteVelocityScrollView->hide();
		m_pNotePanScrollView->hide();
		m_pNoteNoteKeyScrollView->hide();
		m_pNoteLeadLagScrollView->show();
		m_pNoteProbabilityScrollView->hide();

		m_pNoteLeadLagEditor->updateEditor();
	}
	else if ( nSelected == 3 ) {		// NoteKey
		m_pNoteVelocityScrollView->hide();
		m_pNotePanScrollView->hide();
		m_pNoteLeadLagScrollView->hide();
		m_pNoteNoteKeyScrollView->show();
		m_pNoteProbabilityScrollView->hide();

		m_pNoteNoteKeyEditor->updateEditor();
	}
	else if ( nSelected == 4 ) {		// Probability
		m_pNotePanScrollView->hide();
		m_pNoteLeadLagScrollView->hide();
		m_pNoteNoteKeyScrollView->hide();
		m_pNoteVelocityScrollView->hide();
		m_pNoteProbabilityScrollView->show();

		m_pNoteProbabilityEditor->updateEditor();
	}
	/*
	else if ( nSelected == 5 ) {		// Cutoff
	}
	else if ( nSelected == 6 ) {		// Resonance
	}
	*/
	else {
		ERRORLOG( QString( "unhandled value : %1" ).arg( nSelected ) );
	}
}

void PatternEditorPanel::updatePianorollEditor()
{
	m_pDrumPatternEditor->updateEditor(); // force an update
}

int PatternEditorPanel::getCursorPosition()
{
	return m_nCursorPosition;
}

void PatternEditorPanel::ensureCursorVisible()
{
	int nSelectedInstrument = Hydrogen::get_instance()->getSelectedInstrumentNumber();
	uint y = nSelectedInstrument * Preferences::get_instance()->getPatternEditorGridHeight();
	m_pEditorScrollView->ensureVisible( m_nCursorPosition * m_pPatternEditorRuler->getGridWidth(), y );
}

void PatternEditorPanel::setCursorPosition(int nCursorPosition)
{
	if ( nCursorPosition < 0 ) {
		m_nCursorPosition = 0;
	} else if ( m_pPattern != nullptr && nCursorPosition >= m_pPattern->get_length() ) {
		m_nCursorPosition = m_pPattern->get_length() - m_nCursorIncrement;
	} else {
		m_nCursorPosition = nCursorPosition;
	}
}

int PatternEditorPanel::moveCursorLeft( int n )
{
	m_nCursorPosition = std::max( m_nCursorPosition - m_nCursorIncrement * n,
								  0 );

	ensureCursorVisible();

	return m_nCursorPosition;
}

int PatternEditorPanel::moveCursorRight( int n )
{
	m_nCursorPosition = std::min( m_nCursorPosition + m_nCursorIncrement * n,
								  m_pPattern->get_length() - m_nCursorIncrement );

	ensureCursorVisible();

	return m_nCursorPosition;
}

void PatternEditorPanel::onPreferencesChanged( H2Core::Preferences::Changes changes ) {
	auto pPref = H2Core::Preferences::get_instance();

	if ( changes & H2Core::Preferences::Changes::Font ) {
		
		// It's sufficient to check the properties of just one label
		// because they will always carry the same.
		QFont boldFont( pPref->getApplicationFontFamily(), getPointSize( pPref->getFontSize() ) );
		boldFont.setBold( true );
		m_pSLlabel->setFont( boldFont );
		m_pPatternNameLbl->setFont( boldFont );

		updateStyleSheet();
	}

	if ( changes & ( H2Core::Preferences::Changes::Colors ) ) {
		updateStyleSheet();
	}
}

void PatternEditorPanel::updateStyleSheet() {

	auto pPref = H2Core::Preferences::get_instance();
	int nFactorTop = 112;
	
	QColor topColorLight = pPref->getDefaultUIStyle()->m_midColor.lighter( nFactorTop );
	QColor topColorDark = pPref->getDefaultUIStyle()->m_midColor.darker( nFactorTop );

	QString sEditorTopStyleSheet = QString( "\
QWidget {\
     background-color: qlineargradient(x1: 0.5, y1: 0.1, x2: 0.5, y2: 0.9, \
                                      stop: 0 %1, stop: 1 %2); \
}")
		.arg( topColorLight.name() ).arg( topColorDark.name() );
	QString sWidgetTopStyleSheet = QString( "\
QWidget {\
    background-color: %1;\
}" )
		.arg( pPref->getDefaultUIStyle()->m_midLightColor.name() );

	m_pEditorTop1->setStyleSheet( sEditorTopStyleSheet );
	m_pEditorTop2->setStyleSheet( sEditorTopStyleSheet );
		
	m_pSizeResol->setStyleSheet( sWidgetTopStyleSheet );
	m_pRec->setStyleSheet( sWidgetTopStyleSheet );
									
}

void PatternEditorPanel::switchPatternSizeFocus() {
	if ( ! m_pLCDSpinBoxDenominator->hasFocus() ) {
		m_pLCDSpinBoxDenominator->setFocus();
	} else {
		m_pLCDSpinBoxNumerator->setFocus();
	}
}<|MERGE_RESOLUTION|>--- conflicted
+++ resolved
@@ -928,56 +928,8 @@
 	EventQueue::get_instance()->push_event( EVENT_SELECTED_PATTERN_CHANGED, -1 );
 }
 
-<<<<<<< HEAD
 void PatternEditorPanel::updatePatternSizeLCD() {
 	if ( m_pPattern == nullptr ) {
-=======
-void PatternEditorPanel::updatePatternSizeLCD(){
-	// update pattern size
-	int nPatternSize = m_pPattern->get_length(); // in ticks
-	int nDen = m_pPattern->get_denominator();
-	QString qtmp;
-	
-	// Note: numerator = ( nPatternSize * nDen ) / MAX_NOTES
-	if ( ( nPatternSize * nDen ) % MAX_NOTES == 0 ) { // numerator is integer. Print with no decimal digits.
-		qtmp = QString( "%1/%2" ).arg(( nPatternSize * nDen ) / MAX_NOTES ).arg( nDen );
-	} 
-	else { // numerator is not integer
-				/* Note: print numerator using 3 decimal digits: enough for the resolution = 192 ticks/whole note.
-					In fact the minimum representable note value is 1/192 of a whole note = 0.00520333 whole notes 
-					or alternatively 1/48 of a quarter note = 0.02083333 quarter notes. */
-		QLocale loc = QLocale::system(); // to use locale decimal separator
-		qtmp = QString( "%1/%2" ).arg( loc.toString( ( nPatternSize * nDen ) / (float) MAX_NOTES, 'f', 3 ) ).arg( nDen );
-	}
-	__pattern_size_LCD->setText( qtmp );
-
-	// hide or show warning icon if denominator doesn't divide MAX_NOTES
-		/* Note: warning even if ( nPatternSize * nDen ) % MAX_NOTES == 0 . In that case the displayed numerator is
-			integer and correct (e.g. size = 5/5), but the user may think that denominator is fully supported. */
-	if( MAX_NOTES % nDen != 0 )	{
-		m_pDenominatorWarning->show();
-	}
-	else {
-		m_pDenominatorWarning->hide();
-	}
-}
-
-void PatternEditorPanel::denominatorWarningClicked()
-{
-	QMessageBox::information( this, "Hydrogen",
-							  tr( "Hydrogen can only represent notes as small as 1/%1 of a whole note, "
-							  	  "so note values must be multiple of this.\nSupported values are: "
-							  	  "1/1, 1/2, 1/3, 1/4, 1/6, 1/8, 1/12, 1/16, 1/24, 1/32, 1/48, 1/64, 1/96, 1/192" 
-							  	  ).arg( MAX_NOTES ) );
-							  	  // Note: the previous values are valid if and only if MAX_NOTES = 192
-}
-
-void PatternEditorPanel::patternSizeLCDClicked()
-{
-	Hydrogen *pHydrogen = Hydrogen::get_instance();
-	if ( pHydrogen->getAudioEngine()->getState() != H2Core::AudioEngine::State::Ready ) {	
-		QMessageBox::information( this, "Hydrogen", tr( "Is not possible to change the pattern size when playing." ) );
->>>>>>> 30d4f640
 		return;
 	}
 
@@ -993,13 +945,8 @@
 		m_pLCDSpinBoxNumerator->setEnabled( true );
 		m_pLCDSpinBoxDenominator->setEnabled( true );
 
-<<<<<<< HEAD
 		bTurnOffAgain = true;
 	}
-=======
-	std::shared_ptr<Song> pSong = pHydrogen->getSong();
-	InstrumentList *pInstrumentList = pSong->getInstrumentList();
->>>>>>> 30d4f640
 
 	bool bChanged = false;
 
@@ -1041,14 +988,9 @@
 		return;
 	}
 
-<<<<<<< HEAD
 	// Update numerator to allow only for a maximum pattern length of
 	// four measures.
 	m_pLCDSpinBoxNumerator->setMaximum( 4 * m_pLCDSpinBoxDenominator->value() );
-=======
-	std::shared_ptr<Song> pSong = pHydrogen->getSong();
-	InstrumentList *pInstrumentList = pSong->getInstrumentList();
->>>>>>> 30d4f640
 
 	double fNumerator = m_pLCDSpinBoxNumerator->value();
 	double fDenominator = m_pLCDSpinBoxDenominator->value();
