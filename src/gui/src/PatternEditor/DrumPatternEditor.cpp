--- conflicted
+++ resolved
@@ -229,14 +229,10 @@
 	if (row >= nInstruments) {
 		return;
 	}
-<<<<<<< HEAD
-	int nColumn = getColumn( ev->x() ); // position of nearest grid mark in ticks
+
+	int nColumn = getColumn( ev->x(), /* bUseFineGrained=*/ false ); // position of nearest grid mark in ticks
 	int nGridIndex = getGridIndex( ev->x() ); // index of nearest grid mark
 	int nRealColumn = 0; // TODO what is the use of this? does it affect tuplets? currently it is not rounded
-=======
-	int nColumn = getColumn( ev->x(), /* bUseFineGrained=*/ true );
-	int nRealColumn = 0;
->>>>>>> 17222236
 	if( ev->x() > m_nMargin ) {
 		nRealColumn = static_cast<float> ( ev->x() - m_nMargin ) / m_fGridWidth;
 	}
