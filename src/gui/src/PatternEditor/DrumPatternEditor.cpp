--- conflicted
+++ resolved
@@ -778,7 +778,6 @@
 		// |<--
 		m_pPatternEditorPanel->setCursorPosition( 0 );
 
-<<<<<<< HEAD
 	} else if ( ev->matches( QKeySequence::MoveToNextLine ) || ev->matches( QKeySequence::SelectNextLine ) ) {
 		if ( nSelectedInstrument + 1 < nMaxInstrument )
 			pH2->setSelectedInstrumentNumber( nSelectedInstrument + 1 );
@@ -787,24 +786,10 @@
 		pH2->setSelectedInstrumentNumber( nMaxInstrument-1 );
 
 	} else if ( ev->matches( QKeySequence::MoveToPreviousLine ) || ev->matches( QKeySequence::SelectPreviousLine ) ) {
-		if ( nSelectedInstrument > 0 )
-			pH2->setSelectedInstrumentNumber( nSelectedInstrument - 1 );
-
-	} else if ( ev->matches( QKeySequence::MoveToStartOfDocument ) || ev->matches( QKeySequence::SelectStartOfDocument ) ) {
-=======
-	} else if ( ev->matches( QKeySequence::MoveToNextLine ) ) {
-		if ( nSelectedInstrument + 1 < nMaxInstrument ) {
-			pH2->setSelectedInstrumentNumber( nSelectedInstrument + 1 );
-		}
-	} else if ( ev->matches( QKeySequence::MoveToEndOfDocument ) ) {
-		pH2->setSelectedInstrumentNumber( nMaxInstrument-1 );
-
-	} else if ( ev->matches( QKeySequence::MoveToPreviousLine ) ) {
 		if ( nSelectedInstrument > 0 ) {
 			pH2->setSelectedInstrumentNumber( nSelectedInstrument - 1 );
 		}
-	} else if ( ev->matches( QKeySequence::MoveToStartOfDocument ) ) {
->>>>>>> d4d0658b
+	} else if ( ev->matches( QKeySequence::MoveToStartOfDocument ) || ev->matches( QKeySequence::SelectStartOfDocument ) ) {
 		pH2->setSelectedInstrumentNumber( 0 );
 
 	} else if ( ev->key() == Qt::Key_Enter || ev->key() == Qt::Key_Return ) {
