--- conflicted
+++ resolved
@@ -1556,13 +1556,8 @@
 	const float fPitch = 0.0f;
 	const int nLength = -1;
 
-<<<<<<< HEAD
-	AudioEngine::get_instance()->lock( RIGHT_HERE );	// lock the audio engine
+	m_pAudioEngine->lock( RIGHT_HERE );	// lock the audio engine
 	for (int i = 0; i < notePositions.size(); i++ ) {
-=======
-	m_pAudioEngine->lock( RIGHT_HERE );	// lock the audio engine
-	for (int i = 0; i < noteList.size(); i++ ) {
->>>>>>> 6cf04fa4
 
 		// create the new note
 		Note *pNote = new Note( pSelectedInstrument, notePositions[i], velocity, pan_L, pan_R, nLength, fPitch );
