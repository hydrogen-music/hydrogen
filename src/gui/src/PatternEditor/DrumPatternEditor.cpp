--- conflicted
+++ resolved
@@ -664,10 +664,12 @@
 		pH2->setSelectedInstrumentNumber( 0 );
 
 	} else if ( ev->key() == Qt::Key_Enter || ev->key() == Qt::Key_Return ) {
-<<<<<<< HEAD
+		// Key: Enter / Return: add or remove note at current position
 		m_selection.clearSelection();
 		addOrRemoveNote( m_pPatternEditorPanel->getCursorPosition(), -1, nSelectedInstrument );
+
 	} else if ( ev->key() == Qt::Key_Delete || ev->key() == Qt::Key_Backspace ) {
+		// Key: Delete / Backspace: delete selected notes
 		if ( m_selection.begin() != m_selection.end() ) {
 			// Delete a selection.
 			InstrumentList *pInstrumentList = pH2->getSong()->get_instrument_list();
@@ -684,11 +686,7 @@
 			pUndo->endMacro();
 			m_selection.clearSelection();
 		}
-=======
-		// Key: Enter / Return: add or remove note at current position
-		addOrRemoveNote( m_pPatternEditorPanel->getCursorPosition(), -1, nSelectedInstrument );
-
->>>>>>> cdc4df1b
+
 	} else {
 		ev->ignore();
 		m_pPatternEditorPanel->setCursorHidden( true );
