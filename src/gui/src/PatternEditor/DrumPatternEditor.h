/*
 * Hydrogen
 * Copyright(c) 2002-2008 by Alex >Comix< Cominu [comix@users.sourceforge.net]
 *
 * http://www.hydrogen-music.org
 *
 * This program is free software; you can redistribute it and/or modify
 * it under the terms of the GNU General Public License as published by
 * the Free Software Foundation; either version 2 of the License, or
 * (at your option) any later version.
 *
 * This program is distributed in the hope that it will be useful,
 * but WITHOUT ANY WARRANTY, without even the implied warranty of
 * MERCHANTABILITY or FITNESS FOR A PARTICULAR PURPOSE. See the
 * GNU General Public License for more details.
 *
 * You should have received a copy of the GNU General Public License
 * along with this program; if not, write to the Free Software
 * Foundation, Inc., 59 Temple Place, Suite 330, Boston, MA  02111-1307  USA
 *
 */


#ifndef DRUM_PATTERN_EDITOR_H
#define DRUM_PATTERN_EDITOR_H

#include "../EventListener.h"
#include "../Selection.h"
#include "PatternEditor.h"

#include <core/Object.h>

#include <QtGui>
#include <QtWidgets>

class PatternEditorInstrumentList;

///
/// Drum pattern editor
///
class DrumPatternEditor : public PatternEditor
{
    H2_OBJECT
	Q_OBJECT

	public:
		DrumPatternEditor(QWidget* parent, PatternEditorPanel *panel);
		~DrumPatternEditor();

		// Implements EventListener interface
		virtual void patternModifiedEvent() override;
		virtual void patternChangedEvent() override;
		virtual void selectedPatternChangedEvent() override;
		virtual void selectedInstrumentChangedEvent() override;
		//~ Implements EventListener interface
		void addOrDeleteNoteAction(		int nColumn,
										int row,
										int selectedPatternNumber,
										int oldLength,
										float oldVelocity,
										float oldPan_L,
										float oldPan_R,
										float oldLeadLag,
										int oldNoteKeyVal,
										int oldOctaveKeyVal,
										bool listen,
										bool isMidi,
										bool isInstrumentMode,
										bool isNoteOff,
										bool isDelete );
		void moveNoteAction( int nColumn,
							 int nRow,
							 int nPattern,
							 int nNewColumn,
							 int nNewRow,
							 H2Core::Note *note);

		void addOrRemoveNote( int nColumn, int nRealColumn, int row );
		void editNoteLengthAction( int nColumn, int nRealColumn, int row, int length, int selectedPatternNumber );
		void undoRedoAction(    int column,
								QString mode,
								int nSelectedPatternNumber,
								int nSelectedInstrument,
								float velocity,
								float pan_L,
								float pan_R,
								float leadLag,
								float probability,
								int noteKeyVal,
								int octaveKeyVal );
		void functionClearNotesRedoAction( int nSelectedInstrument, int selectedPatternNumber );
		void functionClearNotesUndoAction( std::list< H2Core::Note* > noteList, int nSelectedInstrument, int patternNumber );
		void functionFillNotesUndoAction( QStringList noteList, int nSelectedInstrument, int patternNumber );
		void functionFillNotesRedoAction( QStringList noteList, int nSelectedInstrument, int patternNumber );
		void functionRandomVelocityAction( QStringList noteVeloValue, int nSelectedInstrument, int selectedPatternNumber );
		void functionMoveInstrumentAction( int nSourceInstrument,  int nTargetInstrument );
		void functionDropInstrumentUndoAction( int nTargetInstrument, std::vector<int>* AddedComponents );
		void functionDropInstrumentRedoAction(QString sDrumkitName, QString sInstrumentName, int nTargetInstrument, std::vector<int>* AddedComponents );
		void functionDeleteInstrumentUndoAction(  std::list< H2Core::Note* > noteList, int nSelectedInstrument, QString instrumentName, QString drumkitName );
		void functionAddEmptyInstrumentUndo();
		void functionAddEmptyInstrumentRedo();
		void functionPasteNotesRedoAction(std::list<H2Core::Pattern*> & changeList, std::list<H2Core::Pattern*> & appliedList);
		void functionPasteNotesUndoAction(std::list<H2Core::Pattern*> & appliedList);

		// Synthetic UI events from selection manager
		virtual void mouseClickEvent( QMouseEvent *ev ) override;
		virtual void mouseDragStartEvent( QMouseEvent *ev ) override;
		virtual void mouseDragUpdateEvent( QMouseEvent *ev ) override;
		virtual void mouseDragEndEvent( QMouseEvent *ev ) override;
		virtual void selectionMoveEndEvent( QInputEvent *ev ) override;

		// Selected notes are indexed by their address to ensure that a
		// note is definitely uniquely identified. This carries the risk
		// that state pointers to deleted notes may find their way into
		// the selection.
		virtual std::vector<SelectionIndex> elementsIntersecting( QRect r ) override;

		virtual QRect getKeyboardCursorRect() override;


	public slots:
		virtual void updateEditor( bool bPatternOnly = false ) override;
		virtual void selectAll() override;
		virtual void deleteSelection() override;
		virtual void copy() override;
		virtual void paste() override;
		virtual void cut() override;

	private:
		void __draw_note( H2Core::Note* note, QPainter& painter );
		void __draw_pattern( QPainter& painter );
		void __draw_grid( QPainter& painter );
		void __create_background( QPainter& pointer );

<<<<<<< HEAD
=======
		virtual void mousePressEvent(QMouseEvent *ev) override;
		virtual void mouseReleaseEvent(QMouseEvent *ev) override;
		virtual void mouseMoveEvent(QMouseEvent *ev) override;
>>>>>>> 761903a2
		virtual void keyPressEvent (QKeyEvent *ev) override;
		virtual void showEvent ( QShowEvent *ev ) override;
		virtual void hideEvent ( QHideEvent *ev ) override;
		virtual void paintEvent(QPaintEvent *ev) override;
		virtual void focusInEvent( QFocusEvent *ev ) override;
<<<<<<< HEAD
=======

		Selection<DrumPatternEditor, SelectionIndex > m_selection;
		QMenu *m_pPopupMenu;

		int getColumn(QMouseEvent *ev);
		QPoint movingGridOffset();
		void updateModifiers( QInputEvent *ev );
>>>>>>> 761903a2

		int findFreeCompoID( int startingPoint = 0 );
		int findExistingCompo( QString SourceName );
		QString renameCompo( QString OriginalName );

		int __nRealColumn;
		int __nColumn;
		int __row;
		int __oldLength;
};


#endif<|MERGE_RESOLUTION|>--- conflicted
+++ resolved
@@ -132,27 +132,11 @@
 		void __draw_grid( QPainter& painter );
 		void __create_background( QPainter& pointer );
 
-<<<<<<< HEAD
-=======
-		virtual void mousePressEvent(QMouseEvent *ev) override;
-		virtual void mouseReleaseEvent(QMouseEvent *ev) override;
-		virtual void mouseMoveEvent(QMouseEvent *ev) override;
->>>>>>> 761903a2
 		virtual void keyPressEvent (QKeyEvent *ev) override;
 		virtual void showEvent ( QShowEvent *ev ) override;
 		virtual void hideEvent ( QHideEvent *ev ) override;
 		virtual void paintEvent(QPaintEvent *ev) override;
 		virtual void focusInEvent( QFocusEvent *ev ) override;
-<<<<<<< HEAD
-=======
-
-		Selection<DrumPatternEditor, SelectionIndex > m_selection;
-		QMenu *m_pPopupMenu;
-
-		int getColumn(QMouseEvent *ev);
-		QPoint movingGridOffset();
-		void updateModifiers( QInputEvent *ev );
->>>>>>> 761903a2
 
 		int findFreeCompoID( int startingPoint = 0 );
 		int findExistingCompo( QString SourceName );
