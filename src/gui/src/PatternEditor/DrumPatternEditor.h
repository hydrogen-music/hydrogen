/*
 * Hydrogen
 * Copyright(c) 2002-2008 by Alex >Comix< Cominu [comix@users.sourceforge.net]
 *
 * http://www.hydrogen-music.org
 *
 * This program is free software; you can redistribute it and/or modify
 * it under the terms of the GNU General Public License as published by
 * the Free Software Foundation; either version 2 of the License, or
 * (at your option) any later version.
 *
 * This program is distributed in the hope that it will be useful,
 * but WITHOUT ANY WARRANTY, without even the implied warranty of
 * MERCHANTABILITY or FITNESS FOR A PARTICULAR PURPOSE. See the
 * GNU General Public License for more details.
 *
 * You should have received a copy of the GNU General Public License
 * along with this program; if not, write to the Free Software
 * Foundation, Inc., 59 Temple Place, Suite 330, Boston, MA  02111-1307  USA
 *
 */


#ifndef DRUM_PATTERN_EDITOR_H
#define DRUM_PATTERN_EDITOR_H

#include "../EventListener.h"

#include <hydrogen/object.h>

#include <QtGui>
#if QT_VERSION >= 0x050000
#  include <QtWidgets>
#endif

namespace H2Core
{
	class Note;
	class Pattern;
}

class PatternEditorInstrumentList;
class PatternEditorPanel;
///
/// Drum pattern editor
///
class DrumPatternEditor : public QWidget, public EventListener, public H2Core::Object
{
    H2_OBJECT
	Q_OBJECT

	public:
		DrumPatternEditor(QWidget* parent, PatternEditorPanel *panel);
		~DrumPatternEditor();

		void setResolution(uint res, bool bUseTriplets);
		uint getResolution() {	return m_nResolution;	}
		bool isUsingTriplets() { return m_bUseTriplets;	}

		void zoom_in();
		void zoom_out();

		static QColor computeNoteColor( float );

		// Implements EventListener interface
		virtual void patternModifiedEvent();
		virtual void patternChangedEvent();
		virtual void selectedPatternChangedEvent();
		virtual void selectedInstrumentChangedEvent();
		//~ Implements EventListener interface
		void addOrDeleteNoteAction(		int nColumn,
										int row,
										int selectedPatternNumber,
										int oldLength,
										float oldVelocity,
										float oldPan_L,
										float oldPan_R,
										float oldLeadLag,
										int oldNoteKeyVal,
										int oldOctaveKeyVal,
										bool listen,
										bool isMidi,
										bool isInstrumentMode,
<<<<<<< HEAD
										bool isNoteOff,
										bool isDelete );
=======
										bool isNoteOff);
		void addOrRemoveNote( int nColumn, int nRealColumn, int row );
>>>>>>> ed1da765
		void editNoteLengthAction( int nColumn, int nRealColumn, int row, int length, int selectedPatternNumber );
		void undoRedoAction(    int column,
								QString mode,
								int nSelectedPatternNumber,
								int nSelectedInstrument,
								float velocity,
								float pan_L,
								float pan_R,
								float leadLag,
								float probability,
								int noteKeyVal,
								int octaveKeyVal );
		void functionClearNotesRedoAction( int nSelectedInstrument, int selectedPatternNumber );
		void functionClearNotesUndoAction( std::list< H2Core::Note* > noteList, int nSelectedInstrument, int patternNumber );
		void functionFillNotesUndoAction( QStringList noteList, int nSelectedInstrument, int patternNumber );
		void functionFillNotesRedoAction( QStringList noteList, int nSelectedInstrument, int patternNumber );
		void functionRandomVelocityAction( QStringList noteVeloValue, int nSelectedInstrument, int selectedPatternNumber );
		void functionMoveInstrumentAction( int nSourceInstrument,  int nTargetInstrument );
		void functionDropInstrumentUndoAction( int nTargetInstrument, std::vector<int>* AddedComponents );
		void functionDropInstrumentRedoAction(QString sDrumkitName, QString sInstrumentName, int nTargetInstrument, std::vector<int>* AddedComponents );
		void functionDeleteInstrumentUndoAction(  std::list< H2Core::Note* > noteList, int nSelectedInstrument, QString instrumentName, QString drumkitName );
		void functionAddEmptyInstrumentUndo();
		void functionAddEmptyInstrumentRedo();
		void functionPasteNotesRedoAction(std::list<H2Core::Pattern*> & changeList, std::list<H2Core::Pattern*> & appliedList);
		void functionPasteNotesUndoAction(std::list<H2Core::Pattern*> & appliedList);

	public slots:
		void updateEditor();

	private:
		float m_nGridWidth;
		uint m_nGridHeight;
		int m_nEditorHeight;
		uint m_nResolution;
		bool m_bUseTriplets;

		bool m_bRightBtnPressed;
		H2Core::Note *m_pDraggedNote;
		//~


		H2Core::Pattern *m_pPattern;

		PatternEditorPanel *m_pPatternEditorPanel;

		void __draw_note( H2Core::Note* note, QPainter& painter );
		void __draw_pattern( QPainter& painter );
		void __draw_grid( QPainter& painter );
		void __create_background( QPainter& pointer );

		virtual void mousePressEvent(QMouseEvent *ev);
		virtual void mouseReleaseEvent(QMouseEvent *ev);
		virtual void mouseMoveEvent(QMouseEvent *ev);
		virtual void keyPressEvent (QKeyEvent *ev);
		virtual void showEvent ( QShowEvent *ev );
		virtual void hideEvent ( QHideEvent *ev );
		virtual void paintEvent(QPaintEvent *ev);
		virtual void focusInEvent( QFocusEvent *ev );

		int getColumn(QMouseEvent *ev);

		int findFreeCompoID( int startingPoint = 0 );
		int findExistingCompo( QString SourceName );
		QString renameCompo( QString OriginalName );

		int __nRealColumn;
		int __nColumn;
		int __row;
		int __oldLength;
		int __selectedPatternNumber;
};


#endif<|MERGE_RESOLUTION|>--- conflicted
+++ resolved
@@ -81,13 +81,9 @@
 										bool listen,
 										bool isMidi,
 										bool isInstrumentMode,
-<<<<<<< HEAD
 										bool isNoteOff,
 										bool isDelete );
-=======
-										bool isNoteOff);
 		void addOrRemoveNote( int nColumn, int nRealColumn, int row );
->>>>>>> ed1da765
 		void editNoteLengthAction( int nColumn, int nRealColumn, int row, int length, int selectedPatternNumber );
 		void undoRedoAction(    int column,
 								QString mode,
