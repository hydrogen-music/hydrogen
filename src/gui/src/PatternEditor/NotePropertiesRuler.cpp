--- conflicted
+++ resolved
@@ -1367,15 +1367,10 @@
 ///
 QRect NotePropertiesRuler::getKeyboardCursorRect()
 {
-<<<<<<< HEAD
 	uint x = round( m_nMargin + m_pPatternEditorPanel->getCursorIndexPosition()* granularity() * m_fGridWidth ); // TODO check
 	int nSelectedInstrument = Hydrogen::get_instance()->getSelectedInstrumentNumber();
 	uint y = nSelectedInstrument * m_nGridHeight;
 	return QRect( x-m_fGridWidth*3, 0+1, m_fGridWidth*6, height()-2 );
-=======
-	uint x = m_nMargin + m_pPatternEditorPanel->getCursorPosition() * m_nGridWidth;
-	return QRect( x-m_nGridWidth*3, 0+1, m_nGridWidth*6, height()-2 );
->>>>>>> 8f42cfd0
 }
 
 void NotePropertiesRuler::selectAll() {
