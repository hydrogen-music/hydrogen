/*
 * Hydrogen
 * Copyright(c) 2002-2008 by Alex >Comix< Cominu [comix@users.sourceforge.net]
 * Copyright(c) 2008-2021 The hydrogen development team [hydrogen-devel@lists.sourceforge.net]
 *
 * http://www.hydrogen-music.org
 *
 * This program is free software; you can redistribute it and/or modify
 * it under the terms of the GNU General Public License as published by
 * the Free Software Foundation; either version 2 of the License, or
 * (at your option) any later version.
 *
 * This program is distributed in the hope that it will be useful,
 * but WITHOUT ANY WARRANTY, without even the implied warranty of
 * MERCHANTABILITY or FITNESS FOR A PARTICULAR PURPOSE. See the
 * GNU General Public License for more details.
 *
 * You should have received a copy of the GNU General Public License
 * along with this program. If not, see https://www.gnu.org/licenses
 *
 */

#include <core/Hydrogen.h>
#include <core/AudioEngine/AudioEngine.h>
#include <core/Basics/Pattern.h>
#include <core/Basics/PatternList.h>


using namespace H2Core;

#include <QTimer>
#include <QPainter>

#include "DrumPatternEditor.h"
#include "PatternEditorRuler.h"
#include "PatternEditorPanel.h"
#include "NotePropertiesRuler.h"
#include "../HydrogenApp.h"
#include "../Skin.h"


PatternEditorRuler::PatternEditorRuler( QWidget* parent )
 : QWidget( parent )
 {
	setAttribute(Qt::WA_OpaquePaintEvent);

	//infoLog( "INIT" );

	Preferences *pPref = Preferences::get_instance();

	QColor backgroundColor( pPref->getColorTheme()->m_patternEditor_backgroundColor );

	m_pPattern = nullptr;
	m_fGridWidth = Preferences::get_instance()->getPatternEditorGridWidth();

	m_nRulerWidth = 20 + m_fGridWidth * ( MAX_NOTES * 4 );
	m_nRulerHeight = 25;

	resize( m_nRulerWidth, m_nRulerHeight );

	bool ok = m_tickPosition.load( Skin::getImagePath() + "/patternEditor/tickPosition.png" );
	if( ok == false ){
		ERRORLOG( "Error loading pixmap " );
	}

	m_pBackground = nullptr;
	createBackground();

	m_pTimer = new QTimer(this);
	connect(m_pTimer, SIGNAL(timeout()), this, SLOT(updateEditor()));

	HydrogenApp::get_instance()->addEventListener( this );
}



PatternEditorRuler::~PatternEditorRuler() {
	//infoLog( "DESTROY");
}



void PatternEditorRuler::updateStart(bool start) {
	if (start) {
		m_pTimer->start(50);	// update ruler at 20 fps
	}
	else {
		m_pTimer->stop();
	}
}



void PatternEditorRuler::showEvent ( QShowEvent *ev )
{
	UNUSED( ev );
	updateEditor();
	updateStart(true);
}



void PatternEditorRuler::hideEvent ( QHideEvent *ev )
{
	UNUSED( ev );
	updateStart(false);
}



void PatternEditorRuler::updateEditor( bool bRedrawAll )
{
	static int oldNTicks = 0;

	Hydrogen *pHydrogen = Hydrogen::get_instance();
	auto pAudioEngine = pHydrogen->getAudioEngine();

	//Do not redraw anything if Export is active.
	//https://github.com/hydrogen-music/hydrogen/issues/857	
	if( pHydrogen->getIsExportSessionActive() ) {
		return;
	}
	
	PatternList *pPatternList = pHydrogen->getSong()->getPatternList();
	int nSelectedPatternNumber = pHydrogen->getSelectedPatternNumber();
	if ( (nSelectedPatternNumber != -1) && ( (uint)nSelectedPatternNumber < pPatternList->size() )  ) {
		m_pPattern = pPatternList->get( nSelectedPatternNumber );
	}
	else {
		m_pPattern = nullptr;
	}


	bool bActive = false;	// is the pattern playing now?

	if ( pHydrogen->getMode() == Song::Mode::Song &&
		 pHydrogen->isPatternEditorLocked() ) {
		// In case the pattern editor is locked we will always display
		// the position tick. Even if no pattern is set at all.
		bActive = true;
	} else {
		/* 
		 * Lock audio engine to make sure pattern list does not get
		 * modified / cleared during iteration 
		 */
		pAudioEngine->lock( RIGHT_HERE );

		PatternList *pList = pAudioEngine->getPlayingPatterns();
		for (uint i = 0; i < pList->size(); i++) {
			if ( m_pPattern == pList->get(i) ) {
				bActive = true;
				break;
			}
		}

		pAudioEngine->unlock();
	}

	if ( ( pAudioEngine->getState() == H2Core::AudioEngine::State::Playing ) && bActive ) {
		m_nTicks = pAudioEngine->getPatternTickPosition();
	}
	else {
		m_nTicks = -1;	// hide the tickPosition
	}


	if (oldNTicks != m_nTicks) {
		// redraw all
		bRedrawAll = true;
	}
	oldNTicks = m_nTicks;

	if (bRedrawAll) {
		update( 0, 0, width(), height() );
	}
}


void PatternEditorRuler::createBackground()
{
<<<<<<< HEAD
	auto pHydrogenApp = HydrogenApp::get_instance();
	auto pDrumPatternEditor = pHydrogenApp->getPatternEditorPanel()->getDrumPatternEditor();
=======
>>>>>>> 6d238646
	auto pPref = H2Core::Preferences::get_instance();

	if ( m_pBackground ) {
		delete m_pBackground;
	}

	// Create new background pixmap at native device pixelratio
	qreal pixelRatio = devicePixelRatio();
	m_pBackground = new QPixmap( pixelRatio * QSize( m_nRulerWidth, m_nRulerHeight ) );
	m_pBackground->setDevicePixelRatio( pixelRatio );

	QColor backgroundColor( pPref->getColorTheme()->m_patternEditor_alternateRowColor.darker( 120 ) );
	QColor textColor = pPref->getColorTheme()->m_patternEditor_textColor;
	QColor lineColor = pPref->getColorTheme()->m_patternEditor_lineColor;
	
	painter.fillRect( QRect( 1, 1, width() - 2, height() - 2 ), backgroundColor );

<<<<<<< HEAD
	painter.setPen( QColor( 35, 39, 51 ) );
	painter.drawLine( 0, 0, width(), 0 );
	painter.drawLine( 0, height(), width(), height() );
=======
	QPainter painter( m_pBackground );
>>>>>>> 6d238646

	// gray background for unusable section of pattern
	int nNotes = MAX_NOTES;
	if ( m_pPattern != nullptr ) {
		nNotes = m_pPattern->get_length();
	}
	int nXStart = 20 + nNotes * m_fGridWidth;
	if ( (m_nRulerWidth - nXStart) != 0 ) {
		painter.fillRect( nXStart, 0, m_nRulerWidth - nXStart, m_nRulerHeight,
						  pPref->getColorTheme()->m_midLightColor );
	}

	// numbers

	QFont font( pPref->getApplicationFontFamily(), getPointSize( pPref->getFontSize() ) );
	painter.setFont(font);
	painter.drawLine( 0, 0, m_nRulerWidth, 0 );
	painter.drawLine( 0, m_nRulerHeight - 1, m_nRulerWidth - 1, m_nRulerHeight - 1);

	uint nQuarter = 48;

	// Draw numbers and quarter ticks
	for ( int ii = 0; ii < 64 ; ii += 4 ) {
		int nText_x = pDrumPatternEditor->getMargin() +
			nQuarter / 4 * ii * m_fGridWidth;
		painter.setPen( textColor );
		painter.drawLine( nText_x, height() - 13, nText_x, height() - 1 );
		painter.drawText( nText_x + 3, 0, 60, m_nRulerHeight,
						  Qt::AlignVCenter | Qt::AlignLeft,
						  QString("%1").arg(ii / 4 + 1) );
	}

	// Draw remaining ticks
	int nMaxX = m_fGridWidth * nNotes + pDrumPatternEditor->getMargin();

	float fStep;
	if ( pDrumPatternEditor->isUsingTriplets() ) {
		fStep = 4 * MAX_NOTES / ( 3 * pDrumPatternEditor->getResolution() )
			* m_fGridWidth;
	} else {
		fStep = 4 * MAX_NOTES / ( 4 * pDrumPatternEditor->getResolution() )
			* m_fGridWidth;
	}
	for ( float xx = pDrumPatternEditor->getMargin(); xx < nMaxX; xx += fStep ) {
		painter.drawLine( xx, height() - 5, xx, height() - 1 );
	}

}


void PatternEditorRuler::paintEvent( QPaintEvent *ev)
{
	auto pPref = H2Core::Preferences::get_instance();

	if (!isVisible()) {
		return;
	}

	qreal pixelRatio = devicePixelRatio();
	if ( pixelRatio != m_pBackground->devicePixelRatio() ) {
		createBackground();
	}

	QPainter painter(this);

	painter.drawPixmap( ev->rect(), *m_pBackground, QRectF( pixelRatio * ev->rect().x(),
															pixelRatio * ev->rect().y(),
															pixelRatio * ev->rect().width(),
															pixelRatio * ev->rect().height() ) );

	// draw tickPosition
	if (m_nTicks != -1) {
		uint x = (uint)( 20 + m_nTicks * m_fGridWidth - 5 - 11 / 2.0 );
		painter.drawPixmap( QRect( x, height() / 2, 11, 8 ), m_tickPosition, QRect( 0, 0, 11, 8 ) );
	}

	// draw cursor
	if ( ( pDrumPatternEditor->hasFocus() ||
		   pHydrogenApp->getPatternEditorPanel()->getVelocityEditor()->hasFocus() ||
		   pHydrogenApp->getPatternEditorPanel()->getPanEditor()->hasFocus() ||
		   pHydrogenApp->getPatternEditorPanel()->getLeadLagEditor()->hasFocus() ||
		   pHydrogenApp->getPatternEditorPanel()->getNoteKeyEditor()->hasFocus() ||
		   pHydrogenApp->getPatternEditorPanel()->getProbabilityEditor()->hasFocus() ||
		   pHydrogenApp->getPatternEditorPanel()->getPianoRollEditor()->hasFocus() ) &&
		! pHydrogenApp->hideKeyboardCursor() ) {

		int nCursorX = m_fGridWidth *
			pHydrogenApp->getPatternEditorPanel()->getCursorPosition() +
			pDrumPatternEditor->getMargin() - 4 -
			m_fGridWidth * 5;

		// Middle line to indicate the selected tick
		painter.setPen( Qt::black );
		painter.drawLine( nCursorX + m_fGridWidth * 5 + 4, height() - 6,
						  nCursorX + m_fGridWidth * 5 + 4, height() - 13 );

		QPen pen;
		pen.setWidth( 2 );
		painter.setPen( pen );
		painter.setRenderHint( QPainter::Antialiasing );
		painter.drawLine( nCursorX, 3, nCursorX + m_fGridWidth * 10 + 8, 3 );
		painter.drawLine( nCursorX, 4, nCursorX, 5 );
		painter.drawLine( nCursorX + m_fGridWidth * 10 + 8, 4,
						  nCursorX + m_fGridWidth * 10 + 8, 5 );
		painter.drawLine( nCursorX, height() - 5,
						  nCursorX + m_fGridWidth * 10 + 8, height() - 5 );
		painter.drawLine( nCursorX, height() - 7,
						  nCursorX, height() - 6 );
		painter.drawLine( nCursorX + m_fGridWidth * 10 + 8, height() - 6,
						  nCursorX + m_fGridWidth * 10 + 8, height() - 7 );
	}
}

void PatternEditorRuler::zoomIn()
{
	
	auto pPref = H2Core::Preferences::get_instance();
	
	if ( m_fGridWidth >= 3 ){
		m_fGridWidth *= 2;
	} else {
		m_fGridWidth *= 1.5;
	}
	m_nRulerWidth = 20 + m_fGridWidth * ( MAX_NOTES * 4 );
	resize(  QSize(m_nRulerWidth, m_nRulerHeight ));
	createBackground();
	update();
}


void PatternEditorRuler::zoomOut()
{
	
	auto pPref = H2Core::Preferences::get_instance();
	
	if ( m_fGridWidth > 1.5 ) {
		if ( m_fGridWidth > 3 ){
			m_fGridWidth /= 2;
		} else {
			m_fGridWidth /= 1.5;
		}
		m_nRulerWidth = 20 + m_fGridWidth * ( MAX_NOTES * 4 );
		resize( QSize(m_nRulerWidth, m_nRulerHeight) );
		createBackground();
		update();
	}
}


void PatternEditorRuler::selectedPatternChangedEvent()
{
	createBackground();
	updateEditor( true );
}

void PatternEditorRuler::onPreferencesChanged( H2Core::Preferences::Changes changes ) {
	auto pPref = H2Core::Preferences::get_instance();
	
	if ( changes & ( H2Core::Preferences::Changes::Colors |
					 H2Core::Preferences::Changes::Font ) ) {
		update( 0, 0, width(), height() );
	}
}<|MERGE_RESOLUTION|>--- conflicted
+++ resolved
@@ -178,11 +178,13 @@
 
 void PatternEditorRuler::createBackground()
 {
-<<<<<<< HEAD
 	auto pHydrogenApp = HydrogenApp::get_instance();
-	auto pDrumPatternEditor = pHydrogenApp->getPatternEditorPanel()->getDrumPatternEditor();
-=======
->>>>>>> 6d238646
+	DrumPatternEditor* pDrumPatternEditor;
+	if ( pHydrogenApp->getPatternEditorPanel() != nullptr ) {
+		pDrumPatternEditor = pHydrogenApp->getPatternEditorPanel()->getDrumPatternEditor();
+	} else {
+		pDrumPatternEditor = nullptr;
+	}
 	auto pPref = H2Core::Preferences::get_instance();
 
 	if ( m_pBackground ) {
@@ -197,16 +199,10 @@
 	QColor backgroundColor( pPref->getColorTheme()->m_patternEditor_alternateRowColor.darker( 120 ) );
 	QColor textColor = pPref->getColorTheme()->m_patternEditor_textColor;
 	QColor lineColor = pPref->getColorTheme()->m_patternEditor_lineColor;
+
+	QPainter painter( m_pBackground );
 	
 	painter.fillRect( QRect( 1, 1, width() - 2, height() - 2 ), backgroundColor );
-
-<<<<<<< HEAD
-	painter.setPen( QColor( 35, 39, 51 ) );
-	painter.drawLine( 0, 0, width(), 0 );
-	painter.drawLine( 0, height(), width(), height() );
-=======
-	QPainter painter( m_pBackground );
->>>>>>> 6d238646
 
 	// gray background for unusable section of pattern
 	int nNotes = MAX_NOTES;
@@ -228,10 +224,23 @@
 
 	uint nQuarter = 48;
 
+	// Fall back to default values in case the GUI is starting and the
+	// pattern editor is not ready yet.
+	int nMargin, nResolution;
+	bool bIsUsingTriplets;
+	if ( pDrumPatternEditor != nullptr ) {
+		nMargin = pDrumPatternEditor->getMargin();
+		nResolution = pDrumPatternEditor->getResolution();
+		bIsUsingTriplets = pDrumPatternEditor->isUsingTriplets();
+	} else {
+		nMargin = 20;
+		nResolution = 8;
+		bIsUsingTriplets = false;
+	}
+	
 	// Draw numbers and quarter ticks
 	for ( int ii = 0; ii < 64 ; ii += 4 ) {
-		int nText_x = pDrumPatternEditor->getMargin() +
-			nQuarter / 4 * ii * m_fGridWidth;
+		int nText_x = nMargin + nQuarter / 4 * ii * m_fGridWidth;
 		painter.setPen( textColor );
 		painter.drawLine( nText_x, height() - 13, nText_x, height() - 1 );
 		painter.drawText( nText_x + 3, 0, 60, m_nRulerHeight,
@@ -240,17 +249,15 @@
 	}
 
 	// Draw remaining ticks
-	int nMaxX = m_fGridWidth * nNotes + pDrumPatternEditor->getMargin();
+	int nMaxX = m_fGridWidth * nNotes + nMargin;
 
 	float fStep;
-	if ( pDrumPatternEditor->isUsingTriplets() ) {
-		fStep = 4 * MAX_NOTES / ( 3 * pDrumPatternEditor->getResolution() )
-			* m_fGridWidth;
-	} else {
-		fStep = 4 * MAX_NOTES / ( 4 * pDrumPatternEditor->getResolution() )
-			* m_fGridWidth;
-	}
-	for ( float xx = pDrumPatternEditor->getMargin(); xx < nMaxX; xx += fStep ) {
+	if ( bIsUsingTriplets ) {
+		fStep = 4 * MAX_NOTES / ( 3 * nResolution ) * m_fGridWidth;
+	} else {
+		fStep = 4 * MAX_NOTES / ( 4 * nResolution ) * m_fGridWidth;
+	}
+	for ( float xx = nMargin; xx < nMaxX; xx += fStep ) {
 		painter.drawLine( xx, height() - 5, xx, height() - 1 );
 	}
 
@@ -260,6 +267,7 @@
 void PatternEditorRuler::paintEvent( QPaintEvent *ev)
 {
 	auto pPref = H2Core::Preferences::get_instance();
+	auto pHydrogenApp = HydrogenApp::get_instance();
 
 	if (!isVisible()) {
 		return;
@@ -284,7 +292,8 @@
 	}
 
 	// draw cursor
-	if ( ( pDrumPatternEditor->hasFocus() ||
+	if ( pHydrogenApp->getPatternEditorPanel() != nullptr &&
+		 ( pHydrogenApp->getPatternEditorPanel()->getDrumPatternEditor()->hasFocus() ||
 		   pHydrogenApp->getPatternEditorPanel()->getVelocityEditor()->hasFocus() ||
 		   pHydrogenApp->getPatternEditorPanel()->getPanEditor()->hasFocus() ||
 		   pHydrogenApp->getPatternEditorPanel()->getLeadLagEditor()->hasFocus() ||
@@ -295,7 +304,7 @@
 
 		int nCursorX = m_fGridWidth *
 			pHydrogenApp->getPatternEditorPanel()->getCursorPosition() +
-			pDrumPatternEditor->getMargin() - 4 -
+			pHydrogenApp->getPatternEditorPanel()->getDrumPatternEditor()->getMargin() - 4 -
 			m_fGridWidth * 5;
 
 		// Middle line to indicate the selected tick
