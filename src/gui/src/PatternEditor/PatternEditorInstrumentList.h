/*
 * Hydrogen
 * Copyright(c) 2002-2008 by Alex >Comix< Cominu [comix@users.sourceforge.net]
 *
 * http://www.hydrogen-music.org
 *
 * This program is free software; you can redistribute it and/or modify
 * it under the terms of the GNU General Public License as published by
 * the Free Software Foundation; either version 2 of the License, or
 * (at your option) any later version.
 *
 * This program is distributed in the hope that it will be useful,
 * but WITHOUT ANY WARRANTY, without even the implied warranty of
 * MERCHANTABILITY or FITNESS FOR A PARTICULAR PURPOSE. See the
 * GNU General Public License for more details.
 *
 * You should have received a copy of the GNU General Public License
 * along with this program; if not, write to the Free Software
 * Foundation, Inc., 59 Temple Place, Suite 330, Boston, MA  02111-1307  USA
 *
 */


#ifndef PATTERN_EDITOR_INSTRUMENT_LIST_H
#define PATTERN_EDITOR_INSTRUMENT_LIST_H


#include <core/Globals.h>

#include <QtGui>
#include <QtWidgets>
#include <vector>

#include <core/Object.h>
#include "../Widgets/PixmapWidget.h"
#include "../Selection.h"

namespace H2Core
{
	class Pattern;
}

class PatternEditorPanel;
class ToggleButton;
class Button;

class InstrumentLine : public PixmapWidget
{
    H2_OBJECT
	Q_OBJECT

	public:
		explicit InstrumentLine(QWidget* pParent);

		void setName(const QString& sName);
		void setSelected(bool isSelected);
		void setNumber(int nIndex);
		void setMuted(bool isMuted);
		void setSoloed( bool soloed );
		void setSamplesMissing( bool bSamplesMissing );

	private slots:
		void functionClearNotes();

		// TODO use parametric fillNotes(every) with Qvariant in menu item?
		void functionFillAllNotes();
		void functionFillEveryTwoNotes();
		void functionFillEveryThreeNotes();
		void functionFillEveryFourNotes();
		void functionFillEveryFiveNotes();
		void functionFillEverySixNotes();
		void functionFillEverySevenNotes();
		void functionFillEveryEightNotes();
		void functionFillEveryTwelveNotes();
		void functionFillEverySixteenNotes();
		void functionFillNotes( int every );
<<<<<<< HEAD

		void functionCopyInstrumentPattern();
=======
>>>>>>> 8f42cfd0
		void functionCopyAllInstrumentPatterns();
		void functionPasteAllInstrumentPatterns();
		void functionPasteInstrumentPatternExec(int patternID);
		void functionDeleteNotesAllPatterns();
		void functionCutNotesAllPatterns();

		void functionRandomizeVelocity();
		void functionDeleteInstrument();
		void functionRenameInstrument();
		void muteClicked();
		void soloClicked();
		void sampleWarningClicked();

		void selectInstrumentNotes();


	private:
		QMenu *m_pFunctionPopup;
		QMenu *m_pFunctionPopupSub;
		QLabel *m_pNameLbl;
		bool m_bIsSelected;
		int m_nInstrumentNumber;	///< The related instrument number
		ToggleButton *m_pMuteBtn;
		ToggleButton *m_pSoloBtn;
		Button *m_pSampleWarning;

		virtual void mousePressEvent(QMouseEvent *ev);
		H2Core::Pattern* getCurrentPattern();
};


class PatternEditorInstrumentList : public QWidget, public H2Core::Object {
	H2_OBJECT
	Q_OBJECT

	public:
		PatternEditorInstrumentList( QWidget *parent, PatternEditorPanel *pPatternEditorPanel );
		~PatternEditorInstrumentList();

		virtual void mousePressEvent(QMouseEvent *event);
		virtual void mouseMoveEvent(QMouseEvent *event);


		virtual void dragEnterEvent(QDragEnterEvent *event);
		virtual void dropEvent(QDropEvent *event);


	public slots:
		void updateInstrumentLines();


	protected:
		PatternEditorPanel *m_pPatternEditorPanel;
		H2Core::Pattern *m_pPattern;
		uint m_nGridHeight;
		uint m_nEditorWidth;
		uint m_nEditorHeight;
		InstrumentLine* m_pInstrumentLine[MAX_INSTRUMENTS];
		QTimer *m_pUpdateTimer;
		DragScroller *m_pDragScroller;

		QPoint __drag_start_position;

		InstrumentLine* createInstrumentLine();

};


#endif<|MERGE_RESOLUTION|>--- conflicted
+++ resolved
@@ -74,11 +74,6 @@
 		void functionFillEveryTwelveNotes();
 		void functionFillEverySixteenNotes();
 		void functionFillNotes( int every );
-<<<<<<< HEAD
-
-		void functionCopyInstrumentPattern();
-=======
->>>>>>> 8f42cfd0
 		void functionCopyAllInstrumentPatterns();
 		void functionPasteAllInstrumentPatterns();
 		void functionPasteInstrumentPatternExec(int patternID);
