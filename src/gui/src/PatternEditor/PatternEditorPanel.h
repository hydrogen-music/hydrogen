/*
 * Hydrogen
 * Copyright(c) 2002-2008 by Alex >Comix< Cominu [comix@users.sourceforge.net]
 *
 * http://www.hydrogen-music.org
 *
 * This program is free software; you can redistribute it and/or modify
 * it under the terms of the GNU General Public License as published by
 * the Free Software Foundation; either version 2 of the License, or
 * (at your option) any later version.
 *
 * This program is distributed in the hope that it will be useful,
 * but WITHOUT ANY WARRANTY, without even the implied warranty of
 * MERCHANTABILITY or FITNESS FOR A PARTICULAR PURPOSE. See the
 * GNU General Public License for more details.
 *
 * You should have received a copy of the GNU General Public License
 * along with this program; if not, write to the Free Software
 * Foundation, Inc., 59 Temple Place, Suite 330, Boston, MA  02111-1307  USA
 *
 */


#ifndef PATTERN_EDITOR_PANEL_H
#define PATTERN_EDITOR_PANEL_H

#include <core/Object.h>

#include "PianoRollEditor.h"
#include "../EventListener.h"
#include "../Widgets/LCDCombo.h"
#include "../Widgets/LCD.h"

class Button;
class ToggleButton;
class Fader;
class PatternEditorRuler;
class PatternEditorInstrumentList;
class NotePropertiesRuler;
class LCDCombo;
class DrumPatternEditor;
class PianoRollEditor;


enum patternEditorRightClickMode { VELOCITY_SELECTED, PAN_SELECTED, LEAD_LAG_SELECTED };

namespace H2Core
{
	class Pattern;
}

///
/// Pattern Editor Panel
///
class PatternEditorPanel : public QWidget, public EventListener, public H2Core::Object
{
	H2_OBJECT
	Q_OBJECT

	public:
		explicit PatternEditorPanel(QWidget *parent);
		~PatternEditorPanel();

		DrumPatternEditor* getDrumPatternEditor() {	return m_pDrumPatternEditor;	}
		NotePropertiesRuler* getVelocityEditor() {	return m_pNoteVelocityEditor;	}
		NotePropertiesRuler* getPanEditor() {	return m_pNotePanEditor;	}
		NotePropertiesRuler* getLeadLagEditor() {	return m_pNoteLeadLagEditor;	}
		NotePropertiesRuler* getNoteKeyEditor() {	return m_pNoteNoteKeyEditor;	}
		NotePropertiesRuler* getProbabilityEditor() {	return m_pNoteProbabilityEditor;	}
		PatternEditorInstrumentList* getInstrumentList() {	return m_pInstrumentList;	}
		PianoRollEditor* getPianoRollEditor() {		return m_pPianoRollEditor;	}
		int getPropertiesComboValue(){ return __pPropertiesCombo->selected(); }

		void updateSLnameLabel();
		void updatePianorollEditor();

		// Implements EventListener interface
		virtual void selectedPatternChangedEvent() override;
		virtual void selectedInstrumentChangedEvent() override;
		//~ Implements EventListener interface

		void ensureCursorVisible();
<<<<<<< HEAD
		int getCursorIndexPosition();
		int getCursorPosition(); // TODO use this in many lines rather than the explicit expression? make inline
		float getCursorFloatPosition(); // TODO use this in many lines rather than the explicit expression? make inline
		void setCursorIndexPosition( int nGridIndex );
		void setCursorPosition(int nColumn ); //TODO deprecate and use next
		// used to update the cursor when changing resolution
		void setCursorPosition(float fColumn ); //TODO rename setCursorFloatTickPosition. 
		int moveCursorLeft();
		int moveCursorRight();
=======
		int getCursorPosition();
		void setCursorPosition(int nCursorPosition);
		int moveCursorLeft( int n = 1 );
		int moveCursorRight( int n = 1 );
>>>>>>> 8f42cfd0

		void selectInstrumentNotes( int nInstrument );

		void updateEditors( bool bPatternOnly = false );
		//! Granularity of grid positioning ( = distance between grid marks), in tick units
		float granularity() const { // float for tuplets
			return (float) MAX_NOTES * m_nTupletDenominator / ( m_nTupletNumerator * m_nResolution );
		}
		int getTupletNumerator(){ return m_nTupletNumerator; }
		int getTupletDenominator(){ return m_nTupletDenominator; }
		int getResolution(){ return m_nResolution; }

	private slots:
		void gridResolutionChanged( int nSelected );
		void propertiesComboChanged( int nSelected );
		void patternLengthChanged();
		void updatePatternSizeLCD();
		void patternSizeLCDClicked();
		void denominatorWarningClicked();
		void tupletLCDClicked();
		void setResolutionToAllEditors( int nResolution );
		void setTupletRatioToAllEditors( int nTupletNum, int nTupletDen );


		void hearNotesBtnClick(Button *ref);
		void quantizeEventsBtnClick(Button *ref);

		void showDrumEditorBtnClick(Button *ref);

		void syncToExternalHorizontalScrollbar(int);
		void contentsMoving(int dummy);
		void on_patternEditorVScroll(int);
		void on_patternEditorHScroll(int);


		void zoomInBtnClicked(Button *ref);
		void zoomOutBtnClicked(Button *ref);

		void moveDownBtnClicked(Button *);
		void moveUpBtnClicked(Button *);

	private:
		H2Core::Pattern *	m_pPattern;
		QPixmap				m_backgroundPixmap;
		QLabel *			pSLlabel;

		// Editor top
		LCDDisplay *		__pattern_size_LCD;
		Button *			m_pDenominatorWarning;
		LCDCombo *			__resolution_combo;
		LCDDisplay *		m_pTupletLCD;
		ToggleButton *		__show_drum_btn;
		ToggleButton *		__show_piano_btn;
		// ~Editor top

		//note properties combo
		LCDCombo *			__pPropertiesCombo;

		// drum editor
		QScrollArea*		m_pEditorScrollView;
		DrumPatternEditor *	m_pDrumPatternEditor;

		// piano roll editor
		QScrollArea*		m_pPianoRollScrollView;
		PianoRollEditor *	m_pPianoRollEditor;

		// ruler
		QScrollArea*		m_pRulerScrollView;
		PatternEditorRuler *m_pPatternEditorRuler;

		// instr list
		QScrollArea*		m_pInstrListScrollView;
		PatternEditorInstrumentList  *m_pInstrumentList;

		// note velocity editor
		QScrollArea*		m_pNoteVelocityScrollView;
		NotePropertiesRuler *m_pNoteVelocityEditor;

		// note pan editor
		QScrollArea*		m_pNotePanScrollView;
		NotePropertiesRuler *m_pNotePanEditor;

		// note leadlag editor
		QScrollArea*		m_pNoteLeadLagScrollView;
		NotePropertiesRuler *m_pNoteLeadLagEditor;

		// note notekey editor
		QScrollArea*		m_pNoteNoteKeyScrollView;
		NotePropertiesRuler *m_pNoteNoteKeyEditor;

		// note probability editor
		QScrollArea *       m_pNoteProbabilityScrollView;
		NotePropertiesRuler *m_pNoteProbabilityEditor;

		QScrollBar *		m_pPatternEditorHScrollBar;
		QScrollBar *		m_pPatternEditorVScrollBar;

		// TOOLBAR
		QLabel *			m_pPatternNameLbl;
		Button *			m_pRandomVelocityBtn;
		//~ TOOLBAR

		Button *			sizeDropdownBtn;
		Button *			resDropdownBtn;

		bool				m_bEnablePatternResize;
		
		
		//TODO should these 3 members be here or only in preferences?
		uint m_nResolution;
		int	m_nTupletNumerator;
		int	m_nTupletDenominator;

		/* Cursor positioning
		* it refers to the current grid granularity (which depends on resolution and tuplet ratio) */
		int					m_nCursorIndexPosition;
		//~ Cursor

		virtual void dragEnterEvent(QDragEnterEvent *event) override;
		virtual void dropEvent(QDropEvent *event) override;

		virtual void resizeEvent(QResizeEvent *ev) override;
		virtual void showEvent(QShowEvent *ev) override;
};




#endif<|MERGE_RESOLUTION|>--- conflicted
+++ resolved
@@ -80,7 +80,6 @@
 		//~ Implements EventListener interface
 
 		void ensureCursorVisible();
-<<<<<<< HEAD
 		int getCursorIndexPosition();
 		int getCursorPosition(); // TODO use this in many lines rather than the explicit expression? make inline
 		float getCursorFloatPosition(); // TODO use this in many lines rather than the explicit expression? make inline
@@ -88,14 +87,8 @@
 		void setCursorPosition(int nColumn ); //TODO deprecate and use next
 		// used to update the cursor when changing resolution
 		void setCursorPosition(float fColumn ); //TODO rename setCursorFloatTickPosition. 
-		int moveCursorLeft();
-		int moveCursorRight();
-=======
-		int getCursorPosition();
-		void setCursorPosition(int nCursorPosition);
 		int moveCursorLeft( int n = 1 );
 		int moveCursorRight( int n = 1 );
->>>>>>> 8f42cfd0
 
 		void selectInstrumentNotes( int nInstrument );
 
