--- conflicted
+++ resolved
@@ -110,22 +110,12 @@
 		void createPanBackground(QPixmap *pixmap);
 		void createLeadLagBackground(QPixmap *pixmap);
 		void createNoteKeyBackground(QPixmap *pixmap);
-<<<<<<< HEAD
-		virtual void paintEvent(QPaintEvent *ev) override;
-		virtual void wheelEvent(QWheelEvent *ev) override;
-		virtual void keyPressEvent( QKeyEvent *ev ) override;
-		virtual void focusInEvent( QFocusEvent *ev ) override;
-		virtual void focusOutEvent( QFocusEvent *ev ) override;
-=======
+
 		void paintEvent(QPaintEvent *ev) override;
-		void mousePressEvent(QMouseEvent *ev) override;
-		void mouseMoveEvent(QMouseEvent *ev) override;
 		void wheelEvent(QWheelEvent *ev) override;
-		void mouseReleaseEvent(QMouseEvent *ev) override;
 		void keyPressEvent( QKeyEvent *ev ) override;
 		void focusInEvent( QFocusEvent *ev ) override;
 		void focusOutEvent( QFocusEvent *ev ) override;
->>>>>>> 761903a2
 		void addUndoAction();
 		void prepareUndoAction( int x );
 
