/*
 * Hydrogen
 * Copyright(c) 2002-2008 by Alex >Comix< Cominu [comix@users.sourceforge.net]
 * Copyright(c) 2008-2021 The hydrogen development team [hydrogen-devel@lists.sourceforge.net]
 *
 * http://www.hydrogen-music.org
 *
 * This program is free software; you can redistribute it and/or modify
 * it under the terms of the GNU General Public License as published by
 * the Free Software Foundation; either version 2 of the License, or
 * (at your option) any later version.
 *
 * This program is distributed in the hope that it will be useful,
 * but WITHOUT ANY WARRANTY, without even the implied warranty of
 * MERCHANTABILITY or FITNESS FOR A PARTICULAR PURPOSE. See the
 * GNU General Public License for more details.
 *
 * You should have received a copy of the GNU General Public License
 * along with this program. If not, see https://www.gnu.org/licenses
 *
 */

#ifndef PATTERN_EDITOR_RULER_H
#define PATTERN_EDITOR_RULER_H

#include "../EventListener.h"
#include <QtGui>
#include <QtWidgets>
#include "../Widgets/WidgetWithScalableFont.h"

#include <core/Object.h>
#include <core/Preferences/Preferences.h>

class PatternEditorPanel;

namespace H2Core
{
	class Pattern;
}

/** \ingroup docGUI*/
class PatternEditorRuler :  public QWidget, protected WidgetWithScalableFont<8, 10, 12>,  public H2Core::Object<PatternEditorRuler>, public EventListener
{
    H2_OBJECT(PatternEditorRuler)
	Q_OBJECT

	public:
		explicit PatternEditorRuler( QWidget* parent );
		~PatternEditorRuler();
	
		PatternEditorRuler(const PatternEditorRuler&) = delete;
		PatternEditorRuler& operator=( const PatternEditorRuler& rhs ) = delete;

		void paintEvent(QPaintEvent *ev) override;
		void updateStart(bool start);
	/**
	 * Queries the audio engine to update the current position of the
	 * playhead.
	 *
	 * \param bForce The transport position is cached and updates in
	 * the transport position are only propagated to the other member
	 * of the PatternEditor once it changes. However, this will leave the
	 * pattern editor in a dirty state during startup since the ruler
	 * has to wait for all other associated objects being
	 * constructed. Using the @a bForce option an update is performed
	 * regardlessly.
	 */
	void updatePosition( bool bForce = false );

		void showEvent( QShowEvent *ev ) override;
		void hideEvent( QHideEvent *ev ) override;
	void mouseMoveEvent( QMouseEvent *ev ) override;
	void mousePressEvent( QMouseEvent *ev ) override;
	void leaveEvent( QEvent *ev ) override;

		void zoomIn();
		void zoomOut();
		float getGridWidth() const {
			return m_fGridWidth;
		};

		void createBackground();

	public slots:
		void updateEditor( bool bRedrawAll = false );
		void onPreferencesChanged( H2Core::Preferences::Changes changes );

	private:
		uint m_nRulerWidth;
		uint m_nRulerHeight;
		float m_fGridWidth;

		QPixmap *m_pBackground;

		QTimer *m_pTimer;
<<<<<<< HEAD
		int m_nTick;
		PatternEditorPanel *m_pPatternEditorPanel;
=======
		int m_nTicks;
>>>>>>> e524a842
		H2Core::Pattern *m_pPattern;

	int m_nHoveredColumn;
	/**
	 * Length of the song in pixels. As soon as the x coordinate of an
	 * event is smaller than this value, it lies within the active
	 * range of the song.
	 */
	int m_nWidthActive;
	/** Updates #m_nWidthActive.*/
	void updateActiveRange();

		// Implements EventListener interface
		virtual void selectedPatternChangedEvent() override;
	virtual void stateChangedEvent( H2Core::AudioEngine::State ) override;
	virtual void songModeActivationEvent( int ) override;
	virtual void relocationEvent() override;
	virtual void updateSongEvent( int ) override;
		//~ Implements EventListener interface
};


#endif<|MERGE_RESOLUTION|>--- conflicted
+++ resolved
@@ -93,12 +93,7 @@
 		QPixmap *m_pBackground;
 
 		QTimer *m_pTimer;
-<<<<<<< HEAD
 		int m_nTick;
-		PatternEditorPanel *m_pPatternEditorPanel;
-=======
-		int m_nTicks;
->>>>>>> e524a842
 		H2Core::Pattern *m_pPattern;
 
 	int m_nHoveredColumn;
