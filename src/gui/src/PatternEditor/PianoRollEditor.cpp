/*
 * Hydrogen
 * Copyright(c) 2002-2008 by Alex >Comix< Cominu [comix@users.sourceforge.net]
 *
 * http://www.hydrogen-music.org
 *
 * This program is free software; you can redistribute it and/or modify
 * it under the terms of the GNU General Public License as published by
 * the Free Software Foundation; either version 2 of the License, or
 * (at your option) any later version.
 *
 * This program is distributed in the hope that it will be useful,
 * but WITHOUT ANY WARRANTY, without even the implied warranty of
 * MERCHANTABILITY or FITNESS FOR A PARTICULAR PURPOSE. See the
 * GNU General Public License for more details.
 *
 * You should have received a copy of the GNU General Public License
 * along with this program; if not, write to the Free Software
 * Foundation, Inc., 59 Temple Place, Suite 330, Boston, MA  02111-1307  USA
 *
 */

#include "PianoRollEditor.h"
#include "PatternEditorPanel.h"
#include "NotePropertiesRuler.h"
#include "UndoActions.h"
#include <cassert>

#include <hydrogen/hydrogen.h>
#include <hydrogen/basics/instrument.h>
#include <hydrogen/basics/instrument_list.h>
#include <hydrogen/basics/note.h>
#include <hydrogen/Preferences.h>
#include <hydrogen/basics/pattern.h>
#include <hydrogen/basics/pattern_list.h>
#include <hydrogen/audio_engine.h>
#include <hydrogen/helpers/xml.h>
using namespace H2Core;

#include "../HydrogenApp.h"


const char* PianoRollEditor::__class_name = "PianoRollEditor";

PianoRollEditor::PianoRollEditor( QWidget *pParent, PatternEditorPanel *panel,
								  QScrollArea *pScrollView)
	: QWidget( pParent )
	, Object( __class_name )
	, m_nResolution( 8 )
	, m_bUseTriplets( false )
	, m_pPattern( nullptr )
	, m_pPatternEditorPanel( panel )
	, m_pDraggedNote( nullptr )
	, m_pScrollView( pScrollView )
	, m_selection( this )
{
	INFOLOG( "INIT" );

	m_nRowHeight = 10;
	m_nOctaves = 7;

	setAttribute(Qt::WA_NoBackground);
	setFocusPolicy(Qt::ClickFocus);
	m_nGridWidth = Preferences::get_instance()->getPatternEditorGridWidth();

	m_nEditorWidth = 20 + m_nGridWidth *  (MAX_NOTES * 4);
	m_nEditorHeight = m_nOctaves * 12 * m_nRowHeight;

	m_pBackground = new QPixmap( m_nEditorWidth, m_nEditorHeight );
	m_pTemp = new QPixmap( m_nEditorWidth, m_nEditorHeight );

	m_nCursorNote = 12 * OCTAVE_OFFSET;

	resize( m_nEditorWidth, m_nEditorHeight );
	
	createBackground();

	HydrogenApp::get_instance()->addEventListener( this );

	m_bNeedsUpdate = true;
	m_bSelectNewNotes = false;

	// Popup context menu
	m_pPopupMenu = new QMenu( this );
	m_pPopupMenu->addAction( tr( "&Cut" ), this, &PianoRollEditor::cut );
	m_pPopupMenu->addAction( tr( "&Copy" ), this, &PianoRollEditor::copy );
	m_pPopupMenu->addAction( tr( "&Paste" ), this, &PianoRollEditor::paste );
	m_pPopupMenu->addAction( tr( "&Delete" ), this, &PianoRollEditor::deleteSelection );
	m_pPopupMenu->addAction( tr( "Select &all" ), this, &PianoRollEditor::selectAll );
	m_pPopupMenu->addAction( tr( "Clear selection" ), this, &PianoRollEditor::selectNone );

}



PianoRollEditor::~PianoRollEditor()
{
	INFOLOG( "DESTROY" );
}


void PianoRollEditor::setResolution(uint res, bool bUseTriplets)
{
	this->m_nResolution = res;
	this->m_bUseTriplets = bUseTriplets;
	updateEditor();
}


void PianoRollEditor::updateEditor( bool bPatternOnly )
{
	//	uint nEditorWidth;
	if ( m_pPattern ) {
		m_nEditorWidth = 20 + m_nGridWidth * m_pPattern->get_length();
	}
	else {
		m_nEditorWidth = 20 + m_nGridWidth * MAX_NOTES;
	}
	if ( !bPatternOnly ) {
		m_bNeedsBackgroundUpdate = true;
	}
	if ( !m_bNeedsUpdate ) {
		m_bNeedsUpdate = true;
		update();
	}
}

void PianoRollEditor::finishUpdateEditor()
{
	assert( m_bNeedsUpdate );
	resize( m_nEditorWidth, height() );

	if ( m_bNeedsBackgroundUpdate ) {
		createBackground();
	}
	drawPattern();
	//	ERRORLOG(QString("update editor %1").arg(m_nEditorWidth));
	m_bNeedsUpdate = false;
	m_bNeedsBackgroundUpdate = false;
}



//eventlistener
void PianoRollEditor::patternModifiedEvent()
{
	updateEditor();
}



void PianoRollEditor::selectedInstrumentChangedEvent()
{
	// Update pattern only
	updateEditor( true );
}


void PianoRollEditor::selectedPatternChangedEvent()
{
	//INFOLOG( "updating m_pPattern pointer" );

	Hydrogen *pEngine = Hydrogen::get_instance();
	PatternList *pPatternList = pEngine->getSong()->get_pattern_list();
	int nSelectedPatternNumber = pEngine->getSelectedPatternNumber();
	if ( (nSelectedPatternNumber != -1) && ( (uint)nSelectedPatternNumber < pPatternList->size() ) ) {
		m_pPattern = pPatternList->get( nSelectedPatternNumber );
	}
	else {
		m_pPattern = nullptr;
	}
	__selectedPatternNumber = nSelectedPatternNumber;
	updateEditor();
}



void PianoRollEditor::paintEvent(QPaintEvent *ev)
{
	QPainter painter( this );
	if ( m_bNeedsUpdate ) {
		finishUpdateEditor();
	}
	painter.drawPixmap( ev->rect(), *m_pTemp, ev->rect() );
	m_selection.paintSelection( &painter );
}



void PianoRollEditor::createBackground()
{
	//INFOLOG( "(re)creating the background" );

	QColor backgroundColor( 250, 250, 250 );
	m_pBackground->fill( backgroundColor );


	QColor octaveColor( 230, 230, 230 );
	QColor octaveAlternateColor( 200, 200, 200 );
	QColor baseOctaveColor( 245, 245, 245 );
	QColor baseNoteColor( 255, 255, 255 );

	QColor fbk( 160, 160, 160 );

	unsigned start_x = 0;
	unsigned end_x = width();

	QPainter p( m_pBackground );

	for ( uint octave = 0; octave < m_nOctaves; ++octave ) {
		unsigned start_y = octave * 12 * m_nRowHeight;

		if ( octave % 2 ) {


			if ( octave == 3 ){

				//				p.fillRect( start_x, start_y, end_x - start_x, 12 * m_nRowHeight, baseOctaveColor );
				p.fillRect( start_x, start_y, end_x - start_x, start_y + 1 * m_nRowHeight, baseOctaveColor );
				p.fillRect( start_x, start_y + 1 * m_nRowHeight, end_x - start_x, start_y + 2 * m_nRowHeight, fbk );
				p.fillRect( start_x, start_y + 2 * m_nRowHeight, end_x - start_x, start_y + 3 * m_nRowHeight, baseOctaveColor );
				p.fillRect( start_x, start_y + 3 * m_nRowHeight, end_x - start_x, start_y + 4 * m_nRowHeight, fbk );
				p.fillRect( start_x, start_y + 4 * m_nRowHeight, end_x - start_x, start_y + 5 * m_nRowHeight, baseOctaveColor );
				p.fillRect( start_x, start_y + 5 * m_nRowHeight, end_x - start_x, start_y + 6 * m_nRowHeight, fbk );
				p.fillRect( start_x, start_y + 6 * m_nRowHeight, end_x - start_x, start_y + 7 * m_nRowHeight, baseOctaveColor );
				p.fillRect( start_x, start_y + 7 * m_nRowHeight, end_x - start_x, start_y + 8 * m_nRowHeight, baseOctaveColor );
				p.fillRect( start_x, start_y + 8 * m_nRowHeight, end_x - start_x, start_y + 9 * m_nRowHeight, fbk );
				p.fillRect( start_x, start_y + 9 * m_nRowHeight, end_x - start_x, start_y + 10 * m_nRowHeight, baseOctaveColor );
				p.fillRect( start_x, start_y + 10 * m_nRowHeight, end_x - start_x, start_y + 11 * m_nRowHeight, fbk );
				p.fillRect( start_x, start_y + 11 * m_nRowHeight, end_x - start_x, start_y + 12 * m_nRowHeight, baseNoteColor );
			}
			else
			{
				//	p.fillRect( start_x, start_y, end_x - start_x, 12 * m_nRowHeight, octaveColor );
				p.fillRect( start_x, start_y, end_x - start_x, start_y + 1 * m_nRowHeight, octaveColor );
				p.fillRect( start_x, start_y + 1 * m_nRowHeight, end_x - start_x, start_y + 2 * m_nRowHeight, fbk );
				p.fillRect( start_x, start_y + 2 * m_nRowHeight, end_x - start_x, start_y + 3 * m_nRowHeight, octaveColor );
				p.fillRect( start_x, start_y + 3 * m_nRowHeight, end_x - start_x, start_y + 4 * m_nRowHeight, fbk );
				p.fillRect( start_x, start_y + 4 * m_nRowHeight, end_x - start_x, start_y + 5 * m_nRowHeight, octaveColor );
				p.fillRect( start_x, start_y + 5 * m_nRowHeight, end_x - start_x, start_y + 6 * m_nRowHeight, fbk );
				p.fillRect( start_x, start_y + 6 * m_nRowHeight, end_x - start_x, start_y + 7 * m_nRowHeight, octaveColor );
				p.fillRect( start_x, start_y + 7 * m_nRowHeight, end_x - start_x, start_y + 8 * m_nRowHeight, octaveColor );
				p.fillRect( start_x, start_y + 8 * m_nRowHeight, end_x - start_x, start_y + 9 * m_nRowHeight, fbk );
				p.fillRect( start_x, start_y + 9 * m_nRowHeight, end_x - start_x, start_y + 10 * m_nRowHeight, octaveColor );
				p.fillRect( start_x, start_y + 10 * m_nRowHeight, end_x - start_x, start_y + 11 * m_nRowHeight, fbk );
				p.fillRect( start_x, start_y + 11 * m_nRowHeight, end_x - start_x, start_y + 12 * m_nRowHeight, octaveColor );

			}
		}
		else {
			//			p.fillRect( start_x, start_y, end_x - start_x, 12 * m_nRowHeight, octaveAlternateColor );
			p.fillRect( start_x, start_y, end_x - start_x, start_y + 1 * m_nRowHeight, octaveAlternateColor );
			p.fillRect( start_x, start_y + 1 * m_nRowHeight, end_x - start_x, start_y + 2 * m_nRowHeight, fbk );
			p.fillRect( start_x, start_y + 2 * m_nRowHeight, end_x - start_x, start_y + 3 * m_nRowHeight, octaveAlternateColor );
			p.fillRect( start_x, start_y + 3 * m_nRowHeight, end_x - start_x, start_y + 4 * m_nRowHeight, fbk );
			p.fillRect( start_x, start_y + 4 * m_nRowHeight, end_x - start_x, start_y + 5 * m_nRowHeight, octaveAlternateColor );
			p.fillRect( start_x, start_y + 5 * m_nRowHeight, end_x - start_x, start_y + 6 * m_nRowHeight, fbk );
			p.fillRect( start_x, start_y + 6 * m_nRowHeight, end_x - start_x, start_y + 7 * m_nRowHeight, octaveAlternateColor );
			p.fillRect( start_x, start_y + 7 * m_nRowHeight, end_x - start_x, start_y + 8 * m_nRowHeight, octaveAlternateColor );
			p.fillRect( start_x, start_y + 8 * m_nRowHeight, end_x - start_x, start_y + 9 * m_nRowHeight, fbk );
			p.fillRect( start_x, start_y + 9 * m_nRowHeight, end_x - start_x, start_y + 10 * m_nRowHeight, octaveAlternateColor );
			p.fillRect( start_x, start_y + 10 * m_nRowHeight, end_x - start_x, start_y + 11 * m_nRowHeight, fbk );
			p.fillRect( start_x, start_y + 11 * m_nRowHeight, end_x - start_x, start_y + 12 * m_nRowHeight, octaveAlternateColor );
			
		}
	}


	// horiz lines
	for ( uint row = 0; row < ( 12 * m_nOctaves ); ++row ) {
		unsigned y = row * m_nRowHeight;
		p.drawLine( start_x, y,end_x , y );
	}

	//draw text
	QFont font;
	font.setPointSize ( 9 );
	//	font.setWeight( 63 );
	p.setFont( font );
	p.setPen( QColor(10, 10, 10 ) );

	int offset = 0;
	int insertx = 3;
	for ( int oct = 0; oct < (int)m_nOctaves; oct++ ){
		if( oct > 3 ){
			p.drawText( insertx, m_nRowHeight  + offset, "B" );
			p.drawText( insertx, 10 + m_nRowHeight  + offset, "A#" );
			p.drawText( insertx, 20 + m_nRowHeight  + offset, "A" );
			p.drawText( insertx, 30 + m_nRowHeight  + offset, "G#" );
			p.drawText( insertx, 40 + m_nRowHeight  + offset, "G" );
			p.drawText( insertx, 50 + m_nRowHeight  + offset, "F#" );
			p.drawText( insertx, 60 + m_nRowHeight  + offset, "F" );
			p.drawText( insertx, 70 + m_nRowHeight  + offset, "E" );
			p.drawText( insertx, 80 + m_nRowHeight  + offset, "D#" );
			p.drawText( insertx, 90 + m_nRowHeight  + offset, "D" );
			p.drawText( insertx, 100 + m_nRowHeight  + offset, "C#" );
			p.drawText( insertx, 110 + m_nRowHeight  + offset, "C" );
			offset += 12 * m_nRowHeight;
		}else
		{
			p.drawText( insertx, m_nRowHeight  + offset, "b" );
			p.drawText( insertx, 10 + m_nRowHeight  + offset, "a#" );
			p.drawText( insertx, 20 + m_nRowHeight  + offset, "a" );
			p.drawText( insertx, 30 + m_nRowHeight  + offset, "g#" );
			p.drawText( insertx, 40 + m_nRowHeight  + offset, "g" );
			p.drawText( insertx, 50 + m_nRowHeight  + offset, "f#" );
			p.drawText( insertx, 60 + m_nRowHeight  + offset, "f" );
			p.drawText( insertx, 70 + m_nRowHeight  + offset, "e" );
			p.drawText( insertx, 80 + m_nRowHeight  + offset, "d#" );
			p.drawText( insertx, 90 + m_nRowHeight  + offset, "d" );
			p.drawText( insertx, 100 + m_nRowHeight  + offset, "c#" );
			p.drawText( insertx, 110 + m_nRowHeight  + offset, "c" );
			offset += 12 * m_nRowHeight;
		}
	}

	draw_grid( p );
}




void PianoRollEditor::draw_grid( QPainter& p )
{
	static const UIStyle *pStyle = Preferences::get_instance()->getDefaultUIStyle();
	static const QColor res_1( pStyle->m_patternEditor_line1Color.getRed(), pStyle->m_patternEditor_line1Color.getGreen(), pStyle->m_patternEditor_line1Color.getBlue() );
	static const QColor res_2( pStyle->m_patternEditor_line2Color.getRed(), pStyle->m_patternEditor_line2Color.getGreen(), pStyle->m_patternEditor_line2Color.getBlue() );
	static const QColor res_3( pStyle->m_patternEditor_line3Color.getRed(), pStyle->m_patternEditor_line3Color.getGreen(), pStyle->m_patternEditor_line3Color.getBlue() );
	static const QColor res_4( pStyle->m_patternEditor_line4Color.getRed(), pStyle->m_patternEditor_line4Color.getGreen(), pStyle->m_patternEditor_line4Color.getBlue() );
	static const QColor res_5( pStyle->m_patternEditor_line5Color.getRed(), pStyle->m_patternEditor_line5Color.getGreen(), pStyle->m_patternEditor_line5Color.getBlue() );

	// vertical lines

	int nBase;
	if (m_bUseTriplets) {
		nBase = 3;
	}
	else {
		nBase = 4;
	}

	int n4th = 4 * MAX_NOTES / (nBase * 4);
	int n8th = 4 * MAX_NOTES / (nBase * 8);
	int n16th = 4 * MAX_NOTES / (nBase * 16);
	int n32th = 4 * MAX_NOTES / (nBase * 32);
	int n64th = 4 * MAX_NOTES / (nBase * 64);

	int nNotes = MAX_NOTES;
	if ( m_pPattern ) {
		nNotes = m_pPattern->get_length();
	}
	if (!m_bUseTriplets) {
		for ( int i = 0; i < nNotes + 1; i++ ) {
			uint x = 20 + i * m_nGridWidth;

			if ( (i % n4th) == 0 ) {
				if (m_nResolution >= 4) {
					p.setPen( QPen( res_1, 1, Qt::DashLine) );
					p.drawLine(x, 1, x, m_nEditorHeight - 1);
				}
			}
			else if ( (i % n8th) == 0 ) {
				if (m_nResolution >= 8) {
					p.setPen( QPen( res_2, 0, Qt::DashLine ) );
					p.drawLine(x, 1, x, m_nEditorHeight - 1);
				}
			}
			else if ( (i % n16th) == 0 ) {
				if (m_nResolution >= 16) {
					p.setPen( QPen( res_3, 0, Qt::DashLine ) );
					p.drawLine(x, 1, x, m_nEditorHeight - 1);
				}
			}
			else if ( (i % n32th) == 0 ) {
				if (m_nResolution >= 32) {
					p.setPen( QPen( res_4, 0, Qt::DashLine ) );
					p.drawLine(x, 1, x, m_nEditorHeight - 1);
				}
			}
			else if ( (i % n64th) == 0 ) {
				if (m_nResolution >= 64) {
					p.setPen( QPen( res_5, 0, Qt::DashLine  ) );
					p.drawLine(x, 1, x, m_nEditorHeight - 1);
				}
			}
		}
	}
	else {	// Triplets
		uint nCounter = 0;
		int nSize = 4 * MAX_NOTES / (nBase * m_nResolution);

		for ( int i = 0; i < nNotes + 1; i++ ) {
			uint x = 20 + i * m_nGridWidth;

			if ( (i % nSize) == 0) {
				if ((nCounter % 3) == 0) {
					p.setPen( QPen( res_1, 0, Qt::DashLine ) );
				}
				else {
					p.setPen( QPen( res_3, 0, Qt::DashLine ) );
				}
				p.drawLine(x, 1, x, m_nEditorHeight - 1);
				nCounter++;
			}
		}
	}
}


void PianoRollEditor::drawPattern()
{
	if ( isVisible() == false ) {
		return;
	}

	//INFOLOG( "draw pattern" );

	validateSelection();

	QPainter p( m_pTemp );
	// copy the background image
	p.drawPixmap( rect(), *m_pBackground, rect() );


	// for each note...
	const Pattern::notes_t* notes = m_pPattern->get_notes();
	FOREACH_NOTE_CST_IT_BEGIN_END(notes,it) {
		//cout << "note" << endl;
		//cout << "note n: " << it->first << endl;
		Note *note = it->second;
		assert( note );
		drawNote( note, &p );
	}

	// Draw cursor
	if ( hasFocus() && !m_pPatternEditorPanel->cursorHidden() ) {
		QPoint pos = cursorPosition();

		p.setPen( QColor(0,0,0) );
		p.setBrush( Qt::NoBrush );
		p.setRenderHint( QPainter::Antialiasing );
		p.drawRoundedRect( QRect( pos.x() - m_nGridWidth*3, pos.y(),
								  m_nGridWidth*6, m_nRowHeight ), 4, 4 );
	}

}


void PianoRollEditor::drawNote( Note *pNote, QPainter *pPainter )
{
	static const UIStyle *pStyle = Preferences::get_instance()->getDefaultUIStyle();
	static const QColor noteColor( pStyle->m_patternEditor_noteColor.getRed(), pStyle->m_patternEditor_noteColor.getGreen(), pStyle->m_patternEditor_noteColor.getBlue() );
	static const QColor noteoffColor( pStyle->m_patternEditor_noteoffColor.getRed(), pStyle->m_patternEditor_noteoffColor.getGreen(), pStyle->m_patternEditor_noteoffColor.getBlue() );

	int nInstrument = -1;
	InstrumentList * pInstrList = Hydrogen::get_instance()->getSong()->get_instrument_list();
	for ( uint nInstr = 0; nInstr < pInstrList->size(); ++nInstr ) {
		Instrument *pInstr = pInstrList->get( nInstr );
		if ( pInstr == pNote->get_instrument() ) {
			nInstrument = nInstr;
			break;
		}
	}
	if ( nInstrument == -1 ) {
		//ERRORLOG( "Instrument not found..skipping note" );
		return;
	}

	if ( nInstrument != Hydrogen::get_instance()->getSelectedInstrumentNumber() ) {
		return;
	}

	uint start_x = 20 + pNote->get_position() * m_nGridWidth;
	uint start_y = m_nRowHeight * pitchToLine( pNote->get_notekey_pitch() ) + 1;
	uint w = 8;
	uint h = m_nRowHeight - 2;

	QColor color = m_pPatternEditorPanel->getDrumPatternEditor()->computeNoteColor( pNote->get_velocity() );

	bool bSelected = m_selection.isSelected( pNote );
	QPen selectedPen;
	if ( hasFocus() ) {
		static const QColor selectHilightColor( pStyle->m_selectionHighlightColor.getRed(),
												pStyle->m_selectionHighlightColor.getGreen(),
												pStyle->m_selectionHighlightColor.getBlue() );
		selectedPen = selectHilightColor;
	} else {
		static const QColor selectInactiveColor( pStyle->m_selectionInactiveColor.getRed(),
												 pStyle->m_selectionInactiveColor.getGreen(),
												 pStyle->m_selectionInactiveColor.getBlue() );
		selectedPen = selectInactiveColor;
	}

	if ( bSelected ) {
		selectedPen.setWidth( 2 );
		pPainter->setPen( selectedPen );
		pPainter->setBrush( Qt::NoBrush );
	}

	bool bMoving = bSelected && m_selection.isMoving();
	QPen movingPen( noteColor );
	QPoint movingOffset;

	if ( bMoving ) {
		movingPen.setStyle( Qt::DotLine );
		movingPen.setWidth( 2 );
		QPoint delta = movingGridOffset();
		movingOffset = QPoint( delta.x() * m_nGridWidth,
							   delta.y() * m_nRowHeight );
	}

	pPainter->setRenderHint( QPainter::Antialiasing );

	if ( pNote->get_length() == -1 && pNote->get_note_off() == false ) {
		if ( bSelected ) {
			pPainter->drawEllipse( start_x -4 -2 , start_y -2, w+4, h+4 );
		}
		pPainter->setPen( noteColor );
		pPainter->setBrush( color );
		pPainter->drawEllipse( start_x -4 , start_y, w, h );
		if ( bMoving ) {
			pPainter->setPen( movingPen );
			pPainter->setBrush( Qt::NoBrush );
			pPainter->drawEllipse( start_x -4 -2 + movingOffset.x(), start_y -2 + movingOffset.y(), w+4, h+4 );
		}
	}
	else if ( pNote->get_length() == 1 && pNote->get_note_off() == true ){
		if ( bSelected ) {
			pPainter->drawEllipse( start_x -4 -2 , start_y -2, w+4, h+4 );
		}
		pPainter->setPen( noteoffColor );
		pPainter->setBrush( noteoffColor );
		pPainter->drawEllipse( start_x -4 , start_y, w, h );
		if ( bMoving ) {
			pPainter->setPen( movingPen );
			pPainter->setBrush( Qt::NoBrush );
			pPainter->drawEllipse( start_x -4 -2 + movingOffset.x(), start_y -2 + movingOffset.y(), w+4, h+4 );
		}
	}
	else {
		float fNotePitch = pNote->get_notekey_pitch();
		float fStep = pow( 1.0594630943593, ( double )fNotePitch );

		int nend = m_nGridWidth * pNote->get_length() / fStep;
		nend = nend - 1;	// lascio un piccolo spazio tra una nota ed un altra
		if ( bSelected ) {
			pPainter->drawRoundedRect( start_x-2, start_y-2, nend+4, h+4, 4, 4 );
		}
		pPainter->setPen( noteColor );
		pPainter->setBrush( color );
		pPainter->fillRect( start_x, start_y, nend, h, color );
		pPainter->drawRect( start_x, start_y, nend, h );
		if ( bMoving ) {
			pPainter->setPen( movingPen );
			pPainter->setBrush( Qt::NoBrush );
			pPainter->drawRoundedRect( start_x-2 + movingOffset.x(), start_y -2 + movingOffset.y(), nend+4, h+4, 4, 4 );
		}

	}
}


int PianoRollEditor::getColumn(QMouseEvent *ev)
{
	int nBase;
	if (m_bUseTriplets) {
		nBase = 3;
	}
	else {
		nBase = 4;
	}
	int nWidth = (m_nGridWidth * 4 * MAX_NOTES) / (nBase * m_nResolution);

	int x = ev->x();
	int nColumn;
	nColumn = x - 20 + (nWidth / 2);
	nColumn = nColumn / nWidth;
	nColumn = (nColumn * 4 * MAX_NOTES) / (nBase * m_nResolution);
	return nColumn;
}


void PianoRollEditor::addOrRemoveNote( int nColumn, int nRealColumn, int nLine,
									   int nNotekey, int nOctave )
{
	Note::Octave octave = (Note::Octave)nOctave;
	Note::Key notekey = (Note::Key)nNotekey;
	Hydrogen *pHydrogen = Hydrogen::get_instance();
	int nSelectedInstrumentnumber = pHydrogen->getSelectedInstrumentNumber();
	Song *pSong = pHydrogen->getSong();
	Instrument *pSelectedInstrument = pSong->get_instrument_list()->get( nSelectedInstrumentnumber );

	H2Core::Note* pFoundNote = pFoundNote = m_pPattern->find_note( nColumn, nRealColumn, pSelectedInstrument,
																   notekey, octave );

	int nLength = -1;
	float fVelocity = 0.8f;
	float fPan_L = 0.5f;
	float fPan_R = 0.5f;
	float fLeadLag = 0.0f;

	if ( pFoundNote ) {
		nLength = pFoundNote->get_length();
		fVelocity = pFoundNote->get_velocity();
		fPan_L = pFoundNote->get_pan_l();
		fPan_R = pFoundNote->get_pan_r();
		fLeadLag = pFoundNote->get_lead_lag();
		notekey = pFoundNote->get_key();
		octave = pFoundNote->get_octave();
	}

	if ( pFoundNote == nullptr ) {
		// hear note
		Preferences *pref = Preferences::get_instance();
		if ( pref->getHearNewNotes() ) {
			Note *pNote2 = new Note( pSelectedInstrument, 0, fVelocity, fPan_L, fPan_R, nLength, 0.0 );
			pNote2->set_key_octave( notekey, octave );
			AudioEngine::get_instance()->get_sampler()->note_on( pNote2 );
		}
	}

	SE_addOrDeleteNotePianoRollAction *action = new SE_addOrDeleteNotePianoRollAction( nColumn,
																					   nLine,
																					   __selectedPatternNumber,
																					   nSelectedInstrumentnumber,
																					   nLength,
																					   fVelocity,
																					   fPan_L,
																					   fPan_R,
																					   fLeadLag,
																					   notekey,
																					   octave,
																					   pFoundNote != nullptr );
	HydrogenApp::get_instance()->m_pUndoStack->push( action );

}


void PianoRollEditor::mousePressEvent( QMouseEvent *ev )
{
	updateModifiers( ev );
	m_selection.mousePressEvent( ev );
}

void PianoRollEditor::mouseMoveEvent( QMouseEvent *ev )
{
	updateModifiers( ev );
	if ( m_selection.isMoving() ) {
		updateEditor( true );
	}
	m_selection.mouseMoveEvent( ev );
}

void PianoRollEditor::mouseReleaseEvent( QMouseEvent *ev )
{
	updateModifiers( ev );
	m_selection.mouseReleaseEvent( ev );
}

void PianoRollEditor::mouseClickEvent( QMouseEvent *ev ) {
	//ERRORLOG("Mouse press event");
	if ( m_pPattern == nullptr ) {
		return;
	}

	Song *pSong = Hydrogen::get_instance()->getSong();

	int row = ((int) ev->y()) / ((int) m_nEditorHeight);
	if (row >= (int) m_nOctaves * 12 ) {
		return;
	}

	int nColumn = getColumn( ev );

	if ( nColumn >= (int)m_pPattern->get_length() ) {
		update( 0, 0, width(), height() );
		return;
	}
	m_pPatternEditorPanel->setCursorPosition( nColumn );
	m_pPatternEditorPanel->setCursorHidden( true );
	
	int pressedline = ((int) ev->y()) / ((int) m_nRowHeight);

	Instrument *pSelectedInstrument = nullptr;
	int nSelectedInstrumentnumber = Hydrogen::get_instance()->getSelectedInstrumentNumber();
	pSelectedInstrument = pSong->get_instrument_list()->get( nSelectedInstrumentnumber );
	assert(pSelectedInstrument);

	//ERRORLOG(QString("pressedline: %1, column %2, event ev: %3, editorhight %4").arg(pressedline).arg(nColumn).arg(ev->y()).arg(m_nEditorHeight));

	int nPitch = lineToPitch( pressedline );
	Note::Octave pressedoctave = pitchToOctave( nPitch );
	Note::Key pressednotekey = pitchToKey( nPitch );
	m_nCursorNote = OCTAVE_OFFSET * 12 + nPitch;
	
	//ERRORLOG(QString("pressedline: %1, octave %2, notekey: %3").arg(pressedline).arg(pressedoctave).arg(pressednotekey));

	if (ev->button() == Qt::LeftButton ) {

		unsigned nRealColumn = 0;
		if( ev->x() > 20 ) {
			nRealColumn = (ev->x() - 20) / static_cast<float>(m_nGridWidth);
		}

		if ( ev->modifiers() & Qt::ShiftModifier ) {
			H2Core::Note *pNote = m_pPattern->find_note( nColumn, nRealColumn, pSelectedInstrument, pressednotekey, pressedoctave );
			if ( pNote != nullptr ) {
				SE_addOrDeleteNotePianoRollAction *action = new SE_addOrDeleteNotePianoRollAction( nColumn,
																								   pressedline,
																								   __selectedPatternNumber,
																								   nSelectedInstrumentnumber,
																								   pNote->get_length(),
																								   pNote->get_velocity(),
																								   pNote->get_pan_l(),
																								   pNote->get_pan_r(),
																								   pNote->get_lead_lag(),
																								   pNote->get_key(),
																								   pNote->get_octave(),
																								   pNote != nullptr );
				HydrogenApp::get_instance()->m_pUndoStack->push( action );
			} else {
				SE_addPianoRollNoteOffAction *action = new SE_addPianoRollNoteOffAction( nColumn, pressedline, __selectedPatternNumber, nSelectedInstrumentnumber );
				HydrogenApp::get_instance()->m_pUndoStack->push( action );
			}
			return;
		}

		addOrRemoveNote( nColumn, nRealColumn, pressedline, pressednotekey, pressedoctave );

	} else if ( ev->button() == Qt::RightButton ) {
		// Show context menu
		m_pPopupMenu->popup( ev->globalPos() );

	}

}

void PianoRollEditor::mouseDragStartEvent( QMouseEvent *ev )
{
	m_pDraggedNote = nullptr;
	Hydrogen *pH2 = Hydrogen::get_instance();
	int nColumn = getColumn( ev );
	Song *pSong = pH2->getSong();
	int nSelectedInstrumentnumber = pH2->getSelectedInstrumentNumber();
	Instrument *pSelectedInstrument = pSong->get_instrument_list()->get( nSelectedInstrumentnumber );
	m_pPatternEditorPanel->setCursorPosition( nColumn );
	m_pPatternEditorPanel->setCursorHidden( true );

	int pressedline = ((int) ev->y()) / ((int) m_nRowHeight);

	//ERRORLOG(QString("pressedline: %1, column %2, event ev: %3, editorhight %4").arg(pressedline).arg(nColumn).arg(ev->y()).arg(m_nEditorHeight));

	Note::Octave pressedoctave = pitchToOctave( lineToPitch( pressedline ) );
	Note::Key pressednotekey = pitchToKey( lineToPitch( pressedline ) );
	m_nCursorNote = lineToPitch( pressedline ) + 12 * OCTAVE_OFFSET;

	if (ev->button() == Qt::RightButton ) {
		m_pOldPoint = ev->y();

		unsigned nRealColumn = 0;
		if( ev->x() > 20 ) {
			nRealColumn = (ev->x() - 20) / static_cast<float>(m_nGridWidth);
		}


		//		AudioEngine::get_instance()->lock( RIGHT_HERE );

		m_pDraggedNote = m_pPattern->find_note( nColumn, nRealColumn, pSelectedInstrument, pressednotekey, pressedoctave, false );

		//needed for undo note length
		__nRealColumn = nRealColumn;
		__nColumn = nColumn;
		__pressedLine = pressedline;
		__selectedInstrumentnumber = nSelectedInstrumentnumber;
		if( m_pDraggedNote ){
			__oldLength = m_pDraggedNote->get_length();
			//needed to undo note properties
			__oldVelocity = m_pDraggedNote->get_velocity();
			__oldPan_L = m_pDraggedNote->get_pan_l();
			__oldPan_R = m_pDraggedNote->get_pan_r();
			__oldLeadLag = m_pDraggedNote->get_lead_lag();

			__velocity = __oldVelocity;
			__pan_L = __oldPan_L;
			__pan_R = __oldPan_R;
			__leadLag = __oldLeadLag;
		}else
		{
			__oldLength = -1;
		}
		//		AudioEngine::get_instance()->unlock();
	}
}


void PianoRollEditor::addOrDeleteNoteAction( int nColumn,
											 int pressedLine,
											 int selectedPatternNumber,
											 int selectedinstrument,
											 int oldLength,
											 float oldVelocity,
											 float oldPan_L,
											 float oldPan_R,
											 float oldLeadLag,
											 int oldNoteKeyVal,
											 int oldOctaveKeyVal,
											 bool noteOff,
											 bool isDelete )
{
	Hydrogen *pEngine = Hydrogen::get_instance();
	Song *pSong = pEngine->getSong();
	PatternList *pPatternList = pEngine->getSong()->get_pattern_list();

	Instrument *pSelectedInstrument = pSong->get_instrument_list()->get( selectedinstrument );
	assert(pSelectedInstrument);

	H2Core::Pattern *pPattern = nullptr;
	if ( ( selectedPatternNumber != -1 ) && ( (uint)selectedPatternNumber < pPatternList->size() ) ) {
		pPattern = pPatternList->get( selectedPatternNumber );
	}

	Note::Octave pressedoctave = pitchToOctave( lineToPitch( pressedLine ) );
	Note::Key pressednotekey = pitchToKey( lineToPitch( pressedLine ) );

	AudioEngine::get_instance()->lock( RIGHT_HERE );	// lock the audio engine

	if ( isDelete ) {
		Note* note = m_pPattern->find_note( nColumn, -1, pSelectedInstrument, pressednotekey, pressedoctave );
		if ( note ) {
			// the note exists...remove it!
			m_pPattern->remove_note( note );
			delete note;
		} else {
			ERRORLOG( "Could not find note to delete" );
		}
	} else {
		// create the new note
		unsigned nPosition = nColumn;
		float fVelocity = oldVelocity;
		float fPan_L = oldPan_L;
		float fPan_R = oldPan_R;
		int nLength = oldLength;
		float fPitch = 0.0f;

		if ( noteOff ) {
			fVelocity = 0.0f;
			fPan_L = 0.5f;
			fPan_R = 0.5f;
			nLength = 1;
			fPitch = 0.0f;
		}

<<<<<<< HEAD
		Note *pNote = new Note( pSelectedInstrument, nPosition, fVelocity, fPan_L, fPan_R, nLength, fPitch );
		pNote->set_note_off( noteOff );
		if(! noteOff) pNote->set_lead_lag( oldLeadLag );
		pNote->set_key_octave( pressednotekey, pressedoctave );
		pPattern->insert_note( pNote );

		if ( m_bSelectNewNotes ) {
			m_selection.addToSelection( pNote );
=======
		if( pPattern ) {
			Note *pNote = new Note( pSelectedInstrument, nPosition, fVelocity, fPan_L, fPan_R, nLength, fPitch );
			pNote->set_note_off( noteOff );
			if(! noteOff) pNote->set_lead_lag( oldLeadLag );
			pNote->set_key_octave( pressednotekey, pressedoctave );
			pPattern->insert_note( pNote );
		}

		// hear note
		Preferences *pref = Preferences::get_instance();
		if ( pref->getHearNewNotes() && !noteOff ) {
			Note *pNote2 = new Note( pSelectedInstrument, 0, fVelocity, fPan_L, fPan_R, nLength, fPitch);
			pNote2->set_key_octave( pressednotekey, pressedoctave );
			AudioEngine::get_instance()->get_sampler()->note_on(pNote2);
>>>>>>> 051e723e
		}
	}
	pSong->set_is_modified( true );
	AudioEngine::get_instance()->unlock(); // unlock the audio engine

	updateEditor( true );
	m_pPatternEditorPanel->getVelocityEditor()->updateEditor();
	m_pPatternEditorPanel->getPanEditor()->updateEditor();
	m_pPatternEditorPanel->getLeadLagEditor()->updateEditor();
	m_pPatternEditorPanel->getNoteKeyEditor()->updateEditor();
	m_pPatternEditorPanel->getDrumPatternEditor()->updateEditor();
}

void PianoRollEditor::updateModifiers( QInputEvent *ev ) {
	// Key: Alt + drag: move notes with fine-grained positioning
	m_bFineGrained = ev->modifiers() & Qt::AltModifier;
	// Key: Ctrl + drag: copy notes rather than moving
	m_bCopyNotMove = ev->modifiers() & Qt::ControlModifier;

	if ( m_selection.isMoving() ) {
		// If a selection is currently being moved, change the cursor
		// appropriately. Selection will change it back after the move
		// is complete (or abandoned)
		if ( m_bCopyNotMove &&  cursor().shape() != Qt::DragCopyCursor ) {
			setCursor( QCursor( Qt::DragCopyCursor ) );
		} else if ( !m_bCopyNotMove && cursor().shape() != Qt::DragMoveCursor ) {
			setCursor( QCursor( Qt::DragMoveCursor ) );
		}
	}
}


QPoint PianoRollEditor::movingGridOffset( ) {
	QPoint rawOffset = m_selection.movingOffset();
	// Quantize offset to multiples of m_nGrid{Width,Height}
	int nQuantX = m_nGridWidth, nQuantY = m_nRowHeight;
	float nFactor = 1;
	if ( ! m_bFineGrained ) {
		int nBase = m_bUseTriplets ? 3 : 4;
		nFactor = (4 * MAX_NOTES) / (nBase * m_nResolution);
		nQuantX = m_nGridWidth * nFactor;
	}
	int x_bias = nQuantX / 2, y_bias = nQuantY / 2;
	if ( rawOffset.y() < 0 ) {
		y_bias = -y_bias;
	}
	if ( rawOffset.x() < 0 ) {
		x_bias = -x_bias;
	}
	int x_off = (rawOffset.x() + x_bias) / nQuantX;
	int y_off = (rawOffset.y() + y_bias) / nQuantY;
	return QPoint( nFactor * x_off, y_off);
}

// Find a note that matches pNote, and move it from (nColumn, nRow) to (nNewColumn, nNewRow)
void PianoRollEditor::moveNoteAction( int nColumn,
									  Note::Octave octave,
									  Note::Key key,
									  int nPattern,
									  int nNewColumn,
									  Note::Octave newOctave,
									  Note::Key newKey,
									  Note *pNote)
{
	Hydrogen *pHydrogen = Hydrogen::get_instance();
	Song *pSong = pHydrogen->getSong();

	AudioEngine::get_instance()->lock( RIGHT_HERE );
	PatternList *pPatternList = pSong->get_pattern_list();
	InstrumentList *pInstrumentList = pSong->get_instrument_list();
	Note *pFoundNote = nullptr;

	if ( nPattern < 0 || nPattern > pPatternList->size() ) {
		ERRORLOG( "Invalid pattern number" );
		AudioEngine::get_instance()->unlock();
		return;
	}

	Pattern *pPattern = pPatternList->get( nPattern );

	FOREACH_NOTE_IT_BOUND((Pattern::notes_t *)pPattern->get_notes(), it, nColumn) {
		Note *pCandidateNote = it->second;
		if ( pCandidateNote->get_instrument() == pNote->get_instrument()
			 && pCandidateNote->get_octave() == octave
			 && pCandidateNote->get_key() == key
			 && pCandidateNote->get_velocity() == pNote->get_velocity()
			 && pCandidateNote->get_lead_lag() == pNote->get_lead_lag()
			 && pCandidateNote->get_pan_r() == pNote->get_pan_r()
			 && pCandidateNote->get_pan_l() == pNote->get_pan_r()
			 && pCandidateNote->get_note_off() == pNote->get_note_off() ) {
			pFoundNote = pCandidateNote;
			if ( m_selection.isSelected( pFoundNote ) ) {
				// If a candidate note is in the selection, this will be the one to move.
				break;
			}
		}
	}
	if ( pFoundNote == nullptr ) {
		ERRORLOG( "Couldn't find note to move" );
		AudioEngine::get_instance()->unlock();
		return;
	}

	// Remove and insert at new position
	pPattern->remove_note( pFoundNote );
	pFoundNote->set_position( nNewColumn );
	pPattern->insert_note( pFoundNote );
	pFoundNote->set_key_octave( newKey, newOctave );

	AudioEngine::get_instance()->unlock();

	updateEditor( true );
	m_pPatternEditorPanel->getVelocityEditor()->updateEditor();
	m_pPatternEditorPanel->getPanEditor()->updateEditor();
	m_pPatternEditorPanel->getLeadLagEditor()->updateEditor();
	m_pPatternEditorPanel->getNoteKeyEditor()->updateEditor();
	m_pPatternEditorPanel->getDrumPatternEditor()->updateEditor();
}




void PianoRollEditor::mouseDragUpdateEvent( QMouseEvent *ev )
{
	if (m_pPattern == nullptr) {
		return;
	}

	int row = ((int) ev->y()) / ((int) m_nEditorHeight);
	if (row >= (int) m_nOctaves * 12 ) {
		return;
	}

	if ( m_pDraggedNote ) {
		if ( m_pDraggedNote->get_note_off() ) return;
		int nTickColumn = getColumn( ev );

		AudioEngine::get_instance()->lock( RIGHT_HERE );	// lock the audio engine
		int nLen = nTickColumn - (int)m_pDraggedNote->get_position();

		if (nLen <= 0) {
			nLen = -1;
		}

		float fNotePitch = m_pDraggedNote->get_notekey_pitch();
		float fStep = 0;
		if(nLen > -1){
			fStep = pow( 1.0594630943593, ( double )fNotePitch );
		} else {
			fStep = 1.0;
		}
		m_pDraggedNote->set_length( nLen * fStep);

		Hydrogen::get_instance()->getSong()->set_is_modified( true );
		AudioEngine::get_instance()->unlock(); // unlock the audio engine

		updateEditor( true );
		m_pPatternEditorPanel->getVelocityEditor()->updateEditor();
		m_pPatternEditorPanel->getPanEditor()->updateEditor();
		m_pPatternEditorPanel->getLeadLagEditor()->updateEditor();
		m_pPatternEditorPanel->getNoteKeyEditor()->updateEditor();
	}

	int selectedProperty = m_pPatternEditorPanel->getPropertiesComboValue();

	//edit velocity
	if ( m_pDraggedNote && selectedProperty == 0 ) { // Velocity
		if ( m_pDraggedNote->get_note_off() ) return;

		AudioEngine::get_instance()->lock( RIGHT_HERE );	// lock the audio engine

		float val = m_pDraggedNote->get_velocity();

		
		float ymove = m_pOldPoint - ev->y();
		val = val  +  (ymove / 100);
		if (val > 1) {
			val = 1;
		}
		else if (val < 0.0) {
			val = 0.0;
		}

		m_pDraggedNote->set_velocity( val );

		__velocity = val;

		Hydrogen::get_instance()->getSong()->set_is_modified( true );
		AudioEngine::get_instance()->unlock(); // unlock the audio engine

		updateEditor( true );
		m_pPatternEditorPanel->getVelocityEditor()->updateEditor();
		m_pPatternEditorPanel->getPanEditor()->updateEditor();
		m_pPatternEditorPanel->getLeadLagEditor()->updateEditor();
		m_pPatternEditorPanel->getNoteKeyEditor()->updateEditor();
		m_pOldPoint = ev->y();
	}

	//edit pan
	if ( m_pDraggedNote && selectedProperty == 1 ) { // Pan
		if ( m_pDraggedNote->get_note_off() ) return;

		AudioEngine::get_instance()->lock( RIGHT_HERE );	// lock the audio engine

		float pan_L, pan_R;
		
		float val = (m_pDraggedNote->get_pan_r() - m_pDraggedNote->get_pan_l() + 0.5);

		float ymove = m_pOldPoint - ev->y();
		val = val  +  (ymove / 100);


		if ( val > 0.5 ) {
			pan_L = 1.0 - val;
			pan_R = 0.5;
		}
		else {
			pan_L = 0.5;
			pan_R = val;
		}

		m_pDraggedNote->set_pan_l( pan_L );
		m_pDraggedNote->set_pan_r( pan_R );

		__pan_L = pan_L;
		__pan_R = pan_R;

		Hydrogen::get_instance()->getSong()->set_is_modified( true );
		AudioEngine::get_instance()->unlock(); // unlock the audio engine

		updateEditor( true );
		m_pPatternEditorPanel->getVelocityEditor()->updateEditor();
		m_pPatternEditorPanel->getPanEditor()->updateEditor();
		m_pPatternEditorPanel->getLeadLagEditor()->updateEditor();
		m_pPatternEditorPanel->getNoteKeyEditor()->updateEditor();
		m_pOldPoint = ev->y();
	}

	//edit lead lag
	if ( m_pDraggedNote && selectedProperty ==  2 ) { // Lead and Lag
		if ( m_pDraggedNote->get_note_off() ) return;

		AudioEngine::get_instance()->lock( RIGHT_HERE );	// lock the audio engine

		
		float val = ( m_pDraggedNote->get_lead_lag() - 1.0 ) / -2.0 ;

		float ymove = m_pOldPoint - ev->y();
		val = val  +  (ymove / 100);

		if (val > 1.0) {
			val = 1.0;
		}
		else if (val < 0.0) {
			val = 0.0;
		}

		m_pDraggedNote->set_lead_lag((val * -2.0) + 1.0);

		__leadLag = (val * -2.0) + 1.0;

		char valueChar[100];
		if ( m_pDraggedNote->get_lead_lag() < 0.0 ) {
			sprintf( valueChar, "%.2f",  ( m_pDraggedNote->get_lead_lag() * -5 ) ); // FIXME: '5' taken from fLeadLagFactor calculation in hydrogen.cpp
			HydrogenApp::get_instance()->setStatusBarMessage( QString("Leading beat by: %1 ticks").arg( valueChar ), 2000 );
		} else if ( m_pDraggedNote->get_lead_lag() > 0.0 ) {
			sprintf( valueChar, "%.2f",  ( m_pDraggedNote->get_lead_lag() * 5 ) ); // FIXME: '5' taken from fLeadLagFactor calculation in hydrogen.cpp
			HydrogenApp::get_instance()->setStatusBarMessage( QString("Lagging beat by: %1 ticks").arg( valueChar ), 2000 );
		} else {
			HydrogenApp::get_instance()->setStatusBarMessage( QString("Note on beat"), 2000 );
		}

		Hydrogen::get_instance()->getSong()->set_is_modified( true );
		AudioEngine::get_instance()->unlock(); // unlock the audio engine

		updateEditor( true );
		m_pPatternEditorPanel->getVelocityEditor()->updateEditor();
		m_pPatternEditorPanel->getPanEditor()->updateEditor();
		m_pPatternEditorPanel->getLeadLagEditor()->updateEditor();
		m_pPatternEditorPanel->getNoteKeyEditor()->updateEditor();
		m_pOldPoint = ev->y();
	}

}


void PianoRollEditor::mouseDragEndEvent( QMouseEvent *ev )
{
	//INFOLOG("Mouse release event" );
	if (m_pPattern == nullptr) {
		return;
	}

	if ( m_pDraggedNote ) {
		if ( m_pDraggedNote->get_note_off() ) return;



		if( m_pDraggedNote->get_length() != __oldLength )
		{
			SE_editPianoRollNoteLengthAction *action = new SE_editPianoRollNoteLengthAction( m_pDraggedNote->get_position(),  m_pDraggedNote->get_position(), m_pDraggedNote->get_length(),__oldLength, __selectedPatternNumber, __selectedInstrumentnumber, __pressedLine );
			HydrogenApp::get_instance()->m_pUndoStack->push( action );
		}


		if( __velocity == __oldVelocity &&  __oldLeadLag == __leadLag && __oldPan_L == __pan_L && __oldPan_R == __pan_R ) return;
		SE_editNotePropertiesPianoRollAction *action = new SE_editNotePropertiesPianoRollAction( m_pDraggedNote->get_position(),
																								 m_pDraggedNote->get_position(),
																								 __selectedPatternNumber,
																								 __selectedInstrumentnumber,
																								 __velocity,
																								 __oldVelocity,
																								 __pan_L,
																								 __oldPan_L,
																								 __pan_R,
																								 __oldPan_R,
																								 __leadLag,
																								 __oldLeadLag,
																								 __pressedLine );
		HydrogenApp::get_instance()->m_pUndoStack->push( action );
	}
}

QPoint PianoRollEditor::cursorPosition()
{
	uint x = 20 + m_pPatternEditorPanel->getCursorPosition() * m_nGridWidth;
	uint y = m_nEditorHeight - m_nRowHeight - ( m_nRowHeight * m_nCursorNote) + 1;
	return QPoint(x, y);
}

void PianoRollEditor::selectAll()
{
	m_selection.clearSelection();
	Hydrogen *pHydrogen = Hydrogen::get_instance();
	Song *pSong = pHydrogen->getSong();
	Pattern *pPattern = pSong->get_pattern_list()->get( pHydrogen->getSelectedPatternNumber() );
	Instrument *pInstrument =  pSong->get_instrument_list()->get( pHydrogen->getSelectedInstrumentNumber() );
	FOREACH_NOTE_CST_IT_BEGIN_END( pPattern->get_notes(), it )
	{
		if ( it->second->get_instrument() == pInstrument ) {
			m_selection.addToSelection( it->second );
		}
	}
	updateEditor( true );
}

void PianoRollEditor::selectNone()
{
	m_selection.clearSelection();
	updateEditor( true );
}

void PianoRollEditor::deleteSelection()
{
	if ( m_selection.begin() != m_selection.end() ) {
		// Delete a selection.
		InstrumentList *pInstrumentList = Hydrogen::get_instance()->getSong()->get_instrument_list();
		int nSelectedInstrumentnumber = Hydrogen::get_instance()->getSelectedInstrumentNumber();
		QUndoStack *pUndo = HydrogenApp::get_instance()->m_pUndoStack;
		pUndo->beginMacro("delete notes");
		validateSelection();
		for ( Note *pNote : m_selection ) {
			if ( m_selection.isSelected( pNote ) ) {
				int nLine = pitchToLine( pNote->get_notekey_pitch() );
				pUndo->push( new SE_addOrDeleteNotePianoRollAction( pNote->get_position(),
																	nLine,
																	__selectedPatternNumber,
																	nSelectedInstrumentnumber,
																	pNote->get_length(),
																	pNote->get_velocity(),
																	pNote->get_pan_l(),
																	pNote->get_pan_r(),
																	pNote->get_lead_lag(),
																	pNote->get_key(),
																	pNote->get_octave(),
																	true ) );
			}
		}
		pUndo->endMacro();
		m_selection.clearSelection();
	}
}

///
/// Copy selection to clipboard in XML
///
void PianoRollEditor::copy()
{
	Song *pSong = Hydrogen::get_instance()->getSong();
	XMLDoc doc;
	XMLNode root = doc.set_root( "note_selection", "note_selection" );
	XMLNode positionNode = root.createNode( "sourcePosition" );

	positionNode.write_int( "position", m_pPatternEditorPanel->getCursorPosition() );
	positionNode.write_int( "note", m_nCursorNote );
	positionNode.write_int( "instrument", Hydrogen::get_instance()->getSelectedInstrumentNumber() );

	for ( Note *pNote : m_selection ) {
		XMLNode note_node = root.createNode( "note" );
		pNote->save_to( &note_node );
	}

	QClipboard *clipboard = QApplication::clipboard();
	clipboard->setText( doc.toString() );
}

void PianoRollEditor::cut()
{
	copy();
	deleteSelection();
}


///
/// Paste selection
///
/// Selection is XML containing notes, contained in a root 'note_selection' element.
///
void PianoRollEditor::paste()
{
	QClipboard *clipboard = QApplication::clipboard();
	QUndoStack *pUndo = HydrogenApp::get_instance()->m_pUndoStack;
	InstrumentList *pInstrList = Hydrogen::get_instance()->getSong()->get_instrument_list();
	int nInstrument = Hydrogen::get_instance()->getSelectedInstrumentNumber();

	XMLDoc doc;
	if ( ! doc.setContent( clipboard->text() ) ) {
		// Pasted something that's not valid XML.
		return;
	}

	XMLNode selection = doc.firstChildElement( "note_selection" );
	if ( selection.isNull() ) {
		return;
	}

	m_selection.clearSelection();
	m_bSelectNewNotes = true;

	if ( selection.hasChildNodes() ) {

		XMLNode positionNode = selection.firstChildElement( "sourcePosition" );
		int nDeltaPos = 0, nDeltaPitch = 0;

		// If position information is supplied in the selection, use
		// it to adjust the location relative to the current keyboard
		// input cursor.
		if ( !positionNode.isNull() ) {
			int nCurrentPos = m_pPatternEditorPanel->getCursorPosition();

			nDeltaPos = nCurrentPos - positionNode.read_int( "position", nCurrentPos );
			nDeltaPitch = m_nCursorNote - positionNode.read_int( "note", m_nCursorNote );
		}

		pUndo->beginMacro( "paste notes" );
		for ( XMLNode n = selection.firstChildElement( "note" ); ! n.isNull(); n = n.nextSiblingElement() ) {
			Note *pNote = Note::load_from( &n, pInstrList );
			int nPos = pNote->get_position() + nDeltaPos;
			int nPitch = pNote->get_notekey_pitch() + nDeltaPitch;

			if ( nPos >= 0 && nPitch >= 12 * OCTAVE_MIN && nPitch < 12 * (OCTAVE_MAX+1) ) {
				int nLine = pitchToLine( nPitch );
				pUndo->push( new SE_addOrDeleteNotePianoRollAction( nPos,
																	nLine,
																	__selectedPatternNumber,
																	nInstrument,
																	pNote->get_length(),
																	pNote->get_velocity(),
																	pNote->get_pan_l(),
																	pNote->get_pan_r(),
																	pNote->get_lead_lag(),
																	0,
																	0,
																	false ) );
			}
			delete pNote;
		}
		pUndo->endMacro();
	}

	m_bSelectNewNotes = false;
}


void PianoRollEditor::keyPressEvent( QKeyEvent * ev )
{
	m_pPatternEditorPanel->setCursorHidden( false );
	bool bIsSelectionKey = m_selection.keyPressEvent( ev );
	updateModifiers( ev );

	if ( bIsSelectionKey ) {
		// Selection key, nothing more to do (other than update editor)
	} else if ( ev->matches( QKeySequence::MoveToNextChar ) || ev->matches( QKeySequence::SelectNextChar ) ) {
		// ->
		m_pPatternEditorPanel->moveCursorRight();

	} else if ( ev->matches( QKeySequence::MoveToEndOfLine ) || ev->matches( QKeySequence::SelectEndOfLine ) ) {
		// -->|
		m_pPatternEditorPanel->setCursorPosition( m_pPattern->get_length() );

	} else if ( ev->matches( QKeySequence::MoveToPreviousChar ) || ev->matches( QKeySequence::SelectPreviousChar ) ) {
		// <-
		m_pPatternEditorPanel->moveCursorLeft();

	} else if ( ev->matches( QKeySequence::MoveToStartOfLine ) || ev->matches( QKeySequence::SelectStartOfLine ) ) {
		// |<--
		m_pPatternEditorPanel->setCursorPosition( 0 );

	} else if ( ev->matches( QKeySequence::MoveToNextLine ) || ev->matches( QKeySequence::SelectNextLine ) ) {
		if ( m_nCursorNote > 0 ) {
			m_nCursorNote --;
		}

	} else if ( ev->matches( QKeySequence::MoveToEndOfDocument ) || ev->matches( QKeySequence::SelectEndOfDocument ) ) {
		m_nCursorNote = 0;

	} else if ( ev->matches( QKeySequence::MoveToPreviousLine ) || ev->matches( QKeySequence::SelectPreviousLine ) ) {
		if ( m_nCursorNote < 12 * m_nOctaves -1 ) {
			m_nCursorNote ++;
		}

	} else if ( ev->matches( QKeySequence::MoveToStartOfDocument ) || ev->matches( QKeySequence::SelectStartOfDocument ) ) {
		m_nCursorNote = 12 * m_nOctaves -1;

	} else if ( ev->key() == Qt::Key_Enter || ev->key() == Qt::Key_Return ) {
		// Key: Enter/Return : Place or remove note at current position
		int pressedline = pitchToLine( m_nCursorNote ) + 12 * OCTAVE_OFFSET;
		int nPitch = lineToPitch( pressedline );
		addOrRemoveNote( m_pPatternEditorPanel->getCursorPosition(), -1, pressedline,
						 pitchToKey( nPitch ), pitchToOctave( nPitch ) );

	} else if ( ev->matches( QKeySequence::SelectAll ) ) {
		// Key: Ctrl + A: Select all
		selectAll();

	} else if ( ev->matches( QKeySequence::Deselect ) ) {
		// Key: Shift + Ctrl + A: clear selection
		selectNone();

	} else if ( ev->key() == Qt::Key_Delete || ev->key() == Qt::Key_Backspace ) {
		// Key: Delete: delete selection
		deleteSelection();

	} else if ( ev->matches( QKeySequence::Copy ) ) {
		copy();

	} else if ( ev->matches( QKeySequence::Paste ) ) {
		paste();

	} else if ( ev->matches( QKeySequence::Cut ) ) {
		cut();

	} else {
		m_pPatternEditorPanel->setCursorHidden( true );
		ev->ignore();
		return;
	}

	// Update editor
	QPoint pos = cursorPosition();
	m_pScrollView->ensureVisible( pos.x(), pos.y() );
	m_selection.updateKeyboardCursorPosition( getKeyboardCursorRect() );
	updateEditor( true );
	ev->accept();
}


void PianoRollEditor::focusInEvent( QFocusEvent * ev )
{
	UNUSED( ev );
	if ( ev->reason() != Qt::MouseFocusReason && ev->reason() != Qt::OtherFocusReason
		 && ev->reason() != Qt::ActiveWindowFocusReason ) {
		m_pPatternEditorPanel->setCursorHidden( false );
		m_pPatternEditorPanel->ensureCursorVisible();
	}
	updateEditor( true );
}


void PianoRollEditor::editNoteLengthAction( int nColumn,  int nRealColumn,  int length, int selectedPatternNumber, int nSelectedInstrumentnumber, int pressedline)
{

	Hydrogen *pEngine = Hydrogen::get_instance();

	Song *pSong = pEngine->getSong();
	Instrument *pSelectedInstrument = pSong->get_instrument_list()->get( nSelectedInstrumentnumber );


	Note::Octave pressedoctave = pitchToOctave( lineToPitch( pressedline ) );
	Note::Key pressednotekey = pitchToKey( lineToPitch( pressedline ) );

	Note* pDraggedNote = nullptr;
	AudioEngine::get_instance()->lock( RIGHT_HERE );
	pDraggedNote = m_pPattern->find_note( nColumn, nRealColumn, pSelectedInstrument, pressednotekey, pressedoctave, false );
	if ( pDraggedNote ){
		pDraggedNote->set_length( length );
	}
	AudioEngine::get_instance()->unlock();
	updateEditor( true );
	m_pPatternEditorPanel->getVelocityEditor()->updateEditor();
	m_pPatternEditorPanel->getPanEditor()->updateEditor();
	m_pPatternEditorPanel->getLeadLagEditor()->updateEditor();
	m_pPatternEditorPanel->getNoteKeyEditor()->updateEditor();
	m_pPatternEditorPanel->getDrumPatternEditor()->updateEditor();
}



void PianoRollEditor::editNotePropertiesAction( int nColumn,
						int nRealColumn,
						int selectedPatternNumber,
						int selectedInstrumentnumber,
						float velocity,
						float pan_L,
						float pan_R,
						float leadLag,
						int pressedline )
{

	Hydrogen *pEngine = Hydrogen::get_instance();
<<<<<<< HEAD
	PatternList *pPatternList = pEngine->getSong()->get_pattern_list();

	H2Core::Pattern *pPattern;
	if ( (selectedPatternNumber != -1) && ( (uint)selectedPatternNumber < pPatternList->size() ) ) {
		pPattern = pPatternList->get( selectedPatternNumber );
	}
	else {
		pPattern = nullptr;
	}

	Note::Octave pressedoctave = pitchToOctave( lineToPitch( pressedline ) );
	Note::Key pressednotekey = pitchToKey( lineToPitch( pressedline ) );
=======

	Note::Octave pressedoctave = (Note::Octave)(3 - (pressedline / 12 ));
	Note::Key pressednotekey;
	if ( pressedline < 12 ){
		pressednotekey = (Note::Key)(11 - pressedline);
	}
	else
	{
		pressednotekey = (Note::Key)(11 - pressedline % 12);
	}
>>>>>>> 051e723e

	Song *pSong = pEngine->getSong();

	Instrument *pSelectedInstrument = pSong->get_instrument_list()->get( selectedInstrumentnumber );

	Note* pDraggedNote = nullptr;
	AudioEngine::get_instance()->lock( RIGHT_HERE );
	pDraggedNote = m_pPattern->find_note( nColumn, nRealColumn, pSelectedInstrument, pressednotekey, pressedoctave, false );
	if ( pDraggedNote ){
		pDraggedNote->set_velocity( velocity );
		pDraggedNote->set_pan_l( pan_L );
		pDraggedNote->set_pan_r( pan_R );
		pDraggedNote->set_lead_lag( leadLag );
	}
	AudioEngine::get_instance()->unlock();
	updateEditor( true );
	m_pPatternEditorPanel->getVelocityEditor()->updateEditor();
	m_pPatternEditorPanel->getPanEditor()->updateEditor();
	m_pPatternEditorPanel->getLeadLagEditor()->updateEditor();
	m_pPatternEditorPanel->getNoteKeyEditor()->updateEditor();
	m_pPatternEditorPanel->getDrumPatternEditor()->updateEditor();
}



void PianoRollEditor::zoom_in()
{
	if (m_nGridWidth >= 3){
		m_nGridWidth *= 2;
	}else
	{
		m_nGridWidth *= 1.5;
	}
	updateEditor();
}



void PianoRollEditor::zoom_out()
{
	if ( m_nGridWidth > 1.5 ) {
		if (m_nGridWidth > 3){
			m_nGridWidth /= 2;
		}else
		{
			m_nGridWidth /= 1.5;
		}
		updateEditor();
	}
}


// Selection manager interface
void PianoRollEditor::selectionMoveEndEvent( QInputEvent *ev ) {
	updateModifiers( ev );

	QPoint offset = movingGridOffset();
	if ( offset.x() == 0 && offset.y() == 0 ) {
		// Move with no effect.
		return;
	}

	validateSelection();

	Hydrogen *pHydrogen = Hydrogen::get_instance();
	int nSelectedPatternNumber = pHydrogen->getSelectedPatternNumber();
	int nSelectedInstrumentNumber = pHydrogen->getSelectedInstrumentNumber();

	QUndoStack *pUndo = HydrogenApp::get_instance()->m_pUndoStack;

	if (m_bCopyNotMove) {
		pUndo->beginMacro( "copy notes" );
	} else {
		pUndo->beginMacro( "move notes" );
	}
	std::list< Note * > selectedNotes;
	for ( auto pNote : m_selection ) {
		selectedNotes.push_back( pNote );
	}

	if ( m_bCopyNotMove ) {
		// Clear selection so the new notes can be selection instead
		// of the originals.
		m_selection.clearSelection();
	}
	m_bSelectNewNotes = true;

	for ( auto pNote : selectedNotes ) {
		int nPosition = pNote->get_position();
		int nNewPosition = nPosition + offset.x();

		Note::Octave octave = pNote->get_octave();
		Note::Key key = pNote->get_key();
		// Transpose note
		int nNewPitch = pNote->get_notekey_pitch() - offset.y();
		int nLine = pitchToLine( nNewPitch );
		Note::Octave newOctave = pitchToOctave( nNewPitch );
		Note::Key newKey = pitchToKey( nNewPitch );
		bool bNoteInRange = newOctave >= OCTAVE_MIN && newOctave <= OCTAVE_MAX && nNewPosition >= 0;

		if ( m_bCopyNotMove ) {
			if ( bNoteInRange ) {
				pUndo->push( new SE_addOrDeleteNotePianoRollAction( nNewPosition, nLine, nSelectedPatternNumber,
																	nSelectedInstrumentNumber, pNote->get_length(), pNote->get_velocity(),
																	pNote->get_pan_l(), pNote->get_pan_r(),
																	pNote->get_lead_lag(), newKey, newOctave, false ) );
			}
		} else {
			if ( bNoteInRange ) {
				pUndo->push( new SE_moveNotePianoRollAction( nPosition, octave, key, nSelectedPatternNumber, nNewPosition, newOctave, newKey, pNote ) );
			} else {
				pUndo->push( new SE_addOrDeleteNotePianoRollAction( pNote->get_position(), nLine - offset.y(),  nSelectedPatternNumber,
																	nSelectedInstrumentNumber, pNote->get_length(), pNote->get_velocity(),
																	pNote->get_pan_l(), pNote->get_pan_r(),
																	pNote->get_lead_lag(), key, octave, true ) );
			}
		}
	}

	m_bSelectNewNotes = false;
	pUndo->endMacro();
}

std::vector<PianoRollEditor::SelectionIndex> PianoRollEditor::elementsIntersecting( QRect r ) {

	int w = 8;
	int h = m_nRowHeight - 2;
	int nInstr = Hydrogen::get_instance()->getSelectedInstrumentNumber();
	Instrument *pInstr = Hydrogen::get_instance()->getSong()->get_instrument_list()->get( nInstr );

	r = r.normalized();
	if ( r.top() == r.bottom() && r.left() == r.right() ) {
		r += QMargins( 2, 2, 2, 2 );
	}

	// Calculate the first and last position values that this rect will intersect with
	int x_min = (r.left() - w - 20) / m_nGridWidth;
	int x_max = (r.right() + w - 20) / m_nGridWidth;

	const Pattern::notes_t* pNotes = m_pPattern->get_notes();
	std::vector<SelectionIndex> result;

	for ( auto it = pNotes->lower_bound( x_min ); it != pNotes->end() && it->first <= x_max; ++it ) {
		Note *pNote = it->second;
		if ( pNote->get_instrument() == pInstr ) {
			uint start_x = 20 + pNote->get_position() * m_nGridWidth;
			uint start_y = m_nRowHeight * pitchToLine( pNote->get_notekey_pitch() ) + 1;

			if ( r.intersects( QRect( start_x -4 , start_y, w, h ) ) ) {
				result.push_back( pNote );
			}
		}
	}
	updateEditor( true );
	return std::move( result );
}

///
/// Ensure selection only refers to valid notes, and does not contain any stale references to deleted notes.
///
void PianoRollEditor::validateSelection()
{
	// Rebuild selection from valid notes.
	std::set<Note *> valid;
	FOREACH_NOTE_CST_IT_BEGIN_END(m_pPattern->get_notes(), it) {
		if ( m_selection.isSelected( it->second ) ) {
			valid.insert( it->second );
		}
	}
	m_selection.clearSelection();
	for (auto i : valid ) {
		m_selection.addToSelection( i );
	}
}

///
/// Position of keyboard input cursor on screen
///
QRect PianoRollEditor::getKeyboardCursorRect() {
	QPoint pos = cursorPosition();
	return QRect( pos.x() - m_nGridWidth*3, pos.y(),
				  m_nGridWidth*6, m_nRowHeight );
}<|MERGE_RESOLUTION|>--- conflicted
+++ resolved
@@ -850,31 +850,15 @@
 			fPitch = 0.0f;
 		}
 
-<<<<<<< HEAD
-		Note *pNote = new Note( pSelectedInstrument, nPosition, fVelocity, fPan_L, fPan_R, nLength, fPitch );
-		pNote->set_note_off( noteOff );
-		if(! noteOff) pNote->set_lead_lag( oldLeadLag );
-		pNote->set_key_octave( pressednotekey, pressedoctave );
-		pPattern->insert_note( pNote );
-
-		if ( m_bSelectNewNotes ) {
-			m_selection.addToSelection( pNote );
-=======
 		if( pPattern ) {
 			Note *pNote = new Note( pSelectedInstrument, nPosition, fVelocity, fPan_L, fPan_R, nLength, fPitch );
 			pNote->set_note_off( noteOff );
 			if(! noteOff) pNote->set_lead_lag( oldLeadLag );
 			pNote->set_key_octave( pressednotekey, pressedoctave );
 			pPattern->insert_note( pNote );
-		}
-
-		// hear note
-		Preferences *pref = Preferences::get_instance();
-		if ( pref->getHearNewNotes() && !noteOff ) {
-			Note *pNote2 = new Note( pSelectedInstrument, 0, fVelocity, fPan_L, fPan_R, nLength, fPitch);
-			pNote2->set_key_octave( pressednotekey, pressedoctave );
-			AudioEngine::get_instance()->get_sampler()->note_on(pNote2);
->>>>>>> 051e723e
+			if ( m_bSelectNewNotes ) {
+				m_selection.addToSelection( pNote );
+			}
 		}
 	}
 	pSong->set_is_modified( true );
@@ -1495,31 +1479,10 @@
 {
 
 	Hydrogen *pEngine = Hydrogen::get_instance();
-<<<<<<< HEAD
 	PatternList *pPatternList = pEngine->getSong()->get_pattern_list();
-
-	H2Core::Pattern *pPattern;
-	if ( (selectedPatternNumber != -1) && ( (uint)selectedPatternNumber < pPatternList->size() ) ) {
-		pPattern = pPatternList->get( selectedPatternNumber );
-	}
-	else {
-		pPattern = nullptr;
-	}
 
 	Note::Octave pressedoctave = pitchToOctave( lineToPitch( pressedline ) );
 	Note::Key pressednotekey = pitchToKey( lineToPitch( pressedline ) );
-=======
-
-	Note::Octave pressedoctave = (Note::Octave)(3 - (pressedline / 12 ));
-	Note::Key pressednotekey;
-	if ( pressedline < 12 ){
-		pressednotekey = (Note::Key)(11 - pressedline);
-	}
-	else
-	{
-		pressednotekey = (Note::Key)(11 - pressedline % 12);
-	}
->>>>>>> 051e723e
 
 	Song *pSong = pEngine->getSong();
 
