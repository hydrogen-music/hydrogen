/*
 * Hydrogen
 * Copyright(c) 2002-2008 by Alex >Comix< Cominu [comix@users.sourceforge.net]
 *
 * http://www.hydrogen-music.org
 *
 * This program is free software; you can redistribute it and/or modify
 * it under the terms of the GNU General Public License as published by
 * the Free Software Foundation; either version 2 of the License, or
 * (at your option) any later version.
 *
 * This program is distributed in the hope that it will be useful,
 * but WITHOUT ANY WARRANTY, without even the implied warranty of
 * MERCHANTABILITY or FITNESS FOR A PARTICULAR PURPOSE. See the
 * GNU General Public License for more details.
 *
 * You should have received a copy of the GNU General Public License
 * along with this program; if not, write to the Free Software
 * Foundation, Inc., 59 Temple Place, Suite 330, Boston, MA  02111-1307  USA
 *
 */

#include "PianoRollEditor.h"
#include "PatternEditorPanel.h"
#include "NotePropertiesRuler.h"
#include "UndoActions.h"
#include <cassert>

#include <core/Hydrogen.h>
#include <core/Basics/Instrument.h>
#include <core/Basics/InstrumentList.h>
#include <core/Basics/Note.h>
#include <core/Preferences.h>
#include <core/Basics/Pattern.h>
#include <core/Basics/PatternList.h>
#include <core/AudioEngine.h>
#include <core/Helpers/Xml.h>
using namespace H2Core;

#include "../HydrogenApp.h"


const char* PianoRollEditor::__class_name = "PianoRollEditor";

PianoRollEditor::PianoRollEditor( QWidget *pParent, PatternEditorPanel *panel,
								  QScrollArea *pScrollView)
	: PatternEditor( pParent, __class_name, panel )
	, m_pScrollView( pScrollView )
{
	INFOLOG( "INIT" );

	m_nGridHeight = 10;
	m_nOctaves = 7;

<<<<<<< HEAD
	setAttribute(Qt::WA_NoBackground);
=======
	setAttribute(Qt::WA_OpaquePaintEvent);
	setFocusPolicy(Qt::ClickFocus);
	m_nGridWidth = Preferences::get_instance()->getPatternEditorGridWidth();
>>>>>>> 761903a2

	m_nEditorHeight = m_nOctaves * 12 * m_nGridHeight;

	m_pBackground = new QPixmap( m_nEditorWidth, m_nEditorHeight );
	m_pTemp = new QPixmap( m_nEditorWidth, m_nEditorHeight );

	m_nCursorPitch = 0;

	resize( m_nEditorWidth, m_nEditorHeight );
	
	createBackground();

	HydrogenApp::get_instance()->addEventListener( this );

	m_bNeedsUpdate = true;
	m_bSelectNewNotes = false;
}



PianoRollEditor::~PianoRollEditor()
{
	INFOLOG( "DESTROY" );
}


void PianoRollEditor::updateEditor( bool bPatternOnly )
{
	//	uint nEditorWidth;
	if ( m_pPattern ) {
		m_nEditorWidth = m_nMargin + m_nGridWidth * m_pPattern->get_length();
	}
	else {
		m_nEditorWidth = m_nMargin + m_nGridWidth * MAX_NOTES;
	}
	if ( !bPatternOnly ) {
		m_bNeedsBackgroundUpdate = true;
	}
	if ( !m_bNeedsUpdate ) {
		m_bNeedsUpdate = true;
		update();
	}
}

void PianoRollEditor::finishUpdateEditor()
{
	assert( m_bNeedsUpdate );
	resize( m_nEditorWidth, height() );

	// Ensure that m_pPattern is up to date.
	updatePatternInfo();

	if ( m_bNeedsBackgroundUpdate ) {
		createBackground();
	}
	drawPattern();
	//	ERRORLOG(QString("update editor %1").arg(m_nEditorWidth));
	m_bNeedsUpdate = false;
	m_bNeedsBackgroundUpdate = false;
}



//eventlistener
void PianoRollEditor::patternModifiedEvent()
{
	updateEditor();
}



void PianoRollEditor::selectedInstrumentChangedEvent()
{
	// Update pattern only
	updateEditor( true );
}


void PianoRollEditor::selectedPatternChangedEvent()
{
	updatePatternInfo();
	updateEditor();
}



void PianoRollEditor::paintEvent(QPaintEvent *ev)
{
	QPainter painter( this );
	if ( m_bNeedsUpdate ) {
		finishUpdateEditor();
	}
	painter.drawPixmap( ev->rect(), *m_pTemp, ev->rect() );
	m_selection.paintSelection( &painter );
}



void PianoRollEditor::createBackground()
{
	//INFOLOG( "(re)creating the background" );

	QColor backgroundColor( 250, 250, 250 );
	m_pBackground->fill( backgroundColor );


	QColor octaveColor( 230, 230, 230 );
	QColor octaveAlternateColor( 200, 200, 200 );
	QColor baseOctaveColor( 245, 245, 245 );
	QColor baseNoteColor( 255, 255, 255 );

	QColor fbk( 160, 160, 160 );

	unsigned start_x = 0;
	unsigned end_x = width();

	QPainter p( m_pBackground );

	for ( uint octave = 0; octave < m_nOctaves; ++octave ) {
		unsigned start_y = octave * 12 * m_nGridHeight;

		if ( octave % 2 ) {


			if ( octave == 3 ){

				//				p.fillRect( start_x, start_y, end_x - start_x, 12 * m_nGridHeight, baseOctaveColor );
				p.fillRect( start_x, start_y, end_x - start_x, start_y + 1 * m_nGridHeight, baseOctaveColor );
				p.fillRect( start_x, start_y + 1 * m_nGridHeight, end_x - start_x, start_y + 2 * m_nGridHeight, fbk );
				p.fillRect( start_x, start_y + 2 * m_nGridHeight, end_x - start_x, start_y + 3 * m_nGridHeight, baseOctaveColor );
				p.fillRect( start_x, start_y + 3 * m_nGridHeight, end_x - start_x, start_y + 4 * m_nGridHeight, fbk );
				p.fillRect( start_x, start_y + 4 * m_nGridHeight, end_x - start_x, start_y + 5 * m_nGridHeight, baseOctaveColor );
				p.fillRect( start_x, start_y + 5 * m_nGridHeight, end_x - start_x, start_y + 6 * m_nGridHeight, fbk );
				p.fillRect( start_x, start_y + 6 * m_nGridHeight, end_x - start_x, start_y + 7 * m_nGridHeight, baseOctaveColor );
				p.fillRect( start_x, start_y + 7 * m_nGridHeight, end_x - start_x, start_y + 8 * m_nGridHeight, baseOctaveColor );
				p.fillRect( start_x, start_y + 8 * m_nGridHeight, end_x - start_x, start_y + 9 * m_nGridHeight, fbk );
				p.fillRect( start_x, start_y + 9 * m_nGridHeight, end_x - start_x, start_y + 10 * m_nGridHeight, baseOctaveColor );
				p.fillRect( start_x, start_y + 10 * m_nGridHeight, end_x - start_x, start_y + 11 * m_nGridHeight, fbk );
				p.fillRect( start_x, start_y + 11 * m_nGridHeight, end_x - start_x, start_y + 12 * m_nGridHeight, baseNoteColor );
			}
			else
			{
				//	p.fillRect( start_x, start_y, end_x - start_x, 12 * m_nGridHeight, octaveColor );
				p.fillRect( start_x, start_y, end_x - start_x, start_y + 1 * m_nGridHeight, octaveColor );
				p.fillRect( start_x, start_y + 1 * m_nGridHeight, end_x - start_x, start_y + 2 * m_nGridHeight, fbk );
				p.fillRect( start_x, start_y + 2 * m_nGridHeight, end_x - start_x, start_y + 3 * m_nGridHeight, octaveColor );
				p.fillRect( start_x, start_y + 3 * m_nGridHeight, end_x - start_x, start_y + 4 * m_nGridHeight, fbk );
				p.fillRect( start_x, start_y + 4 * m_nGridHeight, end_x - start_x, start_y + 5 * m_nGridHeight, octaveColor );
				p.fillRect( start_x, start_y + 5 * m_nGridHeight, end_x - start_x, start_y + 6 * m_nGridHeight, fbk );
				p.fillRect( start_x, start_y + 6 * m_nGridHeight, end_x - start_x, start_y + 7 * m_nGridHeight, octaveColor );
				p.fillRect( start_x, start_y + 7 * m_nGridHeight, end_x - start_x, start_y + 8 * m_nGridHeight, octaveColor );
				p.fillRect( start_x, start_y + 8 * m_nGridHeight, end_x - start_x, start_y + 9 * m_nGridHeight, fbk );
				p.fillRect( start_x, start_y + 9 * m_nGridHeight, end_x - start_x, start_y + 10 * m_nGridHeight, octaveColor );
				p.fillRect( start_x, start_y + 10 * m_nGridHeight, end_x - start_x, start_y + 11 * m_nGridHeight, fbk );
				p.fillRect( start_x, start_y + 11 * m_nGridHeight, end_x - start_x, start_y + 12 * m_nGridHeight, octaveColor );

			}
		}
		else {
			//			p.fillRect( start_x, start_y, end_x - start_x, 12 * m_nGridHeight, octaveAlternateColor );
			p.fillRect( start_x, start_y, end_x - start_x, start_y + 1 * m_nGridHeight, octaveAlternateColor );
			p.fillRect( start_x, start_y + 1 * m_nGridHeight, end_x - start_x, start_y + 2 * m_nGridHeight, fbk );
			p.fillRect( start_x, start_y + 2 * m_nGridHeight, end_x - start_x, start_y + 3 * m_nGridHeight, octaveAlternateColor );
			p.fillRect( start_x, start_y + 3 * m_nGridHeight, end_x - start_x, start_y + 4 * m_nGridHeight, fbk );
			p.fillRect( start_x, start_y + 4 * m_nGridHeight, end_x - start_x, start_y + 5 * m_nGridHeight, octaveAlternateColor );
			p.fillRect( start_x, start_y + 5 * m_nGridHeight, end_x - start_x, start_y + 6 * m_nGridHeight, fbk );
			p.fillRect( start_x, start_y + 6 * m_nGridHeight, end_x - start_x, start_y + 7 * m_nGridHeight, octaveAlternateColor );
			p.fillRect( start_x, start_y + 7 * m_nGridHeight, end_x - start_x, start_y + 8 * m_nGridHeight, octaveAlternateColor );
			p.fillRect( start_x, start_y + 8 * m_nGridHeight, end_x - start_x, start_y + 9 * m_nGridHeight, fbk );
			p.fillRect( start_x, start_y + 9 * m_nGridHeight, end_x - start_x, start_y + 10 * m_nGridHeight, octaveAlternateColor );
			p.fillRect( start_x, start_y + 10 * m_nGridHeight, end_x - start_x, start_y + 11 * m_nGridHeight, fbk );
			p.fillRect( start_x, start_y + 11 * m_nGridHeight, end_x - start_x, start_y + 12 * m_nGridHeight, octaveAlternateColor );
			
		}
	}


	// horiz lines
	for ( uint row = 0; row < ( 12 * m_nOctaves ); ++row ) {
		unsigned y = row * m_nGridHeight;
		p.drawLine( start_x, y,end_x , y );
	}

	//draw text
	QFont font;
	font.setPointSize ( 9 );
	//	font.setWeight( 63 );
	p.setFont( font );
	p.setPen( QColor(10, 10, 10 ) );

	int offset = 0;
	int insertx = 3;
	for ( int oct = 0; oct < (int)m_nOctaves; oct++ ){
		if( oct > 3 ){
			p.drawText( insertx, m_nGridHeight  + offset, "B" );
			p.drawText( insertx, 10 + m_nGridHeight  + offset, "A#" );
			p.drawText( insertx, 20 + m_nGridHeight  + offset, "A" );
			p.drawText( insertx, 30 + m_nGridHeight  + offset, "G#" );
			p.drawText( insertx, 40 + m_nGridHeight  + offset, "G" );
			p.drawText( insertx, 50 + m_nGridHeight  + offset, "F#" );
			p.drawText( insertx, 60 + m_nGridHeight  + offset, "F" );
			p.drawText( insertx, 70 + m_nGridHeight  + offset, "E" );
			p.drawText( insertx, 80 + m_nGridHeight  + offset, "D#" );
			p.drawText( insertx, 90 + m_nGridHeight  + offset, "D" );
			p.drawText( insertx, 100 + m_nGridHeight  + offset, "C#" );
			p.drawText( insertx, 110 + m_nGridHeight  + offset, "C" );
			offset += 12 * m_nGridHeight;
		}else
		{
			p.drawText( insertx, m_nGridHeight  + offset, "b" );
			p.drawText( insertx, 10 + m_nGridHeight  + offset, "a#" );
			p.drawText( insertx, 20 + m_nGridHeight  + offset, "a" );
			p.drawText( insertx, 30 + m_nGridHeight  + offset, "g#" );
			p.drawText( insertx, 40 + m_nGridHeight  + offset, "g" );
			p.drawText( insertx, 50 + m_nGridHeight  + offset, "f#" );
			p.drawText( insertx, 60 + m_nGridHeight  + offset, "f" );
			p.drawText( insertx, 70 + m_nGridHeight  + offset, "e" );
			p.drawText( insertx, 80 + m_nGridHeight  + offset, "d#" );
			p.drawText( insertx, 90 + m_nGridHeight  + offset, "d" );
			p.drawText( insertx, 100 + m_nGridHeight  + offset, "c#" );
			p.drawText( insertx, 110 + m_nGridHeight  + offset, "c" );
			offset += 12 * m_nGridHeight;
		}
	}

	drawGridLines( p, Qt::DashLine );
}


void PianoRollEditor::drawPattern()
{
	if ( isVisible() == false ) {
		return;
	}

	//INFOLOG( "draw pattern" );

	validateSelection();

	QPainter p( m_pTemp );
	// copy the background image
	p.drawPixmap( rect(), *m_pBackground, rect() );


	// for each note...
	const Pattern::notes_t* notes = m_pPattern->get_notes();
	FOREACH_NOTE_CST_IT_BEGIN_END(notes,it) {
		//cout << "note" << endl;
		//cout << "note n: " << it->first << endl;
		Note *note = it->second;
		assert( note );
		drawNote( note, &p );
	}

	// Draw cursor
	if ( hasFocus() && !m_pPatternEditorPanel->cursorHidden() ) {
		QPoint pos = cursorPosition();

		p.setPen( QColor(0,0,0) );
		p.setBrush( Qt::NoBrush );
		p.setRenderHint( QPainter::Antialiasing );
		p.drawRoundedRect( QRect( pos.x() - m_nGridWidth*3, pos.y(),
								  m_nGridWidth*6, m_nGridHeight ), 4, 4 );
	}

}


void PianoRollEditor::drawNote( Note *pNote, QPainter *pPainter )
{
	static const UIStyle *pStyle = Preferences::get_instance()->getDefaultUIStyle();
	static const QColor noteColor( pStyle->m_patternEditor_noteColor.getRed(), pStyle->m_patternEditor_noteColor.getGreen(), pStyle->m_patternEditor_noteColor.getBlue() );
	static const QColor noteoffColor( pStyle->m_patternEditor_noteoffColor.getRed(), pStyle->m_patternEditor_noteoffColor.getGreen(), pStyle->m_patternEditor_noteoffColor.getBlue() );

	int nInstrument = -1;
	InstrumentList * pInstrList = Hydrogen::get_instance()->getSong()->get_instrument_list();
	for ( uint nInstr = 0; nInstr < pInstrList->size(); ++nInstr ) {
		Instrument *pInstr = pInstrList->get( nInstr );
		if ( pInstr == pNote->get_instrument() ) {
			nInstrument = nInstr;
			break;
		}
	}
	if ( nInstrument == -1 ) {
		//ERRORLOG( "Instrument not found..skipping note" );
		return;
	}

	if ( nInstrument != Hydrogen::get_instance()->getSelectedInstrumentNumber() ) {
		return;
	}

	uint start_x = m_nMargin + pNote->get_position() * m_nGridWidth;
	uint start_y = m_nGridHeight * pitchToLine( pNote->get_notekey_pitch() ) + 1;
	uint w = 8;
	uint h = m_nGridHeight - 2;

	QColor color = computeNoteColor( pNote->get_velocity() );

	bool bSelected = m_selection.isSelected( pNote );
	if ( bSelected ) {
		QPen selectedPen( selectedNoteColor( pStyle ) );
		selectedPen.setWidth( 2 );
		pPainter->setPen( selectedPen );
		pPainter->setBrush( Qt::NoBrush );
	}

	bool bMoving = bSelected && m_selection.isMoving();
	QPen movingPen( noteColor );
	QPoint movingOffset;

	if ( bMoving ) {
		movingPen.setStyle( Qt::DotLine );
		movingPen.setWidth( 2 );
		QPoint delta = movingGridOffset();
		movingOffset = QPoint( delta.x() * m_nGridWidth,
							   delta.y() * m_nGridHeight );
	}

	pPainter->setRenderHint( QPainter::Antialiasing );

	if ( pNote->get_length() == -1 && pNote->get_note_off() == false ) {
		if ( bSelected ) {
			pPainter->drawEllipse( start_x -4 -2 , start_y -2, w+4, h+4 );
		}
		pPainter->setPen( noteColor );
		pPainter->setBrush( color );
		pPainter->drawEllipse( start_x -4 , start_y, w, h );
		if ( bMoving ) {
			pPainter->setPen( movingPen );
			pPainter->setBrush( Qt::NoBrush );
			pPainter->drawEllipse( start_x -4 -2 + movingOffset.x(), start_y -2 + movingOffset.y(), w+4, h+4 );
		}
	}
	else if ( pNote->get_length() == 1 && pNote->get_note_off() == true ){
		if ( bSelected ) {
			pPainter->drawEllipse( start_x -4 -2 , start_y -2, w+4, h+4 );
		}
		pPainter->setPen( noteoffColor );
		pPainter->setBrush( noteoffColor );
		pPainter->drawEllipse( start_x -4 , start_y, w, h );
		if ( bMoving ) {
			pPainter->setPen( movingPen );
			pPainter->setBrush( Qt::NoBrush );
			pPainter->drawEllipse( start_x -4 -2 + movingOffset.x(), start_y -2 + movingOffset.y(), w+4, h+4 );
		}
	}
	else {
		float fNotePitch = pNote->get_notekey_pitch();
		float fStep = pow( 1.0594630943593, ( double )fNotePitch );

		int nend = m_nGridWidth * pNote->get_length() / fStep;
		nend = nend - 1;	// lascio un piccolo spazio tra una nota ed un altra
		if ( bSelected ) {
			pPainter->drawRoundedRect( start_x-2, start_y-2, nend+4, h+4, 4, 4 );
		}
		pPainter->setPen( noteColor );
		pPainter->setBrush( color );
		pPainter->fillRect( start_x, start_y, nend, h, color );
		pPainter->drawRect( start_x, start_y, nend, h );
		if ( bMoving ) {
			pPainter->setPen( movingPen );
			pPainter->setBrush( Qt::NoBrush );
			pPainter->drawRoundedRect( start_x-2 + movingOffset.x(), start_y -2 + movingOffset.y(), nend+4, h+4, 4, 4 );
		}

	}
}


void PianoRollEditor::addOrRemoveNote( int nColumn, int nRealColumn, int nLine,
									   int nNotekey, int nOctave )
{
	Note::Octave octave = (Note::Octave)nOctave;
	Note::Key notekey = (Note::Key)nNotekey;
	Hydrogen *pHydrogen = Hydrogen::get_instance();
	int nSelectedInstrumentnumber = pHydrogen->getSelectedInstrumentNumber();
	Song *pSong = pHydrogen->getSong();
	Instrument *pSelectedInstrument = pSong->get_instrument_list()->get( nSelectedInstrumentnumber );

	Note* pFoundNote = m_pPattern->find_note( nColumn, nRealColumn, pSelectedInstrument,
											  notekey, octave );

	int nLength = -1;
	float fVelocity = 0.8f;
	float fPan_L = 0.5f;
	float fPan_R = 0.5f;
	float fLeadLag = 0.0f;

	if ( pFoundNote ) {
		nLength = pFoundNote->get_length();
		fVelocity = pFoundNote->get_velocity();
		fPan_L = pFoundNote->get_pan_l();
		fPan_R = pFoundNote->get_pan_r();
		fLeadLag = pFoundNote->get_lead_lag();
		notekey = pFoundNote->get_key();
		octave = pFoundNote->get_octave();
	}

	if ( pFoundNote == nullptr ) {
		// hear note
		Preferences *pref = Preferences::get_instance();
		if ( pref->getHearNewNotes() ) {
			Note *pNote2 = new Note( pSelectedInstrument, 0, fVelocity, fPan_L, fPan_R, nLength, 0.0 );
			pNote2->set_key_octave( notekey, octave );
			AudioEngine::get_instance()->get_sampler()->noteOn( pNote2 );
		}
	}

	SE_addOrDeleteNotePianoRollAction *action = new SE_addOrDeleteNotePianoRollAction( nColumn,
																					   nLine,
																					   m_nSelectedPatternNumber,
																					   nSelectedInstrumentnumber,
																					   nLength,
																					   fVelocity,
																					   fPan_L,
																					   fPan_R,
																					   fLeadLag,
																					   notekey,
																					   octave,
																					   pFoundNote != nullptr );
	HydrogenApp::get_instance()->m_pUndoStack->push( action );

}


void PianoRollEditor::mouseClickEvent( QMouseEvent *ev ) {

	if ( m_pPattern == nullptr ) {
		return;
	}

	Song *pSong = Hydrogen::get_instance()->getSong();

	int nPressedLine = ((int) ev->y()) / ((int) m_nGridHeight);
	if ( nPressedLine >= (int) m_nOctaves * 12 ) {
		return;
	}

	int nColumn = getColumn( ev->x() );

	if ( nColumn >= (int)m_pPattern->get_length() ) {
		update( 0, 0, width(), height() );
		return;
	}
	m_pPatternEditorPanel->setCursorPosition( nColumn );
	m_pPatternEditorPanel->setCursorHidden( true );


	Instrument *pSelectedInstrument = nullptr;
	int nSelectedInstrumentnumber = Hydrogen::get_instance()->getSelectedInstrumentNumber();
	pSelectedInstrument = pSong->get_instrument_list()->get( nSelectedInstrumentnumber );
	assert(pSelectedInstrument);

	int nPitch = lineToPitch( nPressedLine );
	Note::Octave pressedoctave = pitchToOctave( nPitch );
	Note::Key pressednotekey = pitchToKey( nPitch );
	m_nCursorPitch = nPitch;

	if (ev->button() == Qt::LeftButton ) {

		unsigned nRealColumn = 0;
		if( ev->x() > m_nMargin ) {
			nRealColumn = (ev->x() - m_nMargin) / static_cast<float>(m_nGridWidth);
		}

		if ( ev->modifiers() & Qt::ShiftModifier ) {
			H2Core::Note *pNote = m_pPattern->find_note( nColumn, nRealColumn, pSelectedInstrument, pressednotekey, pressedoctave );
			if ( pNote != nullptr ) {
				SE_addOrDeleteNotePianoRollAction *action = new SE_addOrDeleteNotePianoRollAction( nColumn,
																								   nPressedLine,
																								   m_nSelectedPatternNumber,
																								   nSelectedInstrumentnumber,
																								   pNote->get_length(),
																								   pNote->get_velocity(),
																								   pNote->get_pan_l(),
																								   pNote->get_pan_r(),
																								   pNote->get_lead_lag(),
																								   pNote->get_key(),
																								   pNote->get_octave(),
																								   pNote != nullptr );
				HydrogenApp::get_instance()->m_pUndoStack->push( action );
			} else {
				SE_addPianoRollNoteOffAction *action = new SE_addPianoRollNoteOffAction( nColumn, nPressedLine, m_nSelectedPatternNumber, nSelectedInstrumentnumber );
				HydrogenApp::get_instance()->m_pUndoStack->push( action );
			}
			return;
		}

		addOrRemoveNote( nColumn, nRealColumn, nPressedLine, pressednotekey, pressedoctave );

	} else if ( ev->button() == Qt::RightButton ) {
		// Show context menu
		m_pPopupMenu->popup( ev->globalPos() );

	}

}

void PianoRollEditor::mouseDragStartEvent( QMouseEvent *ev )
{
	m_pDraggedNote = nullptr;
	Hydrogen *pH2 = Hydrogen::get_instance();
	int nColumn = getColumn( ev->x() );
	Song *pSong = pH2->getSong();
	int nSelectedInstrumentnumber = pH2->getSelectedInstrumentNumber();
	Instrument *pSelectedInstrument = pSong->get_instrument_list()->get( nSelectedInstrumentnumber );
	m_pPatternEditorPanel->setCursorPosition( nColumn );
	m_pPatternEditorPanel->setCursorHidden( true );

	int nPressedLine = ((int) ev->y()) / ((int) m_nGridHeight);

	Note::Octave pressedoctave = pitchToOctave( lineToPitch( nPressedLine ) );
	Note::Key pressednotekey = pitchToKey( lineToPitch( nPressedLine ) );
	m_nCursorPitch = lineToPitch( nPressedLine );

	if (ev->button() == Qt::RightButton ) {
		m_pOldPoint = ev->y();

		unsigned nRealColumn = 0;
		if( ev->x() > m_nMargin ) {
			nRealColumn = (ev->x() - m_nMargin) / static_cast<float>(m_nGridWidth);
		}


		//		AudioEngine::get_instance()->lock( RIGHT_HERE );

		m_pDraggedNote = m_pPattern->find_note( nColumn, nRealColumn, pSelectedInstrument, pressednotekey, pressedoctave, false );

		//needed for undo note length
		__nRealColumn = nRealColumn;
		__nColumn = nColumn;
		__pressedLine = nPressedLine;
		__selectedInstrumentnumber = nSelectedInstrumentnumber;
		if( m_pDraggedNote ){
			__oldLength = m_pDraggedNote->get_length();
			//needed to undo note properties
			__oldVelocity = m_pDraggedNote->get_velocity();
			__oldPan_L = m_pDraggedNote->get_pan_l();
			__oldPan_R = m_pDraggedNote->get_pan_r();
			__oldLeadLag = m_pDraggedNote->get_lead_lag();

			__velocity = __oldVelocity;
			__pan_L = __oldPan_L;
			__pan_R = __oldPan_R;
			__leadLag = __oldLeadLag;
		}else
		{
			__oldLength = -1;
		}
		//		AudioEngine::get_instance()->unlock();
	}
}


void PianoRollEditor::addOrDeleteNoteAction( int nColumn,
											 int pressedLine,
											 int selectedPatternNumber,
											 int selectedinstrument,
											 int oldLength,
											 float oldVelocity,
											 float oldPan_L,
											 float oldPan_R,
											 float oldLeadLag,
											 int oldNoteKeyVal,
											 int oldOctaveKeyVal,
											 bool noteOff,
											 bool isDelete )
{
	Hydrogen *pEngine = Hydrogen::get_instance();
	Song *pSong = pEngine->getSong();
	PatternList *pPatternList = pEngine->getSong()->get_pattern_list();

	Instrument *pSelectedInstrument = pSong->get_instrument_list()->get( selectedinstrument );
	assert(pSelectedInstrument);

	Pattern *pPattern = nullptr;
	if ( ( selectedPatternNumber != -1 ) && ( (uint)selectedPatternNumber < pPatternList->size() ) ) {
		pPattern = pPatternList->get( selectedPatternNumber );
	}

	Note::Octave pressedoctave = pitchToOctave( lineToPitch( pressedLine ) );
	Note::Key pressednotekey = pitchToKey( lineToPitch( pressedLine ) );

	AudioEngine::get_instance()->lock( RIGHT_HERE );	// lock the audio engine

	if ( isDelete ) {
		Note* note = m_pPattern->find_note( nColumn, -1, pSelectedInstrument, pressednotekey, pressedoctave );
		if ( note ) {
			// the note exists...remove it!
			m_pPattern->remove_note( note );
			delete note;
		} else {
			ERRORLOG( "Could not find note to delete" );
		}
	} else {
		// create the new note
		unsigned nPosition = nColumn;
		float fVelocity = oldVelocity;
		float fPan_L = oldPan_L;
		float fPan_R = oldPan_R;
		int nLength = oldLength;
		float fPitch = 0.0f;

		if ( noteOff ) {
			fVelocity = 0.0f;
			fPan_L = 0.5f;
			fPan_R = 0.5f;
			nLength = 1;
			fPitch = 0.0f;
		}

		if( pPattern ) {
			Note *pNote = new Note( pSelectedInstrument, nPosition, fVelocity, fPan_L, fPan_R, nLength, fPitch );
			pNote->set_note_off( noteOff );
			if(! noteOff) pNote->set_lead_lag( oldLeadLag );
			pNote->set_key_octave( pressednotekey, pressedoctave );
			pPattern->insert_note( pNote );
			if ( m_bSelectNewNotes ) {
				m_selection.addToSelection( pNote );
			}
		}
	}
	pSong->set_is_modified( true );
	AudioEngine::get_instance()->unlock(); // unlock the audio engine

	m_pPatternEditorPanel->updateEditors( true );
}


// Find a note that matches pNote, and move it from (nColumn, nRow) to (nNewColumn, nNewRow)
void PianoRollEditor::moveNoteAction( int nColumn,
									  Note::Octave octave,
									  Note::Key key,
									  int nPattern,
									  int nNewColumn,
									  Note::Octave newOctave,
									  Note::Key newKey,
									  Note *pNote)
{
	Hydrogen *pHydrogen = Hydrogen::get_instance();
	Song *pSong = pHydrogen->getSong();

	AudioEngine::get_instance()->lock( RIGHT_HERE );
	PatternList *pPatternList = pSong->get_pattern_list();
	Note *pFoundNote = nullptr;

	if ( nPattern < 0 || nPattern > pPatternList->size() ) {
		ERRORLOG( "Invalid pattern number" );
		AudioEngine::get_instance()->unlock();
		return;
	}

	Pattern *pPattern = pPatternList->get( nPattern );

	FOREACH_NOTE_IT_BOUND((Pattern::notes_t *)pPattern->get_notes(), it, nColumn) {
		Note *pCandidateNote = it->second;
		if ( pCandidateNote->get_instrument() == pNote->get_instrument()
			 && pCandidateNote->get_octave() == octave
			 && pCandidateNote->get_key() == key
			 && pCandidateNote->get_velocity() == pNote->get_velocity()
			 && pCandidateNote->get_lead_lag() == pNote->get_lead_lag()
			 && pCandidateNote->get_pan_r() == pNote->get_pan_r()
			 && pCandidateNote->get_pan_l() == pNote->get_pan_r()
			 && pCandidateNote->get_note_off() == pNote->get_note_off() ) {
			pFoundNote = pCandidateNote;
			if ( m_selection.isSelected( pFoundNote ) ) {
				// If a candidate note is in the selection, this will be the one to move.
				break;
			}
		}
	}
	if ( pFoundNote == nullptr ) {
		ERRORLOG( "Couldn't find note to move" );
		AudioEngine::get_instance()->unlock();
		return;
	}

	// Remove and insert at new position
	pPattern->remove_note( pFoundNote );
	pFoundNote->set_position( nNewColumn );
	pPattern->insert_note( pFoundNote );
	pFoundNote->set_key_octave( newKey, newOctave );

	AudioEngine::get_instance()->unlock();

	m_pPatternEditorPanel->updateEditors( true );
}




void PianoRollEditor::mouseDragUpdateEvent( QMouseEvent *ev )
{
	if ( m_pPattern == nullptr ) {
		return;
	}

	int nRow = ((int) ev->y()) / ((int) m_nGridHeight);
	if ( nRow >= (int) m_nOctaves * 12 ) {
		return;
	}

	if ( m_pDraggedNote ) {
		if ( m_pDraggedNote->get_note_off() ) {
			return;
		}
		int nTickColumn = getColumn( ev->x() );

		AudioEngine::get_instance()->lock( RIGHT_HERE );	// lock the audio engine
		int nLen = nTickColumn - (int)m_pDraggedNote->get_position();

		if (nLen <= 0) {
			nLen = -1;
		}

		float fNotePitch = m_pDraggedNote->get_notekey_pitch();
		float fStep = 0;
		if(nLen > -1){
			fStep = pow( 1.0594630943593, ( double )fNotePitch );
		} else {
			fStep = 1.0;
		}
		m_pDraggedNote->set_length( nLen * fStep);

		Hydrogen::get_instance()->getSong()->set_is_modified( true );
		AudioEngine::get_instance()->unlock(); // unlock the audio engine

		m_pPatternEditorPanel->updateEditors( true );
	}

	int selectedProperty = m_pPatternEditorPanel->getPropertiesComboValue();

	//edit velocity
	if ( m_pDraggedNote && selectedProperty == 0 ) { // Velocity
		if ( m_pDraggedNote->get_note_off() ) return;

		AudioEngine::get_instance()->lock( RIGHT_HERE );	// lock the audio engine

		float val = m_pDraggedNote->get_velocity();

		
		float ymove = m_pOldPoint - ev->y();
		val = val  +  (ymove / 100);
		if (val > 1) {
			val = 1;
		}
		else if (val < 0.0) {
			val = 0.0;
		}

		m_pDraggedNote->set_velocity( val );

		__velocity = val;

		Hydrogen::get_instance()->getSong()->set_is_modified( true );
		AudioEngine::get_instance()->unlock(); // unlock the audio engine

		m_pPatternEditorPanel->updateEditors( true );
		m_pOldPoint = ev->y();
	}

	//edit pan
	if ( m_pDraggedNote && selectedProperty == 1 ) { // Pan
		if ( m_pDraggedNote->get_note_off() ) return;

		AudioEngine::get_instance()->lock( RIGHT_HERE );	// lock the audio engine

		float pan_L, pan_R;
		
		float val = (m_pDraggedNote->get_pan_r() - m_pDraggedNote->get_pan_l() + 0.5);

		float ymove = m_pOldPoint - ev->y();
		val = val  +  (ymove / 100);


		if ( val > 0.5 ) {
			pan_L = 1.0 - val;
			pan_R = 0.5;
		}
		else {
			pan_L = 0.5;
			pan_R = val;
		}

		m_pDraggedNote->set_pan_l( pan_L );
		m_pDraggedNote->set_pan_r( pan_R );

		__pan_L = pan_L;
		__pan_R = pan_R;

		Hydrogen::get_instance()->getSong()->set_is_modified( true );
		AudioEngine::get_instance()->unlock(); // unlock the audio engine

		m_pPatternEditorPanel->updateEditors();
		m_pOldPoint = ev->y();
	}

	//edit lead lag
	if ( m_pDraggedNote && selectedProperty ==  2 ) { // Lead and Lag
		if ( m_pDraggedNote->get_note_off() ) return;

		AudioEngine::get_instance()->lock( RIGHT_HERE );	// lock the audio engine

		
		float val = ( m_pDraggedNote->get_lead_lag() - 1.0 ) / -2.0 ;

		float ymove = m_pOldPoint - ev->y();
		val = val  +  (ymove / 100);

		if (val > 1.0) {
			val = 1.0;
		}
		else if (val < 0.0) {
			val = 0.0;
		}

		m_pDraggedNote->set_lead_lag((val * -2.0) + 1.0);

		__leadLag = (val * -2.0) + 1.0;

		char valueChar[100];
		if ( m_pDraggedNote->get_lead_lag() < 0.0 ) {
			sprintf( valueChar, "%.2f",  ( m_pDraggedNote->get_lead_lag() * -5 ) ); // FIXME: '5' taken from fLeadLagFactor calculation in hydrogen.cpp
			HydrogenApp::get_instance()->setStatusBarMessage( QString("Leading beat by: %1 ticks").arg( valueChar ), 2000 );
		} else if ( m_pDraggedNote->get_lead_lag() > 0.0 ) {
			sprintf( valueChar, "%.2f",  ( m_pDraggedNote->get_lead_lag() * 5 ) ); // FIXME: '5' taken from fLeadLagFactor calculation in hydrogen.cpp
			HydrogenApp::get_instance()->setStatusBarMessage( QString("Lagging beat by: %1 ticks").arg( valueChar ), 2000 );
		} else {
			HydrogenApp::get_instance()->setStatusBarMessage( QString("Note on beat"), 2000 );
		}

		Hydrogen::get_instance()->getSong()->set_is_modified( true );
		AudioEngine::get_instance()->unlock(); // unlock the audio engine

		m_pPatternEditorPanel->updateEditors( true );
		m_pOldPoint = ev->y();
	}

}


void PianoRollEditor::mouseDragEndEvent( QMouseEvent *ev )
{
	//INFOLOG("Mouse release event" );
	if (m_pPattern == nullptr) {
		return;
	}

	if ( m_pDraggedNote ) {
		if ( m_pDraggedNote->get_note_off() ) return;



		if( m_pDraggedNote->get_length() != __oldLength )
		{
			SE_editPianoRollNoteLengthAction *action = new SE_editPianoRollNoteLengthAction( m_pDraggedNote->get_position(),  m_pDraggedNote->get_position(), m_pDraggedNote->get_length(),__oldLength, m_nSelectedPatternNumber, __selectedInstrumentnumber, __pressedLine );
			HydrogenApp::get_instance()->m_pUndoStack->push( action );
		}


		if( __velocity == __oldVelocity &&  __oldLeadLag == __leadLag && __oldPan_L == __pan_L && __oldPan_R == __pan_R ) return;
		SE_editNotePropertiesPianoRollAction *action = new SE_editNotePropertiesPianoRollAction( m_pDraggedNote->get_position(),
																								 m_pDraggedNote->get_position(),
																								 m_nSelectedPatternNumber,
																								 __selectedInstrumentnumber,
																								 __velocity,
																								 __oldVelocity,
																								 __pan_L,
																								 __oldPan_L,
																								 __pan_R,
																								 __oldPan_R,
																								 __leadLag,
																								 __oldLeadLag,
																								 __pressedLine );
		HydrogenApp::get_instance()->m_pUndoStack->push( action );
	}
}

QPoint PianoRollEditor::cursorPosition()
{
	uint x = m_nMargin + m_pPatternEditorPanel->getCursorPosition() * m_nGridWidth;
	uint y = m_nGridHeight * pitchToLine( m_nCursorPitch ) + 1;
	return QPoint(x, y);
}

void PianoRollEditor::selectAll()
{
	selectInstrumentNotes( Hydrogen::get_instance()->getSelectedInstrumentNumber() );
}


void PianoRollEditor::deleteSelection()
{
	if ( m_selection.begin() != m_selection.end() ) {
		// Delete a selection.
		Hydrogen *pHydrogen = Hydrogen::get_instance();
		int nSelectedInstrumentNumber = pHydrogen->getSelectedInstrumentNumber();
		InstrumentList *pInstrumentList = pHydrogen->getSong()->get_instrument_list();
		QUndoStack *pUndo = HydrogenApp::get_instance()->m_pUndoStack;
		pUndo->beginMacro("delete notes");
		validateSelection();
		for ( Note *pNote : m_selection ) {
			if ( m_selection.isSelected( pNote ) ) {
				if ( pNote->get_instrument() == pInstrumentList->get( nSelectedInstrumentNumber ) ) {
					int nLine = pitchToLine( pNote->get_notekey_pitch() );
					pUndo->push( new SE_addOrDeleteNotePianoRollAction( pNote->get_position(),
																		nLine,
																		m_nSelectedPatternNumber,
																		nSelectedInstrumentNumber,
																		pNote->get_length(),
																		pNote->get_velocity(),
																		pNote->get_pan_l(),
																		pNote->get_pan_r(),
																		pNote->get_lead_lag(),
																		pNote->get_key(),
																		pNote->get_octave(),
																		true ) );
				}
			}
		}
		pUndo->endMacro();
		m_selection.clearSelection();
	}
}

///
/// Copy selection to clipboard in XML
///
void PianoRollEditor::copy()
{
	XMLDoc doc;
	XMLNode root = doc.set_root( "noteSelection" );
	XMLNode positionNode = root.createNode( "sourcePosition" );
	XMLNode noteList = root.createNode( "noteList" );

	Hydrogen *pHydrogen = Hydrogen::get_instance();
	int nSelectedInstrumentNumber = pHydrogen->getSelectedInstrumentNumber();
	InstrumentList *pInstrumentList = pHydrogen->getSong()->get_instrument_list();

	positionNode.write_int( "position", m_pPatternEditorPanel->getCursorPosition() );
	positionNode.write_int( "pitch", m_nCursorPitch );
	positionNode.write_int( "instrument", Hydrogen::get_instance()->getSelectedInstrumentNumber() );

	for ( Note *pNote : m_selection ) {
		if ( pNote->get_instrument() == pInstrumentList->get( nSelectedInstrumentNumber ) ) {
			XMLNode note_node = noteList.createNode( "note" );
			pNote->save_to( &note_node );
		}
	}

	QClipboard *clipboard = QApplication::clipboard();
	clipboard->setText( doc.toString() );
}

void PianoRollEditor::cut()
{
	copy();
	deleteSelection();
}


///
/// Paste selection
///
/// Selection is XML containing notes, contained in a root 'note_selection' element.
///
void PianoRollEditor::paste()
{
	QClipboard *clipboard = QApplication::clipboard();
	QUndoStack *pUndo = HydrogenApp::get_instance()->m_pUndoStack;
	InstrumentList *pInstrList = Hydrogen::get_instance()->getSong()->get_instrument_list();
	int nInstrument = Hydrogen::get_instance()->getSelectedInstrumentNumber();
	XMLNode noteList;
	int nDeltaPos = 0, nDeltaPitch = 0;


	XMLDoc doc;
	if ( ! doc.setContent( clipboard->text() ) ) {
		// Pasted something that's not valid XML.
		return;
	}

	XMLNode selection = doc.firstChildElement( "noteSelection" ); qDebug() << "noteSelection:";
	if ( ! selection.isNull() ) {

		// Got a noteSelection.
		// <noteSelection>
		//   <noteList>
		//     <note> ...
		noteList = selection.firstChildElement( "noteList" );
		if ( noteList.isNull() ) {
			return;
		}

		XMLNode positionNode = selection.firstChildElement( "sourcePosition" );

		// If position information is supplied in the selection, use
		// it to adjust the location relative to the current keyboard
		// input cursor.
		if ( !positionNode.isNull() ) {
			int nCurrentPos = m_pPatternEditorPanel->getCursorPosition();

			nDeltaPos = nCurrentPos - positionNode.read_int( "position", nCurrentPos );
			nDeltaPitch = m_nCursorPitch - positionNode.read_int( "pitch", m_nCursorPitch );
		}
	} else {

		XMLNode instrumentLine = doc.firstChildElement( "instrument_line" );
		if ( ! instrumentLine.isNull() ) {
			// Found 'instrument_line', structure is:
			// <instrument_line>
			//   <patternList>
			//     <pattern>
			//       <noteList>
			//         <note> ...
			XMLNode patternList = instrumentLine.firstChildElement( "patternList" );
			if ( patternList.isNull() ) {
				return;
			}
			XMLNode pattern = patternList.firstChildElement( "pattern" );
			if ( pattern.isNull() ) {
				return;
			}
			// Don't attempt to paste multiple patterns
			if ( ! pattern.nextSiblingElement( "pattern" ).isNull() ) {
				QMessageBox::information( this, "Hydrogen", tr( "Cannot paste multi-pattern selection" ) );
				return;
			}
			noteList = pattern.firstChildElement( "noteList" );
			if ( noteList.isNull() ) {
				return;
			}
		}
	}

	m_selection.clearSelection();
	m_bSelectNewNotes = true;

	if ( noteList.hasChildNodes() ) {

		pUndo->beginMacro( "paste notes" );
		for ( XMLNode n = noteList.firstChildElement( "note" ); ! n.isNull(); n = n.nextSiblingElement() ) {
			Note *pNote = Note::load_from( &n, pInstrList );
			int nPos = pNote->get_position() + nDeltaPos;
			int nPitch = pNote->get_notekey_pitch() + nDeltaPitch;

			if ( nPos >= 0 && nPos < m_pPattern->get_length() && nPitch >= 12 * OCTAVE_MIN && nPitch < 12 * (OCTAVE_MAX+1) ) {
				int nLine = pitchToLine( nPitch );
				pUndo->push( new SE_addOrDeleteNotePianoRollAction( nPos,
																	nLine,
																	m_nSelectedPatternNumber,
																	nInstrument,
																	pNote->get_length(),
																	pNote->get_velocity(),
																	pNote->get_pan_l(),
																	pNote->get_pan_r(),
																	pNote->get_lead_lag(),
																	0,
																	0,
																	false ) );
			}
			delete pNote;
		}
		pUndo->endMacro();
	}

	m_bSelectNewNotes = false;
}


void PianoRollEditor::keyPressEvent( QKeyEvent * ev )
{
	m_pPatternEditorPanel->setCursorHidden( false );
	bool bIsSelectionKey = m_selection.keyPressEvent( ev );
	updateModifiers( ev );

	if ( bIsSelectionKey ) {
		// Selection key, nothing more to do (other than update editor)
	} else if ( ev->matches( QKeySequence::MoveToNextChar ) || ev->matches( QKeySequence::SelectNextChar ) ) {
		// ->
		m_pPatternEditorPanel->moveCursorRight();

	} else if ( ev->matches( QKeySequence::MoveToEndOfLine ) || ev->matches( QKeySequence::SelectEndOfLine ) ) {
		// -->|
		m_pPatternEditorPanel->setCursorPosition( m_pPattern->get_length() );

	} else if ( ev->matches( QKeySequence::MoveToPreviousChar ) || ev->matches( QKeySequence::SelectPreviousChar ) ) {
		// <-
		m_pPatternEditorPanel->moveCursorLeft();

	} else if ( ev->matches( QKeySequence::MoveToStartOfLine ) || ev->matches( QKeySequence::SelectStartOfLine ) ) {
		// |<--
		m_pPatternEditorPanel->setCursorPosition( 0 );

	} else if ( ev->matches( QKeySequence::MoveToNextLine ) || ev->matches( QKeySequence::SelectNextLine ) ) {
		if ( m_nCursorPitch > octaveKeyToPitch( (Note::Octave)OCTAVE_MIN, (Note::Key)KEY_MIN ) ) {
			m_nCursorPitch --;
		}

	} else if ( ev->matches( QKeySequence::MoveToEndOfDocument ) || ev->matches( QKeySequence::SelectEndOfDocument ) ) {
		m_nCursorPitch = octaveKeyToPitch( (Note::Octave)OCTAVE_MIN, (Note::Key)KEY_MIN );

	} else if ( ev->matches( QKeySequence::MoveToPreviousLine ) || ev->matches( QKeySequence::SelectPreviousLine ) ) {
		if ( m_nCursorPitch < octaveKeyToPitch( (Note::Octave)OCTAVE_MAX, (Note::Key)KEY_MAX ) ) {
			m_nCursorPitch ++;
		}

	} else if ( ev->matches( QKeySequence::MoveToStartOfDocument ) || ev->matches( QKeySequence::SelectStartOfDocument ) ) {
		m_nCursorPitch = octaveKeyToPitch( (Note::Octave)OCTAVE_MAX, (Note::Key)KEY_MAX );

	} else if ( ev->key() == Qt::Key_Enter || ev->key() == Qt::Key_Return ) {
		// Key: Enter/Return : Place or remove note at current position
		int pressedline = pitchToLine( m_nCursorPitch );
		int nPitch = lineToPitch( pressedline );
		addOrRemoveNote( m_pPatternEditorPanel->getCursorPosition(), -1, pressedline,
						 pitchToKey( nPitch ), pitchToOctave( nPitch ) );

	} else if ( ev->matches( QKeySequence::SelectAll ) ) {
		// Key: Ctrl + A: Select all
		selectAll();

	} else if ( ev->matches( QKeySequence::Deselect ) ) {
		// Key: Shift + Ctrl + A: clear selection
		selectNone();

	} else if ( ev->key() == Qt::Key_Delete || ev->key() == Qt::Key_Backspace ) {
		// Key: Delete: delete selection
		deleteSelection();

	} else if ( ev->matches( QKeySequence::Copy ) ) {
		copy();

	} else if ( ev->matches( QKeySequence::Paste ) ) {
		paste();

	} else if ( ev->matches( QKeySequence::Cut ) ) {
		cut();

	} else {
		m_pPatternEditorPanel->setCursorHidden( true );
		ev->ignore();
		return;
	}

	// Update editor
	QPoint pos = cursorPosition();
	m_pScrollView->ensureVisible( pos.x(), pos.y() );
	m_selection.updateKeyboardCursorPosition( getKeyboardCursorRect() );
	updateEditor( true );
	ev->accept();
}


void PianoRollEditor::focusInEvent( QFocusEvent * ev )
{
	UNUSED( ev );
	if ( ev->reason() == Qt::TabFocusReason || ev->reason() == Qt::BacktabFocusReason ) {
		m_pPatternEditorPanel->setCursorHidden( false );
		m_pPatternEditorPanel->ensureCursorVisible();
	}
	updateEditor( true );
}


void PianoRollEditor::editNoteLengthAction( int nColumn,  int nRealColumn,  int length, int selectedPatternNumber, int nSelectedInstrumentnumber, int pressedline)
{

	Hydrogen *pEngine = Hydrogen::get_instance();

	Song *pSong = pEngine->getSong();
	Instrument *pSelectedInstrument = pSong->get_instrument_list()->get( nSelectedInstrumentnumber );


	Note::Octave pressedoctave = pitchToOctave( lineToPitch( pressedline ) );
	Note::Key pressednotekey = pitchToKey( lineToPitch( pressedline ) );

	Note* pDraggedNote = nullptr;
	AudioEngine::get_instance()->lock( RIGHT_HERE );
	pDraggedNote = m_pPattern->find_note( nColumn, nRealColumn, pSelectedInstrument, pressednotekey, pressedoctave, false );
	if ( pDraggedNote ){
		pDraggedNote->set_length( length );
	}
	AudioEngine::get_instance()->unlock();
	m_pPatternEditorPanel->updateEditors( true );
}



void PianoRollEditor::editNotePropertiesAction( int nColumn,
						int nRealColumn,
						int selectedPatternNumber,
						int selectedInstrumentnumber,
						float velocity,
						float pan_L,
						float pan_R,
						float leadLag,
						int pressedline )
{

	Hydrogen *pEngine = Hydrogen::get_instance();

	Note::Octave pressedoctave = pitchToOctave( lineToPitch( pressedline ) );
	Note::Key pressednotekey = pitchToKey( lineToPitch( pressedline ) );

	Song *pSong = pEngine->getSong();

	Instrument *pSelectedInstrument = pSong->get_instrument_list()->get( selectedInstrumentnumber );

	Note* pDraggedNote = nullptr;
	AudioEngine::get_instance()->lock( RIGHT_HERE );
	pDraggedNote = m_pPattern->find_note( nColumn, nRealColumn, pSelectedInstrument, pressednotekey, pressedoctave, false );
	if ( pDraggedNote ){
		pDraggedNote->set_velocity( velocity );
		pDraggedNote->set_pan_l( pan_L );
		pDraggedNote->set_pan_r( pan_R );
		pDraggedNote->set_lead_lag( leadLag );
	}
	AudioEngine::get_instance()->unlock();
	m_pPatternEditorPanel->updateEditors( true );
}


// Selection manager interface
void PianoRollEditor::selectionMoveEndEvent( QInputEvent *ev ) {
	updateModifiers( ev );

	QPoint offset = movingGridOffset();
	if ( offset.x() == 0 && offset.y() == 0 ) {
		// Move with no effect.
		return;
	}

	validateSelection();

	Hydrogen *pHydrogen = Hydrogen::get_instance();
	int nSelectedPatternNumber = pHydrogen->getSelectedPatternNumber();
	int nSelectedInstrumentNumber = pHydrogen->getSelectedInstrumentNumber();

	QUndoStack *pUndo = HydrogenApp::get_instance()->m_pUndoStack;

	if (m_bCopyNotMove) {
		pUndo->beginMacro( "copy notes" );
	} else {
		pUndo->beginMacro( "move notes" );
	}
	std::list< Note * > selectedNotes;
	for ( auto pNote : m_selection ) {
		selectedNotes.push_back( pNote );
	}

	if ( m_bCopyNotMove ) {
		// Clear selection so the new notes can be selection instead
		// of the originals.
		m_selection.clearSelection();
	}
	m_bSelectNewNotes = true;

	for ( auto pNote : selectedNotes ) {
		int nPosition = pNote->get_position();
		int nNewPosition = nPosition + offset.x();

		Note::Octave octave = pNote->get_octave();
		Note::Key key = pNote->get_key();
		// Transpose note
		int nNewPitch = pNote->get_notekey_pitch() - offset.y();
		int nLine = pitchToLine( nNewPitch );
		Note::Octave newOctave = pitchToOctave( nNewPitch );
		Note::Key newKey = pitchToKey( nNewPitch );
		bool bNoteInRange = ( newOctave >= OCTAVE_MIN && newOctave <= OCTAVE_MAX && nNewPosition >= 0
							  && nNewPosition < m_pPattern->get_length() );

		if ( m_bCopyNotMove ) {
			if ( bNoteInRange ) {
				pUndo->push( new SE_addOrDeleteNotePianoRollAction( nNewPosition, nLine, nSelectedPatternNumber,
																	nSelectedInstrumentNumber, pNote->get_length(), pNote->get_velocity(),
																	pNote->get_pan_l(), pNote->get_pan_r(),
																	pNote->get_lead_lag(), newKey, newOctave, false ) );
			}
		} else {
			if ( bNoteInRange ) {
				pUndo->push( new SE_moveNotePianoRollAction( nPosition, octave, key, nSelectedPatternNumber, nNewPosition, newOctave, newKey, pNote ) );
			} else {
				pUndo->push( new SE_addOrDeleteNotePianoRollAction( pNote->get_position(), nLine - offset.y(),  nSelectedPatternNumber,
																	nSelectedInstrumentNumber, pNote->get_length(), pNote->get_velocity(),
																	pNote->get_pan_l(), pNote->get_pan_r(),
																	pNote->get_lead_lag(), key, octave, true ) );
			}
		}
	}

	m_bSelectNewNotes = false;
	pUndo->endMacro();
}

std::vector<PianoRollEditor::SelectionIndex> PianoRollEditor::elementsIntersecting( QRect r ) {

	int w = 8;
	int h = m_nGridHeight - 2;
	int nInstr = Hydrogen::get_instance()->getSelectedInstrumentNumber();
	Instrument *pInstr = Hydrogen::get_instance()->getSong()->get_instrument_list()->get( nInstr );

	r = r.normalized();
	if ( r.top() == r.bottom() && r.left() == r.right() ) {
		r += QMargins( 2, 2, 2, 2 );
	}

	// Calculate the first and last position values that this rect will intersect with
	int x_min = (r.left() - w - m_nMargin) / m_nGridWidth;
	int x_max = (r.right() + w - m_nMargin) / m_nGridWidth;

	const Pattern::notes_t* pNotes = m_pPattern->get_notes();
	std::vector<SelectionIndex> result;

	for ( auto it = pNotes->lower_bound( x_min ); it != pNotes->end() && it->first <= x_max; ++it ) {
		Note *pNote = it->second;
		if ( pNote->get_instrument() == pInstr ) {
			uint start_x = m_nMargin + pNote->get_position() * m_nGridWidth;
			uint start_y = m_nGridHeight * pitchToLine( pNote->get_notekey_pitch() ) + 1;

			if ( r.intersects( QRect( start_x -4 , start_y, w, h ) ) ) {
				result.push_back( pNote );
			}
		}
	}
	updateEditor( true );
	return std::move( result );
}

///
/// Position of keyboard input cursor on screen
///
QRect PianoRollEditor::getKeyboardCursorRect() {
	QPoint pos = cursorPosition();
	return QRect( pos.x() - m_nGridWidth*3, pos.y(),
				  m_nGridWidth*6, m_nGridHeight );
}<|MERGE_RESOLUTION|>--- conflicted
+++ resolved
@@ -52,13 +52,7 @@
 	m_nGridHeight = 10;
 	m_nOctaves = 7;
 
-<<<<<<< HEAD
-	setAttribute(Qt::WA_NoBackground);
-=======
 	setAttribute(Qt::WA_OpaquePaintEvent);
-	setFocusPolicy(Qt::ClickFocus);
-	m_nGridWidth = Preferences::get_instance()->getPatternEditorGridWidth();
->>>>>>> 761903a2
 
 	m_nEditorHeight = m_nOctaves * 12 * m_nGridHeight;
 
