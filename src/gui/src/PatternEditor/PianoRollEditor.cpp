--- conflicted
+++ resolved
@@ -1336,12 +1336,8 @@
 ///
 QRect PianoRollEditor::getKeyboardCursorRect() {
 	QPoint pos = cursorPosition();
-<<<<<<< HEAD
 	return QRect( pos.x() - m_fGridWidth*3, pos.y()-2,
 				  m_fGridWidth*6, m_nGridHeight+3 );
-=======
-	return QRect( pos.x() - m_nGridWidth*3, pos.y()-2,
-				  m_nGridWidth*6, m_nGridHeight+3 );
 }
 
 void PianoRollEditor::onPreferencesChanged( bool bAppearanceOnly ) {
@@ -1353,5 +1349,4 @@
 		m_lastUsedFontSize = Preferences::get_instance()->getFontSize();
 		createBackground();
 	}
->>>>>>> f9acf240
 }