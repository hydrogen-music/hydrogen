/*
 * Hydrogen
 * Copyright(c) 2002-2008 by Alex >Comix< Cominu [comix@users.sourceforge.net]
 *
 * http://www.hydrogen-music.org
 *
 * This program is free software; you can redistribute it and/or modify
 * it under the terms of the GNU General Public License as published by
 * the Free Software Foundation; either version 2 of the License, or
 * (at your option) any later version.
 *
 * This program is distributed in the hope that it will be useful,
 * but WITHOUT ANY WARRANTY, without even the implied warranty of
 * MERCHANTABILITY or FITNESS FOR A PARTICULAR PURPOSE. See the
 * GNU General Public License for more details.
 *
 * You should have received a copy of the GNU General Public License
 * along with this program; if not, write to the Free Software
 * Foundation, Inc., 59 Temple Place, Suite 330, Boston, MA  02111-1307  USA
 *
 */

#include "PianoRollEditor.h"
#include "PatternEditorPanel.h"
#include "NotePropertiesRuler.h"
#include "UndoActions.h"
#include <cassert>

#include <hydrogen/hydrogen.h>
#include <hydrogen/basics/instrument.h>
#include <hydrogen/basics/instrument_list.h>
#include <hydrogen/basics/note.h>
#include <hydrogen/Preferences.h>
#include <hydrogen/basics/pattern.h>
#include <hydrogen/basics/pattern_list.h>
#include <hydrogen/audio_engine.h>
using namespace H2Core;

#include "../HydrogenApp.h"


const char* PianoRollEditor::__class_name = "PianoRollEditor";

PianoRollEditor::PianoRollEditor( QWidget *pParent, PatternEditorPanel *panel,
								  QScrollArea *pScrollView)
	: QWidget( pParent )
	, Object( __class_name )
	, m_nResolution( 8 )
	, m_bRightBtnPressed( false )
	, m_bUseTriplets( false )
	, m_pPattern( nullptr )
	, m_pPatternEditorPanel( panel )
	, m_pDraggedNote( nullptr )
	, m_pScrollView( pScrollView )
{
	INFOLOG( "INIT" );

	m_nRowHeight = 10;
	m_nOctaves = 7;

	setAttribute(Qt::WA_NoBackground);
	setFocusPolicy(Qt::ClickFocus);
	m_nGridWidth = Preferences::get_instance()->getPatternEditorGridWidth();

	m_nEditorWidth = 20 + m_nGridWidth *  (MAX_NOTES * 4);
	m_nEditorHeight = m_nOctaves * 12 * m_nRowHeight;

	m_pBackground = new QPixmap( m_nEditorWidth, m_nEditorHeight );
	m_pTemp = new QPixmap( m_nEditorWidth, m_nEditorHeight );

	m_nCursorNote = 12 * OCTAVE_OFFSET;

	resize( m_nEditorWidth, m_nEditorHeight );
	
	createBackground();

	HydrogenApp::get_instance()->addEventListener( this );
}



PianoRollEditor::~PianoRollEditor()
{
	INFOLOG( "DESTROY" );
}


void PianoRollEditor::setResolution(uint res, bool bUseTriplets)
{
	this->m_nResolution = res;
	this->m_bUseTriplets = bUseTriplets;
	updateEditor();
}


void PianoRollEditor::updateEditor()
{
	//	uint nEditorWidth;
	if ( m_pPattern ) {
		m_nEditorWidth = 20 + m_nGridWidth * m_pPattern->get_length();
	}
	else {
		m_nEditorWidth = 20 + m_nGridWidth * MAX_NOTES;
	}
	resize( m_nEditorWidth, height() );

	// redraw all
	update( 0, 0, width(), height() );

	createBackground();
	drawPattern();
	//	ERRORLOG(QString("update editor %1").arg(m_nEditorWidth));
}



//eventlistener
void PianoRollEditor::patternModifiedEvent()
{
	updateEditor();
}



void PianoRollEditor::selectedInstrumentChangedEvent()
{
	updateEditor();
}


void PianoRollEditor::selectedPatternChangedEvent()
{
	//INFOLOG( "updating m_pPattern pointer" );

	Hydrogen *pEngine = Hydrogen::get_instance();
	PatternList *pPatternList = pEngine->getSong()->get_pattern_list();
	int nSelectedPatternNumber = pEngine->getSelectedPatternNumber();
	if ( (nSelectedPatternNumber != -1) && ( (uint)nSelectedPatternNumber < pPatternList->size() ) ) {
		m_pPattern = pPatternList->get( nSelectedPatternNumber );
	}
	else {
		m_pPattern = nullptr;
	}
	__selectedPatternNumber = nSelectedPatternNumber;
	updateEditor();
}



void PianoRollEditor::paintEvent(QPaintEvent *ev)
{
	QPainter painter( this );
	painter.drawPixmap( ev->rect(), *m_pTemp, ev->rect() );
}



void PianoRollEditor::createBackground()
{
	//INFOLOG( "(re)creating the background" );

	QColor backgroundColor( 250, 250, 250 );
	m_pBackground->fill( backgroundColor );


	QColor octaveColor( 230, 230, 230 );
	QColor octaveAlternateColor( 200, 200, 200 );
	QColor baseOctaveColor( 245, 245, 245 );
	QColor baseNoteColor( 255, 255, 255 );

	QColor fbk( 160, 160, 160 );

	unsigned start_x = 0;
	unsigned end_x = width();

	QPainter p( m_pBackground );

	for ( uint octave = 0; octave < m_nOctaves; ++octave ) {
		unsigned start_y = octave * 12 * m_nRowHeight;

		if ( octave % 2 ) {


			if ( octave == 3 ){

				//				p.fillRect( start_x, start_y, end_x - start_x, 12 * m_nRowHeight, baseOctaveColor );
				p.fillRect( start_x, start_y, end_x - start_x, start_y + 1 * m_nRowHeight, baseOctaveColor );
				p.fillRect( start_x, start_y + 1 * m_nRowHeight, end_x - start_x, start_y + 2 * m_nRowHeight, fbk );
				p.fillRect( start_x, start_y + 2 * m_nRowHeight, end_x - start_x, start_y + 3 * m_nRowHeight, baseOctaveColor );
				p.fillRect( start_x, start_y + 3 * m_nRowHeight, end_x - start_x, start_y + 4 * m_nRowHeight, fbk );
				p.fillRect( start_x, start_y + 4 * m_nRowHeight, end_x - start_x, start_y + 5 * m_nRowHeight, baseOctaveColor );
				p.fillRect( start_x, start_y + 5 * m_nRowHeight, end_x - start_x, start_y + 6 * m_nRowHeight, fbk );
				p.fillRect( start_x, start_y + 6 * m_nRowHeight, end_x - start_x, start_y + 7 * m_nRowHeight, baseOctaveColor );
				p.fillRect( start_x, start_y + 7 * m_nRowHeight, end_x - start_x, start_y + 8 * m_nRowHeight, baseOctaveColor );
				p.fillRect( start_x, start_y + 8 * m_nRowHeight, end_x - start_x, start_y + 9 * m_nRowHeight, fbk );
				p.fillRect( start_x, start_y + 9 * m_nRowHeight, end_x - start_x, start_y + 10 * m_nRowHeight, baseOctaveColor );
				p.fillRect( start_x, start_y + 10 * m_nRowHeight, end_x - start_x, start_y + 11 * m_nRowHeight, fbk );
				p.fillRect( start_x, start_y + 11 * m_nRowHeight, end_x - start_x, start_y + 12 * m_nRowHeight, baseNoteColor );
			}
			else
			{
				//	p.fillRect( start_x, start_y, end_x - start_x, 12 * m_nRowHeight, octaveColor );
				p.fillRect( start_x, start_y, end_x - start_x, start_y + 1 * m_nRowHeight, octaveColor );
				p.fillRect( start_x, start_y + 1 * m_nRowHeight, end_x - start_x, start_y + 2 * m_nRowHeight, fbk );
				p.fillRect( start_x, start_y + 2 * m_nRowHeight, end_x - start_x, start_y + 3 * m_nRowHeight, octaveColor );
				p.fillRect( start_x, start_y + 3 * m_nRowHeight, end_x - start_x, start_y + 4 * m_nRowHeight, fbk );
				p.fillRect( start_x, start_y + 4 * m_nRowHeight, end_x - start_x, start_y + 5 * m_nRowHeight, octaveColor );
				p.fillRect( start_x, start_y + 5 * m_nRowHeight, end_x - start_x, start_y + 6 * m_nRowHeight, fbk );
				p.fillRect( start_x, start_y + 6 * m_nRowHeight, end_x - start_x, start_y + 7 * m_nRowHeight, octaveColor );
				p.fillRect( start_x, start_y + 7 * m_nRowHeight, end_x - start_x, start_y + 8 * m_nRowHeight, octaveColor );
				p.fillRect( start_x, start_y + 8 * m_nRowHeight, end_x - start_x, start_y + 9 * m_nRowHeight, fbk );
				p.fillRect( start_x, start_y + 9 * m_nRowHeight, end_x - start_x, start_y + 10 * m_nRowHeight, octaveColor );
				p.fillRect( start_x, start_y + 10 * m_nRowHeight, end_x - start_x, start_y + 11 * m_nRowHeight, fbk );
				p.fillRect( start_x, start_y + 11 * m_nRowHeight, end_x - start_x, start_y + 12 * m_nRowHeight, octaveColor );

			}
		}
		else {
			//			p.fillRect( start_x, start_y, end_x - start_x, 12 * m_nRowHeight, octaveAlternateColor );
			p.fillRect( start_x, start_y, end_x - start_x, start_y + 1 * m_nRowHeight, octaveAlternateColor );
			p.fillRect( start_x, start_y + 1 * m_nRowHeight, end_x - start_x, start_y + 2 * m_nRowHeight, fbk );
			p.fillRect( start_x, start_y + 2 * m_nRowHeight, end_x - start_x, start_y + 3 * m_nRowHeight, octaveAlternateColor );
			p.fillRect( start_x, start_y + 3 * m_nRowHeight, end_x - start_x, start_y + 4 * m_nRowHeight, fbk );
			p.fillRect( start_x, start_y + 4 * m_nRowHeight, end_x - start_x, start_y + 5 * m_nRowHeight, octaveAlternateColor );
			p.fillRect( start_x, start_y + 5 * m_nRowHeight, end_x - start_x, start_y + 6 * m_nRowHeight, fbk );
			p.fillRect( start_x, start_y + 6 * m_nRowHeight, end_x - start_x, start_y + 7 * m_nRowHeight, octaveAlternateColor );
			p.fillRect( start_x, start_y + 7 * m_nRowHeight, end_x - start_x, start_y + 8 * m_nRowHeight, octaveAlternateColor );
			p.fillRect( start_x, start_y + 8 * m_nRowHeight, end_x - start_x, start_y + 9 * m_nRowHeight, fbk );
			p.fillRect( start_x, start_y + 9 * m_nRowHeight, end_x - start_x, start_y + 10 * m_nRowHeight, octaveAlternateColor );
			p.fillRect( start_x, start_y + 10 * m_nRowHeight, end_x - start_x, start_y + 11 * m_nRowHeight, fbk );
			p.fillRect( start_x, start_y + 11 * m_nRowHeight, end_x - start_x, start_y + 12 * m_nRowHeight, octaveAlternateColor );
			
		}
	}


	// horiz lines
	for ( uint row = 0; row < ( 12 * m_nOctaves ); ++row ) {
		unsigned y = row * m_nRowHeight;
		p.drawLine( start_x, y,end_x , y );
	}

	//draw text
	QFont font;
	font.setPointSize ( 9 );
	//	font.setWeight( 63 );
	p.setFont( font );
	p.setPen( QColor(10, 10, 10 ) );

	int offset = 0;
	int insertx = 3;
	for ( int oct = 0; oct < (int)m_nOctaves; oct++ ){
		if( oct > 3 ){
			p.drawText( insertx, m_nRowHeight  + offset, "B" );
			p.drawText( insertx, 10 + m_nRowHeight  + offset, "A#" );
			p.drawText( insertx, 20 + m_nRowHeight  + offset, "A" );
			p.drawText( insertx, 30 + m_nRowHeight  + offset, "G#" );
			p.drawText( insertx, 40 + m_nRowHeight  + offset, "G" );
			p.drawText( insertx, 50 + m_nRowHeight  + offset, "F#" );
			p.drawText( insertx, 60 + m_nRowHeight  + offset, "F" );
			p.drawText( insertx, 70 + m_nRowHeight  + offset, "E" );
			p.drawText( insertx, 80 + m_nRowHeight  + offset, "D#" );
			p.drawText( insertx, 90 + m_nRowHeight  + offset, "D" );
			p.drawText( insertx, 100 + m_nRowHeight  + offset, "C#" );
			p.drawText( insertx, 110 + m_nRowHeight  + offset, "C" );
			offset += 12 * m_nRowHeight;
		}else
		{
			p.drawText( insertx, m_nRowHeight  + offset, "b" );
			p.drawText( insertx, 10 + m_nRowHeight  + offset, "a#" );
			p.drawText( insertx, 20 + m_nRowHeight  + offset, "a" );
			p.drawText( insertx, 30 + m_nRowHeight  + offset, "g#" );
			p.drawText( insertx, 40 + m_nRowHeight  + offset, "g" );
			p.drawText( insertx, 50 + m_nRowHeight  + offset, "f#" );
			p.drawText( insertx, 60 + m_nRowHeight  + offset, "f" );
			p.drawText( insertx, 70 + m_nRowHeight  + offset, "e" );
			p.drawText( insertx, 80 + m_nRowHeight  + offset, "d#" );
			p.drawText( insertx, 90 + m_nRowHeight  + offset, "d" );
			p.drawText( insertx, 100 + m_nRowHeight  + offset, "c#" );
			p.drawText( insertx, 110 + m_nRowHeight  + offset, "c" );
			offset += 12 * m_nRowHeight;
		}
	}

	draw_grid( p );
}




void PianoRollEditor::draw_grid( QPainter& p )
{
	static const UIStyle *pStyle = Preferences::get_instance()->getDefaultUIStyle();
	static const QColor res_1( pStyle->m_patternEditor_line1Color.getRed(), pStyle->m_patternEditor_line1Color.getGreen(), pStyle->m_patternEditor_line1Color.getBlue() );
	static const QColor res_2( pStyle->m_patternEditor_line2Color.getRed(), pStyle->m_patternEditor_line2Color.getGreen(), pStyle->m_patternEditor_line2Color.getBlue() );
	static const QColor res_3( pStyle->m_patternEditor_line3Color.getRed(), pStyle->m_patternEditor_line3Color.getGreen(), pStyle->m_patternEditor_line3Color.getBlue() );
	static const QColor res_4( pStyle->m_patternEditor_line4Color.getRed(), pStyle->m_patternEditor_line4Color.getGreen(), pStyle->m_patternEditor_line4Color.getBlue() );
	static const QColor res_5( pStyle->m_patternEditor_line5Color.getRed(), pStyle->m_patternEditor_line5Color.getGreen(), pStyle->m_patternEditor_line5Color.getBlue() );

	// vertical lines

	int nBase;
	if (m_bUseTriplets) {
		nBase = 3;
	}
	else {
		nBase = 4;
	}

	int n4th = 4 * MAX_NOTES / (nBase * 4);
	int n8th = 4 * MAX_NOTES / (nBase * 8);
	int n16th = 4 * MAX_NOTES / (nBase * 16);
	int n32th = 4 * MAX_NOTES / (nBase * 32);
	int n64th = 4 * MAX_NOTES / (nBase * 64);

	int nNotes = MAX_NOTES;
	if ( m_pPattern ) {
		nNotes = m_pPattern->get_length();
	}
	if (!m_bUseTriplets) {
		for ( int i = 0; i < nNotes + 1; i++ ) {
			uint x = 20 + i * m_nGridWidth;

			if ( (i % n4th) == 0 ) {
				if (m_nResolution >= 4) {
					p.setPen( QPen( res_1, 1, Qt::DashLine) );
					p.drawLine(x, 1, x, m_nEditorHeight - 1);
				}
			}
			else if ( (i % n8th) == 0 ) {
				if (m_nResolution >= 8) {
					p.setPen( QPen( res_2, 0, Qt::DashLine ) );
					p.drawLine(x, 1, x, m_nEditorHeight - 1);
				}
			}
			else if ( (i % n16th) == 0 ) {
				if (m_nResolution >= 16) {
					p.setPen( QPen( res_3, 0, Qt::DashLine ) );
					p.drawLine(x, 1, x, m_nEditorHeight - 1);
				}
			}
			else if ( (i % n32th) == 0 ) {
				if (m_nResolution >= 32) {
					p.setPen( QPen( res_4, 0, Qt::DashLine ) );
					p.drawLine(x, 1, x, m_nEditorHeight - 1);
				}
			}
			else if ( (i % n64th) == 0 ) {
				if (m_nResolution >= 64) {
					p.setPen( QPen( res_5, 0, Qt::DashLine  ) );
					p.drawLine(x, 1, x, m_nEditorHeight - 1);
				}
			}
		}
	}
	else {	// Triplets
		uint nCounter = 0;
		int nSize = 4 * MAX_NOTES / (nBase * m_nResolution);

		for ( int i = 0; i < nNotes + 1; i++ ) {
			uint x = 20 + i * m_nGridWidth;

			if ( (i % nSize) == 0) {
				if ((nCounter % 3) == 0) {
					p.setPen( QPen( res_1, 0, Qt::DashLine ) );
				}
				else {
					p.setPen( QPen( res_3, 0, Qt::DashLine ) );
				}
				p.drawLine(x, 1, x, m_nEditorHeight - 1);
				nCounter++;
			}
		}
	}
}


void PianoRollEditor::drawPattern()
{
	if ( isVisible() == false ) {
		return;
	}


	//INFOLOG( "draw pattern" );

	QPainter p( m_pTemp );
	// copy the background image
	p.drawPixmap( rect(), *m_pBackground, rect() );


	// for each note...
	const Pattern::notes_t* notes = m_pPattern->get_notes();
	FOREACH_NOTE_CST_IT_BEGIN_END(notes,it) {
		//cout << "note" << endl;
		//cout << "note n: " << it->first << endl;
		Note *note = it->second;
		assert( note );
		drawNote( note, &p );
	}

	// Draw cursor
	if ( hasFocus() && !m_pPatternEditorPanel->cursorHidden() ) {
		QPoint pos = cursorPosition();

		p.setPen( QColor(0,0,0) );
		p.setBrush( Qt::NoBrush );
		p.setRenderHint( QPainter::Antialiasing );
		p.drawRoundedRect( QRect( pos.x() - m_nGridWidth*3, pos.y(),
								  m_nGridWidth*6, m_nRowHeight ), 4, 4 );
	}

}


void PianoRollEditor::drawNote( Note *pNote, QPainter *pPainter )
{
	static const UIStyle *pStyle = Preferences::get_instance()->getDefaultUIStyle();
	static const QColor noteColor( pStyle->m_patternEditor_noteColor.getRed(), pStyle->m_patternEditor_noteColor.getGreen(), pStyle->m_patternEditor_noteColor.getBlue() );
	static const QColor noteoffColor( pStyle->m_patternEditor_noteoffColor.getRed(), pStyle->m_patternEditor_noteoffColor.getGreen(), pStyle->m_patternEditor_noteoffColor.getBlue() );

	int nInstrument = -1;
	InstrumentList * pInstrList = Hydrogen::get_instance()->getSong()->get_instrument_list();
	for ( uint nInstr = 0; nInstr < pInstrList->size(); ++nInstr ) {
		Instrument *pInstr = pInstrList->get( nInstr );
		if ( pInstr == pNote->get_instrument() ) {
			nInstrument = nInstr;
			break;
		}
	}
	if ( nInstrument == -1 ) {
		//ERRORLOG( "Instrument not found..skipping note" );
		return;
	}

	if ( nInstrument != Hydrogen::get_instance()->getSelectedInstrumentNumber() ) {
		return;
	}

	uint start_x = 20 + pNote->get_position() * m_nGridWidth;
	uint start_y = height() - m_nRowHeight - ( m_nRowHeight * pNote->get_key() + ( 12 * (pNote->get_octave() +3) ) * m_nRowHeight ) + 1;
	uint w = 8;
	uint h = m_nRowHeight - 2;

	QColor color = m_pPatternEditorPanel->getDrumPatternEditor()->computeNoteColor( pNote->get_velocity() );

	if ( pNote->get_length() == -1 && pNote->get_note_off() == false ) {
		pPainter->setBrush( color );
		pPainter->drawEllipse( start_x -4 , start_y, w, h );
	}
	else if ( pNote->get_length() == 1 && pNote->get_note_off() == true ){
		pPainter->setBrush(QColor( noteoffColor ));
		pPainter->drawEllipse( start_x -4 , start_y, w, h );
	}
	else {
		float fNotePitch = pNote->get_octave() * 12 + pNote->get_key();
		float fStep = pow( 1.0594630943593, ( double )fNotePitch );

		int nend = m_nGridWidth * pNote->get_length() / fStep;
		nend = nend - 1;	// lascio un piccolo spazio tra una nota ed un altra

		pPainter->setBrush( color );
		pPainter->fillRect( start_x, start_y, nend, h, color );
		pPainter->drawRect( start_x, start_y, nend, h );
	}
}


int PianoRollEditor::getColumn(QMouseEvent *ev)
{
	int nBase;
	if (m_bUseTriplets) {
		nBase = 3;
	}
	else {
		nBase = 4;
	}
	int nWidth = (m_nGridWidth * 4 * MAX_NOTES) / (nBase * m_nResolution);

	int x = ev->x();
	int nColumn;
	nColumn = x - 20 + (nWidth / 2);
	nColumn = nColumn / nWidth;
	nColumn = (nColumn * 4 * MAX_NOTES) / (nBase * m_nResolution);
	return nColumn;
}


void PianoRollEditor::addOrRemoveNote( int nColumn, int nRealColumn, int nLine,
									   int nNotekey, int nOctave )
{
	Note::Octave octave = (Note::Octave)nNotekey;
	Note::Key notekey = (Note::Key)nOctave;
	int nSelectedInstrumentnumber = Hydrogen::get_instance()->getSelectedInstrumentNumber();
	Song *pSong = Hydrogen::get_instance()->getSong();
	Instrument *pSelectedInstrument = pSong->get_instrument_list()->get( nSelectedInstrumentnumber );

	H2Core::Note* pDraggedNote = nullptr;
	pDraggedNote = m_pPattern->find_note( nColumn, nRealColumn, pSelectedInstrument, notekey, octave );

	int oldLength = -1;
	float oldVelocity = 0.8f;
	float oldPan_L = 0.5f;
	float oldPan_R = 0.5f;
	float oldLeadLag = 0.0f;
	int oldNoteKeyVal = 0;
	int oldOctaveKeyVal = 0;

	if( pDraggedNote ){
		oldLength = pDraggedNote->get_length();
		oldVelocity = pDraggedNote->get_velocity();
		oldPan_L = pDraggedNote->get_pan_l();
		oldPan_R = pDraggedNote->get_pan_r();
		oldLeadLag = pDraggedNote->get_lead_lag();
		oldNoteKeyVal = pDraggedNote->get_key();
		oldOctaveKeyVal = pDraggedNote->get_octave();
	}

	SE_addNotePianoRollAction *action = new SE_addNotePianoRollAction( nColumn,
																	   nLine,
																	   __selectedPatternNumber,
																	   nSelectedInstrumentnumber,
																	   oldLength,
																	   oldVelocity,
																	   oldPan_L,
																	   oldPan_R,
																	   oldLeadLag,
																	   oldNoteKeyVal,
																	   oldOctaveKeyVal );
	HydrogenApp::get_instance()->m_pUndoStack->push( action );

}

void PianoRollEditor::mousePressEvent(QMouseEvent *ev)
{
	
	//ERRORLOG("Mouse press event");
	if ( m_pPattern == nullptr ) {
		return;
	}

	Song *pSong = Hydrogen::get_instance()->getSong();

	int row = ((int) ev->y()) / ((int) m_nEditorHeight);
	if (row >= (int) m_nOctaves * 12 ) {
		return;
	}

	int nColumn = getColumn( ev );

	if ( nColumn >= (int)m_pPattern->get_length() ) {
		update( 0, 0, width(), height() );
		return;
	}
	m_pPatternEditorPanel->setCursorPosition( nColumn );
	m_pPatternEditorPanel->setCursorHidden( true );
	
	int pressedline = ((int) ev->y()) / ((int) m_nRowHeight);

	Instrument *pSelectedInstrument = nullptr;
	int nSelectedInstrumentnumber = Hydrogen::get_instance()->getSelectedInstrumentNumber();
	pSelectedInstrument = pSong->get_instrument_list()->get( nSelectedInstrumentnumber );
	assert(pSelectedInstrument);

	//ERRORLOG(QString("pressedline: %1, column %2, event ev: %3, editorhight %4").arg(pressedline).arg(nColumn).arg(ev->y()).arg(m_nEditorHeight));

	Note::Octave pressedoctave = (Note::Octave)(3 - (pressedline / 12 ));
	Note::Key pressednotekey;
	if ( pressedline < 12 ){
		pressednotekey = (Note::Key)(11 - pressedline);
	}
	else
	{
		pressednotekey = (Note::Key)(11 - pressedline % 12);
	}
	m_nCursorNote = (pressedoctave + OCTAVE_OFFSET) * 12 + pressednotekey;

	
	//ERRORLOG(QString("pressedline: %1, octave %2, notekey: %3").arg(pressedline).arg(pressedoctave).arg(pressednotekey));

	if (ev->button() == Qt::LeftButton ) {

		unsigned nRealColumn = 0;
		if( ev->x() > 20 ) {
			nRealColumn = (ev->x() - 20) / static_cast<float>(m_nGridWidth);
		}

<<<<<<< HEAD
		if ( ev->modifiers() & Qt::ShiftModifier ) {
			H2Core::Note *pNote = m_pPattern->find_note( nColumn, nRealColumn, pSelectedInstrument, pressednotekey, pressedoctave );
			if ( pNote != nullptr ) {
				SE_addOrDeleteNotePianoRollAction *action = new SE_addOrDeleteNotePianoRollAction( nColumn,
																								   pressedline,
																								   __selectedPatternNumber,
																								   nSelectedInstrumentnumber,
																								   pNote->get_length(),
																								   pNote->get_velocity(),
																								   pNote->get_pan_l(),
																								   pNote->get_pan_r(),
																								   pNote->get_lead_lag(),
																								   pNote->get_key(),
																								   pNote->get_octave(),
																								   pNote != nullptr );
				HydrogenApp::get_instance()->m_pUndoStack->push( action );
			} else {
				SE_addPianoRollNoteOffAction *action = new SE_addPianoRollNoteOffAction( nColumn, pressedline, __selectedPatternNumber, nSelectedInstrumentnumber );
				HydrogenApp::get_instance()->m_pUndoStack->push( action );
			}
			return;
		}

		H2Core::Note* pDraggedNote = nullptr;
		pDraggedNote = m_pPattern->find_note( nColumn, nRealColumn, pSelectedInstrument, pressednotekey, pressedoctave );

		int oldLength = -1;
		float oldVelocity = 0.8f;
		float oldPan_L = 0.5f;
		float oldPan_R = 0.5f;
		float oldLeadLag = 0.0f;
		int oldNoteKeyVal = 0;
		int oldOctaveKeyVal = 0;

		if( pDraggedNote ){
			oldLength = pDraggedNote->get_length();
			oldVelocity = pDraggedNote->get_velocity();
			oldPan_L = pDraggedNote->get_pan_l();
			oldPan_R = pDraggedNote->get_pan_r();
			oldLeadLag = pDraggedNote->get_lead_lag();
			oldNoteKeyVal = pDraggedNote->get_key();
			oldOctaveKeyVal = pDraggedNote->get_octave();
		}

		SE_addOrDeleteNotePianoRollAction *action = new SE_addOrDeleteNotePianoRollAction( nColumn,
																						   pressedline,
																						   __selectedPatternNumber,
																						   nSelectedInstrumentnumber,
																						   oldLength,
																						   oldVelocity,
																						   oldPan_L,
																						   oldPan_R,
																						   oldLeadLag,
																						   oldNoteKeyVal,
																						   oldOctaveKeyVal,
																						   pDraggedNote != nullptr );
		HydrogenApp::get_instance()->m_pUndoStack->push( action );
=======
		addOrRemoveNote( nColumn, nRealColumn, pressedline, pressednotekey, pressedoctave );
>>>>>>> ed1da765

	}

	else if (ev->button() == Qt::RightButton ) {
		m_bRightBtnPressed = true;
		m_pDraggedNote = nullptr;
		m_pOldPoint = ev->y();

		unsigned nRealColumn = 0;
		if( ev->x() > 20 ) {
			nRealColumn = (ev->x() - 20) / static_cast<float>(m_nGridWidth);
		}


		//		AudioEngine::get_instance()->lock( RIGHT_HERE );

		m_pDraggedNote = m_pPattern->find_note( nColumn, nRealColumn, pSelectedInstrument, pressednotekey, pressedoctave, false );

		//needed for undo note length
		__nRealColumn = nRealColumn;
		__nColumn = nColumn;
		__pressedLine = pressedline;
		__selectedInstrumentnumber = nSelectedInstrumentnumber;
		if( m_pDraggedNote ){
			__oldLength = m_pDraggedNote->get_length();
			//needed to undo note properties
			__oldVelocity = m_pDraggedNote->get_velocity();
			__oldPan_L = m_pDraggedNote->get_pan_l();
			__oldPan_R = m_pDraggedNote->get_pan_r();
			__oldLeadLag = m_pDraggedNote->get_lead_lag();

			__velocity = __oldVelocity;
			__pan_L = __oldPan_L;
			__pan_R = __oldPan_R;
			__leadLag = __oldLeadLag;
		}else
		{
			__oldLength = -1;
		}
		//		AudioEngine::get_instance()->unlock();
	}
}

void PianoRollEditor::addOrDeleteNoteAction( int nColumn,
											 int pressedLine,
											 int selectedPatternNumber,
											 int selectedinstrument,
											 int oldLength,
											 float oldVelocity,
											 float oldPan_L,
											 float oldPan_R,
											 float oldLeadLag,
											 int oldNoteKeyVal,
											 int oldOctaveKeyVal,
											 bool noteOff,
											 bool isDelete )
{
	Hydrogen *pEngine = Hydrogen::get_instance();
	Song *pSong = pEngine->getSong();
	PatternList *pPatternList = pEngine->getSong()->get_pattern_list();
	H2Core::Pattern *pPattern;

	Instrument *pSelectedInstrument = nullptr;
	pSelectedInstrument = pSong->get_instrument_list()->get( selectedinstrument );
	assert(pSelectedInstrument);

	if ( ( selectedPatternNumber != -1 ) && ( (uint)selectedPatternNumber < pPatternList->size() ) ) {
		pPattern = pPatternList->get( selectedPatternNumber );
	}
	else {
		pPattern = nullptr;
	}

	Note::Octave pressedoctave = (Note::Octave)(3 - (pressedLine / 12 ));
	Note::Key pressednotekey;
	if ( pressedLine < 12 ){
		pressednotekey = (Note::Key)(11 - pressedLine);
	}
	else
	{
		pressednotekey = (Note::Key)(11 - pressedLine % 12);
	}

	m_bRightBtnPressed = false;

	AudioEngine::get_instance()->lock( RIGHT_HERE );	// lock the audio engine
	if ( isDelete ) {
		Note* note = m_pPattern->find_note( nColumn, -1, pSelectedInstrument, pressednotekey, pressedoctave );
		if ( note ) {
			// the note exists...remove it!
			m_pPattern->remove_note( note );
			delete note;
		} else {
			ERRORLOG( "Could not find note to delete" );
		}
	} else {
		// create the new note
		unsigned nPosition = nColumn;
		float fVelocity = oldVelocity;
		float fPan_L = oldPan_L;
		float fPan_R = oldPan_R;
		int nLength = oldLength;
		float fPitch = 0.0f;

		if(noteOff)
		{
			fVelocity = 0.0f;
			fPan_L = 0.5f;
			fPan_R = 0.5f;
			nLength = 1;
			fPitch = 0.0f;
		}


		Note *pNote = new Note( pSelectedInstrument, nPosition, fVelocity, fPan_L, fPan_R, nLength, fPitch );
		pNote->set_note_off( noteOff );
		if(! noteOff) pNote->set_lead_lag( oldLeadLag );
		pNote->set_key_octave( pressednotekey, pressedoctave );
		pPattern->insert_note( pNote );
		// hear note
		Preferences *pref = Preferences::get_instance();
		if ( pref->getHearNewNotes() && !noteOff ) {
			Note *pNote2 = new Note( pSelectedInstrument, 0, fVelocity, fPan_L, fPan_R, nLength, fPitch);
			pNote2->set_key_octave( pressednotekey, pressedoctave );
			AudioEngine::get_instance()->get_sampler()->note_on(pNote2);
		}
	}
	pSong->set_is_modified( true );
	AudioEngine::get_instance()->unlock(); // unlock the audio engine

	updateEditor();
	m_pPatternEditorPanel->getVelocityEditor()->updateEditor();
	m_pPatternEditorPanel->getPanEditor()->updateEditor();
	m_pPatternEditorPanel->getLeadLagEditor()->updateEditor();
	m_pPatternEditorPanel->getNoteKeyEditor()->updateEditor();
	m_pPatternEditorPanel->getDrumPatternEditor()->updateEditor();
}





void PianoRollEditor::mouseMoveEvent(QMouseEvent *ev)
{
	if (m_pPattern == nullptr) {
		return;
	}

	int row = ((int) ev->y()) / ((int) m_nEditorHeight);
	if (row >= (int) m_nOctaves * 12 ) {
		return;
	}

	if (m_bRightBtnPressed && m_pDraggedNote ) {
		if ( m_pDraggedNote->get_note_off() ) return;
		int nTickColumn = getColumn( ev );

		AudioEngine::get_instance()->lock( RIGHT_HERE );	// lock the audio engine
		int nLen = nTickColumn - (int)m_pDraggedNote->get_position();

		if (nLen <= 0) {
			nLen = -1;
		}

		float fNotePitch = m_pDraggedNote->get_octave() * 12 + m_pDraggedNote->get_key();
		float fStep = 0;
		if(nLen > -1){
			fStep = pow( 1.0594630943593, ( double )fNotePitch );
		} else {
			fStep = 1.0;
		}
		m_pDraggedNote->set_length( nLen * fStep);

		Hydrogen::get_instance()->getSong()->set_is_modified( true );
		AudioEngine::get_instance()->unlock(); // unlock the audio engine

		//__draw_pattern();
		updateEditor();
		m_pPatternEditorPanel->getVelocityEditor()->updateEditor();
		m_pPatternEditorPanel->getPanEditor()->updateEditor();
		m_pPatternEditorPanel->getLeadLagEditor()->updateEditor();
		m_pPatternEditorPanel->getNoteKeyEditor()->updateEditor();
	}

	int selectedProperty = m_pPatternEditorPanel->getPropertiesComboValue();

	//edit velocity
	if (m_bRightBtnPressed && m_pDraggedNote && selectedProperty == 0 ) { // Velocity
		if ( m_pDraggedNote->get_note_off() ) return;

		AudioEngine::get_instance()->lock( RIGHT_HERE );	// lock the audio engine

		float val = m_pDraggedNote->get_velocity();

		
		float ymove = m_pOldPoint - ev->y();
		val = val  +  (ymove / 100);
		if (val > 1) {
			val = 1;
		}
		else if (val < 0.0) {
			val = 0.0;
		}

		m_pDraggedNote->set_velocity( val );

		__velocity = val;

		Hydrogen::get_instance()->getSong()->set_is_modified( true );
		AudioEngine::get_instance()->unlock(); // unlock the audio engine

		//__draw_pattern();
		updateEditor();
		m_pPatternEditorPanel->getVelocityEditor()->updateEditor();
		m_pPatternEditorPanel->getPanEditor()->updateEditor();
		m_pPatternEditorPanel->getLeadLagEditor()->updateEditor();
		m_pPatternEditorPanel->getNoteKeyEditor()->updateEditor();
		m_pOldPoint = ev->y();
	}

	//edit pan
	if (m_bRightBtnPressed && m_pDraggedNote && selectedProperty == 1 ) { // Pan
		if ( m_pDraggedNote->get_note_off() ) return;

		AudioEngine::get_instance()->lock( RIGHT_HERE );	// lock the audio engine

		float pan_L, pan_R;
		
		float val = (m_pDraggedNote->get_pan_r() - m_pDraggedNote->get_pan_l() + 0.5);

		float ymove = m_pOldPoint - ev->y();
		val = val  +  (ymove / 100);


		if ( val > 0.5 ) {
			pan_L = 1.0 - val;
			pan_R = 0.5;
		}
		else {
			pan_L = 0.5;
			pan_R = val;
		}

		m_pDraggedNote->set_pan_l( pan_L );
		m_pDraggedNote->set_pan_r( pan_R );

		__pan_L = pan_L;
		__pan_R = pan_R;

		Hydrogen::get_instance()->getSong()->set_is_modified( true );
		AudioEngine::get_instance()->unlock(); // unlock the audio engine

		//__draw_pattern();
		updateEditor();
		m_pPatternEditorPanel->getVelocityEditor()->updateEditor();
		m_pPatternEditorPanel->getPanEditor()->updateEditor();
		m_pPatternEditorPanel->getLeadLagEditor()->updateEditor();
		m_pPatternEditorPanel->getNoteKeyEditor()->updateEditor();
		m_pOldPoint = ev->y();
	}

	//edit lead lag
	if (m_bRightBtnPressed && m_pDraggedNote && selectedProperty ==  2 ) { // Lead and Lag
		if ( m_pDraggedNote->get_note_off() ) return;

		AudioEngine::get_instance()->lock( RIGHT_HERE );	// lock the audio engine

		
		float val = ( m_pDraggedNote->get_lead_lag() - 1.0 ) / -2.0 ;

		float ymove = m_pOldPoint - ev->y();
		val = val  +  (ymove / 100);

		if (val > 1.0) {
			val = 1.0;
		}
		else if (val < 0.0) {
			val = 0.0;
		}

		m_pDraggedNote->set_lead_lag((val * -2.0) + 1.0);

		__leadLag = (val * -2.0) + 1.0;

		char valueChar[100];
		if ( m_pDraggedNote->get_lead_lag() < 0.0 ) {
			sprintf( valueChar, "%.2f",  ( m_pDraggedNote->get_lead_lag() * -5 ) ); // FIXME: '5' taken from fLeadLagFactor calculation in hydrogen.cpp
			HydrogenApp::get_instance()->setStatusBarMessage( QString("Leading beat by: %1 ticks").arg( valueChar ), 2000 );
		} else if ( m_pDraggedNote->get_lead_lag() > 0.0 ) {
			sprintf( valueChar, "%.2f",  ( m_pDraggedNote->get_lead_lag() * 5 ) ); // FIXME: '5' taken from fLeadLagFactor calculation in hydrogen.cpp
			HydrogenApp::get_instance()->setStatusBarMessage( QString("Lagging beat by: %1 ticks").arg( valueChar ), 2000 );
		} else {
			HydrogenApp::get_instance()->setStatusBarMessage( QString("Note on beat"), 2000 );
		}

		Hydrogen::get_instance()->getSong()->set_is_modified( true );
		AudioEngine::get_instance()->unlock(); // unlock the audio engine

		//__draw_pattern();
		updateEditor();
		m_pPatternEditorPanel->getVelocityEditor()->updateEditor();
		m_pPatternEditorPanel->getPanEditor()->updateEditor();
		m_pPatternEditorPanel->getLeadLagEditor()->updateEditor();
		m_pPatternEditorPanel->getNoteKeyEditor()->updateEditor();
		m_pOldPoint = ev->y();
	}

}


void PianoRollEditor::mouseReleaseEvent(QMouseEvent *ev)
{
	//INFOLOG("Mouse release event" );
	if (m_pPattern == nullptr) {
		return;
	}

	if ( m_bRightBtnPressed && m_pDraggedNote ) {
		if ( m_pDraggedNote->get_note_off() ) return;



		if( m_pDraggedNote->get_length() != __oldLength )
		{
			SE_editPianoRollNoteLengthAction *action = new SE_editPianoRollNoteLengthAction( m_pDraggedNote->get_position(),  m_pDraggedNote->get_position(), m_pDraggedNote->get_length(),__oldLength, __selectedPatternNumber, __selectedInstrumentnumber, __pressedLine );
			HydrogenApp::get_instance()->m_pUndoStack->push( action );
		}


		if( __velocity == __oldVelocity &&  __oldLeadLag == __leadLag && __oldPan_L == __pan_L && __oldPan_R == __pan_R ) return;
		SE_editNotePropertiesPianoRollAction *action = new SE_editNotePropertiesPianoRollAction( m_pDraggedNote->get_position(),
																								 m_pDraggedNote->get_position(),
																								 __selectedPatternNumber,
																								 __selectedInstrumentnumber,
																								 __velocity,
																								 __oldVelocity,
																								 __pan_L,
																								 __oldPan_L,
																								 __pan_R,
																								 __oldPan_R,
																								 __leadLag,
																								 __oldLeadLag,
																								 __pressedLine );
		HydrogenApp::get_instance()->m_pUndoStack->push( action );
	}
}

QPoint PianoRollEditor::cursorPosition()
{
	uint x = 20 + m_pPatternEditorPanel->getCursorPosition() * m_nGridWidth;
	uint y = m_nEditorHeight - m_nRowHeight - ( m_nRowHeight * m_nCursorNote) + 1;
	return QPoint(x, y);
}

void PianoRollEditor::keyPressEvent( QKeyEvent * ev )
{
	m_pPatternEditorPanel->setCursorHidden( false );

	// Basic directional movement using standard keys
	if ( ev->matches( QKeySequence::MoveToNextChar ) ) {
		// ->
		m_pPatternEditorPanel->moveCursorRight();

	} else if ( ev->matches( QKeySequence::MoveToEndOfLine ) ) {
		// -->|
		m_pPatternEditorPanel->setCursorPosition( m_pPattern->get_length() );

	} else if ( ev->matches( QKeySequence::MoveToPreviousChar ) ) {
		// <-
		m_pPatternEditorPanel->moveCursorLeft();

	} else if ( ev->matches( QKeySequence::MoveToStartOfLine ) ) {
		// |<--
		m_pPatternEditorPanel->setCursorPosition( 0 );

	} else if ( ev->matches( QKeySequence::MoveToNextLine ) ) {
		if ( m_nCursorNote > 0 ) {
			m_nCursorNote --;
		}

	} else if ( ev->matches( QKeySequence::MoveToEndOfDocument ) ) {
		m_nCursorNote = 0;

	} else if ( ev->matches( QKeySequence::MoveToPreviousLine ) ) {
		if ( m_nCursorNote < 12 * m_nOctaves -1 ) {
			m_nCursorNote ++;
		}

	} else if ( ev->matches( QKeySequence::MoveToStartOfDocument ) ) {
		m_nCursorNote = 12 * m_nOctaves -1;

	} else if ( ev->key() == Qt::Key_Enter || ev->key() == Qt::Key_Return ) {
		// Key: Enter/Return : Place or remove note at current position
		int note = m_nCursorNote % 12;
		int octave = m_nCursorNote / 12;
		int pressedline = (m_nOctaves * 12) - m_nCursorNote - 1;
		addOrRemoveNote( m_pPatternEditorPanel->getCursorPosition(), -1, pressedline,
						 note, octave - OCTAVE_OFFSET );
	} else {
		m_pPatternEditorPanel->setCursorHidden( true );
		ev->ignore();
		return;
	}

	// Update editor
	QPoint pos = cursorPosition();
	m_pScrollView->ensureVisible( pos.x(), pos.y() );
	updateEditor();
	ev->accept();

}


void PianoRollEditor::focusInEvent( QFocusEvent * ev )
{
	UNUSED( ev );
	if ( ev->reason() != Qt::MouseFocusReason && ev->reason() != Qt::OtherFocusReason
		 && ev->reason() != Qt::ActiveWindowFocusReason ) {
		m_pPatternEditorPanel->setCursorHidden( false );
		m_pPatternEditorPanel->ensureCursorVisible();
	}
	updateEditor();
}


void PianoRollEditor::editNoteLengthAction( int nColumn,  int nRealColumn,  int length, int selectedPatternNumber, int nSelectedInstrumentnumber, int pressedline)
{

	Hydrogen *pEngine = Hydrogen::get_instance();
	PatternList *pPatternList = pEngine->getSong()->get_pattern_list();

	H2Core::Pattern *pPattern;
	if ( (selectedPatternNumber != -1) && ( (uint)selectedPatternNumber < pPatternList->size() ) ) {
		pPattern = pPatternList->get( selectedPatternNumber );
	}
	else {
		pPattern = nullptr;
	}

	Song *pSong = pEngine->getSong();
	int nInstruments = pSong->get_instrument_list()->size();

	Instrument *pSelectedInstrument = pSong->get_instrument_list()->get( nSelectedInstrumentnumber );


	Note::Octave pressedoctave = (Note::Octave)(3 - (pressedline / 12 ));
	Note::Key pressednotekey;
	if ( pressedline < 12 ){
		pressednotekey = (Note::Key)(11 - pressedline);
	}
	else
	{
		pressednotekey = (Note::Key)(11 - pressedline % 12);
	}

	Note* pDraggedNote = nullptr;
	AudioEngine::get_instance()->lock( RIGHT_HERE );
	pDraggedNote = m_pPattern->find_note( nColumn, nRealColumn, pSelectedInstrument, pressednotekey, pressedoctave, false );
	if ( pDraggedNote ){
		pDraggedNote->set_length( length );
	}
	AudioEngine::get_instance()->unlock();
	updateEditor();
	m_pPatternEditorPanel->getVelocityEditor()->updateEditor();
	m_pPatternEditorPanel->getPanEditor()->updateEditor();
	m_pPatternEditorPanel->getLeadLagEditor()->updateEditor();
	m_pPatternEditorPanel->getNoteKeyEditor()->updateEditor();
	m_pPatternEditorPanel->getDrumPatternEditor()->updateEditor();
}



void PianoRollEditor::editNotePropertiesAction( int nColumn,
						int nRealColumn,
						int selectedPatternNumber,
						int selectedInstrumentnumber,
						float velocity,
						float pan_L,
						float pan_R,
						float leadLag,
						int pressedline )
{

	Hydrogen *pEngine = Hydrogen::get_instance();
	PatternList *pPatternList = pEngine->getSong()->get_pattern_list();

	H2Core::Pattern *pPattern;
	if ( (selectedPatternNumber != -1) && ( (uint)selectedPatternNumber < pPatternList->size() ) ) {
		pPattern = pPatternList->get( selectedPatternNumber );
	}
	else {
		pPattern = nullptr;
	}


	Note::Octave pressedoctave = (Note::Octave)(3 - (pressedline / 12 ));
	Note::Key pressednotekey;
	if ( pressedline < 12 ){
		pressednotekey = (Note::Key)(11 - pressedline);
	}
	else
	{
		pressednotekey = (Note::Key)(11 - pressedline % 12);
	}

	Song *pSong = pEngine->getSong();
	int nInstruments = pSong->get_instrument_list()->size();

	Instrument *pSelectedInstrument = pSong->get_instrument_list()->get( selectedInstrumentnumber );

	Note* pDraggedNote = nullptr;
	AudioEngine::get_instance()->lock( RIGHT_HERE );
	pDraggedNote = m_pPattern->find_note( nColumn, nRealColumn, pSelectedInstrument, pressednotekey, pressedoctave, false );
	if ( pDraggedNote ){
		pDraggedNote->set_velocity( velocity );
		pDraggedNote->set_pan_l( pan_L );
		pDraggedNote->set_pan_r( pan_R );
		pDraggedNote->set_lead_lag( leadLag );
	}
	AudioEngine::get_instance()->unlock();
	updateEditor();
	m_pPatternEditorPanel->getVelocityEditor()->updateEditor();
	m_pPatternEditorPanel->getPanEditor()->updateEditor();
	m_pPatternEditorPanel->getLeadLagEditor()->updateEditor();
	m_pPatternEditorPanel->getNoteKeyEditor()->updateEditor();
	m_pPatternEditorPanel->getDrumPatternEditor()->updateEditor();
}



void PianoRollEditor::zoom_in()
{
	if (m_nGridWidth >= 3){
		m_nGridWidth *= 2;
	}else
	{
		m_nGridWidth *= 1.5;
	}
	updateEditor();
}



void PianoRollEditor::zoom_out()
{
	if ( m_nGridWidth > 1.5 ) {
		if (m_nGridWidth > 3){
			m_nGridWidth /= 2;
		}else
		{
			m_nGridWidth /= 1.5;
		}
		updateEditor();
	}
}<|MERGE_RESOLUTION|>--- conflicted
+++ resolved
@@ -516,17 +516,18 @@
 		oldOctaveKeyVal = pDraggedNote->get_octave();
 	}
 
-	SE_addNotePianoRollAction *action = new SE_addNotePianoRollAction( nColumn,
-																	   nLine,
-																	   __selectedPatternNumber,
-																	   nSelectedInstrumentnumber,
-																	   oldLength,
-																	   oldVelocity,
-																	   oldPan_L,
-																	   oldPan_R,
-																	   oldLeadLag,
-																	   oldNoteKeyVal,
-																	   oldOctaveKeyVal );
+	SE_addOrDeleteNotePianoRollAction *action = new SE_addOrDeleteNotePianoRollAction( nColumn,
+																					   nLine,
+																					   __selectedPatternNumber,
+																					   nSelectedInstrumentnumber,
+																					   oldLength,
+																					   oldVelocity,
+																					   oldPan_L,
+																					   oldPan_R,
+																					   oldLeadLag,
+																					   oldNoteKeyVal,
+																					   oldOctaveKeyVal,
+																					   pDraggedNote != nullptr );
 	HydrogenApp::get_instance()->m_pUndoStack->push( action );
 
 }
@@ -585,7 +586,6 @@
 			nRealColumn = (ev->x() - 20) / static_cast<float>(m_nGridWidth);
 		}
 
-<<<<<<< HEAD
 		if ( ev->modifiers() & Qt::ShiftModifier ) {
 			H2Core::Note *pNote = m_pPattern->find_note( nColumn, nRealColumn, pSelectedInstrument, pressednotekey, pressedoctave );
 			if ( pNote != nullptr ) {
@@ -609,43 +609,7 @@
 			return;
 		}
 
-		H2Core::Note* pDraggedNote = nullptr;
-		pDraggedNote = m_pPattern->find_note( nColumn, nRealColumn, pSelectedInstrument, pressednotekey, pressedoctave );
-
-		int oldLength = -1;
-		float oldVelocity = 0.8f;
-		float oldPan_L = 0.5f;
-		float oldPan_R = 0.5f;
-		float oldLeadLag = 0.0f;
-		int oldNoteKeyVal = 0;
-		int oldOctaveKeyVal = 0;
-
-		if( pDraggedNote ){
-			oldLength = pDraggedNote->get_length();
-			oldVelocity = pDraggedNote->get_velocity();
-			oldPan_L = pDraggedNote->get_pan_l();
-			oldPan_R = pDraggedNote->get_pan_r();
-			oldLeadLag = pDraggedNote->get_lead_lag();
-			oldNoteKeyVal = pDraggedNote->get_key();
-			oldOctaveKeyVal = pDraggedNote->get_octave();
-		}
-
-		SE_addOrDeleteNotePianoRollAction *action = new SE_addOrDeleteNotePianoRollAction( nColumn,
-																						   pressedline,
-																						   __selectedPatternNumber,
-																						   nSelectedInstrumentnumber,
-																						   oldLength,
-																						   oldVelocity,
-																						   oldPan_L,
-																						   oldPan_R,
-																						   oldLeadLag,
-																						   oldNoteKeyVal,
-																						   oldOctaveKeyVal,
-																						   pDraggedNote != nullptr );
-		HydrogenApp::get_instance()->m_pUndoStack->push( action );
-=======
 		addOrRemoveNote( nColumn, nRealColumn, pressedline, pressednotekey, pressedoctave );
->>>>>>> ed1da765
 
 	}
 
