--- conflicted
+++ resolved
@@ -154,24 +154,21 @@
 	return QColor( red, green, blue );
 }
 
-<<<<<<< HEAD
-int PatternEditor::getColumn( int x ) const
-{	// returns the position of the nearest grid mark, in tick units (rounded value!)
-	float fWidth = m_fGridWidth * granularity(); // distance between grid marks, in pixel units
-	float fGridIndex = round( ( x - m_nMargin ) / fWidth ); // The index of the nearest grid mark
-	int nColumn = round( fGridIndex * granularity() ); // the rounded position of the nearest grid mark, in tick units
+int PatternEditor::getColumn( int x, bool bUseFineGrained ) const
+{	// without fineGrain, returns the position of the nearest grid mark, in tick units (rounded value!)
+	// with fineGrain, returns the position of nearest tick
+
+	float fGranularity;
+	if ( bUseFineGrained && m_bFineGrained ) {
+		fGranularity = 1.;
+	} else {
+		fGranularity = granularity();
+	}
+
+	float fWidth = m_fGridWidth * fGranularity; // distance between grid marks (or ticks), in pixel units
+	float fGridIndex = round( ( x - m_nMargin ) / fWidth ); // The index of the nearest grid mark (or tick)
+	int nColumn = round( fGridIndex * fGranularity ); // the rounded position of the nearest grid mark (or tick), in tick units
 	printf( "round column = %d\n", nColumn );
-=======
-int PatternEditor::getColumn( int x, bool bUseFineGrained ) const
-{
-	int nGranularity = 1;
-	if ( !( bUseFineGrained && m_bFineGrained ) ) {
-		nGranularity = granularity();
-	}
-	int nWidth = m_nGridWidth * nGranularity;
-	int nColumn = ( x - m_nMargin + (nWidth / 2) ) / nWidth;
-	nColumn = nColumn * nGranularity;
->>>>>>> 17222236
 	return nColumn;
 }
 
