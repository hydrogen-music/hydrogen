/*
 * Hydrogen
 * Copyright(c) 2002-2020 by the Hydrogen Team
 *
 * http://www.hydrogen-music.org
 *
 * This program is free software; you can redistribute it and/or modify
 * it under the terms of the GNU General Public License as published by
 * the Free Software Foundation; either version 2 of the License, or
 * (at your option) any later version.
 *
 * This program is distributed in the hope that it will be useful,
 * but WITHOUT ANY WARRANTY, without even the implied warranty of
 * MERCHANTABILITY or FITNESS FOR A PARTICULAR PURPOSE. See the
 * GNU General Public License for more details.
 *
 * You should have received a copy of the GNU General Public License
 * along with this program; if not, write to the Free Software
 * Foundation, Inc., 59 Temple Place, Suite 330, Boston, MA  02111-1307  USA
 *
 */

#ifndef PATERN_EDITOR_H
#define PATERN_EDITOR_H

#include "../EventListener.h"
#include "../Selection.h"

#include <core/Object.h>

#include <QtGui>
#if QT_VERSION >= 0x050000
#  include <QtWidgets>
#endif

namespace H2Core
{
	class Note;
	class Pattern;
	class Instrument;
	class UIStyle;
}

class PatternEditorPanel;

//! Pattern Editor
//!
//! The PatternEditor class is an abstract base class for
//! functionality common to Pattern Editor components
//! (DrumPatternEditor, PianoRollEditor, NotePropertiesRuler).
//!
//! This covers common elements such as some selection handling,
//! timebase functions, and drawing grid lines.
//!
class PatternEditor : public QWidget,
					  public EventListener,
					  public H2Core::Object,
					  public SelectionWidget<H2Core::Note *>
{
	H2_OBJECT
	Q_OBJECT

public:
	PatternEditor( QWidget *pParent, const char *sClassName,
				   PatternEditorPanel *panel );


	//! Set the editor grid resolution, dividing a whole note into `res` subdivisions. 
	void setResolution( uint res );
	uint getResolution() const { return m_nResolution; }
	
	//void setTupletNumerator( int n ) { m_nTupletNumerator = n; }
	int	getTupletNumerator() const { return m_nTupletNumerator; }

	//void setTupletDenominator( int n ) { m_nTupletDenominator = n; }
	int	getTupletDenominator() const { return m_nTupletDenominator; }
	
	// tuplet numerator and denominator should be set together
	void setTupletRatio( int nTupletNumerator, int nTupletDenominator );

	float getGridWidth() const { return m_fGridWidth; }
	unsigned getGridHeight() const { return m_nGridHeight; }
	
	void setTupletResolution( int nRes, int nTupletNum, int nTupletDen) { //TODO needed?
		m_nResolution = nRes;
		m_nTupletNumerator = nTupletNum;
		m_nTupletDenominator = nTupletDen;
	 }

	//! Zoom in / out on the time axis
	void zoomIn();
	void zoomOut();

	//! Calculate colour to use for note representation based on note velocity. 
	static QColor computeNoteColor( float velocity );


	//! Merge together the selection groups of two PatternEditor objects to share a common selection.
	void mergeSelectionGroups( PatternEditor *pPatternEditor ) {
		m_selection.merge( &pPatternEditor->m_selection );
	}

	//! Ensure that the Selection contains only valid elements.
	virtual void validateSelection() override;

	//! Update the status of modifier keys in response to input events.
	virtual void updateModifiers( QInputEvent *ev );

	//! Update a widget in response to a change in selection
	virtual void updateWidget() override {
		updateEditor( true );
	}

	//! Change the mouse cursor during mouse gestures
	virtual void startMouseLasso( QMouseEvent *ev ) override {
		setCursor( Qt::CrossCursor );
	}

	virtual void startMouseMove( QMouseEvent *ev ) override {
		setCursor( Qt::DragMoveCursor );
	}

	virtual void endMouseGesture() override {
		unsetCursor();
	}

	//! Raw Qt mouse events are passed to the Selection
	virtual void mousePressEvent( QMouseEvent *ev ) override;
	virtual void mouseMoveEvent( QMouseEvent *ev ) override;
	virtual void mouseReleaseEvent( QMouseEvent *ev ) override;

protected:

	//! The Selection object.
	Selection< SelectionIndex > m_selection;

public slots:
	virtual void updateEditor( bool bPatternOnly = false ) = 0;
	virtual void selectAll() = 0;
	virtual void selectNone();
	virtual void deleteSelection() = 0;
	virtual void copy();
	virtual void paste() = 0;
	virtual void cut();
	virtual void selectInstrumentNotes( int nInstrument );


protected:

	//! Granularity of grid positioning ( = distance between grid marks), in tick units
	float granularity() const { // float for tuplets
		return (float) MAX_NOTES * m_nTupletDenominator / ( m_nTupletNumerator * m_nResolution );
	}

	uint m_nEditorHeight;
	uint m_nEditorWidth;
	
	/* the graphic width of a tick (whose duration is defined: whole note / MAX_NOTES ) in pixel units.
	*	it depends on zoom.
	*/
	float m_fGridWidth;
	
	unsigned m_nGridHeight;

	int m_nSelectedPatternNumber;
	H2Core::Pattern *m_pPattern;

	/* use it to add a left margin in the editor, before the first tick */
	const int m_nMargin = 20;

	/** the inverse of grid quantum duration in whole notes
	* e.g. quantum = 1/16 of whole note <=> resolution = 16
	* Ideally one could set any (fractional) resolution, but the GUI doesn't allow this:
	* possible values are only powers of 2 in the GUI (or MAX_NOTES if resolution is set to off)
	*
	* comment by oddtime:
	* 	It would be so cool entering resolutions like 12 (8th triplets) or 20 (16ths quintuplets)
	* 	or 3/20 (quarter 5:3 tuplets)...!!!
	* 	However the same result is possible with tuplets, accordingly to music notation style.
	*/
	//TODO should next 3 members be here or only in preferences?
	uint m_nResolution;
	
	/** Tuplet notation is used to represent ANY rational note value in whole notes, using the std music symbols
	* (quarters, 8ths, 16ths...).
	* A tuplet is explicitly specified by a rational number: the fraction = m_nTupletNumerator / m_nTupletDenominator,
	* in fact this fraction DIVIDES the note value returning its resultant length (in whole note units).
	*
	* Example: for standard triplets the ratio is 3:2,
	*	 in fact a single 1/8 note under a triplet has length = 1/8 * 2/3 of whole note = 1/12 of whole note.
	* Other examples: standard quintuplets: 5:4;
	* 	weird (wrongly written?) quintuplets: 5:2;
	* 	quartuplets in compound meters: 4:3;
	* 	a difficult tuplet: 5:7.
	*
	* Note: when the TupletDenominator is hidden, a power of 2 is usually assumed for it (the biggest but not bigger
	*	than TupletNumerator) except for quartuplets or 2-tuplets (in those cases there isn't a more used assumed
	*	TupletDenominator).
	* Note: since the music symbols provides all the (inverse) powers of 2 (quarters, 8ths, 16ths...)
	*	plus a sum operator (the tie!),	the tuplet denominator (which becomes a numerator ;) ) is actually REDUNDANT
	*	to get any rational note duration in whole notes,
	* 	BUT music notation provides it and user may benefit from it	(tuplet is more clear with the explicit ratio).
	*/
	int m_nTupletNumerator;
	int m_nTupletDenominator;
	
	bool m_bFineGrained;
	bool m_bCopyNotMove;

	bool m_bSelectNewNotes;
	H2Core::Note *m_pDraggedNote;

	PatternEditorPanel *m_pPatternEditorPanel;
	QMenu *m_pPopupMenu;

<<<<<<< HEAD
	// Magnetic conversions (quantized by the grid granularity)
	/* from the pixel position to the ROUNDED position of the nearest grid mark, in tick units */
	int getColumn( int x ) const;
	/* from the pixel position to the position of the nearest grid mark, in tick units (unrounded value!) */
	float getFloatColumn( int x ) const;
	/* from the pixel position to the index of the nearest grid mark */
	int getGridIndex( int x ) const;
	
=======
	int getColumn( int x, bool bUseFineGrained = false ) const;
>>>>>>> 17222236
	QPoint movingGridOffset() const;

	//! Draw lines for note grid.
	void drawGridLines( QPainter &p, Qt::PenStyle style = Qt::SolidLine ) const;

	//! Colour to use for outlining selected notes
	QColor selectedNoteColor( const H2Core::UIStyle *pStyle );

	//! Update current pattern information
	void updatePatternInfo();

};

#endif // PATERN_EDITOR_H<|MERGE_RESOLUTION|>--- conflicted
+++ resolved
@@ -213,18 +213,14 @@
 	PatternEditorPanel *m_pPatternEditorPanel;
 	QMenu *m_pPopupMenu;
 
-<<<<<<< HEAD
 	// Magnetic conversions (quantized by the grid granularity)
 	/* from the pixel position to the ROUNDED position of the nearest grid mark, in tick units */
-	int getColumn( int x ) const;
+	int getColumn( int x, bool bUseFineGrained = false ) const;
 	/* from the pixel position to the position of the nearest grid mark, in tick units (unrounded value!) */
 	float getFloatColumn( int x ) const;
 	/* from the pixel position to the index of the nearest grid mark */
 	int getGridIndex( int x ) const;
-	
-=======
-	int getColumn( int x, bool bUseFineGrained = false ) const;
->>>>>>> 17222236
+
 	QPoint movingGridOffset() const;
 
 	//! Draw lines for note grid.
