<?xml version="1.0" encoding="UTF-8"?>
<ui version="4.0">
 <class>FilesystemInfoForm</class>
 <widget class="QWidget" name="FilesystemInfoForm">
  <property name="geometry">
   <rect>
    <x>0</x>
    <y>0</y>
    <width>701</width>
    <height>201</height>
   </rect>
  </property>
  <property name="windowTitle">
   <string>Filesystem information</string>
  </property>
<<<<<<< HEAD
  <widget class="QWidget" name="gridLayoutWidget">
   <property name="geometry">
    <rect>
     <x>10</x>
     <y>0</y>
     <width>681</width>
     <height>201</height>
    </rect>
   </property>
   <layout class="QGridLayout" name="gridLayout">
    <item row="1" column="4">
     <widget class="QPushButton" name="openUsrButton">
      <property name="text">
       <string>Open</string>
      </property>
     </widget>
    </item>
    <item row="0" column="1">
     <widget class="QLineEdit" name="tmpDirLineEdit"/>
    </item>
    <item row="1" column="1">
     <widget class="QLineEdit" name="usrDataDirLineEdit"/>
    </item>
    <item row="2" column="3">
     <widget class="QLabel" name="sysDataDirWarningLabel">
      <property name="text">
       <string/>
      </property>
     </widget>
    </item>
    <item row="0" column="0">
     <widget class="QLabel" name="label">
      <property name="text">
       <string>Temporary directory</string>
      </property>
     </widget>
    </item>
    <item row="2" column="4">
     <widget class="QPushButton" name="openSysButton">
      <property name="text">
       <string>Open</string>
      </property>
     </widget>
    </item>
    <item row="1" column="0">
     <widget class="QLabel" name="label_2">
      <property name="text">
       <string>User data directory</string>
      </property>
     </widget>
    </item>
    <item row="0" column="4">
     <widget class="QPushButton" name="openTmpButton">
      <property name="text">
       <string>Open</string>
      </property>
     </widget>
    </item>
    <item row="2" column="1">
     <widget class="QLineEdit" name="sysDataDirLineEdit"/>
    </item>
    <item row="2" column="0">
     <widget class="QLabel" name="label_3">
      <property name="text">
       <string>System data directory</string>
      </property>
     </widget>
    </item>
    <item row="0" column="3">
     <widget class="QPushButton" name="tmpDirWarningButton">
      <property name="enabled">
       <bool>true</bool>
      </property>
      <property name="focusPolicy">
       <enum>Qt::NoFocus</enum>
      </property>
      <property name="styleSheet">
       <string notr="true">width: 18px;
height: 18px;</string>
      </property>
      <property name="text">
       <string/>
      </property>
      <property name="flat">
       <bool>true</bool>
      </property>
     </widget>
    </item>
    <item row="1" column="3">
     <widget class="QPushButton" name="usrDataDirWarningButton">
      <property name="styleSheet">
       <string notr="true">width: 16px;
height: 16px</string>
      </property>
      <property name="text">
       <string/>
      </property>
      <property name="flat">
       <bool>true</bool>
      </property>
     </widget>
    </item>
   </layout>
  </widget>
=======
  <layout class="QGridLayout" name="gridLayout">
   <item row="0" column="0">
    <widget class="QLabel" name="label">
     <property name="text">
      <string>Temporary directory</string>
     </property>
    </widget>
   </item>
   <item row="0" column="1">
    <widget class="QLineEdit" name="tmpDirLineEdit">
     <property name="minimumSize">
      <size>
       <width>437</width>
       <height>21</height>
      </size>
     </property>
    </widget>
   </item>
   <item row="0" column="2">
    <widget class="QLabel" name="tmpDirWarningLabel">
     <property name="text">
      <string/>
     </property>
    </widget>
   </item>
   <item row="0" column="3">
    <widget class="QPushButton" name="openTmpButton">
     <property name="text">
      <string>Open</string>
     </property>
    </widget>
   </item>
   <item row="1" column="0">
    <widget class="QLabel" name="label_2">
     <property name="text">
      <string>User data directory</string>
     </property>
    </widget>
   </item>
   <item row="1" column="1">
    <widget class="QLineEdit" name="usrDataDirLineEdit">
     <property name="minimumSize">
      <size>
       <width>437</width>
       <height>21</height>
      </size>
     </property>
    </widget>
   </item>
   <item row="1" column="2">
    <widget class="QLabel" name="usrDataDirWarningLabel">
     <property name="text">
      <string/>
     </property>
    </widget>
   </item>
   <item row="1" column="3">
    <widget class="QPushButton" name="openUsrButton">
     <property name="text">
      <string>Open</string>
     </property>
    </widget>
   </item>
   <item row="2" column="0">
    <widget class="QLabel" name="label_3">
     <property name="text">
      <string>System data directory</string>
     </property>
    </widget>
   </item>
   <item row="2" column="1">
    <widget class="QLineEdit" name="sysDataDirLineEdit">
     <property name="minimumSize">
      <size>
       <width>437</width>
       <height>21</height>
      </size>
     </property>
    </widget>
   </item>
   <item row="2" column="2">
    <widget class="QLabel" name="sysDataDirWarningLabel">
     <property name="text">
      <string/>
     </property>
    </widget>
   </item>
   <item row="2" column="3">
    <widget class="QPushButton" name="openSysButton">
     <property name="text">
      <string>Open</string>
     </property>
    </widget>
   </item>
  </layout>
>>>>>>> 786c69a8
 </widget>
 <resources/>
 <connections/>
</ui><|MERGE_RESOLUTION|>--- conflicted
+++ resolved
@@ -13,112 +13,6 @@
   <property name="windowTitle">
    <string>Filesystem information</string>
   </property>
-<<<<<<< HEAD
-  <widget class="QWidget" name="gridLayoutWidget">
-   <property name="geometry">
-    <rect>
-     <x>10</x>
-     <y>0</y>
-     <width>681</width>
-     <height>201</height>
-    </rect>
-   </property>
-   <layout class="QGridLayout" name="gridLayout">
-    <item row="1" column="4">
-     <widget class="QPushButton" name="openUsrButton">
-      <property name="text">
-       <string>Open</string>
-      </property>
-     </widget>
-    </item>
-    <item row="0" column="1">
-     <widget class="QLineEdit" name="tmpDirLineEdit"/>
-    </item>
-    <item row="1" column="1">
-     <widget class="QLineEdit" name="usrDataDirLineEdit"/>
-    </item>
-    <item row="2" column="3">
-     <widget class="QLabel" name="sysDataDirWarningLabel">
-      <property name="text">
-       <string/>
-      </property>
-     </widget>
-    </item>
-    <item row="0" column="0">
-     <widget class="QLabel" name="label">
-      <property name="text">
-       <string>Temporary directory</string>
-      </property>
-     </widget>
-    </item>
-    <item row="2" column="4">
-     <widget class="QPushButton" name="openSysButton">
-      <property name="text">
-       <string>Open</string>
-      </property>
-     </widget>
-    </item>
-    <item row="1" column="0">
-     <widget class="QLabel" name="label_2">
-      <property name="text">
-       <string>User data directory</string>
-      </property>
-     </widget>
-    </item>
-    <item row="0" column="4">
-     <widget class="QPushButton" name="openTmpButton">
-      <property name="text">
-       <string>Open</string>
-      </property>
-     </widget>
-    </item>
-    <item row="2" column="1">
-     <widget class="QLineEdit" name="sysDataDirLineEdit"/>
-    </item>
-    <item row="2" column="0">
-     <widget class="QLabel" name="label_3">
-      <property name="text">
-       <string>System data directory</string>
-      </property>
-     </widget>
-    </item>
-    <item row="0" column="3">
-     <widget class="QPushButton" name="tmpDirWarningButton">
-      <property name="enabled">
-       <bool>true</bool>
-      </property>
-      <property name="focusPolicy">
-       <enum>Qt::NoFocus</enum>
-      </property>
-      <property name="styleSheet">
-       <string notr="true">width: 18px;
-height: 18px;</string>
-      </property>
-      <property name="text">
-       <string/>
-      </property>
-      <property name="flat">
-       <bool>true</bool>
-      </property>
-     </widget>
-    </item>
-    <item row="1" column="3">
-     <widget class="QPushButton" name="usrDataDirWarningButton">
-      <property name="styleSheet">
-       <string notr="true">width: 16px;
-height: 16px</string>
-      </property>
-      <property name="text">
-       <string/>
-      </property>
-      <property name="flat">
-       <bool>true</bool>
-      </property>
-     </widget>
-    </item>
-   </layout>
-  </widget>
-=======
   <layout class="QGridLayout" name="gridLayout">
    <item row="0" column="0">
     <widget class="QLabel" name="label">
@@ -138,10 +32,23 @@
     </widget>
    </item>
    <item row="0" column="2">
-    <widget class="QLabel" name="tmpDirWarningLabel">
-     <property name="text">
-      <string/>
-     </property>
+    <widget class="QPushButton" name="tmpDirWarningButton">
+      <property name="enabled">
+       <bool>true</bool>
+      </property>
+      <property name="focusPolicy">
+       <enum>Qt::NoFocus</enum>
+      </property>
+      <property name="styleSheet">
+       <string notr="true">width: 18px;
+height: 18px;</string>
+      </property>
+      <property name="text">
+       <string/>
+      </property>
+      <property name="flat">
+       <bool>true</bool>
+      </property>
     </widget>
    </item>
    <item row="0" column="3">
@@ -169,10 +76,17 @@
     </widget>
    </item>
    <item row="1" column="2">
-    <widget class="QLabel" name="usrDataDirWarningLabel">
-     <property name="text">
-      <string/>
-     </property>
+     <widget class="QPushButton" name="usrDataDirWarningButton">
+      <property name="styleSheet">
+       <string notr="true">width: 16px;
+height: 16px</string>
+      </property>
+      <property name="text">
+       <string/>
+      </property>
+      <property name="flat">
+       <bool>true</bool>
+      </property>
     </widget>
    </item>
    <item row="1" column="3">
@@ -214,7 +128,6 @@
     </widget>
    </item>
   </layout>
->>>>>>> 786c69a8
  </widget>
  <resources/>
  <connections/>
