<?xml version="1.0" encoding="UTF-8"?>
<ui version="4.0">
 <class>PreferencesDialog_UI</class>
 <widget class="QDialog" name="PreferencesDialog_UI">
  <property name="geometry">
   <rect>
    <x>0</x>
    <y>0</y>
    <width>664</width>
    <height>555</height>
   </rect>
  </property>
  <layout class="QVBoxLayout" name="verticalLayout_4">
   <item>
    <widget class="QTabWidget" name="TabWidget2">
     <property name="sizePolicy">
      <sizepolicy hsizetype="Expanding" vsizetype="Expanding">
       <horstretch>0</horstretch>
       <verstretch>0</verstretch>
      </sizepolicy>
     </property>
     <property name="toolTip">
      <string/>
     </property>
     <property name="locale">
      <locale language="German" country="Germany"/>
     </property>
     <property name="tabShape">
      <enum>QTabWidget::Rounded</enum>
     </property>
     <property name="currentIndex">
      <number>1</number>
     </property>
     <widget class="QWidget" name="tab_1">
      <attribute name="title">
       <string>&amp;General</string>
      </attribute>
      <layout class="QVBoxLayout" name="verticalLayout_3">
       <item>
        <layout class="QHBoxLayout" name="languageHorizontalLayout">
         <item>
          <widget class="QLabel" name="languageLabel">
           <property name="text">
            <string>Language / Γλώσσα / Язык / 言語</string>
           </property>
          </widget>
         </item>
         <item>
          <widget class="QComboBox" name="languageComboBox"/>
         </item>
        </layout>
       </item>
       <item>
        <widget class="QCheckBox" name="restoreLastUsedSongCheckbox">
         <property name="minimumSize">
          <size>
           <width>0</width>
           <height>22</height>
          </size>
         </property>
         <property name="text">
          <string>Reopen last used &amp;song</string>
         </property>
         <property name="shortcut">
          <string>Alt+R</string>
         </property>
        </widget>
       </item>
       <item>
        <widget class="QCheckBox" name="restoreLastUsedPlaylistCheckbox">
         <property name="minimumSize">
          <size>
           <width>0</width>
           <height>22</height>
          </size>
         </property>
         <property name="text">
          <string>Reopen last used &amp;playlist</string>
         </property>
         <property name="shortcut">
          <string>Alt+R</string>
         </property>
        </widget>
       </item>
       <item>
        <widget class="QCheckBox" name="useRelativePlaylistPathsCheckbox">
         <property name="text">
          <string>Use &amp;relative paths for playlist</string>
         </property>
        </widget>
       </item>
       <item>
        <widget class="QCheckBox" name="hideKeyboardCursor">
         <property name="text">
          <string>&amp;Hide keyboard input cursor</string>
         </property>
        </widget>
       </item>
       <item>
        <widget class="QCheckBox" name="useLashCheckbox">
         <property name="text">
          <string>Use &amp;LASH</string>
         </property>
        </widget>
       </item>
       <item>
        <spacer name="verticalSpacer_3">
         <property name="orientation">
          <enum>Qt::Vertical</enum>
         </property>
         <property name="sizeHint" stdset="0">
          <size>
           <width>20</width>
           <height>114</height>
          </size>
         </property>
        </spacer>
       </item>
       <item>
        <layout class="QFormLayout" name="formLayout">
         <item row="0" column="0">
          <widget class="QSpinBox" name="sBcountOffset">
           <property name="toolTip">
            <string>first step, adjust timing mismatch between controller/keyboard trigger latency and computed bpm</string>
           </property>
           <property name="minimum">
            <number>-200</number>
           </property>
           <property name="maximum">
            <number>200</number>
           </property>
          </widget>
         </item>
         <item row="0" column="1">
          <widget class="QLabel" name="bClabel_2">
           <property name="text">
            <string>Beat counter drift compensation in 1/10 ms   </string>
           </property>
          </widget>
         </item>
         <item row="1" column="0">
          <widget class="QSpinBox" name="sBstartOffset">
           <property name="toolTip">
            <string>second step, adjust offset between last controller/keyboard trigger and the deferred sequencer startup </string>
           </property>
           <property name="minimum">
            <number>-500</number>
           </property>
           <property name="maximum">
            <number>500</number>
           </property>
          </widget>
         </item>
         <item row="1" column="1">
          <widget class="QLabel" name="label">
           <property name="text">
            <string>Beat counter start offset in ms    </string>
           </property>
          </widget>
         </item>
         <item row="2" column="0">
          <widget class="QSpinBox" name="sBmaxBars">
           <property name="toolTip">
            <string>second step, adjust offset between last controller/keyboard trigger and the deferred sequencer startup </string>
           </property>
           <property name="minimum">
            <number>1</number>
           </property>
           <property name="maximum">
            <number>800</number>
           </property>
          </widget>
         </item>
         <item row="3" column="0">
          <widget class="QSpinBox" name="sBmaxLayers">
           <property name="toolTip">
            <string>Maximum number of instrument layers</string>
           </property>
           <property name="minimum">
            <number>16</number>
           </property>
           <property name="maximum">
            <number>8192</number>
           </property>
          </widget>
         </item>
         <item row="3" column="1">
          <widget class="QLabel" name="lblMaxLayers">
           <property name="text">
            <string>Maximum number of layers (requires restart of Hydrogen)</string>
           </property>
          </widget>
         </item>
         <item row="2" column="1">
          <widget class="QLabel" name="label_3">
           <property name="text">
            <string>Maximum number of bars</string>
           </property>
          </widget>
         </item>
        </layout>
       </item>
       <item>
        <layout class="QGridLayout" name="gridLayout">
         <item row="0" column="0" colspan="2">
          <widget class="QLabel" name="pathToRubberbandExLable">
           <property name="text">
            <string>Path to the Rubberband command-line utility</string>
           </property>
          </widget>
         </item>
         <item row="1" column="1">
          <spacer name="horizontalSpacer">
           <property name="orientation">
            <enum>Qt::Horizontal</enum>
           </property>
           <property name="sizeHint" stdset="0">
            <size>
             <width>40</width>
             <height>20</height>
            </size>
           </property>
          </spacer>
         </item>
         <item row="1" column="0">
          <widget class="QLineEdit" name="rubberbandLineEdit">
           <property name="minimumSize">
            <size>
             <width>181</width>
             <height>0</height>
            </size>
           </property>
          </widget>
         </item>
        </layout>
       </item>
      </layout>
     </widget>
     <widget class="QWidget" name="tab_2">
      <attribute name="title">
       <string>Audio &amp;System</string>
      </attribute>
      <layout class="QHBoxLayout" name="horizontalLayout_7">
       <item>
        <layout class="QVBoxLayout" name="verticalLayout">
         <item>
          <layout class="QGridLayout">
           <item row="2" column="0">
            <widget class="QLabel" name="audioDeviceLbl">
             <property name="text">
              <string>Device</string>
             </property>
            </widget>
           </item>
           <item row="3" column="0">
            <widget class="QLabel" name="buffer_sizeLbl">
             <property name="minimumSize">
              <size>
               <width>0</width>
               <height>22</height>
              </size>
             </property>
             <property name="text">
              <string>Buffer size</string>
             </property>
            </widget>
           </item>
           <item row="5" column="0">
            <widget class="QLabel" name="trackOutLbl">
             <property name="minimumSize">
              <size>
               <width>0</width>
               <height>22</height>
              </size>
             </property>
             <property name="text">
              <string>Track output</string>
             </property>
            </widget>
           </item>
           <item row="3" column="1">
            <widget class="QSpinBox" name="bufferSizeSpinBox">
             <property name="minimumSize">
              <size>
               <width>0</width>
               <height>22</height>
              </size>
             </property>
             <property name="minimum">
              <number>100</number>
             </property>
             <property name="maximum">
              <number>5000</number>
             </property>
             <property name="singleStep">
              <number>100</number>
             </property>
             <property name="value">
              <number>1024</number>
             </property>
            </widget>
           </item>
           <item row="2" column="1">
            <widget class="QLineEdit" name="m_pAudioDeviceTxt">
             <property name="sizePolicy">
              <sizepolicy hsizetype="Minimum" vsizetype="Fixed">
               <horstretch>0</horstretch>
               <verstretch>0</verstretch>
              </sizepolicy>
             </property>
            </widget>
           </item>
           <item row="4" column="1">
            <widget class="QComboBox" name="sampleRateComboBox">
             <property name="currentIndex">
              <number>0</number>
             </property>
             <item>
              <property name="text">
               <string>44100</string>
              </property>
             </item>
             <item>
              <property name="text">
               <string>48000</string>
              </property>
             </item>
             <item>
              <property name="text">
               <string>88200</string>
              </property>
             </item>
             <item>
              <property name="text">
               <string>96000</string>
              </property>
             </item>
            </widget>
           </item>
           <item row="5" column="1">
            <widget class="QComboBox" name="trackOutputComboBox">
             <property name="currentIndex">
              <number>0</number>
             </property>
             <item>
              <property name="text">
               <string>Post-Fader</string>
              </property>
             </item>
             <item>
              <property name="text">
               <string>Pre-Fader</string>
              </property>
             </item>
            </widget>
           </item>
<<<<<<< HEAD
           <item row="4" column="0">
            <widget class="QLabel" name="sampleRateLbl">
=======
           <item row="3" column="0">
            <widget class="QLabel" name="trackOutputLbl">
>>>>>>> fcf82969
             <property name="minimumSize">
              <size>
               <width>0</width>
               <height>22</height>
              </size>
             </property>
             <property name="text">
              <string>Sample rate</string>
             </property>
            </widget>
           </item>
           <item row="1" column="1">
            <widget class="QComboBox" name="driverComboBox"/>
           </item>
           <item row="1" column="0">
            <widget class="QLabel" name="label_6">
             <property name="text">
              <string>Sound output</string>
             </property>
            </widget>
           </item>
           <item row="4" column="0">
            <widget class="QLabel" name="jackBBTSyncLbl">
             <property name="minimumSize">
              <size>
               <width>0</width>
               <height>22</height>
              </size>
             </property>
             <property name="toolTip">
              <string>Specifies the variable, which has to remain constant in order to guarantee a working synchronization and relocation in the presence of another Jack timebase master.</string>
             </property>
             <property name="text">
              <string>BBT sync method</string>
             </property>
            </widget>
           </item>
           <item row="4" column="1">
            <widget class="QComboBox" name="jackBBTSyncComboBox">
             <property name="minimumSize">
              <size>
               <width>0</width>
               <height>22</height>
              </size>
             </property>
             <property name="toolTip">
              <string>Specifies the variable, which has to remain constant in order to guarantee a working synchronization and relocation in the presence of another Jack timebase master.</string>
             </property>
             <item>
              <property name="text">
               <string>constant measure</string>
              </property>
             </item>
             <item>
              <property name="text">
               <string>matching bars</string>
              </property>
             </item>
            </widget>
           </item>
          </layout>
         </item>
         <item>
          <layout class="QVBoxLayout">
           <property name="spacing">
            <number>6</number>
           </property>
           <item>
            <widget class="QCheckBox" name="connectDefaultsCheckBox">
             <property name="text">
              <string>Connect to &amp;default JACK output ports</string>
             </property>
             <property name="shortcut">
              <string>Alt+D</string>
             </property>
            </widget>
           </item>
           <item>
            <widget class="QCheckBox" name="trackOutsCheckBox">
             <property name="text">
              <string>Create &amp;per-instrument JACK output ports</string>
             </property>
             <property name="shortcut">
              <string>Alt+D</string>
             </property>
            </widget>
           </item>
           <item>
            <widget class="QCheckBox" name="enableTimebaseCheckBox">
             <property name="text">
              <string>Enable JACK &amp;timebase master support</string>
             </property>
            </widget>
           </item>
          </layout>
         </item>
         <item>
          <widget class="QPushButton" name="restartDriverBtn">
           <property name="text">
            <string>Apply and restart output</string>
           </property>
          </widget>
         </item>
         <item>
          <spacer name="verticalSpacer">
           <property name="orientation">
            <enum>Qt::Vertical</enum>
           </property>
           <property name="sizeHint" stdset="0">
            <size>
             <width>331</width>
             <height>13</height>
            </size>
           </property>
          </spacer>
         </item>
         <item>
          <layout class="QGridLayout">
           <item row="0" column="1">
            <widget class="QSpinBox" name="maxVoicesTxt">
             <property name="minimumSize">
              <size>
               <width>0</width>
               <height>22</height>
              </size>
             </property>
             <property name="minimum">
              <number>1</number>
             </property>
             <property name="maximum">
              <number>512</number>
             </property>
            </widget>
           </item>
           <item row="1" column="1">
            <widget class="QSpinBox" name="metronomeVolumeSpinBox">
             <property name="enabled">
              <bool>false</bool>
             </property>
             <property name="minimumSize">
              <size>
               <width>0</width>
               <height>22</height>
              </size>
             </property>
             <property name="minimum">
              <number>1</number>
             </property>
             <property name="maximum">
              <number>100</number>
             </property>
            </widget>
           </item>
           <item row="1" column="0">
            <widget class="QLabel" name="TextLabel1_4">
             <property name="minimumSize">
              <size>
               <width>0</width>
               <height>22</height>
              </size>
             </property>
             <property name="text">
              <string>Metronome volume</string>
             </property>
            </widget>
           </item>
           <item row="0" column="0">
            <widget class="QLabel" name="textLabel3_3">
             <property name="text">
              <string>Polyphony</string>
             </property>
            </widget>
           </item>
          </layout>
         </item>
         <item>
          <layout class="QHBoxLayout" name="horizontalLayout_3">
           <item>
            <widget class="QLabel" name="resapelingLbl">
             <property name="text">
              <string>Interpolate resampling</string>
             </property>
            </widget>
           </item>
           <item>
            <widget class="QComboBox" name="resampleComboBox">
             <item>
              <property name="text">
               <string>Linear</string>
              </property>
             </item>
             <item>
              <property name="text">
               <string>Cosine</string>
              </property>
             </item>
             <item>
              <property name="text">
               <string>Third</string>
              </property>
             </item>
             <item>
              <property name="text">
               <string>Cubic</string>
              </property>
             </item>
             <item>
              <property name="text">
               <string>Hermite</string>
              </property>
             </item>
            </widget>
           </item>
          </layout>
         </item>
         <item>
          <spacer name="verticalSpacer_2">
           <property name="orientation">
            <enum>Qt::Vertical</enum>
           </property>
           <property name="sizeHint" stdset="0">
            <size>
             <width>331</width>
             <height>13</height>
            </size>
           </property>
          </spacer>
         </item>
        </layout>
       </item>
       <item>
        <widget class="QGroupBox" name="groupBox">
         <property name="title">
          <string>Audio output details</string>
         </property>
         <layout class="QVBoxLayout">
          <item>
           <widget class="QLabel" name="driverInfoLbl">
            <property name="text">
             <string>###</string>
            </property>
            <property name="alignment">
             <set>Qt::AlignTop</set>
            </property>
            <property name="wordWrap">
             <bool>true</bool>
            </property>
           </widget>
          </item>
         </layout>
        </widget>
       </item>
      </layout>
     </widget>
     <widget class="QWidget" name="tab_3">
      <attribute name="title">
       <string>&amp;MIDI System</string>
      </attribute>
      <layout class="QVBoxLayout" name="verticalLayout_5">
       <item>
        <layout class="QVBoxLayout" name="verticalLayout_2">
         <item>
          <layout class="QHBoxLayout" name="horizontalLayout_2">
           <item>
            <widget class="QLabel" name="textLabel1_5">
             <property name="text">
              <string>MIDI driver</string>
             </property>
            </widget>
           </item>
           <item>
            <widget class="QComboBox" name="m_pMidiDriverComboBox"/>
           </item>
          </layout>
         </item>
         <item>
          <layout class="QHBoxLayout" name="horizontalLayout_6">
           <item>
            <widget class="QLabel" name="textLabel1_3_2">
             <property name="minimumSize">
              <size>
               <width>0</width>
               <height>22</height>
              </size>
             </property>
             <property name="text">
              <string>Input</string>
             </property>
            </widget>
           </item>
           <item>
            <widget class="QComboBox" name="midiPortComboBox"/>
           </item>
          </layout>
         </item>
         <item>
          <layout class="QHBoxLayout" name="horizontalLayout_10">
           <property name="topMargin">
            <number>0</number>
           </property>
           <property name="bottomMargin">
            <number>0</number>
           </property>
           <item>
            <widget class="QLabel" name="label_5">
             <property name="text">
              <string>Output</string>
             </property>
            </widget>
           </item>
           <item>
            <widget class="QComboBox" name="midiOutportComboBox"/>
           </item>
          </layout>
         </item>
         <item>
          <layout class="QHBoxLayout" name="horizontalLayout_5">
           <item>
            <widget class="QLabel" name="textLabel1_3">
             <property name="minimumSize">
              <size>
               <width>0</width>
               <height>22</height>
              </size>
             </property>
             <property name="text">
              <string>Channel</string>
             </property>
            </widget>
           </item>
           <item>
            <widget class="QComboBox" name="midiPortChannelComboBox">
             <property name="minimumSize">
              <size>
               <width>0</width>
               <height>22</height>
              </size>
             </property>
             <item>
              <property name="text">
               <string>All</string>
              </property>
             </item>
             <item>
              <property name="text">
               <string>1</string>
              </property>
             </item>
             <item>
              <property name="text">
               <string>2</string>
              </property>
             </item>
             <item>
              <property name="text">
               <string>3</string>
              </property>
             </item>
             <item>
              <property name="text">
               <string>4</string>
              </property>
             </item>
             <item>
              <property name="text">
               <string>5</string>
              </property>
             </item>
             <item>
              <property name="text">
               <string>6</string>
              </property>
             </item>
             <item>
              <property name="text">
               <string>7</string>
              </property>
             </item>
             <item>
              <property name="text">
               <string>8</string>
              </property>
             </item>
             <item>
              <property name="text">
               <string>9</string>
              </property>
             </item>
             <item>
              <property name="text">
               <string>10</string>
              </property>
             </item>
             <item>
              <property name="text">
               <string>11</string>
              </property>
             </item>
             <item>
              <property name="text">
               <string>12</string>
              </property>
             </item>
             <item>
              <property name="text">
               <string>13</string>
              </property>
             </item>
             <item>
              <property name="text">
               <string>14</string>
              </property>
             </item>
             <item>
              <property name="text">
               <string>15</string>
              </property>
             </item>
             <item>
              <property name="text">
               <string>16</string>
              </property>
             </item>
            </widget>
           </item>
          </layout>
         </item>
         <item>
          <layout class="QHBoxLayout" name="horizontalLayout_4">
           <item>
            <widget class="QCheckBox" name="m_pIgnoreNoteOffCheckBox">
             <property name="text">
              <string>&amp;Ignore note-off</string>
             </property>
            </widget>
           </item>
          </layout>
         </item>
         <item>
          <widget class="QCheckBox" name="m_pEnableMidiFeedbackCheckBox">
           <property name="text">
            <string>&amp;Enable MIDI feedback</string>
           </property>
          </widget>
         </item>
         <item>
          <widget class="QCheckBox" name="m_pDiscardMidiMsgCheckbox">
           <property name="text">
            <string>&amp;Discard MIDI messages after action has been triggered</string>
           </property>
          </widget>
         </item>
         <item>
          <layout class="QHBoxLayout" name="horizontalLayout_8">
           <item>
            <widget class="QCheckBox" name="m_pFixedMapping">
             <property name="text">
              <string>&amp;Use output note as input note</string>
             </property>
            </widget>
           </item>
          </layout>
         </item>
        </layout>
       </item>
       <item>
        <widget class="MidiTable" name="midiTable"/>
       </item>
      </layout>
     </widget>
     <widget class="QWidget" name="tab_5">
      <attribute name="title">
       <string>&amp;OSC</string>
      </attribute>
      <widget class="QWidget" name="oscWidget">
       <property name="geometry">
        <rect>
         <x>10</x>
         <y>10</y>
         <width>541</width>
         <height>141</height>
        </rect>
       </property>
       <layout class="QVBoxLayout" name="verticalLayout_8">
        <item>
         <layout class="QVBoxLayout" name="verticalLayout_7">
          <item>
           <widget class="QCheckBox" name="enableOscCheckbox">
            <property name="minimumSize">
             <size>
              <width>0</width>
              <height>22</height>
             </size>
            </property>
            <property name="text">
             <string>&amp;Enable OSC support</string>
            </property>
            <property name="shortcut">
             <string>Alt+R</string>
            </property>
           </widget>
          </item>
          <item>
           <widget class="QCheckBox" name="enableOscFeedbackCheckbox">
            <property name="minimumSize">
             <size>
              <width>0</width>
              <height>22</height>
             </size>
            </property>
            <property name="text">
             <string>Enable OSC &amp;feedback</string>
            </property>
            <property name="shortcut">
             <string>Alt+R</string>
            </property>
           </widget>
          </item>
          <item>
           <layout class="QGridLayout" name="gridLayout_4">
            <property name="verticalSpacing">
             <number>0</number>
            </property>
            <item row="0" column="0">
             <widget class="QLabel" name="label_4">
              <property name="text">
               <string>Incoming port</string>
              </property>
             </widget>
            </item>
            <item row="0" column="3">
             <widget class="QSpinBox" name="incomingOscPortSpinBox">
              <property name="toolTip">
               <string>&lt;html&gt;&lt;head/&gt;&lt;body&gt;&lt;p&gt;Port which will be used to receive incoming OSC messages&lt;/p&gt;&lt;/body&gt;&lt;/html&gt;</string>
              </property>
              <property name="maximum">
               <number>20000</number>
              </property>
              <property name="value">
               <number>9000</number>
              </property>
             </widget>
            </item>
            <item row="0" column="2">
             <spacer name="horizontalSpacer_2">
              <property name="orientation">
               <enum>Qt::Horizontal</enum>
              </property>
              <property name="sizeHint" stdset="0">
               <size>
                <width>40</width>
                <height>20</height>
               </size>
              </property>
             </spacer>
            </item>
           </layout>
          </item>
          <item>
           <layout class="QHBoxLayout" name="horizontalLayout_9">
            <property name="spacing">
             <number>6</number>
            </property>
            <item>
             <widget class="QLabel" name="oscTemporaryPortLabel">
              <property name="enabled">
               <bool>true</bool>
              </property>
              <property name="wordWrap">
               <bool>true</bool>
              </property>
             </widget>
            </item>
            <item>
             <widget class="QLineEdit" name="oscTemporaryPort">
              <property name="enabled">
               <bool>false</bool>
              </property>
              <property name="sizePolicy">
               <sizepolicy hsizetype="Minimum" vsizetype="Fixed">
                <horstretch>0</horstretch>
                <verstretch>0</verstretch>
               </sizepolicy>
              </property>
              <property name="maximumSize">
               <size>
                <width>68</width>
                <height>16777215</height>
               </size>
              </property>
             </widget>
            </item>
           </layout>
          </item>
         </layout>
        </item>
       </layout>
      </widget>
     </widget>
     <widget class="QWidget" name="tab_4">
      <attribute name="title">
       <string>&amp;Appearance</string>
      </attribute>
      <layout class="QVBoxLayout" name="verticalLayout_6">
       <item>
        <layout class="QGridLayout">
         <item row="0" column="0">
          <widget class="QLabel" name="applicationFontLbl">
           <property name="minimumSize">
            <size>
             <width>0</width>
             <height>22</height>
            </size>
           </property>
           <property name="frameShape">
            <enum>QFrame::Box</enum>
           </property>
           <property name="text">
            <string>Application font</string>
           </property>
           <property name="alignment">
            <set>Qt::AlignCenter</set>
           </property>
          </widget>
         </item>
         <item row="1" column="0">
          <widget class="QLabel" name="textLabel1_4">
           <property name="text">
            <string>Style</string>
           </property>
          </widget>
         </item>
         <item row="1" column="1">
          <widget class="QComboBox" name="styleComboBox"/>
         </item>
         <item row="0" column="1">
          <widget class="QPushButton" name="selectApplicationFontBtn">
           <property name="minimumSize">
            <size>
             <width>0</width>
             <height>22</height>
            </size>
           </property>
           <property name="text">
            <string>Select font</string>
           </property>
          </widget>
         </item>
        </layout>
       </item>
       <item>
        <layout class="QGridLayout">
         <item row="0" column="1">
          <widget class="QPushButton" name="selectMixerFontBtn">
           <property name="minimumSize">
            <size>
             <width>0</width>
             <height>22</height>
            </size>
           </property>
           <property name="text">
            <string>Select font</string>
           </property>
          </widget>
         </item>
         <item row="1" column="0">
          <widget class="QLabel" name="textLabel1">
           <property name="minimumSize">
            <size>
             <width>0</width>
             <height>22</height>
            </size>
           </property>
           <property name="text">
            <string>Meters falloff speed</string>
           </property>
          </widget>
         </item>
         <item row="1" column="1">
          <widget class="QComboBox" name="mixerFalloffComboBox">
           <property name="minimumSize">
            <size>
             <width>0</width>
             <height>22</height>
            </size>
           </property>
           <item>
            <property name="text">
             <string>Slow</string>
            </property>
           </item>
           <item>
            <property name="text">
             <string>Normal</string>
            </property>
           </item>
           <item>
            <property name="text">
             <string>Fast</string>
            </property>
           </item>
          </widget>
         </item>
         <item row="0" column="0">
          <widget class="QLabel" name="mixerFontLbl">
           <property name="minimumSize">
            <size>
             <width>0</width>
             <height>22</height>
            </size>
           </property>
           <property name="frameShape">
            <enum>QFrame::Box</enum>
           </property>
           <property name="midLineWidth">
            <number>0</number>
           </property>
           <property name="text">
            <string>Mixer font</string>
           </property>
           <property name="alignment">
            <set>Qt::AlignCenter</set>
           </property>
           <property name="margin">
            <number>0</number>
           </property>
          </widget>
         </item>
        </layout>
       </item>
       <item>
        <layout class="QGridLayout" name="_2">
         <item row="0" column="1">
          <widget class="QComboBox" name="uiLayoutComboBox">
           <property name="minimumSize">
            <size>
             <width>0</width>
             <height>22</height>
            </size>
           </property>
           <item>
            <property name="text">
             <string>Single pane</string>
            </property>
           </item>
           <item>
            <property name="text">
             <string>Tabbed</string>
            </property>
           </item>
          </widget>
         </item>
         <item row="0" column="0">
          <widget class="QLabel" name="mixerFontLbl_2">
           <property name="minimumSize">
            <size>
             <width>0</width>
             <height>22</height>
            </size>
           </property>
           <property name="frameShape">
            <enum>QFrame::Box</enum>
           </property>
           <property name="lineWidth">
            <number>0</number>
           </property>
           <property name="midLineWidth">
            <number>0</number>
           </property>
           <property name="text">
            <string>Default interface layout</string>
           </property>
           <property name="alignment">
            <set>Qt::AlignLeading|Qt::AlignLeft|Qt::AlignVCenter</set>
           </property>
           <property name="margin">
            <number>0</number>
           </property>
          </widget>
         </item>
         <item row="1" column="0">
          <widget class="QLabel" name="uiScalingPolicyLabel">
           <property name="text">
            <string>High-resolution display scaling</string>
           </property>
          </widget>
         </item>
         <item row="1" column="1">
          <widget class="QComboBox" name="uiScalingPolicyComboBox">
           <item>
            <property name="text">
             <string>Prefer smaller</string>
            </property>
           </item>
           <item>
            <property name="text">
             <string>Scale to system setting</string>
            </property>
           </item>
           <item>
            <property name="text">
             <string>Prefer larger</string>
            </property>
           </item>
          </widget>
         </item>
        </layout>
       </item>
       <item>
        <layout class="QGridLayout" name="gridLayout_2">
         <item row="2" column="0">
          <widget class="QLabel" name="coloringMethodAuxLabel">
           <property name="text">
            <string>TextLabel</string>
           </property>
          </widget>
         </item>
         <item row="0" column="1">
          <widget class="QComboBox" name="coloringMethodCombo"/>
         </item>
         <item row="0" column="0">
          <widget class="QLabel" name="label_2">
           <property name="text">
            <string>Coloring method for Song Editor elements</string>
           </property>
          </widget>
         </item>
         <item row="2" column="1">
          <widget class="QSpinBox" name="coloringMethodAuxSpinBox"/>
         </item>
        </layout>
       </item>
       <item>
        <widget class="QLabel" name="textLabel3">
         <property name="text">
          <string>&lt;html&gt;&lt;head/&gt;&lt;body&gt;&lt;p&gt;&lt;span style=&quot; font-style:italic;&quot;&gt;After changing a font or the interface layout the application must be restarted.&lt;/span&gt;&lt;/p&gt;&lt;/body&gt;&lt;/html&gt;</string>
         </property>
         <property name="wordWrap">
          <bool>true</bool>
         </property>
        </widget>
       </item>
       <item>
        <spacer name="verticalSpacer_4">
         <property name="orientation">
          <enum>Qt::Vertical</enum>
         </property>
         <property name="sizeHint" stdset="0">
          <size>
           <width>20</width>
           <height>169</height>
          </size>
         </property>
        </spacer>
       </item>
      </layout>
     </widget>
    </widget>
   </item>
   <item>
    <layout class="QHBoxLayout">
     <item>
      <spacer>
       <property name="orientation">
        <enum>Qt::Horizontal</enum>
       </property>
       <property name="sizeType">
        <enum>QSizePolicy::Expanding</enum>
       </property>
       <property name="sizeHint" stdset="0">
        <size>
         <width>184</width>
         <height>16</height>
        </size>
       </property>
      </spacer>
     </item>
     <item>
      <widget class="QPushButton" name="cancelBtn">
       <property name="sizePolicy">
        <sizepolicy hsizetype="Preferred" vsizetype="Preferred">
         <horstretch>0</horstretch>
         <verstretch>0</verstretch>
        </sizepolicy>
       </property>
       <property name="minimumSize">
        <size>
         <width>0</width>
         <height>22</height>
        </size>
       </property>
       <property name="text">
        <string>&amp;Cancel</string>
       </property>
       <property name="shortcut">
        <string>Alt+C</string>
       </property>
      </widget>
     </item>
     <item>
      <widget class="QPushButton" name="okBtn">
       <property name="sizePolicy">
        <sizepolicy hsizetype="Preferred" vsizetype="Preferred">
         <horstretch>0</horstretch>
         <verstretch>0</verstretch>
        </sizepolicy>
       </property>
       <property name="minimumSize">
        <size>
         <width>0</width>
         <height>22</height>
        </size>
       </property>
       <property name="text">
        <string>&amp;OK</string>
       </property>
       <property name="shortcut">
        <string>Alt+O</string>
       </property>
       <property name="default">
        <bool>true</bool>
       </property>
       <property name="flat">
        <bool>false</bool>
       </property>
      </widget>
     </item>
     <item>
      <spacer>
       <property name="orientation">
        <enum>Qt::Horizontal</enum>
       </property>
       <property name="sizeType">
        <enum>QSizePolicy::Expanding</enum>
       </property>
       <property name="sizeHint" stdset="0">
        <size>
         <width>183</width>
         <height>16</height>
        </size>
       </property>
      </spacer>
     </item>
    </layout>
   </item>
  </layout>
 </widget>
 <layoutdefault spacing="6" margin="11"/>
 <customwidgets>
  <customwidget>
   <class>MidiTable</class>
   <extends>QTableWidget</extends>
   <header location="global">../src/Widgets/MidiTable.h</header>
  </customwidget>
 </customwidgets>
 <resources/>
 <connections/>
</ui><|MERGE_RESOLUTION|>--- conflicted
+++ resolved
@@ -7,7 +7,7 @@
     <x>0</x>
     <y>0</y>
     <width>664</width>
-    <height>555</height>
+    <height>586</height>
    </rect>
   </property>
   <layout class="QVBoxLayout" name="verticalLayout_4">
@@ -244,15 +244,51 @@
        <item>
         <layout class="QVBoxLayout" name="verticalLayout">
          <item>
+          <layout class="QHBoxLayout" name="horizontalLayout"/>
+         </item>
+         <item>
           <layout class="QGridLayout">
-           <item row="2" column="0">
-            <widget class="QLabel" name="audioDeviceLbl">
-             <property name="text">
-              <string>Device</string>
-             </property>
-            </widget>
-           </item>
-           <item row="3" column="0">
+           <item row="7" column="1">
+            <widget class="QComboBox" name="trackOutputComboBox">
+             <property name="currentIndex">
+              <number>0</number>
+             </property>
+             <item>
+              <property name="text">
+               <string>Post-Fader</string>
+              </property>
+             </item>
+             <item>
+              <property name="text">
+               <string>Pre-Fader</string>
+              </property>
+             </item>
+            </widget>
+           </item>
+           <item row="4" column="1">
+            <widget class="QLineEdit" name="m_pAudioDeviceTxt">
+             <property name="sizePolicy">
+              <sizepolicy hsizetype="Minimum" vsizetype="Fixed">
+               <horstretch>0</horstretch>
+               <verstretch>0</verstretch>
+              </sizepolicy>
+             </property>
+            </widget>
+           </item>
+           <item row="6" column="0">
+            <widget class="QLabel" name="sampleRateLbl">
+             <property name="minimumSize">
+              <size>
+               <width>0</width>
+               <height>22</height>
+              </size>
+             </property>
+             <property name="text">
+              <string>Sample rate</string>
+             </property>
+            </widget>
+           </item>
+           <item row="5" column="0">
             <widget class="QLabel" name="buffer_sizeLbl">
              <property name="minimumSize">
               <size>
@@ -265,8 +301,8 @@
              </property>
             </widget>
            </item>
-           <item row="5" column="0">
-            <widget class="QLabel" name="trackOutLbl">
+           <item row="7" column="0">
+            <widget class="QLabel" name="trackOutputLbl">
              <property name="minimumSize">
               <size>
                <width>0</width>
@@ -278,7 +314,53 @@
              </property>
             </widget>
            </item>
-           <item row="3" column="1">
+           <item row="8" column="0">
+            <widget class="QLabel" name="jackBBTSyncLbl">
+             <property name="minimumSize">
+              <size>
+               <width>0</width>
+               <height>22</height>
+              </size>
+             </property>
+             <property name="toolTip">
+              <string>Specifies the variable, which has to remain constant in order to guarantee a working synchronization and relocation in the presence of another Jack timebase master.</string>
+             </property>
+             <property name="text">
+              <string>BBT sync method</string>
+             </property>
+            </widget>
+           </item>
+           <item row="8" column="1">
+            <widget class="QComboBox" name="jackBBTSyncComboBox">
+             <property name="minimumSize">
+              <size>
+               <width>0</width>
+               <height>22</height>
+              </size>
+             </property>
+             <property name="toolTip">
+              <string>Specifies the variable, which has to remain constant in order to guarantee a working synchronization and relocation in the presence of another Jack timebase master.</string>
+             </property>
+             <item>
+              <property name="text">
+               <string>constant measure</string>
+              </property>
+             </item>
+             <item>
+              <property name="text">
+               <string>matching bars</string>
+              </property>
+             </item>
+            </widget>
+           </item>
+           <item row="4" column="0">
+            <widget class="QLabel" name="audioDeviceLbl">
+             <property name="text">
+              <string>Device</string>
+             </property>
+            </widget>
+           </item>
+           <item row="5" column="1">
             <widget class="QSpinBox" name="bufferSizeSpinBox">
              <property name="minimumSize">
               <size>
@@ -300,17 +382,7 @@
              </property>
             </widget>
            </item>
-           <item row="2" column="1">
-            <widget class="QLineEdit" name="m_pAudioDeviceTxt">
-             <property name="sizePolicy">
-              <sizepolicy hsizetype="Minimum" vsizetype="Fixed">
-               <horstretch>0</horstretch>
-               <verstretch>0</verstretch>
-              </sizepolicy>
-             </property>
-            </widget>
-           </item>
-           <item row="4" column="1">
+           <item row="6" column="1">
             <widget class="QComboBox" name="sampleRateComboBox">
              <property name="currentIndex">
               <number>0</number>
@@ -337,88 +409,14 @@
              </item>
             </widget>
            </item>
-           <item row="5" column="1">
-            <widget class="QComboBox" name="trackOutputComboBox">
-             <property name="currentIndex">
-              <number>0</number>
-             </property>
-             <item>
-              <property name="text">
-               <string>Post-Fader</string>
-              </property>
-             </item>
-             <item>
-              <property name="text">
-               <string>Pre-Fader</string>
-              </property>
-             </item>
-            </widget>
-           </item>
-<<<<<<< HEAD
-           <item row="4" column="0">
-            <widget class="QLabel" name="sampleRateLbl">
-=======
+           <item row="3" column="1">
+            <widget class="QComboBox" name="driverComboBox"/>
+           </item>
            <item row="3" column="0">
-            <widget class="QLabel" name="trackOutputLbl">
->>>>>>> fcf82969
-             <property name="minimumSize">
-              <size>
-               <width>0</width>
-               <height>22</height>
-              </size>
-             </property>
-             <property name="text">
-              <string>Sample rate</string>
-             </property>
-            </widget>
-           </item>
-           <item row="1" column="1">
-            <widget class="QComboBox" name="driverComboBox"/>
-           </item>
-           <item row="1" column="0">
             <widget class="QLabel" name="label_6">
              <property name="text">
-              <string>Sound output</string>
-             </property>
-            </widget>
-           </item>
-           <item row="4" column="0">
-            <widget class="QLabel" name="jackBBTSyncLbl">
-             <property name="minimumSize">
-              <size>
-               <width>0</width>
-               <height>22</height>
-              </size>
-             </property>
-             <property name="toolTip">
-              <string>Specifies the variable, which has to remain constant in order to guarantee a working synchronization and relocation in the presence of another Jack timebase master.</string>
-             </property>
-             <property name="text">
-              <string>BBT sync method</string>
-             </property>
-            </widget>
-           </item>
-           <item row="4" column="1">
-            <widget class="QComboBox" name="jackBBTSyncComboBox">
-             <property name="minimumSize">
-              <size>
-               <width>0</width>
-               <height>22</height>
-              </size>
-             </property>
-             <property name="toolTip">
-              <string>Specifies the variable, which has to remain constant in order to guarantee a working synchronization and relocation in the presence of another Jack timebase master.</string>
-             </property>
-             <item>
-              <property name="text">
-               <string>constant measure</string>
-              </property>
-             </item>
-             <item>
-              <property name="text">
-               <string>matching bars</string>
-              </property>
-             </item>
+              <string>Audio System</string>
+             </property>
             </widget>
            </item>
           </layout>
