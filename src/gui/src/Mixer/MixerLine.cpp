/*
 * Hydrogen
 * Copyright(c) 2002-2008 by Alex >Comix< Cominu [comix@users.sourceforge.net]
 * Copyright(c) 2008-2021 The hydrogen development team [hydrogen-devel@lists.sourceforge.net]
 *
 * http://www.hydrogen-music.org
 *
 * This program is free software; you can redistribute it and/or modify
 * it under the terms of the GNU General Public License as published by
 * the Free Software Foundation; either version 2 of the License, or
 * (at your option) any later version.
 *
 * This program is distributed in the hope that it will be useful,
 * but WITHOUT ANY WARRANTY, without even the implied warranty of
 * MERCHANTABILITY or FITNESS FOR A PARTICULAR PURPOSE. See the
 * GNU General Public License for more details.
 *
 * You should have received a copy of the GNU General Public License
 * along with this program. If not, see https://www.gnu.org/licenses
 *
 */

#include <stdio.h>

#include <QPainter>

#include "../InstrumentEditor/InstrumentEditor.h"
#include "../HydrogenApp.h"
#include "../Skin.h"
#include "../CommonStrings.h"
#include "../Widgets/ClickableLabel.h"
#include "../Widgets/Fader.h"
#include "../Widgets/Rotary.h"
#include "../Widgets/Button.h"
#include "../Widgets/LCDDisplay.h"
#include "../Widgets/LED.h"
#include "../Widgets/WidgetWithInput.h"

#include <core/Hydrogen.h>
#include <core/AudioEngine/AudioEngine.h>
#include <core/MidiAction.h>
using namespace H2Core;

#include "MixerLine.h"

#define MIXERLINE_WIDTH			56
#define MIXERLINE_HEIGHT		254
#define MASTERMIXERLINE_WIDTH	126
#define MASTERMIXERLINE_HEIGHT	284
#define MIXERLINE_LABEL_H		115
#define MASTERMIXERLINE_FADER_H	75

using namespace H2Core;

MixerLine::MixerLine(QWidget* parent, int nInstr)
 : PixmapWidget( parent )
{
//	INFOLOG( "INIT" );

	m_nWidth = MIXERLINE_WIDTH;
	m_nHeight = MIXERLINE_HEIGHT;
	m_fMaxPeak = 0.0;
	m_nActivity = 0;
	m_bIsSelected = false;
	m_nPeakTimer = 0;

	Action* pAction;

	resize( m_nWidth, m_nHeight );
	setFixedSize( m_nWidth, m_nHeight );

	setPixmap( "/mixerPanel/mixerline_background.png" );

	// Play sample button
	m_pPlaySampleBtn = new Button( this, QSize( 20, 15 ), Button::Type::Push, "play.svg", "", false, QSize( 7, 7 ), tr( "Play sample" ) );
	m_pPlaySampleBtn->move( 6, 1 );
	m_pPlaySampleBtn->setObjectName( "PlaySampleButton" );
	connect(m_pPlaySampleBtn, SIGNAL( pressed() ), this, SLOT( playSampleBtnClicked() ) );

	// Trigger sample LED
	m_pTriggerSampleLED = new LED( this, QSize( 5, 13 ) );
	m_pTriggerSampleLED->move( 26, 2 );
	m_pTriggerSampleLED->setObjectName( "TriggerSampleLED" );
	
	// LED indicating that this particular mixerline is selected
	m_pSelectionLED = new LED( this, QSize( 11, 9 ) );
	m_pSelectionLED->move( 39, 2 );
	m_pSelectionLED->setObjectName( "SelectionLED" );

	// Mute button

	m_pMuteBtn = new Button( this, QSize( 22, 15 ), Button::Type::Toggle, "", HydrogenApp::get_instance()->getCommonStrings()->getSmallMuteButton(), true, QSize(), tr( "Mute" ) );
	m_pMuteBtn->move( 5, 16 );
	m_pMuteBtn->setObjectName( "MixerMuteButton" );
	connect(m_pMuteBtn, SIGNAL( pressed() ), this, SLOT( muteBtnClicked() ));
	pAction = new Action("STRIP_MUTE_TOGGLE");
	pAction->setParameter1( QString::number(nInstr ));
	m_pMuteBtn->setAction(pAction);

	// Solo button
	m_pSoloBtn = new Button( this, QSize( 22, 15 ), Button::Type::Toggle, "", HydrogenApp::get_instance()->getCommonStrings()->getSmallSoloButton(), false, QSize(), tr( "Solo" ) );
	m_pSoloBtn->move( 28, 16 );
	m_pSoloBtn->setObjectName( "MixerSoloButton" );
	connect(m_pSoloBtn, SIGNAL( pressed() ), this, SLOT( soloBtnClicked() ));
	pAction = new Action("STRIP_SOLO_TOGGLE");
	pAction->setParameter1( QString::number(nInstr ));
	m_pSoloBtn->setAction(pAction);

	// pan rotary
	m_pPanRotary = new Rotary( this, Rotary::Type::Center, tr( "Pan" ), false, -1.0, 1.0 );
	m_pPanRotary->move( 6, 32 );
	connect( m_pPanRotary, SIGNAL( valueChanged( WidgetWithInput* ) ), this, SLOT( panChanged( WidgetWithInput* ) ) );
	pAction = new Action("PAN_ABSOLUTE_SYM");
	pAction->setParameter1( QString::number(nInstr ));
	pAction->setParameter2( QString::number( 0 ));
	m_pPanRotary->setAction(pAction);

	// FX send
	uint y = 0;
	for ( uint i = 0; i < MAX_FX; i++ ) {
		m_pFxRotary[i] = new Rotary( this, Rotary::Type::Small, tr( "FX %1 send" ).arg( i + 1 ), false );
		pAction = new Action(QString( "EFFECT%1_LEVEL_ABSOLUTE" ).arg( QString::number( i + 1 ) ) );
		pAction->setParameter1( QString::number( nInstr ) );
		m_pFxRotary[i]->setAction( pAction );
		if ( (i % 2) == 0 ) {
			m_pFxRotary[i]->move( 9, 63 + (20 * y) );
		}
		else {
			m_pFxRotary[i]->move( 30, 63 + (20 * y) );
			y++;
		}
		connect( m_pFxRotary[i], SIGNAL( valueChanged( WidgetWithInput* ) ), this, SLOT( knobChanged( WidgetWithInput* ) ) );
	}

	Preferences *pPref = Preferences::get_instance();

	float fFalloffTemp = pPref->getMixerFalloffSpeed();
	fFalloffTemp = (fFalloffTemp * 20) - 2;
	m_nFalloff = (int)fFalloffTemp;

	QPixmap textBackground;
	bool ok = textBackground.load( Skin::getImagePath() + "/mixerPanel/mixerline_text_background.png" );
	if( ok == false ){
		ERRORLOG( "Error loading pixmap" );
	}

	// instrument name widget
	m_pNameWidget = new InstrumentNameWidget( this );
	m_pNameWidget->move( 6, 128 );
	connect( m_pNameWidget, SIGNAL( doubleClicked () ), this, SLOT( nameClicked() ) );
	connect( m_pNameWidget, SIGNAL( clicked () ), this, SLOT( nameSelected() ) );

	// m_pFader
	m_pFader = new Fader( this, Fader::Type::Normal, tr( "Volume" ), false, false, 0.0, 1.5 );
	m_pFader->move( 23, 128 );
	connect( m_pFader, SIGNAL( valueChanged( WidgetWithInput* ) ), this, SLOT( faderChanged( WidgetWithInput* ) ) );

	pAction = new Action("STRIP_VOLUME_ABSOLUTE");
	pAction->setParameter1( QString::number(nInstr) );
	m_pFader->setAction( pAction );


	m_pPeakLCD = new LCDDisplay( this, QSize( 41, 19 ) );
	m_pPeakLCD->move( 8, 105 );
	m_pPeakLCD->setText( "0.00" );
	m_pPeakLCD->setToolTip( tr( "Peak" ) );
	QPalette lcdPalette;
	lcdPalette.setColor( QPalette::Window, QColor( 49, 53, 61 ) );
	m_pPeakLCD->setPalette( lcdPalette );
}

MixerLine::~MixerLine() {
}

void MixerLine::updateMixerLine()
{
	if ( m_nPeakTimer > m_nFalloff ) {
		if ( m_fMaxPeak > 0.05f ) {
			m_fMaxPeak = m_fMaxPeak - 0.05f;
		}
		else {
			m_fMaxPeak = 0.0f;
			m_nPeakTimer = 0;
		}
		m_pPeakLCD->setText( QString( "%1" ).arg( m_fMaxPeak, 0, 'f', 2 ) );
		if ( m_fMaxPeak > 1.0 ) {
			m_pPeakLCD->setUseRedFont( true );
		}
		else {
			m_pPeakLCD->setUseRedFont( false );
		}
	}
	m_nPeakTimer++;
}

<<<<<<< HEAD
void MixerLine::playSampleBtnClicked() {
	emit noteOnClicked(this);
=======
void MixerLine::click(Button *ref) {
	std::shared_ptr<Song> song = (Hydrogen::get_instance())->getSong();

	if (ref == m_pMuteBtn) {
		song->setIsModified(true);
		emit muteBtnClicked(this);
	}
	else if (ref == m_pSoloBtn) {
		song->setIsModified(true);
		emit soloBtnClicked(this);
	}
	else if (ref == m_pPlaySampleBtn) {
		emit noteOnClicked(this);
	}
>>>>>>> 30d4f640
}

void MixerLine::muteBtnClicked() {
	Hydrogen::get_instance()->getSong()->setIsModified( true );
	emit muteBtnClicked(this);
}

void MixerLine::soloBtnClicked() {
	Hydrogen::get_instance()->getSong()->setIsModified( true );
	emit soloBtnClicked(this);
}

<<<<<<< HEAD
void MixerLine::faderChanged( WidgetWithInput *pRef ) {

	assert( pRef );
	
	Song *pSong = (Hydrogen::get_instance())->getSong();
=======
void MixerLine::faderChanged(Fader *ref)
{
	std::shared_ptr<Song> pSong = (Hydrogen::get_instance())->getSong();
>>>>>>> 30d4f640
	pSong->setIsModified( true );
	emit volumeChanged(this);

	WidgetWithInput* pFader = static_cast<Fader*>( pRef );
	
	double value = (double) pFader->getValue();
	( HydrogenApp::get_instance() )->setStatusBarMessage( tr( "Set instrument volume [%1]" ).arg( value, 0, 'f', 2 ), 2000 );
}

bool MixerLine::isMuteClicked() {
	return ( ( m_pMuteBtn->isChecked() && ! m_pMuteBtn->isDown() ) || ( ! m_pMuteBtn->isChecked() && m_pMuteBtn->isDown() ) );
}

void MixerLine::setMuteClicked(bool isClicked) {
	if ( ! m_pMuteBtn->isDown() ) {
		m_pMuteBtn->setChecked(isClicked);
	}
}

bool MixerLine::isSoloClicked() {
	return ( ( m_pSoloBtn->isChecked() && ! m_pSoloBtn->isDown() ) || ( ! m_pSoloBtn->isChecked() && m_pSoloBtn->isDown() ) );
}

void MixerLine::setSoloClicked(bool isClicked) {
	if ( ! m_pSoloBtn->isDown() ) {
		m_pSoloBtn->setChecked(isClicked);
	}
}

float MixerLine::getVolume()
{
	return m_pFader->getValue();
}

void MixerLine::setVolume( float value ) {
	m_pFader->setValue( value );
}

void MixerLine::setPeak_L( float peak ) {
	if (peak != getPeak_L() ) {
		m_pFader->setPeak_L( peak );
		if (peak > m_fMaxPeak) {
			if ( peak < 0.1f ) {
				peak = 0.0f;
			}
			m_pPeakLCD->setText( QString( "%1" ).arg( peak, 0, 'f', 2 ) );
			if ( peak > 1.0 ) {
				m_pPeakLCD->setUseRedFont( true );
			}
			else {
				m_pPeakLCD->setUseRedFont( false );
			}
			m_fMaxPeak = peak;
			m_nPeakTimer = 0;
		}
	}
}

float MixerLine::getPeak_L() {
	return m_pFader->getPeak_L();
}

void MixerLine::setPeak_R( float peak ) {
	if (peak != getPeak_R() ) {
		m_pFader->setPeak_R( peak );
		if (peak > m_fMaxPeak) {
			if ( peak < 0.1f ) {
				peak = 0.0f;
			}
			m_pPeakLCD->setText( QString( "%1" ).arg( peak, 0, 'f', 2 ) );
			if ( peak > 1.0 ) {
				m_pPeakLCD->setUseRedFont( true );
			}
			else {
				m_pPeakLCD->setUseRedFont( false );
			}
			m_fMaxPeak = peak;
			m_nPeakTimer = 0;
		}
	}
}

float MixerLine::getPeak_R() {
	return m_pFader->getPeak_R();
}

void MixerLine::nameClicked() {
	emit instrumentNameClicked(this);
}

void MixerLine::nameSelected() {
	emit instrumentNameSelected(this);
}

void MixerLine::panChanged(WidgetWithInput *ref)
{
	std::shared_ptr<Song> pSong = Hydrogen::get_instance()->getSong();
	pSong->setIsModified( true );
	emit panChanged( this );
	/** Do not update tooltip nor print status message in the old fashion panL and panL style
	 *	since inconsistent with new pan implementation. The resultant pan depends also on note pan.
	 *	The rotary widget valuetip is enough to read the value.
	 */
}

float MixerLine::getPan()
{
	return m_pPanRotary->getValue();
}

void MixerLine::setPan(float fValue)
{
	if ( fValue != m_pPanRotary->getValue() ) {
		m_pPanRotary->setValue( fValue );
		/** Do not update tooltip in the old fashion panL and panL style
		 * since inconsistent with new pan implementation. The resultant pan depends also on note pan.
		 * The rotary widget valuetip is enough to read the value.
		 */
	}
}

void MixerLine::setPlayClicked( bool clicked ) {
	m_pTriggerSampleLED->setActivated( clicked );
}

void MixerLine::knobChanged( WidgetWithInput* pRef)
{
	assert( pRef );
	Rotary* pRotary = static_cast<Rotary*>( pRef );
	
	for ( uint i = 0; i < MAX_FX; i++ ) {
		if ( m_pFxRotary[i] == pRotary ) {
			emit knobChanged( this, i );
			break;
		}
	}
}

void MixerLine::setFXLevel( uint nFX, float fValue )
{
	if (nFX >= MAX_FX) {
		ERRORLOG( QString("[setFXLevel] nFX >= MAX_FX (nFX=%1)").arg(nFX) );
		return;
	}
	m_pFxRotary[nFX]->setValue( fValue );
}

float MixerLine::getFXLevel(uint nFX)
{
	if (nFX >= MAX_FX) {
		ERRORLOG( QString("[setFXLevel] nFX >= MAX_FX (nFX=%1)").arg(nFX) );
		return 0.0f;
	}
	return m_pFxRotary[nFX]->getValue();
}

void MixerLine::setSelected( bool bIsSelected )
{
	if ( m_bIsSelected == bIsSelected ) {
		return;
	}

	m_bIsSelected = bIsSelected;
	m_pSelectionLED->setActivated( bIsSelected );
}

// ::::::::::::::::::::::::::::


ComponentMixerLine::ComponentMixerLine(QWidget* parent, int CompoID)
 : PixmapWidget( parent )
{
//	INFOLOG( "INIT" );

	m_nComponentID = CompoID;

	m_nWidth = MIXERLINE_WIDTH;
	m_nHeight = MIXERLINE_HEIGHT;
	m_fMaxPeak = 0.0;
	m_nActivity = 0;
	m_bIsSelected = false;
	m_nPeakTimer = 0;

	resize( m_nWidth, m_nHeight );
	setFixedSize( m_nWidth, m_nHeight );

	setPixmap( "/mixerPanel/componentmixerline_background.png" );

	// Mute button
	m_pMuteBtn = new Button( this, QSize( 22, 15 ), Button::Type::Toggle, "", HydrogenApp::get_instance()->getCommonStrings()->getSmallMuteButton(), true, QSize(), tr( "Mute" ) );
	m_pMuteBtn->move( 5, 16 );
	connect(m_pMuteBtn, SIGNAL( pressed() ), this, SLOT( muteBtnClicked() ));

	// Solo button
	m_pSoloBtn = new Button( this, QSize( 22, 15 ), Button::Type::Toggle, "", HydrogenApp::get_instance()->getCommonStrings()->getSmallSoloButton(), false, QSize(), tr( "Solo" ) );
	m_pSoloBtn->move( 28, 16 );
	connect(m_pSoloBtn, SIGNAL( pressed() ), this, SLOT( soloBtnClicked() ));

	Preferences *pPref = Preferences::get_instance();

	float fFalloffTemp = pPref->getMixerFalloffSpeed();
	fFalloffTemp = (fFalloffTemp * 20) - 2;
	m_nFalloff = (int)fFalloffTemp;

	QPixmap textBackground;
	bool ok = textBackground.load( Skin::getImagePath() + "/mixerPanel/mixerline_text_background.png" );
	if( ok == false ){
		ERRORLOG( "Error loading pixmap" );
	}

	// instrument name widget
	m_pNameWidget = new InstrumentNameWidget( this );
	m_pNameWidget->move( 6, 128 );
	m_pNameWidget->setToolTip( tr( "Component name" ) );

	// m_pFader
	m_pFader = new Fader( this, Fader::Type::Normal, tr( "Volume" ), false, false, 0.0, 1.5 );
	m_pFader->move( 23, 128 );
	connect( m_pFader, SIGNAL( valueChanged( WidgetWithInput* ) ), this, SLOT( faderChanged( WidgetWithInput* ) ) );

	//pAction = new MidiAction("STRIP_VOLUME_ABSOLUTE");
	//pAction->setParameter1( QString::number(nInstr) );
	//m_pFader->setAction( pAction );


	m_pPeakLCD = new LCDDisplay( this, QSize( 41, 19 ) );
	m_pPeakLCD->move( 8, 105 );
	m_pPeakLCD->setText( "0.00" );
	m_pPeakLCD->setToolTip( tr( "Peak" ) );
	QPalette lcdPalette;
	lcdPalette.setColor( QPalette::Window, QColor( 49, 53, 61 ) );
	m_pPeakLCD->setPalette( lcdPalette );
}



ComponentMixerLine::~ComponentMixerLine() {
}

void ComponentMixerLine::updateMixerLine()
{
	if ( m_nPeakTimer > m_nFalloff ) {
		if ( m_fMaxPeak > 0.05f ) {
			m_fMaxPeak = m_fMaxPeak - 0.05f;
		}
		else {
			m_fMaxPeak = 0.0f;
			m_nPeakTimer = 0;
		}
		m_pPeakLCD->setText( QString( "%1" ).arg( m_fMaxPeak, 0, 'f', 2 ) );
		if ( m_fMaxPeak > 1.0 ) {
			m_pPeakLCD->setUseRedFont( true );
		}
		else {
			m_pPeakLCD->setUseRedFont( false );
		}
	}
	m_nPeakTimer++;
}

<<<<<<< HEAD
void ComponentMixerLine::muteBtnClicked() {
	Hydrogen::get_instance()->getSong()->setIsModified( true );
	emit muteBtnClicked(this);
}
=======
void ComponentMixerLine::click(Button *ref) {
	std::shared_ptr<Song> pSong = (Hydrogen::get_instance())->getSong();
>>>>>>> 30d4f640

void ComponentMixerLine::soloBtnClicked() {
	Hydrogen::get_instance()->getSong()->setIsModified( true );
	emit soloBtnClicked(this);
}

<<<<<<< HEAD
void ComponentMixerLine::faderChanged( WidgetWithInput *pRef ) {

	assert( pRef );
	
	Song *pSong = (Hydrogen::get_instance())->getSong();
=======
void ComponentMixerLine::faderChanged(Fader *ref) {
	std::shared_ptr<Song> pSong = (Hydrogen::get_instance())->getSong();
>>>>>>> 30d4f640
	pSong->setIsModified( true );
	emit volumeChanged(this);

	WidgetWithInput* pFader = static_cast<Fader*>( pRef );
	double value = (double) pFader->getValue();
	( HydrogenApp::get_instance() )->setStatusBarMessage( tr( "Set main volume [%1]" ).arg( value, 0, 'f', 2 ), 2000 );
}

bool ComponentMixerLine::isMuteClicked() {
	return ( ( m_pMuteBtn->isChecked() && ! m_pMuteBtn->isDown() ) || ( ! m_pMuteBtn->isChecked() && m_pMuteBtn->isDown() ) );
}

void ComponentMixerLine::setMuteClicked(bool isClicked) {
	if ( ! m_pMuteBtn->isDown() ) {
		m_pMuteBtn->setChecked(isClicked);
	}
}

bool ComponentMixerLine::isSoloClicked() {
	return ( ( m_pSoloBtn->isChecked() && ! m_pSoloBtn->isDown() ) || ( ! m_pSoloBtn->isChecked() && m_pSoloBtn->isDown() ) );
}

void ComponentMixerLine::setSoloClicked(bool isClicked) {
	if ( ! m_pSoloBtn->isDown() ) {
		m_pSoloBtn->setChecked(isClicked);
	}
}

float ComponentMixerLine::getVolume()
{
	return m_pFader->getValue();
}

void ComponentMixerLine::setVolume( float value ) {
	m_pFader->setValue( value );
}

void ComponentMixerLine::setPeak_L( float peak ) {
	if (peak != getPeak_L() ) {
		m_pFader->setPeak_L( peak );
		if (peak > m_fMaxPeak) {
			if ( peak < 0.1f ) {
				peak = 0.0f;
			}
			m_pPeakLCD->setText( QString( "%1" ).arg( peak, 0, 'f', 2 ) );
			if ( peak > 1.0 ) {
				m_pPeakLCD->setUseRedFont( true );
			}
			else {
				m_pPeakLCD->setUseRedFont( false );
			}
			m_fMaxPeak = peak;
			m_nPeakTimer = 0;
		}
	}
}

float ComponentMixerLine::getPeak_L() {
	return m_pFader->getPeak_L();
}

void ComponentMixerLine::setPeak_R( float peak ) {
	if (peak != getPeak_R() ) {
		m_pFader->setPeak_R( peak );
		if (peak > m_fMaxPeak) {
			if ( peak < 0.1f ) {
				peak = 0.0f;
			}
			m_pPeakLCD->setText( QString( "%1" ).arg( peak, 0, 'f', 2 ) );
			if ( peak > 1.0 ) {
				m_pPeakLCD->setUseRedFont( true );
			}
			else {
				m_pPeakLCD->setUseRedFont( false );
		}
			m_fMaxPeak = peak;
			m_nPeakTimer = 0;
		}
	}
}

float ComponentMixerLine::getPeak_R() {
	return m_pFader->getPeak_R();
}


// ::::::::::::::::::::::::::::

MasterMixerLine::MasterMixerLine(QWidget* parent)
 : PixmapWidget( parent )
{
	m_nWidth = MASTERMIXERLINE_WIDTH;
	m_nHeight = MASTERMIXERLINE_HEIGHT;
	m_fMaxPeak = 0.0f;
	m_nPeakTimer = 0;

	setMinimumSize( m_nWidth, m_nHeight );
	setMaximumSize( m_nWidth, m_nHeight );
	resize( m_nWidth, m_nHeight );
	QPalette defaultPalette;
	defaultPalette.setColor( QPalette::Window, QColor( 58, 62, 72 ) );
	this->setPalette( defaultPalette );

	// Background image
	setPixmap( "/mixerPanel/masterMixerline_background.png" );

	Preferences *pPref = Preferences::get_instance();

	float fFalloffTemp = pPref->getMixerFalloffSpeed();
	fFalloffTemp = (fFalloffTemp * 20) - 2;
	m_nFalloff = (int)fFalloffTemp;

	m_pMasterFader = new Fader( this, Fader::Type::Master, tr( "Master volume" ), false, false, 0.0, 1.5 );
	m_pMasterFader->move( 24, MASTERMIXERLINE_FADER_H );
	connect( m_pMasterFader, SIGNAL( valueChanged( WidgetWithInput* ) ), this, SLOT( faderChanged( WidgetWithInput* ) ) );

	Action* pAction = new Action("MASTER_VOLUME_ABSOLUTE");
	m_pMasterFader->setAction( pAction );

	m_pPeakLCD = new LCDDisplay( this, QSize( 38, 18 ) );
	m_pPeakLCD->move( 22, 51 );
	m_pPeakLCD->setText( "0.00" );
	m_pPeakLCD->setToolTip( tr( "Peak" ) );
	QPalette lcdPalette;
	lcdPalette.setColor( QPalette::Window, QColor( 49, 53, 61 ) );
	m_pPeakLCD->setPalette( lcdPalette );

	m_pHumanizeVelocityRotary = new Rotary( this, Rotary::Type::Normal, tr( "Humanize velocity" ), false );
	m_pHumanizeVelocityRotary->move( 66, 88 );
	connect( m_pHumanizeVelocityRotary, SIGNAL( valueChanged( WidgetWithInput* ) ), this, SLOT( rotaryChanged( WidgetWithInput* ) ) );

	m_pHumanizeTimeRotary = new Rotary( this, Rotary::Type::Normal, tr( "Humanize time" ), false );
	m_pHumanizeTimeRotary->move( 66, 125 );
	connect( m_pHumanizeTimeRotary, SIGNAL( valueChanged( WidgetWithInput* ) ), this, SLOT( rotaryChanged( WidgetWithInput* ) ) );

	m_pSwingRotary = new Rotary( this,  Rotary::Type::Normal, tr( "16th-note Swing" ), false );
	m_pSwingRotary->move( 66, 162 );
	connect( m_pSwingRotary, SIGNAL( valueChanged( WidgetWithInput* ) ), this, SLOT( rotaryChanged( WidgetWithInput* ) ) );

	// Mute btn
	m_pMuteBtn = new Button( this, QSize( 42, 17 ), Button::Type::Toggle, "", HydrogenApp::get_instance()->getCommonStrings()->getBigMuteButton(), true );
	m_pMuteBtn->move( 20, 31 );
	connect( m_pMuteBtn, SIGNAL( pressed() ), this, SLOT( muteClicked() ) );
	m_pMuteBtn->setAction( new Action("MUTE_TOGGLE"));

	m_pMasterLbl = new ClickableLabel( this, QSize( 55, 15 ), HydrogenApp::get_instance()->getCommonStrings()->getMasterLabel(), ClickableLabel::Color::Dark );
	m_pMasterLbl->move( 14, 8 );
	m_pHumanizeLbl = new ClickableLabel( this, QSize( 51, 9 ), HydrogenApp::get_instance()->getCommonStrings()->getHumanizeLabel(), ClickableLabel::Color::Dark );
	m_pHumanizeLbl->move( 62, 79 );
	m_pSwingLbl = new ClickableLabel( this, QSize( 51, 9 ), HydrogenApp::get_instance()->getCommonStrings()->getVelocityLabel(), ClickableLabel::Color::Dark );
	m_pSwingLbl->move( 62, 116 );
	m_pTimingLbl = new ClickableLabel( this, QSize( 51, 9 ), HydrogenApp::get_instance()->getCommonStrings()->getTimingLabel(), ClickableLabel::Color::Dark );
	m_pTimingLbl->move( 62, 153 );
	m_pVelocityLbl = new ClickableLabel( this, QSize( 51, 9 ), HydrogenApp::get_instance()->getCommonStrings()->getSwingLabel(), ClickableLabel::Color::Dark );
	m_pVelocityLbl->move( 62, 190 );

}

MasterMixerLine::~MasterMixerLine()
{
	m_fMaxPeak = 0.0;
}

void MasterMixerLine::muteClicked()
{
	Hydrogen::get_instance()->getCoreActionController()->setMasterIsMuted( ! m_pMuteBtn->isChecked() );
}

void MasterMixerLine::faderChanged( WidgetWithInput *pRef )
{
	assert( pRef );
	
	Fader* pFader = static_cast<Fader*>( pRef );
	m_pMasterFader->setValue( pFader->getValue() );

	emit volumeChanged(this);

	std::shared_ptr<Song> pSong = Hydrogen::get_instance()->getSong();
	pSong->setIsModified( true );

	double value = (double) pFader->getValue();
	( HydrogenApp::get_instance() )->setStatusBarMessage( tr( "Set master volume [%1]" ).arg( value, 0, 'f', 2 ), 2000 );
}

float MasterMixerLine::getVolume()
{
	return m_pMasterFader->getValue();
}

void MasterMixerLine::setVolume( float value ) {
	m_pMasterFader->setValue( value );
}

void MasterMixerLine::setPeak_L(float peak)
{
	if ( peak != getPeak_L() ) {
		m_pMasterFader->setPeak_L(peak);
		if (peak > m_fMaxPeak) {
			if ( peak < 0.1f ) {
				peak = 0.0f;
			}
			m_pPeakLCD->setText( QString( "%1" ).arg( m_fMaxPeak, 0, 'f', 2 ) );
			if ( peak > 1.0 ) {
				m_pPeakLCD->setUseRedFont( true );
			}
			else {
				m_pPeakLCD->setUseRedFont( false );
			}
			m_fMaxPeak = peak;
			m_nPeakTimer = 0;
		}
	}
}

float MasterMixerLine::getPeak_L() {
	return m_pMasterFader->getPeak_L();
}

void MasterMixerLine::setPeak_R(float peak) {
	if ( peak != getPeak_R() ) {
		m_pMasterFader->setPeak_R(peak);
		if (peak > m_fMaxPeak) {
			if ( peak < 0.1f ) {
				peak = 0.0f;
			}
			m_pPeakLCD->setText( QString( "%1" ).arg( peak, 0, 'f', 2 ) );
			if ( peak > 1.0 ) {
				m_pPeakLCD->setUseRedFont( true );
			}
			else {
				m_pPeakLCD->setUseRedFont( false );
			}
			m_fMaxPeak = peak;
			m_nPeakTimer = 0;
		}
	}
}

float MasterMixerLine::getPeak_R() {
	return m_pMasterFader->getPeak_R();
}

void MasterMixerLine::updateMixerLine()
{

	if ( m_nPeakTimer > m_nFalloff ) {
		if ( m_fMaxPeak  > 0.05f ) {
			m_fMaxPeak = m_fMaxPeak - 0.05f;
		}
		else {
			m_fMaxPeak = 0.0f;
			m_nPeakTimer = 0;
		}
		m_pPeakLCD->setText( QString( "%1" ).arg( m_fMaxPeak, 0, 'f', 2 ) );
		if ( m_fMaxPeak > 1.0 ) {
			m_pPeakLCD->setUseRedFont( true );
		}
		else {
			m_pPeakLCD->setUseRedFont( false );
		}
	}
	m_nPeakTimer++;

	std::shared_ptr<Song> pSong = Hydrogen::get_instance()->getSong();
	if ( pSong ) {
		m_pHumanizeTimeRotary->setValue( pSong->getHumanizeTimeValue() );
		m_pHumanizeVelocityRotary->setValue( pSong->getHumanizeVelocityValue() );
		m_pSwingRotary->setValue( pSong->getSwingFactor() );
		if ( ! m_pMuteBtn->isDown() ) {
			m_pMuteBtn->setChecked( pSong->getIsMuted() );
		}
	}
	else {
		WARNINGLOG( "pSong == NULL ");
	}
}

void MasterMixerLine::rotaryChanged( WidgetWithInput *pRef )
{
	assert( pRef );
	
	Rotary* pRotary = static_cast<Rotary*>( pRef );
	
	QString sMsg;
	double fVal = (double) pRotary->getValue();

	Hydrogen *pHydrogen = Hydrogen::get_instance();
	pHydrogen->getAudioEngine()->lock( RIGHT_HERE );

	if ( pRotary == m_pHumanizeTimeRotary ) {
		pHydrogen->getSong()->setHumanizeTimeValue( fVal );
		sMsg = tr( "Set humanize time param [%1]" ).arg( fVal, 0, 'f', 2 ); //not too long for display
	}
	else if ( pRotary == m_pHumanizeVelocityRotary ) {
		pHydrogen->getSong()->setHumanizeVelocityValue( fVal );
		sMsg = tr( "Set humanize vel. param [%1]" ).arg( fVal, 0, 'f', 2 ); //not too long for display
	}
	else if ( pRotary == m_pSwingRotary ) {
		pHydrogen->getSong()->setSwingFactor( fVal );
		sMsg = tr( "Set swing factor [%1]").arg( fVal, 0, 'f', 2 );
	}
	else {
		ERRORLOG( "[knobChanged] Unhandled knob" );
	}

	pHydrogen->getAudioEngine()->unlock();

	( HydrogenApp::get_instance() )->setStatusBarMessage( sMsg, 2000 );
}

<<<<<<< HEAD
=======
/////////////////////////////////////////


FxMixerLine::FxMixerLine(QWidget* parent)
 : PixmapWidget( parent, "FxMixerLine" )
{
	m_nWidth = MIXERLINE_WIDTH;
	m_nHeight = MIXERLINE_HEIGHT;

	setMinimumSize( m_nWidth, m_nHeight );
	setMaximumSize( m_nWidth, m_nHeight );
	resize( m_nWidth, m_nHeight );
	m_fMaxPeak = 0.0;

	// MixerLine Background image
	setPixmap( "/mixerPanel/mixerline_background.png" );

	// active button
	activeBtn = new ToggleButton(
			this,
			"/mixerPanel/btn_on_on.png",
			"/mixerPanel/btn_on_off.png",
			"/mixerPanel/btn_on_over.png",
			QSize( 18, 12 )
	);
	activeBtn->move( 2, 5 );
	activeBtn->setToolTip( tr( "FX on/off") );
	connect( activeBtn, SIGNAL( clicked(Button*) ), this, SLOT( click(Button*) ) );

	// m_pFader
	m_pFader = new Fader( this, false, false );
	m_pFader->move( 22, 106 );
	connect( m_pFader, SIGNAL( valueChanged(Fader*) ), this, SLOT( faderChanged(Fader*) ) );

	m_pNameWidget = new InstrumentNameWidget( this );
	m_pNameWidget->move( 2, 106 );
	m_pNameWidget->setText( tr( "Master output" ) );

	m_pPeakLCD = new LCDDisplay( this, LCDDigit::SMALL_BLUE, 4 );
	m_pPeakLCD->move( 2, MIXERLINE_LABEL_H );
	m_pPeakLCD->setText( "0.00" );
}



FxMixerLine::~FxMixerLine()
{
	delete m_pFader;
}



void FxMixerLine::click(Button *ref) {
	std::shared_ptr<Song> pSong = Hydrogen::get_instance()->getSong();

	if (ref == activeBtn ) {
		pSong->setIsModified( true );
		emit activeBtnClicked( this );
	}
}



void FxMixerLine::faderChanged(Fader *ref)
{
	UNUSED( ref );

	m_fMaxPeak = 0.0;
	char tmp[20];
	snprintf( tmp, 19, "%#.2f", m_fMaxPeak );
	m_pPeakLCD->setText( tmp );
	if ( m_fMaxPeak > 1.0 ) {
		m_pPeakLCD->setSmallRed();
	}
	else {
		m_pPeakLCD->setSmallBlue();
	}

	std::shared_ptr<Song> pSong = Hydrogen::get_instance()->getSong();
	pSong->setIsModified( true );
	emit volumeChanged( this );
}

float FxMixerLine::getVolume()
{
	return m_pFader->getValue();
}

void FxMixerLine::setVolume( float value )
{
	m_pFader->setValue( value );
}

void FxMixerLine::setPeak_L( float peak )
{
	if (peak != getPeak_L() ) {
		m_pFader->setPeak_L( peak );
		if (peak > m_fMaxPeak) {
			char tmp[20];
			snprintf(tmp, 19,"%#.2f", peak);
			m_pPeakLCD->setText(tmp);
			if ( peak > 1.0 ) {
				m_pPeakLCD->setSmallRed();
			}
			else {
				m_pPeakLCD->setSmallBlue();
			}

			m_fMaxPeak = peak;
		}
	}
}

float FxMixerLine::getPeak_L()
{
	return m_pFader->getPeak_L();
}

void FxMixerLine::setPeak_R(float peak)
{
	if (peak != getPeak_R() ) {
		m_pFader->setPeak_R( peak );
		if (peak > m_fMaxPeak) {
			char tmp[20];
			snprintf(tmp, 19, "%#.2f", peak);
			m_pPeakLCD->setText(tmp);
			if ( peak > 1.0 ) {
				m_pPeakLCD->setSmallRed();
			}
			else {
				m_pPeakLCD->setSmallBlue();
			}

			m_fMaxPeak = peak;
		}
	}
}

float FxMixerLine::getPeak_R()
{
	return m_pFader->getPeak_R();
}

bool FxMixerLine::isFxActive()
{
	return activeBtn->isPressed();
}

void FxMixerLine::setFxActive( bool active )
{
	activeBtn->setPressed( active );
}

>>>>>>> 30d4f640
////////////////////////////////

InstrumentNameWidget::InstrumentNameWidget(QWidget* parent)
 : PixmapWidget( parent, "InstrumentNameWidget" )
{
//	infoLog( "INIT" );
	m_nWidgetWidth = 17;
	m_nWidgetHeight = 116;

	connect( HydrogenApp::get_instance(), &HydrogenApp::preferencesChanged, this, &InstrumentNameWidget::onPreferencesChanged );

	setPixmap( "/mixerPanel/mixerline_label_background.png" );

	this->resize( m_nWidgetWidth, m_nWidgetHeight );
}

InstrumentNameWidget::~InstrumentNameWidget()
{
//	infoLog( "DESTROY" );
}



void InstrumentNameWidget::paintEvent( QPaintEvent* ev )
{

	auto pPref = H2Core::Preferences::get_instance();

	PixmapWidget::paintEvent( ev );

	QPainter p( this );
	
	QFont font( pPref->getApplicationFontFamily(), getPointSize( pPref->getFontSize() ) );

	p.setPen( QColor(230, 230, 230) );
	p.setFont( font );
	p.rotate( -90 );
	p.drawText( -m_nWidgetHeight + 5, 0, m_nWidgetHeight - 10, m_nWidgetWidth, Qt::AlignVCenter, m_sInstrName );
}

void InstrumentNameWidget::setText( QString text )
{
	if (m_sInstrName != text ) {
		m_sInstrName = text;
		update();
	}
}

QString InstrumentNameWidget::text()
{
	return m_sInstrName;
}

void InstrumentNameWidget::mousePressEvent( QMouseEvent * e )
{
	UNUSED( e );
	emit clicked();
}

void InstrumentNameWidget::mouseDoubleClickEvent( QMouseEvent * e )
{
	UNUSED( e );
	emit doubleClicked();
}

void InstrumentNameWidget::onPreferencesChanged( H2Core::Preferences::Changes changes ) {
	if ( changes & H2Core::Preferences::Changes::Font ) {
		update();
	}
}

// :::::::::::::::::::::



LadspaFXMixerLine::LadspaFXMixerLine(QWidget* parent)
 : PixmapWidget( parent, "LadspaFXMixerLine" )
{
	resize( 194, 43 );
	setMinimumSize( width(), height() );
	setMaximumSize( width(), height() );

	setPixmap( "/mixerPanel/fxline_background.png" );

	// active button
	m_pActiveBtn = new Button( this, QSize( 34, 14 ), Button::Type::Toggle, "", HydrogenApp::get_instance()->getCommonStrings()->getBypassButton(), true, QSize(), tr( "FX bypass") );
	m_pActiveBtn->move( 52, 25 );
	connect( m_pActiveBtn, SIGNAL( pressed() ), this, SLOT( activeBtnClicked() ) );

	// edit button
	m_pEditBtn = new Button( this, QSize( 34, 14 ), Button::Type::Push, "", HydrogenApp::get_instance()->getCommonStrings()->getEditButton(), false, QSize(), tr( "Edit FX parameters") );
	m_pEditBtn->move( 86, 25 );
	connect( m_pEditBtn, SIGNAL( pressed() ), this, SLOT( editBtnClicked() ) );

	// instrument name widget
	m_pNameLCD = new LCDDisplay( this, QSize( 108, 15 ) );
	m_pNameLCD->move( 11, 9 );
	m_pNameLCD->setText( "No name" );
	m_pNameLCD->setToolTip( tr( "Ladspa FX name" ) );

	// m_pRotary
	m_pRotary = new Rotary( this, Rotary::Type::Normal, tr( "Effect return" ), false );
	m_pRotary->setDefaultValue( m_pRotary->getMax() );
	m_pRotary->move( 124, 4 );
	m_pRotary->setIsActive( false );
	connect( m_pRotary, SIGNAL( valueChanged( WidgetWithInput* ) ), this, SLOT( rotaryChanged( WidgetWithInput* ) ) );

	m_pReturnLbl = new ClickableLabel( this, QSize( 46, 9 ), HydrogenApp::get_instance()->getCommonStrings()->getReturnLabel(), ClickableLabel::Color::Dark );
	m_pReturnLbl->move( 123, 30 );
}



LadspaFXMixerLine::~LadspaFXMixerLine()
{
//	infoLog( "DESTROY" );
}

void LadspaFXMixerLine::setName(QString name)
{
	m_pNameLCD->setText( name );
}


void LadspaFXMixerLine::activeBtnClicked() {
	emit activeBtnClicked( this );
}
void LadspaFXMixerLine::editBtnClicked() {
	emit editBtnClicked( this );
}

bool LadspaFXMixerLine::isFxActive()
{
	return ( ( m_pActiveBtn->isChecked() && ! m_pActiveBtn->isDown() ) || ( ! m_pActiveBtn->isChecked() && m_pActiveBtn->isDown() ) );
}

void LadspaFXMixerLine::setFxActive( bool active )
{
	if ( ! m_pActiveBtn->isDown() ) {
		m_pActiveBtn->setChecked( active );
	}
	m_pRotary->setIsActive( active );
}

void LadspaFXMixerLine::rotaryChanged( WidgetWithInput *ref)
{
	UNUSED( ref );
	m_fMaxPeak = 0.0;

	std::shared_ptr<Song> pSong = Hydrogen::get_instance()->getSong();
	pSong->setIsModified( true );
	emit volumeChanged(this);
	
	double value = (double) ref->getValue();
	( HydrogenApp::get_instance() )->setStatusBarMessage( tr( "Set FX volume [%1]" ).arg( value, 0, 'f', 2 ), 2000 );
}

void LadspaFXMixerLine::setPeaks( float fPeak_L, float fPeak_R )
{
	UNUSED( fPeak_L );
	UNUSED( fPeak_R );
}

void LadspaFXMixerLine::getPeaks( float *fPeak_L, float *fPeak_R )
{
	UNUSED( fPeak_L );
	UNUSED( fPeak_R );
}

float LadspaFXMixerLine::getVolume()
{
	return m_pRotary->getValue();
}


void LadspaFXMixerLine::setVolume(float value)
{
	m_pRotary->setValue( value );
}<|MERGE_RESOLUTION|>--- conflicted
+++ resolved
@@ -193,25 +193,8 @@
 	m_nPeakTimer++;
 }
 
-<<<<<<< HEAD
 void MixerLine::playSampleBtnClicked() {
 	emit noteOnClicked(this);
-=======
-void MixerLine::click(Button *ref) {
-	std::shared_ptr<Song> song = (Hydrogen::get_instance())->getSong();
-
-	if (ref == m_pMuteBtn) {
-		song->setIsModified(true);
-		emit muteBtnClicked(this);
-	}
-	else if (ref == m_pSoloBtn) {
-		song->setIsModified(true);
-		emit soloBtnClicked(this);
-	}
-	else if (ref == m_pPlaySampleBtn) {
-		emit noteOnClicked(this);
-	}
->>>>>>> 30d4f640
 }
 
 void MixerLine::muteBtnClicked() {
@@ -224,17 +207,11 @@
 	emit soloBtnClicked(this);
 }
 
-<<<<<<< HEAD
 void MixerLine::faderChanged( WidgetWithInput *pRef ) {
 
 	assert( pRef );
 	
-	Song *pSong = (Hydrogen::get_instance())->getSong();
-=======
-void MixerLine::faderChanged(Fader *ref)
-{
 	std::shared_ptr<Song> pSong = (Hydrogen::get_instance())->getSong();
->>>>>>> 30d4f640
 	pSong->setIsModified( true );
 	emit volumeChanged(this);
 
@@ -495,31 +472,21 @@
 	m_nPeakTimer++;
 }
 
-<<<<<<< HEAD
 void ComponentMixerLine::muteBtnClicked() {
 	Hydrogen::get_instance()->getSong()->setIsModified( true );
 	emit muteBtnClicked(this);
 }
-=======
-void ComponentMixerLine::click(Button *ref) {
-	std::shared_ptr<Song> pSong = (Hydrogen::get_instance())->getSong();
->>>>>>> 30d4f640
 
 void ComponentMixerLine::soloBtnClicked() {
 	Hydrogen::get_instance()->getSong()->setIsModified( true );
 	emit soloBtnClicked(this);
 }
 
-<<<<<<< HEAD
 void ComponentMixerLine::faderChanged( WidgetWithInput *pRef ) {
 
 	assert( pRef );
 	
-	Song *pSong = (Hydrogen::get_instance())->getSong();
-=======
-void ComponentMixerLine::faderChanged(Fader *ref) {
 	std::shared_ptr<Song> pSong = (Hydrogen::get_instance())->getSong();
->>>>>>> 30d4f640
 	pSong->setIsModified( true );
 	emit volumeChanged(this);
 
@@ -830,162 +797,7 @@
 	( HydrogenApp::get_instance() )->setStatusBarMessage( sMsg, 2000 );
 }
 
-<<<<<<< HEAD
-=======
-/////////////////////////////////////////
-
-
-FxMixerLine::FxMixerLine(QWidget* parent)
- : PixmapWidget( parent, "FxMixerLine" )
-{
-	m_nWidth = MIXERLINE_WIDTH;
-	m_nHeight = MIXERLINE_HEIGHT;
-
-	setMinimumSize( m_nWidth, m_nHeight );
-	setMaximumSize( m_nWidth, m_nHeight );
-	resize( m_nWidth, m_nHeight );
-	m_fMaxPeak = 0.0;
-
-	// MixerLine Background image
-	setPixmap( "/mixerPanel/mixerline_background.png" );
-
-	// active button
-	activeBtn = new ToggleButton(
-			this,
-			"/mixerPanel/btn_on_on.png",
-			"/mixerPanel/btn_on_off.png",
-			"/mixerPanel/btn_on_over.png",
-			QSize( 18, 12 )
-	);
-	activeBtn->move( 2, 5 );
-	activeBtn->setToolTip( tr( "FX on/off") );
-	connect( activeBtn, SIGNAL( clicked(Button*) ), this, SLOT( click(Button*) ) );
-
-	// m_pFader
-	m_pFader = new Fader( this, false, false );
-	m_pFader->move( 22, 106 );
-	connect( m_pFader, SIGNAL( valueChanged(Fader*) ), this, SLOT( faderChanged(Fader*) ) );
-
-	m_pNameWidget = new InstrumentNameWidget( this );
-	m_pNameWidget->move( 2, 106 );
-	m_pNameWidget->setText( tr( "Master output" ) );
-
-	m_pPeakLCD = new LCDDisplay( this, LCDDigit::SMALL_BLUE, 4 );
-	m_pPeakLCD->move( 2, MIXERLINE_LABEL_H );
-	m_pPeakLCD->setText( "0.00" );
-}
-
-
-
-FxMixerLine::~FxMixerLine()
-{
-	delete m_pFader;
-}
-
-
-
-void FxMixerLine::click(Button *ref) {
-	std::shared_ptr<Song> pSong = Hydrogen::get_instance()->getSong();
-
-	if (ref == activeBtn ) {
-		pSong->setIsModified( true );
-		emit activeBtnClicked( this );
-	}
-}
-
-
-
-void FxMixerLine::faderChanged(Fader *ref)
-{
-	UNUSED( ref );
-
-	m_fMaxPeak = 0.0;
-	char tmp[20];
-	snprintf( tmp, 19, "%#.2f", m_fMaxPeak );
-	m_pPeakLCD->setText( tmp );
-	if ( m_fMaxPeak > 1.0 ) {
-		m_pPeakLCD->setSmallRed();
-	}
-	else {
-		m_pPeakLCD->setSmallBlue();
-	}
-
-	std::shared_ptr<Song> pSong = Hydrogen::get_instance()->getSong();
-	pSong->setIsModified( true );
-	emit volumeChanged( this );
-}
-
-float FxMixerLine::getVolume()
-{
-	return m_pFader->getValue();
-}
-
-void FxMixerLine::setVolume( float value )
-{
-	m_pFader->setValue( value );
-}
-
-void FxMixerLine::setPeak_L( float peak )
-{
-	if (peak != getPeak_L() ) {
-		m_pFader->setPeak_L( peak );
-		if (peak > m_fMaxPeak) {
-			char tmp[20];
-			snprintf(tmp, 19,"%#.2f", peak);
-			m_pPeakLCD->setText(tmp);
-			if ( peak > 1.0 ) {
-				m_pPeakLCD->setSmallRed();
-			}
-			else {
-				m_pPeakLCD->setSmallBlue();
-			}
-
-			m_fMaxPeak = peak;
-		}
-	}
-}
-
-float FxMixerLine::getPeak_L()
-{
-	return m_pFader->getPeak_L();
-}
-
-void FxMixerLine::setPeak_R(float peak)
-{
-	if (peak != getPeak_R() ) {
-		m_pFader->setPeak_R( peak );
-		if (peak > m_fMaxPeak) {
-			char tmp[20];
-			snprintf(tmp, 19, "%#.2f", peak);
-			m_pPeakLCD->setText(tmp);
-			if ( peak > 1.0 ) {
-				m_pPeakLCD->setSmallRed();
-			}
-			else {
-				m_pPeakLCD->setSmallBlue();
-			}
-
-			m_fMaxPeak = peak;
-		}
-	}
-}
-
-float FxMixerLine::getPeak_R()
-{
-	return m_pFader->getPeak_R();
-}
-
-bool FxMixerLine::isFxActive()
-{
-	return activeBtn->isPressed();
-}
-
-void FxMixerLine::setFxActive( bool active )
-{
-	activeBtn->setPressed( active );
-}
-
->>>>>>> 30d4f640
+
 ////////////////////////////////
 
 InstrumentNameWidget::InstrumentNameWidget(QWidget* parent)
