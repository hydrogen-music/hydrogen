/*
 * Hydrogen
 * Copyright(c) 2002-2008 by Alex >Comix< Cominu [comix@users.sourceforge.net]
 * Copyright(c) 2008-2021 The hydrogen development team [hydrogen-devel@lists.sourceforge.net]
 *
 * http://www.hydrogen-music.org
 *
 * This program is free software; you can redistribute it and/or modify
 * it under the terms of the GNU General Public License as published by
 * the Free Software Foundation; either version 2 of the License, or
 * (at your option) any later version.
 *
 * This program is distributed in the hope that it will be useful,
 * but WITHOUT ANY WARRANTY, without even the implied warranty of
 * MERCHANTABILITY or FITNESS FOR A PARTICULAR PURPOSE. See the
 * GNU General Public License for more details.
 *
 * You should have received a copy of the GNU General Public License
 * along with this program. If not, see https://www.gnu.org/licenses
 *
 */

#include <stdio.h>

#include <QPainter>

#include "../InstrumentEditor/InstrumentEditor.h"
#include "../HydrogenApp.h"
#include "../Skin.h"
#include "../Widgets/Fader.h"
#include "../Widgets/Rotary.h"
#include "../Widgets/Button.h"
#include "../Widgets/LCD.h"

#include <core/Hydrogen.h>
#include <core/AudioEngine/AudioEngine.h>
#include <core/MidiAction.h>
using namespace H2Core;

#include "MixerLine.h"

#define MIXERLINE_WIDTH			56
#define MIXERLINE_HEIGHT		254
#define MASTERMIXERLINE_WIDTH	126
#define MASTERMIXERLINE_HEIGHT	284
#define MIXERLINE_LABEL_H		115
#define MASTERMIXERLINE_FADER_H	75

using namespace H2Core;

MixerLine::MixerLine(QWidget* parent, int nInstr)
 : PixmapWidget( parent )
{
//	INFOLOG( "INIT" );

	m_nWidth = MIXERLINE_WIDTH;
	m_nHeight = MIXERLINE_HEIGHT;
	m_fMaxPeak = 0.0;
	m_nActivity = 0;
	m_bIsSelected = false;
	m_nPeakTimer = 0;

	Action* pAction;

	resize( m_nWidth, m_nHeight );
	setFixedSize( m_nWidth, m_nHeight );

	setPixmap( "/mixerPanel/mixerline_background.png" );

	// Play sample button
	m_pPlaySampleBtn = new Button(
			this,
			"/mixerPanel/btn_play_on.png",
			"/mixerPanel/btn_play_off.png",
			"/mixerPanel/btn_play_over.png",
			QSize( 18, 13 )
	);
	m_pPlaySampleBtn->move( 8, 2 );
	m_pPlaySampleBtn->setToolTip( tr( "Play sample" ) );
	m_pPlaySampleBtn->setObjectName( "PlaySampleButton" );
	connect(m_pPlaySampleBtn, SIGNAL(clicked(Button*)), this, SLOT(click(Button*)));
	connect(m_pPlaySampleBtn, SIGNAL(rightClicked(Button*)), this, SLOT(rightClick(Button*)));

	// Trigger sample LED
	m_pTriggerSampleLED = new Button(
			this,
			"/mixerPanel/led_trigger_on.png",
			"/mixerPanel/led_trigger_off.png",
			"/mixerPanel/led_trigger_off.png",
			QSize( 5, 13 )
	);
	m_pTriggerSampleLED->move( 26, 2 );
	m_pTriggerSampleLED->setObjectName( "TriggerSampleLED" );
	connect(m_pTriggerSampleLED, SIGNAL(clicked(Button*)), this, SLOT(click(Button*)));

	// Mute button
	m_pMuteBtn = new ToggleButton(
			this,
			"/mixerPanel/btn_mute_on.png",
			"/mixerPanel/btn_mute_off.png",
			"/mixerPanel/btn_mute_over.png",
			QSize( 18, 13 )
	);
	m_pMuteBtn->move( 8, 17 );
	m_pMuteBtn->setToolTip( tr( "Mute" ) );
	m_pMuteBtn->setObjectName( "MixerMuteButton" );
	connect(m_pMuteBtn, SIGNAL(clicked(Button*)), this, SLOT(click(Button*)));

	// Solo button
	m_pSoloBtn = new ToggleButton(
			this,
			"/mixerPanel/btn_solo_on.png",
			"/mixerPanel/btn_solo_off.png",
			"/mixerPanel/btn_solo_over.png",
			QSize( 18, 13 )
	);
	m_pSoloBtn->move( 30, 17);
	m_pSoloBtn->setToolTip( tr( "Solo" ) );
	m_pSoloBtn->setObjectName( "MixerSoloButton" );
	connect(m_pSoloBtn, SIGNAL(clicked(Button*)), this, SLOT(click(Button*)));

	// pan rotary
	m_pPanRotary = new Rotary( this, Rotary::TYPE_CENTER, tr( "Pan" ), false, true, -1., 1.);
	m_pPanRotary->move( 14, 32 );
	connect( m_pPanRotary, SIGNAL( valueChanged(Rotary*) ), this, SLOT( panChanged(Rotary*) ) );
	pAction = new Action("PAN_ABSOLUTE_SYM");
	pAction->setParameter1( QString::number(nInstr ));
<<<<<<< HEAD
	pAction->setValue( QString::number( 1 ));
=======
	pAction->setParameter2( QString::number( 0 ));
>>>>>>> bf2304fa
	m_pPanRotary->setAction(pAction);

	// FX send
	uint y = 0;
<<<<<<< HEAD
	for (uint i = 0; i < MAX_FX; i++) {
		m_pKnob[i] = new Knob(this);
		pAction = new Action(QString( "EFFECT_LEVEL_ABSOLUTE" ));
		pAction->setParameter1( QString::number( nInstr ) );
		pAction->setParameter2( QString::number(i+1) );
		m_pKnob[i]->setAction( pAction );
=======
	for ( uint i = 0; i < MAX_FX; i++ ) {
		m_pFxRotary[i] = new Rotary( this, Rotary::TYPE_SMALL, tr( "FX %1 send" ).arg( i + 1 ), false, true );
		pAction = new Action(QString( "EFFECT%1_LEVEL_ABSOLUTE" ).arg( QString::number( i + 1 ) ) );
		pAction->setParameter1( QString::number( nInstr ) );
		m_pFxRotary[i]->setAction( pAction );
>>>>>>> bf2304fa
		if ( (i % 2) == 0 ) {
			m_pFxRotary[i]->move( 9, 63 + (20 * y) );
		}
		else {
			m_pFxRotary[i]->move( 30, 63 + (20 * y) );
			y++;
		}
		connect( m_pFxRotary[i], SIGNAL( valueChanged(Rotary*) ), this, SLOT( knobChanged(Rotary*) ) );
	}

	Preferences *pPref = Preferences::get_instance();

	float fFalloffTemp = pPref->getMixerFalloffSpeed();
	fFalloffTemp = (fFalloffTemp * 20) - 2;
	m_nFalloff = (int)fFalloffTemp;

	QPixmap textBackground;
	bool ok = textBackground.load( Skin::getImagePath() + "/mixerPanel/mixerline_text_background.png" );
	if( ok == false ){
		ERRORLOG( "Error loading pixmap" );
	}

	// instrument name widget
	m_pNameWidget = new InstrumentNameWidget( this );
	m_pNameWidget->move( 6, 128 );
	connect( m_pNameWidget, SIGNAL( doubleClicked () ), this, SLOT( nameClicked() ) );
	connect( m_pNameWidget, SIGNAL( clicked () ), this, SLOT( nameSelected() ) );

	// m_pFader
	m_pFader = new Fader( this, false, false );
	m_pFader->move( 23, 128 );
	m_pFader->setMinValue( 0.0 );
	m_pFader->setMaxValue( 1.5 );
	connect( m_pFader, SIGNAL( valueChanged(Fader*) ), this, SLOT( faderChanged(Fader*) ) );

	pAction = new Action("STRIP_VOLUME_ABSOLUTE");
	pAction->setParameter1( QString::number(nInstr) );
	m_pFader->setAction( pAction );


	m_pPeakLCD = new LCDDisplay( this, LCDDigit::SMALL_BLUE, 4 );
	m_pPeakLCD->move( 10, 106 );
	m_pPeakLCD->setText( "0.00" );
	m_pPeakLCD->setToolTip( tr( "Peak" ) );
	QPalette lcdPalette;
	lcdPalette.setColor( QPalette::Window, QColor( 49, 53, 61 ) );
	m_pPeakLCD->setPalette( lcdPalette );
}

MixerLine::~MixerLine()
{
//	INFOLOG( "DESTROY" );
	//delete m_pFader;
}

void MixerLine::updateMixerLine()
{
	if ( m_nPeakTimer > m_nFalloff ) {
		if ( m_fMaxPeak > 0.05f ) {
			m_fMaxPeak = m_fMaxPeak - 0.05f;
		}
		else {
			m_fMaxPeak = 0.0f;
			m_nPeakTimer = 0;
		}
		char tmp[20];
		snprintf(tmp, 19, "%#.2f", (double)m_fMaxPeak );
		m_pPeakLCD->setText(tmp);
		if ( m_fMaxPeak > 1.0 ) {
			m_pPeakLCD->setSmallRed();
		}
		else {
			m_pPeakLCD->setSmallBlue();
		}
	}
	m_nPeakTimer++;
}

void MixerLine::click(Button *ref) {
	std::shared_ptr<Song> song = (Hydrogen::get_instance())->getSong();

	if (ref == m_pMuteBtn) {
		song->setIsModified(true);
		emit muteBtnClicked(this);
	}
	else if (ref == m_pSoloBtn) {
		song->setIsModified(true);
		emit soloBtnClicked(this);
	}
	else if (ref == m_pPlaySampleBtn) {
		emit noteOnClicked(this);
	}
}

void MixerLine::rightClick(Button *ref)
{
	if (ref == m_pPlaySampleBtn) {
		emit noteOffClicked(this);
	}

}

void MixerLine::faderChanged(Fader *ref)
{
	std::shared_ptr<Song> pSong = (Hydrogen::get_instance())->getSong();
	pSong->setIsModified( true );
	emit volumeChanged(this);

	double value = (double) ref->getValue();
	( HydrogenApp::get_instance() )->setStatusBarMessage( tr( "Set instrument volume [%1]" ).arg( value, 0, 'f', 2 ), 2000 );

	ref->setToolTip( tr( "Volume" ) + QString( " %1" ).arg( value, 0, 'f', 2 ) );
}

bool MixerLine::isMuteClicked() {
	return m_pMuteBtn->isPressed();
}

void MixerLine::setMuteClicked(bool isClicked) {
	m_pMuteBtn->setPressed(isClicked);
}

bool MixerLine::isSoloClicked() {
	return m_pSoloBtn->isPressed();
}

void MixerLine::setSoloClicked(bool isClicked) {
	m_pSoloBtn->setPressed(isClicked);
}

float MixerLine::getVolume()
{
	return m_pFader->getValue();
}

void MixerLine::setVolume( float value ) {
	m_pFader->setValue( value );
	m_pFader->setToolTip( tr( "Volume" ) + QString( " %1" ).arg( value, 0, 'f', 2 ) );
}

void MixerLine::setPeak_L( float peak ) {
	if (peak != getPeak_L() ) {
		m_pFader->setPeak_L( peak );
		if (peak > m_fMaxPeak) {
			if ( peak < 0.1f ) {
				peak = 0.0f;
			}
			char tmp[20];
			snprintf(tmp, 19, "%#.2f", peak);
			m_pPeakLCD->setText( tmp );
			if ( peak > 1.0 ) {
				m_pPeakLCD->setSmallRed();
			}
			else {
				m_pPeakLCD->setSmallBlue();
			}
			m_fMaxPeak = peak;
			m_nPeakTimer = 0;
		}
	}
}

float MixerLine::getPeak_L() {
	return m_pFader->getPeak_L();
}

void MixerLine::setPeak_R( float peak ) {
	if (peak != getPeak_R() ) {
		m_pFader->setPeak_R( peak );
		if (peak > m_fMaxPeak) {
			if ( peak < 0.1f ) {
				peak = 0.0f;
			}
			char tmp[20];
			snprintf(tmp, 19, "%#.2f", peak);
			m_pPeakLCD->setText( tmp );
			if ( peak > 1.0 ) {
				m_pPeakLCD->setSmallRed();
			}
			else {
				m_pPeakLCD->setSmallBlue();
			}
			m_fMaxPeak = peak;
			m_nPeakTimer = 0;
		}
	}
}

float MixerLine::getPeak_R() {
	return m_pFader->getPeak_R();
}

void MixerLine::nameClicked() {
	emit instrumentNameClicked(this);
}

void MixerLine::nameSelected() {
	emit instrumentNameSelected(this);
}

void MixerLine::panChanged(Rotary *ref)
{
	std::shared_ptr<Song> pSong = Hydrogen::get_instance()->getSong();
	pSong->setIsModified( true );
	emit panChanged( this );
	/** Do not update tooltip nor print status message in the old fashion panL and panL style
	 *	since inconsistent with new pan implementation. The resultant pan depends also on note pan.
	 *	The rotary widget valuetip is enough to read the value.
	 */
}

float MixerLine::getPan()
{
	return m_pPanRotary->getValue();
}

void MixerLine::setPan(float fValue)
{
	if ( fValue != m_pPanRotary->getValue() ) {
		m_pPanRotary->setValue( fValue );
		/** Do not update tooltip in the old fashion panL and panL style
		 * since inconsistent with new pan implementation. The resultant pan depends also on note pan.
		 * The rotary widget valuetip is enough to read the value.
		 */
	}
}

void MixerLine::setPlayClicked( bool clicked ) {
	m_pTriggerSampleLED->setPressed( clicked );
}

void MixerLine::knobChanged(Rotary* pRef)
{
//	infoLog( "knobChanged" );
	for (uint i = 0; i < MAX_FX; i++) {
		if (m_pFxRotary[i] == pRef) {
			emit knobChanged( this, i );
			break;
		}
	}
}

void MixerLine::setFXLevel( uint nFX, float fValue )
{
	if (nFX >= MAX_FX) {
		ERRORLOG( QString("[setFXLevel] nFX >= MAX_FX (nFX=%1)").arg(nFX) );
		return;
	}
	m_pFxRotary[nFX]->setValue( fValue );
}

float MixerLine::getFXLevel(uint nFX)
{
	if (nFX >= MAX_FX) {
		ERRORLOG( QString("[setFXLevel] nFX >= MAX_FX (nFX=%1)").arg(nFX) );
		return 0.0f;
	}
	return m_pFxRotary[nFX]->getValue();
}

void MixerLine::setSelected( bool bIsSelected )
{
	if (m_bIsSelected == bIsSelected )	return;

	m_bIsSelected = bIsSelected;
	if (m_bIsSelected) {
		setPixmap( "/mixerPanel/mixerline_background_on.png" );
	}
	else {
		setPixmap( "/mixerPanel/mixerline_background.png" );
	}

}

// ::::::::::::::::::::::::::::


ComponentMixerLine::ComponentMixerLine(QWidget* parent, int CompoID)
 : PixmapWidget( parent )
{
//	INFOLOG( "INIT" );

	m_nComponentID = CompoID;

	m_nWidth = MIXERLINE_WIDTH;
	m_nHeight = MIXERLINE_HEIGHT;
	m_fMaxPeak = 0.0;
	m_nActivity = 0;
	m_bIsSelected = false;
	m_nPeakTimer = 0;

	resize( m_nWidth, m_nHeight );
	setFixedSize( m_nWidth, m_nHeight );

	setPixmap( "/mixerPanel/componentmixerline_background.png" );

	// Mute button
	m_pMuteBtn = new ToggleButton(
			this,
			"/mixerPanel/btn_mute_on.png",
			"/mixerPanel/btn_mute_off.png",
			"/mixerPanel/btn_mute_over.png",
			QSize( 18, 13 )
	);
	m_pMuteBtn->move( 8, 17 );
	m_pMuteBtn->setToolTip( tr( "Mute" ) );
	connect(m_pMuteBtn, SIGNAL(clicked(Button*)), this, SLOT(click(Button*)));

	// Solo button
	m_pSoloBtn = new ToggleButton(
			this,
			"/mixerPanel/btn_solo_on.png",
			"/mixerPanel/btn_solo_off.png",
			"/mixerPanel/btn_solo_over.png",
			QSize( 18, 13 )
	);
	m_pSoloBtn->move( 30, 17);
	m_pSoloBtn->setToolTip( tr( "Solo" ) );
	connect(m_pSoloBtn, SIGNAL(clicked(Button*)), this, SLOT(click(Button*)));

	Preferences *pPref = Preferences::get_instance();

	float fFalloffTemp = pPref->getMixerFalloffSpeed();
	fFalloffTemp = (fFalloffTemp * 20) - 2;
	m_nFalloff = (int)fFalloffTemp;

	QPixmap textBackground;
	bool ok = textBackground.load( Skin::getImagePath() + "/mixerPanel/mixerline_text_background.png" );
	if( ok == false ){
		ERRORLOG( "Error loading pixmap" );
	}

	// instrument name widget
	m_pNameWidget = new InstrumentNameWidget( this );
	m_pNameWidget->move( 6, 128 );
	m_pNameWidget->setToolTip( tr( "Component name" ) );

	// m_pFader
	m_pFader = new Fader( this, false, false );
	m_pFader->move( 23, 128 );
	m_pFader->setMinValue( 0.0 );
	m_pFader->setMaxValue( 1.5 );
	connect( m_pFader, SIGNAL( valueChanged(Fader*) ), this, SLOT( faderChanged(Fader*) ) );

	//pAction = new MidiAction("STRIP_VOLUME_ABSOLUTE");
	//pAction->setParameter1( QString::number(nInstr) );
	//m_pFader->setAction( pAction );


	m_pPeakLCD = new LCDDisplay( this, LCDDigit::SMALL_BLUE, 4 );
	m_pPeakLCD->move( 10, 106 );
	m_pPeakLCD->setText( "0.00" );
	m_pPeakLCD->setToolTip( tr( "Peak" ) );
	QPalette lcdPalette;
	lcdPalette.setColor( QPalette::Window, QColor( 49, 53, 61 ) );
	m_pPeakLCD->setPalette( lcdPalette );
}



ComponentMixerLine::~ComponentMixerLine()
{
//	INFOLOG( "DESTROY" );
	//delete m_pFader;
}

void ComponentMixerLine::updateMixerLine()
{
	if ( m_nPeakTimer > m_nFalloff ) {
		if ( m_fMaxPeak > 0.05f ) {
			m_fMaxPeak = m_fMaxPeak - 0.05f;
		}
		else {
			m_fMaxPeak = 0.0f;
			m_nPeakTimer = 0;
		}
		char tmp[20];
		snprintf(tmp, 19, "%#.2f", (double)m_fMaxPeak );
		m_pPeakLCD->setText(tmp);
		if ( m_fMaxPeak > 1.0 ) {
			m_pPeakLCD->setSmallRed();
		}
		else {
			m_pPeakLCD->setSmallBlue();
		}
	}
	m_nPeakTimer++;
}

void ComponentMixerLine::click(Button *ref) {
	std::shared_ptr<Song> pSong = (Hydrogen::get_instance())->getSong();

	if (ref == m_pMuteBtn) {
		pSong->setIsModified( true );
		emit muteBtnClicked(this);
	}
	else if (ref == m_pSoloBtn) {
		pSong->setIsModified( true );
		emit soloBtnClicked(this);
	}
}

void ComponentMixerLine::faderChanged(Fader *ref) {
	std::shared_ptr<Song> pSong = (Hydrogen::get_instance())->getSong();
	pSong->setIsModified( true );
	emit volumeChanged(this);

	double value = (double) ref->getValue();
	( HydrogenApp::get_instance() )->setStatusBarMessage( tr( "Set main volume [%1]" ).arg( value, 0, 'f', 2 ), 2000 );

	ref->setToolTip( tr( "Volume" ) + QString( " %1" ).arg( value, 0, 'f', 2 ) );	
}

bool ComponentMixerLine::isMuteClicked() {
	return m_pMuteBtn->isPressed();
}

void ComponentMixerLine::setMuteClicked(bool isClicked) {
	m_pMuteBtn->setPressed(isClicked);
}

bool ComponentMixerLine::isSoloClicked() {
	return m_pSoloBtn->isPressed();
}

void ComponentMixerLine::setSoloClicked(bool isClicked) {
	m_pSoloBtn->setPressed(isClicked);
}

float ComponentMixerLine::getVolume()
{
	return m_pFader->getValue();
}

void ComponentMixerLine::setVolume( float value ) {
	m_pFader->setValue( value );
	m_pFader->setToolTip( tr( "Volume" ) + QString( " %1" ).arg( value, 0, 'f', 2 ) );	
}

void ComponentMixerLine::setPeak_L( float peak ) {
	if (peak != getPeak_L() ) {
		m_pFader->setPeak_L( peak );
		if (peak > m_fMaxPeak) {
			if ( peak < 0.1f ) {
				peak = 0.0f;
			}
			char tmp[20];
			snprintf(tmp, 19, "%#.2f", peak);
			m_pPeakLCD->setText( tmp );
			if ( peak > 1.0 ) {
				m_pPeakLCD->setSmallRed();
			}
			else {
				m_pPeakLCD->setSmallBlue();
			}
			m_fMaxPeak = peak;
			m_nPeakTimer = 0;
		}
	}
}

float ComponentMixerLine::getPeak_L() {
	return m_pFader->getPeak_L();
}

void ComponentMixerLine::setPeak_R( float peak ) {
	if (peak != getPeak_R() ) {
		m_pFader->setPeak_R( peak );
		if (peak > m_fMaxPeak) {
			if ( peak < 0.1f ) {
				peak = 0.0f;
			}
			char tmp[20];
			snprintf(tmp, 19, "%#.2f", peak);
			m_pPeakLCD->setText( tmp );
			if ( peak > 1.0 ) {
				m_pPeakLCD->setSmallRed();
			}
			else {
				m_pPeakLCD->setSmallBlue();
		}
			m_fMaxPeak = peak;
			m_nPeakTimer = 0;
		}
	}
}

float ComponentMixerLine::getPeak_R() {
	return m_pFader->getPeak_R();
}


// ::::::::::::::::::::::::::::

MasterMixerLine::MasterMixerLine(QWidget* parent)
 : PixmapWidget( parent )
{
	m_nWidth = MASTERMIXERLINE_WIDTH;
	m_nHeight = MASTERMIXERLINE_HEIGHT;
	m_fMaxPeak = 0.0f;
	m_nPeakTimer = 0;

	setMinimumSize( m_nWidth, m_nHeight );
	setMaximumSize( m_nWidth, m_nHeight );
	resize( m_nWidth, m_nHeight );
	QPalette defaultPalette;
	defaultPalette.setColor( QPalette::Window, QColor( 58, 62, 72 ) );
	this->setPalette( defaultPalette );

	// Background image
	setPixmap( "/mixerPanel/masterMixerline_background.png" );

	Preferences *pPref = Preferences::get_instance();

	float fFalloffTemp = pPref->getMixerFalloffSpeed();
	fFalloffTemp = (fFalloffTemp * 20) - 2;
	m_nFalloff = (int)fFalloffTemp;

	m_pMasterFader = new MasterFader( this );
	m_pMasterFader->setMin( 0.0 );
	m_pMasterFader->setMax( 1.5 );
	m_pMasterFader->move( 24, MASTERMIXERLINE_FADER_H );
	connect( m_pMasterFader, SIGNAL( valueChanged(MasterFader*) ), this, SLOT( faderChanged(MasterFader*) ) );

	Action* pAction = new Action("MASTER_VOLUME_ABSOLUTE");
	m_pMasterFader->setAction( pAction );

	m_pPeakLCD = new LCDDisplay( this, LCDDigit::SMALL_BLUE, 4 );
	m_pPeakLCD->move( 23, 53 );
	m_pPeakLCD->setText( "0.00" );
	m_pPeakLCD->setToolTip( tr( "Peak" ) );
	QPalette lcdPalette;
	lcdPalette.setColor( QPalette::Window, QColor( 49, 53, 61 ) );
	m_pPeakLCD->setPalette( lcdPalette );

	m_pHumanizeVelocityRotary = new Rotary( this, Rotary::TYPE_NORMAL, tr( "Humanize velocity" ), false, true );
	m_pHumanizeVelocityRotary->move( 74, 88 );
	connect( m_pHumanizeVelocityRotary, SIGNAL( valueChanged(Rotary*) ), this, SLOT( rotaryChanged(Rotary*) ) );

	m_pHumanizeTimeRotary = new Rotary( this, Rotary::TYPE_NORMAL, tr( "Humanize time" ), false, true );
	m_pHumanizeTimeRotary->move( 74, 125 );
	connect( m_pHumanizeTimeRotary, SIGNAL( valueChanged(Rotary*) ), this, SLOT( rotaryChanged(Rotary*) ) );

	m_pSwingRotary = new Rotary( this,  Rotary::TYPE_NORMAL, tr( "16th-note Swing" ), false, true );
	m_pSwingRotary->move( 74, 162 );
	connect( m_pSwingRotary, SIGNAL( valueChanged(Rotary*) ), this, SLOT( rotaryChanged(Rotary*) ) );

	// Mute btn
	m_pMuteBtn = new ToggleButton(
			this,
			"/mixerPanel/master_mute_on.png",
			"/mixerPanel/master_mute_off.png",
			"/mixerPanel/master_mute_over.png",
			QSize( 42, 13 )
	);
	m_pMuteBtn->move( 20, 32 );
	connect( m_pMuteBtn, SIGNAL( clicked(Button*) ), this, SLOT( muteClicked(Button*) ) );
	m_pMuteBtn->setAction( new Action("MUTE_TOGGLE"));
}

MasterMixerLine::~MasterMixerLine()
{
	m_fMaxPeak = 0.0;
}

void MasterMixerLine::muteClicked(Button* pBtn)
{
	Hydrogen::get_instance()->getCoreActionController()->setMasterIsMuted( pBtn->isPressed() );
}

void MasterMixerLine::faderChanged(MasterFader *ref)
{
	m_pMasterFader->setValue( ref->getValue() );

	emit volumeChanged(this);

	std::shared_ptr<Song> pSong = Hydrogen::get_instance()->getSong();
	pSong->setIsModified( true );

	double value = (double) ref->getValue();
	( HydrogenApp::get_instance() )->setStatusBarMessage( tr( "Set master volume [%1]" ).arg( value, 0, 'f', 2 ), 2000 );

	ref->setToolTip( tr( "Volume" ) + QString( " %1" ).arg( value, 0, 'f', 2 ) );
}

float MasterMixerLine::getVolume()
{
	return m_pMasterFader->getValue();
}

void MasterMixerLine::setVolume( float value ) {
	m_pMasterFader->setValue( value );
	m_pMasterFader->setToolTip( tr( "Volume" ) + QString( " %1" ).arg( value, 0, 'f', 2 ) );
}

void MasterMixerLine::setPeak_L(float peak)
{
	if ( peak != getPeak_L() ) {
		m_pMasterFader->setPeak_L(peak);
		if (peak > m_fMaxPeak) {
			if ( peak < 0.1f ) {
				peak = 0.0f;
			}
			char tmp[20];
			snprintf(tmp, 19, "%#.2f", peak);
			m_pPeakLCD->setText(tmp);
			if ( peak > 1.0 ) {
				m_pPeakLCD->setSmallRed();
			}
			else {
				m_pPeakLCD->setSmallBlue();
			}
			m_fMaxPeak = peak;
			m_nPeakTimer = 0;
		}
	}
}

float MasterMixerLine::getPeak_L() {
	return m_pMasterFader->getPeak_L();
}

void MasterMixerLine::setPeak_R(float peak) {
	if ( peak != getPeak_R() ) {
		m_pMasterFader->setPeak_R(peak);
		if (peak > m_fMaxPeak) {
			if ( peak < 0.1f ) {
				peak = 0.0f;
			}
			char tmp[20];
			snprintf(tmp, 19,"%#.2f", peak);
			m_pPeakLCD->setText(tmp);
			if ( peak > 1.0 ) {
				m_pPeakLCD->setSmallRed();
			}
			else {
				m_pPeakLCD->setSmallBlue();
			}
			m_fMaxPeak = peak;
			m_nPeakTimer = 0;
		}
	}
}

float MasterMixerLine::getPeak_R() {
	return m_pMasterFader->getPeak_R();
}

void MasterMixerLine::updateMixerLine()
{

	if ( m_nPeakTimer > m_nFalloff ) {
		if ( m_fMaxPeak  > 0.05f ) {
			m_fMaxPeak = m_fMaxPeak - 0.05f;
		}
		else {
			m_fMaxPeak = 0.0f;
			m_nPeakTimer = 0;
		}
		char tmp[20];
		snprintf(tmp, 19, "%#.2f", m_fMaxPeak );
		m_pPeakLCD->setText(tmp);
		if ( m_fMaxPeak > 1.0 ) {
			m_pPeakLCD->setSmallRed();
		}
		else {
			m_pPeakLCD->setSmallBlue();
		}
	}
	m_nPeakTimer++;

	std::shared_ptr<Song> pSong = Hydrogen::get_instance()->getSong();
	if ( pSong ) {
		m_pHumanizeTimeRotary->setValue( pSong->getHumanizeTimeValue() );
		m_pHumanizeVelocityRotary->setValue( pSong->getHumanizeVelocityValue() );
		m_pSwingRotary->setValue( pSong->getSwingFactor() );
		m_pMuteBtn->setPressed( pSong->getIsMuted() );
	}
	else {
		WARNINGLOG( "pSong == NULL ");
	}
}

void MasterMixerLine::rotaryChanged( Rotary *pRef )
{
	QString sMsg;
	double fVal = (double) pRef->getValue();

	Hydrogen *pHydrogen = Hydrogen::get_instance();
	pHydrogen->getAudioEngine()->lock( RIGHT_HERE );

	if ( pRef == m_pHumanizeTimeRotary ) {
		pHydrogen->getSong()->setHumanizeTimeValue( fVal );
		sMsg = tr( "Set humanize time param [%1]" ).arg( fVal, 0, 'f', 2 ); //not too long for display
	}
	else if ( pRef == m_pHumanizeVelocityRotary ) {
		pHydrogen->getSong()->setHumanizeVelocityValue( fVal );
		sMsg = tr( "Set humanize vel. param [%1]" ).arg( fVal, 0, 'f', 2 ); //not too long for display
	}
	else if ( pRef == m_pSwingRotary ) {
		pHydrogen->getSong()->setSwingFactor( fVal );
		sMsg = tr( "Set swing factor [%1]").arg( fVal, 0, 'f', 2 );
	}
	else {
		ERRORLOG( "[knobChanged] Unhandled knob" );
	}

	pHydrogen->getAudioEngine()->unlock();

	( HydrogenApp::get_instance() )->setStatusBarMessage( sMsg, 2000 );
}

/////////////////////////////////////////


FxMixerLine::FxMixerLine(QWidget* parent)
 : PixmapWidget( parent, "FxMixerLine" )
{
	m_nWidth = MIXERLINE_WIDTH;
	m_nHeight = MIXERLINE_HEIGHT;

	setMinimumSize( m_nWidth, m_nHeight );
	setMaximumSize( m_nWidth, m_nHeight );
	resize( m_nWidth, m_nHeight );
	m_fMaxPeak = 0.0;

	// MixerLine Background image
	setPixmap( "/mixerPanel/mixerline_background.png" );

	// active button
	activeBtn = new ToggleButton(
			this,
			"/mixerPanel/btn_on_on.png",
			"/mixerPanel/btn_on_off.png",
			"/mixerPanel/btn_on_over.png",
			QSize( 18, 12 )
	);
	activeBtn->move( 2, 5 );
	activeBtn->setToolTip( tr( "FX on/off") );
	connect( activeBtn, SIGNAL( clicked(Button*) ), this, SLOT( click(Button*) ) );

	// m_pFader
	m_pFader = new Fader( this, false, false );
	m_pFader->move( 22, 106 );
	connect( m_pFader, SIGNAL( valueChanged(Fader*) ), this, SLOT( faderChanged(Fader*) ) );

	m_pNameWidget = new InstrumentNameWidget( this );
	m_pNameWidget->move( 2, 106 );
	m_pNameWidget->setText( tr( "Master output" ) );

	m_pPeakLCD = new LCDDisplay( this, LCDDigit::SMALL_BLUE, 4 );
	m_pPeakLCD->move( 2, MIXERLINE_LABEL_H );
	m_pPeakLCD->setText( "0.00" );
}



FxMixerLine::~FxMixerLine()
{
	delete m_pFader;
}



void FxMixerLine::click(Button *ref) {
	std::shared_ptr<Song> pSong = Hydrogen::get_instance()->getSong();

	if (ref == activeBtn ) {
		pSong->setIsModified( true );
		emit activeBtnClicked( this );
	}
}



void FxMixerLine::faderChanged(Fader *ref)
{
	UNUSED( ref );

	m_fMaxPeak = 0.0;
	char tmp[20];
	snprintf( tmp, 19, "%#.2f", m_fMaxPeak );
	m_pPeakLCD->setText( tmp );
	if ( m_fMaxPeak > 1.0 ) {
		m_pPeakLCD->setSmallRed();
	}
	else {
		m_pPeakLCD->setSmallBlue();
	}

	std::shared_ptr<Song> pSong = Hydrogen::get_instance()->getSong();
	pSong->setIsModified( true );
	emit volumeChanged( this );
}

float FxMixerLine::getVolume()
{
	return m_pFader->getValue();
}

void FxMixerLine::setVolume( float value )
{
	m_pFader->setValue( value );
}

void FxMixerLine::setPeak_L( float peak )
{
	if (peak != getPeak_L() ) {
		m_pFader->setPeak_L( peak );
		if (peak > m_fMaxPeak) {
			char tmp[20];
			snprintf(tmp, 19,"%#.2f", peak);
			m_pPeakLCD->setText(tmp);
			if ( peak > 1.0 ) {
				m_pPeakLCD->setSmallRed();
			}
			else {
				m_pPeakLCD->setSmallBlue();
			}

			m_fMaxPeak = peak;
		}
	}
}

float FxMixerLine::getPeak_L()
{
	return m_pFader->getPeak_L();
}

void FxMixerLine::setPeak_R(float peak)
{
	if (peak != getPeak_R() ) {
		m_pFader->setPeak_R( peak );
		if (peak > m_fMaxPeak) {
			char tmp[20];
			snprintf(tmp, 19, "%#.2f", peak);
			m_pPeakLCD->setText(tmp);
			if ( peak > 1.0 ) {
				m_pPeakLCD->setSmallRed();
			}
			else {
				m_pPeakLCD->setSmallBlue();
			}

			m_fMaxPeak = peak;
		}
	}
}

float FxMixerLine::getPeak_R()
{
	return m_pFader->getPeak_R();
}

bool FxMixerLine::isFxActive()
{
	return activeBtn->isPressed();
}

void FxMixerLine::setFxActive( bool active )
{
	activeBtn->setPressed( active );
}

////////////////////////////////

InstrumentNameWidget::InstrumentNameWidget(QWidget* parent)
 : PixmapWidget( parent, "InstrumentNameWidget" )
{
//	infoLog( "INIT" );
	m_nWidgetWidth = 17;
	m_nWidgetHeight = 116;

	m_sLastUsedFontFamily = Preferences::get_instance()->getApplicationFontFamily();
	m_lastUsedFontSize = Preferences::get_instance()->getFontSize();

	connect( HydrogenApp::get_instance(), &HydrogenApp::preferencesChanged, this, &InstrumentNameWidget::onPreferencesChanged );

	setPixmap( "/mixerPanel/mixerline_label_background.png" );

	this->resize( m_nWidgetWidth, m_nWidgetHeight );
}

InstrumentNameWidget::~InstrumentNameWidget()
{
//	infoLog( "DESTROY" );
}



void InstrumentNameWidget::paintEvent( QPaintEvent* ev )
{
	PixmapWidget::paintEvent( ev );

	QPainter p( this );
	
	QFont font( m_sLastUsedFontFamily, getPointSize( m_lastUsedFontSize ) );

	p.setPen( QColor(230, 230, 230) );
	p.setFont( font );
	p.rotate( -90 );
	p.drawText( -m_nWidgetHeight + 5, 0, m_nWidgetHeight - 10, m_nWidgetWidth, Qt::AlignVCenter, m_sInstrName );
}

void InstrumentNameWidget::setText( QString text )
{
	if (m_sInstrName != text ) {
		m_sInstrName = text;
		update();
	}
}

QString InstrumentNameWidget::text()
{
	return m_sInstrName;
}

void InstrumentNameWidget::mousePressEvent( QMouseEvent * e )
{
	UNUSED( e );
	emit clicked();
}

void InstrumentNameWidget::mouseDoubleClickEvent( QMouseEvent * e )
{
	UNUSED( e );
	emit doubleClicked();
}

void InstrumentNameWidget::onPreferencesChanged( bool bAppearanceOnly ) {
	auto pPref = H2Core::Preferences::get_instance();
	
	if ( m_sLastUsedFontFamily != pPref->getApplicationFontFamily() ||
		 m_lastUsedFontSize != pPref->getFontSize() ) {
		m_sLastUsedFontFamily = Preferences::get_instance()->getApplicationFontFamily();
		m_lastUsedFontSize = Preferences::get_instance()->getFontSize();
		update();
	}
}

// :::::::::::::::::::::



LadspaFXMixerLine::LadspaFXMixerLine(QWidget* parent)
 : PixmapWidget( parent, "LadspaFXMixerLine" )
{
	resize( 194, 43 );
	setMinimumSize( width(), height() );
	setMaximumSize( width(), height() );

	setPixmap( "/mixerPanel/fxline_background.png" );

	// active button
	m_pActiveBtn = new ToggleButton(
			this,
			"/mixerPanel/bypass_on.png",
			"/mixerPanel/bypass_off.png",
			"/mixerPanel/bypass_over.png",
			QSize( 30, 13 )
	);
	m_pActiveBtn->move( 55, 25 );
	m_pActiveBtn->setToolTip( tr( "FX bypass") );
	connect( m_pActiveBtn, SIGNAL( clicked(Button*) ), this, SLOT( click(Button*) ) );

	// edit button
	m_pEditBtn = new Button(
			this,
			"/mixerPanel/edit_on.png",
			"/mixerPanel/edit_off.png",
			"/mixerPanel/edit_over.png",
			QSize( 30, 13 )
	);
	m_pEditBtn->move( 87, 25 );
	m_pEditBtn->setToolTip( tr( "Edit FX parameters") );
	connect( m_pEditBtn, SIGNAL( clicked(Button*) ), this, SLOT( click(Button*) ) );

	// instrument name widget
	m_pNameLCD = new LCDDisplay( this, LCDDigit::SMALL_BLUE, 13 );
	m_pNameLCD->move( 11, 9 );
	m_pNameLCD->setText( "No name" );
	m_pNameLCD->setToolTip( tr( "Ladspa FX name" ) );

	// m_pRotary
	m_pRotary = new Rotary( this,  Rotary::TYPE_NORMAL, tr( "Effect return" ), false, true );
	m_pRotary->setDefaultValue( m_pRotary->getMax() );
	m_pRotary->move( 132, 4 );
	connect( m_pRotary, SIGNAL( valueChanged(Rotary*) ), this, SLOT( rotaryChanged(Rotary*) ) );
}



LadspaFXMixerLine::~LadspaFXMixerLine()
{
//	infoLog( "DESTROY" );
}

void LadspaFXMixerLine::setName(QString name)
{
	m_pNameLCD->setText( name );
}

void LadspaFXMixerLine::click(Button *ref)
{
	if ( ref == m_pActiveBtn ) {
		emit activeBtnClicked( this );
	}
	else if( ref == m_pEditBtn ) {
		emit editBtnClicked( this );
	}
}

bool LadspaFXMixerLine::isFxActive()
{
	return !m_pActiveBtn->isPressed();
}

void LadspaFXMixerLine::setFxActive( bool active )
{
	m_pActiveBtn->setPressed( !active );
}

void LadspaFXMixerLine::rotaryChanged(Rotary *ref)
{
	UNUSED( ref );
	m_fMaxPeak = 0.0;

	std::shared_ptr<Song> pSong = Hydrogen::get_instance()->getSong();
	pSong->setIsModified( true );
	emit volumeChanged(this);
	
	double value = (double) ref->getValue();
	( HydrogenApp::get_instance() )->setStatusBarMessage( tr( "Set FX volume [%1]" ).arg( value, 0, 'f', 2 ), 2000 );
}

void LadspaFXMixerLine::setPeaks( float fPeak_L, float fPeak_R )
{
	UNUSED( fPeak_L );
	UNUSED( fPeak_R );
}

void LadspaFXMixerLine::getPeaks( float *fPeak_L, float *fPeak_R )
{
	UNUSED( fPeak_L );
	UNUSED( fPeak_R );
}

float LadspaFXMixerLine::getVolume()
{
	return m_pRotary->getValue();
}


void LadspaFXMixerLine::setVolume(float value)
{
	m_pRotary->setValue( value );
}<|MERGE_RESOLUTION|>--- conflicted
+++ resolved
@@ -125,29 +125,17 @@
 	connect( m_pPanRotary, SIGNAL( valueChanged(Rotary*) ), this, SLOT( panChanged(Rotary*) ) );
 	pAction = new Action("PAN_ABSOLUTE_SYM");
 	pAction->setParameter1( QString::number(nInstr ));
-<<<<<<< HEAD
-	pAction->setValue( QString::number( 1 ));
-=======
-	pAction->setParameter2( QString::number( 0 ));
->>>>>>> bf2304fa
+	pAction->setValue( QString::number( 0 ));
 	m_pPanRotary->setAction(pAction);
 
 	// FX send
 	uint y = 0;
-<<<<<<< HEAD
 	for (uint i = 0; i < MAX_FX; i++) {
-		m_pKnob[i] = new Knob(this);
+		m_pFxRotary[i] = new Rotary( this, Rotary::TYPE_SMALL, tr( "FX %1 send" ).arg( i + 1 ), false, true );
 		pAction = new Action(QString( "EFFECT_LEVEL_ABSOLUTE" ));
 		pAction->setParameter1( QString::number( nInstr ) );
 		pAction->setParameter2( QString::number(i+1) );
-		m_pKnob[i]->setAction( pAction );
-=======
-	for ( uint i = 0; i < MAX_FX; i++ ) {
-		m_pFxRotary[i] = new Rotary( this, Rotary::TYPE_SMALL, tr( "FX %1 send" ).arg( i + 1 ), false, true );
-		pAction = new Action(QString( "EFFECT%1_LEVEL_ABSOLUTE" ).arg( QString::number( i + 1 ) ) );
-		pAction->setParameter1( QString::number( nInstr ) );
 		m_pFxRotary[i]->setAction( pAction );
->>>>>>> bf2304fa
 		if ( (i % 2) == 0 ) {
 			m_pFxRotary[i]->move( 9, 63 + (20 * y) );
 		}
