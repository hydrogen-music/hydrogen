--- conflicted
+++ resolved
@@ -93,7 +93,7 @@
 	m_pMuteBtn->move( 5, 16 );
 	m_pMuteBtn->setObjectName( "MixerMuteButton" );
 	connect(m_pMuteBtn, SIGNAL( pressed() ), this, SLOT( muteBtnClicked() ));
-	pAction = new Action("STRIP_MUTE_TOGGLE");
+	pAction = std::make_shared<Action>("STRIP_MUTE_TOGGLE");
 	pAction->setParameter1( QString::number(nInstr ));
 	m_pMuteBtn->setAction(pAction);
 
@@ -102,37 +102,24 @@
 	m_pSoloBtn->move( 28, 16 );
 	m_pSoloBtn->setObjectName( "MixerSoloButton" );
 	connect(m_pSoloBtn, SIGNAL( pressed() ), this, SLOT( soloBtnClicked() ));
-	pAction = new Action("STRIP_SOLO_TOGGLE");
+	pAction = std::make_shared<Action>("STRIP_SOLO_TOGGLE");
 	pAction->setParameter1( QString::number(nInstr ));
 	m_pSoloBtn->setAction(pAction);
 
 	// pan rotary
-<<<<<<< HEAD
-	m_pPanRotary = new Rotary( this, Rotary::TYPE_CENTER, tr( "Pan" ), false, true, -1., 1.);
-	m_pPanRotary->move( 14, 32 );
-	connect( m_pPanRotary, SIGNAL( valueChanged(Rotary*) ), this, SLOT( panChanged(Rotary*) ) );
-	pAction = std::make_shared<Action>("PAN_ABSOLUTE_SYM");
-=======
 	m_pPanRotary = new Rotary( this, Rotary::Type::Center, tr( "Pan" ), false, -1.0, 1.0 );
 	m_pPanRotary->move( 6, 32 );
 	connect( m_pPanRotary, SIGNAL( valueChanged( WidgetWithInput* ) ), this, SLOT( panChanged( WidgetWithInput* ) ) );
-	pAction = new Action("PAN_ABSOLUTE_SYM");
->>>>>>> 8b200a46
+	pAction = std::make_shared<Action>("PAN_ABSOLUTE_SYM");
 	pAction->setParameter1( QString::number(nInstr ));
 	pAction->setValue( QString::number( 0 ));
 	m_pPanRotary->setAction(pAction);
 
 	// FX send
 	uint y = 0;
-<<<<<<< HEAD
-	for (uint i = 0; i < MAX_FX; i++) {
-		m_pFxRotary[i] = new Rotary( this, Rotary::TYPE_SMALL, tr( "FX %1 send" ).arg( i + 1 ), false, true );
-		pAction = std::make_shared<Action>( "EFFECT_LEVEL_ABSOLUTE" );
-=======
 	for ( uint i = 0; i < MAX_FX; i++ ) {
 		m_pFxRotary[i] = new Rotary( this, Rotary::Type::Small, tr( "FX %1 send" ).arg( i + 1 ), false );
-		pAction = new Action(QString( "EFFECT%1_LEVEL_ABSOLUTE" ).arg( QString::number( i + 1 ) ) );
->>>>>>> 8b200a46
+		pAction = std::make_shared<Action>(QString( "EFFECT%1_LEVEL_ABSOLUTE" ).arg( QString::number( i + 1 ) ) );
 		pAction->setParameter1( QString::number( nInstr ) );
 		pAction->setParameter2( QString::number(i+1) );
 		m_pFxRotary[i]->setAction( pAction );
@@ -444,14 +431,6 @@
 	// m_pFader
 	m_pFader = new Fader( this, Fader::Type::Normal, tr( "Volume" ), false, false, 0.0, 1.5 );
 	m_pFader->move( 23, 128 );
-<<<<<<< HEAD
-	m_pFader->setMinValue( 0.0 );
-	m_pFader->setMaxValue( 1.5 );
-	connect( m_pFader, SIGNAL( valueChanged(Fader*) ), this, SLOT( faderChanged(Fader*) ) );
-	
-	m_pPeakLCD = new LCDDisplay( this, LCDDigit::SMALL_BLUE, 4 );
-	m_pPeakLCD->move( 10, 106 );
-=======
 	connect( m_pFader, SIGNAL( valueChanged( WidgetWithInput* ) ), this, SLOT( faderChanged( WidgetWithInput* ) ) );
 
 	//pAction = new MidiAction("STRIP_VOLUME_ABSOLUTE");
@@ -461,7 +440,6 @@
 
 	m_pPeakLCD = new LCDDisplay( this, QSize( 41, 19 ) );
 	m_pPeakLCD->move( 8, 105 );
->>>>>>> 8b200a46
 	m_pPeakLCD->setText( "0.00" );
 	m_pPeakLCD->setToolTip( tr( "Peak" ) );
 	QPalette lcdPalette;
@@ -650,23 +628,11 @@
 	connect( m_pSwingRotary, SIGNAL( valueChanged( WidgetWithInput* ) ), this, SLOT( rotaryChanged( WidgetWithInput* ) ) );
 
 	// Mute btn
-<<<<<<< HEAD
-	m_pMuteBtn = new ToggleButton(
-			this,
-			"/mixerPanel/master_mute_on.png",
-			"/mixerPanel/master_mute_off.png",
-			"/mixerPanel/master_mute_over.png",
-			QSize( 42, 13 )
-	);
-	m_pMuteBtn->move( 20, 32 );
-	connect( m_pMuteBtn, SIGNAL( clicked(Button*) ), this, SLOT( muteClicked(Button*) ) );
-	pAction = std::make_shared<Action>("MUTE_TOGGLE");
-	m_pMuteBtn->setAction( pAction );
-=======
 	m_pMuteBtn = new Button( this, QSize( 42, 17 ), Button::Type::Toggle, "", HydrogenApp::get_instance()->getCommonStrings()->getBigMuteButton(), true );
 	m_pMuteBtn->move( 20, 31 );
 	connect( m_pMuteBtn, SIGNAL( pressed() ), this, SLOT( muteClicked() ) );
-	m_pMuteBtn->setAction( new Action("MUTE_TOGGLE"));
+	pAction = std::make_shared<Action>("MUTE_TOGGLE");
+	m_pMuteBtn->setAction( pAction );
 
 	m_pMasterLbl = new ClickableLabel( this, QSize( 55, 15 ), HydrogenApp::get_instance()->getCommonStrings()->getMasterLabel(), ClickableLabel::Color::Dark );
 	m_pMasterLbl->move( 14, 8 );
@@ -678,8 +644,6 @@
 	m_pTimingLbl->move( 62, 153 );
 	m_pVelocityLbl = new ClickableLabel( this, QSize( 51, 9 ), HydrogenApp::get_instance()->getCommonStrings()->getSwingLabel(), ClickableLabel::Color::Dark );
 	m_pVelocityLbl->move( 62, 190 );
-
->>>>>>> 8b200a46
 }
 
 MasterMixerLine::~MasterMixerLine()
