--- conflicted
+++ resolved
@@ -675,33 +675,18 @@
 	lcdPalette.setColor( QPalette::Window, QColor( 49, 53, 61 ) );
 	m_pPeakLCD->setPalette( lcdPalette );
 
-<<<<<<< HEAD
-	m_pHumanizeVelocityRotary = new Rotary( this, Rotary::TYPE_NORMAL, tr( "Humanize velocity" ), false, false );
+	m_pHumanizeVelocityRotary = new Rotary( this, Rotary::TYPE_NORMAL, tr( "Humanize velocity" ), false, true );
 	m_pHumanizeVelocityRotary->move( 74, 43 );
-=======
-	m_pHumanizeVelocityRotary = new Rotary( this, Rotary::TYPE_NORMAL, tr( "Humanize velocity" ), false, true );
-	m_pHumanizeVelocityRotary->move( 74, 88 );
->>>>>>> f2175f35
 	connect( m_pHumanizeVelocityRotary, SIGNAL( valueChanged(Rotary*) ), this, SLOT( rotaryChanged(Rotary*) ) );
 	m_pHumanizeVelocityRotary->setAction( new Action("HUMANIZE_VELOCITY_ABSOLUTE") );
 
-<<<<<<< HEAD
-	m_pHumanizeTimeRotary = new Rotary( this, Rotary::TYPE_NORMAL, tr( "Humanize time" ), false, false );
+	m_pHumanizeTimeRotary = new Rotary( this, Rotary::TYPE_NORMAL, tr( "Humanize time" ), false, true );
 	m_pHumanizeTimeRotary->move( 74, 80 );
-=======
-	m_pHumanizeTimeRotary = new Rotary( this, Rotary::TYPE_NORMAL, tr( "Humanize time" ), false, true );
-	m_pHumanizeTimeRotary->move( 74, 125 );
->>>>>>> f2175f35
 	connect( m_pHumanizeTimeRotary, SIGNAL( valueChanged(Rotary*) ), this, SLOT( rotaryChanged(Rotary*) ) );
 	m_pHumanizeTimeRotary->setAction( new Action("HUMANIZE_TIME_ABSOLUTE") );
 
-<<<<<<< HEAD
-	m_pSwingRotary = new Rotary( this,  Rotary::TYPE_NORMAL, tr( "Swing" ), false, false );
+	m_pSwingRotary = new Rotary( this,  Rotary::TYPE_NORMAL, tr( "16th-note Swing" ), false, true );
 	m_pSwingRotary->move( 74, 117 );
-=======
-	m_pSwingRotary = new Rotary( this,  Rotary::TYPE_NORMAL, tr( "16th-note Swing" ), false, true );
-	m_pSwingRotary->move( 74, 162 );
->>>>>>> f2175f35
 	connect( m_pSwingRotary, SIGNAL( valueChanged(Rotary*) ), this, SLOT( rotaryChanged(Rotary*) ) );
 	m_pSwingRotary->setAction( new Action("SWING_ABSOLUTE") );
 
@@ -841,19 +826,12 @@
 
 	std::shared_ptr<Song> pSong = Hydrogen::get_instance()->getSong();
 	if ( pSong ) {
-<<<<<<< HEAD
-		m_pHumanizeTimeRotary->setValue( pSong->get_humanize_time_value() );
-		m_pHumanizeVelocityRotary->setValue( pSong->get_humanize_velocity_value() );
-		m_pSwingRotary->setValue( pSong->get_swing_factor() );
-		m_pFillValueRotary->setValue( pSong->get_fill_value() );
-		m_pFillRandomizeRotary->setValue( pSong->get_fill_randomize() );
-		m_pMuteBtn->setPressed( pSong->__is_muted );
-=======
 		m_pHumanizeTimeRotary->setValue( pSong->getHumanizeTimeValue() );
 		m_pHumanizeVelocityRotary->setValue( pSong->getHumanizeVelocityValue() );
 		m_pSwingRotary->setValue( pSong->getSwingFactor() );
+		m_pFillValueRotary->setValue( pSong->getFillValue() );
+		m_pFillRandomizeRotary->setValue( pSong->getFillRandomize() );
 		m_pMuteBtn->setPressed( pSong->getIsMuted() );
->>>>>>> f2175f35
 	}
 	else {
 		WARNINGLOG( "pSong == NULL ");
@@ -881,11 +859,11 @@
 		sMsg = tr( "Set swing factor [%1]").arg( fVal, 0, 'f', 2 );
 	}
 	else if ( pRef == m_pFillValueRotary ) {
-		pEngine->getSong()->set_fill_value( fVal );
+		pHydrogen->getSong()->setFillValue( fVal );
 		sMsg = trUtf8( "Set fill value [%1]").arg( fVal, 0, 'f', 2 );
 	}
 	else if ( pRef == m_pFillRandomizeRotary ) {
-		pEngine->getSong()->set_fill_randomize( fVal );
+		pHydrogen->getSong()->setFillRandomize( fVal );
 		sMsg = trUtf8( "Set fill randomize [%1]").arg( fVal, 0, 'f', 2 );
 	}
 	else {
