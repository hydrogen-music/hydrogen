--- conflicted
+++ resolved
@@ -932,13 +932,8 @@
 
 bool LadspaFXMixerLine::isFxBypassed()
 {
-<<<<<<< HEAD
-	return ( ( m_pActiveBtn->isChecked() && ! m_pActiveBtn->isDown() ) ||
-			 ( ! m_pActiveBtn->isChecked() && m_pActiveBtn->isDown() ) );
-=======
 	return ( ( m_pBypassBtn->isChecked() && ! m_pBypassBtn->isDown() ) ||
 			 ( ! m_pBypassBtn->isChecked() && m_pBypassBtn->isDown() ) );
->>>>>>> 5acd222f
 }
 
 void LadspaFXMixerLine::setFxBypassed( bool bBypassed )
