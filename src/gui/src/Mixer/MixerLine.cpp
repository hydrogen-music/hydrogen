--- conflicted
+++ resolved
@@ -829,21 +829,12 @@
 	pHydrogen->getAudioEngine()->lock( RIGHT_HERE );
 
 	if ( pRef == m_pHumanizeTimeRotary ) {
-<<<<<<< HEAD
-		pEngine->getSong()->setHumanizeTimeValue( fVal );
+		pHydrogen->getSong()->setHumanizeTimeValue( fVal );
 		sMsg = tr( "Set humanize time param [%1]" ).arg( fVal, 0, 'f', 2 ); //not too long for display
-	}
-	else if ( pRef == m_pHumanizeVelocityRotary ) {
-		pEngine->getSong()->setHumanizeVelocityValue( fVal );
-		sMsg = tr( "Set humanize vel. param [%1]" ).arg( fVal, 0, 'f', 2 ); //not too long for display
-=======
-		pHydrogen->getSong()->setHumanizeTimeValue( fVal );
-		sMsg = tr( "Set humanize time parameter [%1]").arg( fVal, 0, 'f', 2 );
 	}
 	else if ( pRef == m_pHumanizeVelocityRotary ) {
 		pHydrogen->getSong()->setHumanizeVelocityValue( fVal );
-		sMsg = tr( "Set humanize velocity parameter [%1]").arg( fVal, 0, 'f', 2 );
->>>>>>> 8a00e46c
+		sMsg = tr( "Set humanize vel. param [%1]" ).arg( fVal, 0, 'f', 2 ); //not too long for display
 	}
 	else if ( pRef == m_pSwingRotary ) {
 		pHydrogen->getSong()->setSwingFactor( fVal );
