--- conflicted
+++ resolved
@@ -228,17 +228,8 @@
 	LCDDisplay *			m_pPeakLCD;
 };
 
-<<<<<<< HEAD
-class MasterMixerLine: public PixmapWidget
-=======
-
-
-
-
-
 /** \ingroup docGUI*/
 class MasterMixerLine: public PixmapWidget, public H2Core::Object<MasterMixerLine>
->>>>>>> 30d4f640
 {
 	H2_OBJECT(MasterMixerLine)
 	Q_OBJECT
@@ -261,24 +252,6 @@
 
 signals:
 	void	volumeChanged(MasterMixerLine *ref);
-
-<<<<<<< HEAD
-=======
-///
-/// Mixer strip for FX
-///
-/** \ingroup docGUI*/
-class FxMixerLine: public PixmapWidget, public H2Core::Object<FxMixerLine>
-{
-	H2_OBJECT(FxMixerLine)
-	Q_OBJECT
-	public:
-		explicit FxMixerLine(QWidget* parent);
-		~FxMixerLine();
-
-		float	getVolume();
-		void	setVolume(float value);
->>>>>>> 30d4f640
 
 public slots:
 	void	faderChanged( WidgetWithInput* pRef);
@@ -311,15 +284,8 @@
 	Button *	m_pMuteBtn;
 };
 
-<<<<<<< HEAD
-class LadspaFXMixerLine : public PixmapWidget
-=======
-
-
-
 /** \ingroup docGUI*/
 class LadspaFXMixerLine : public PixmapWidget, public H2Core::Object<LadspaFXMixerLine>
->>>>>>> 30d4f640
 {
 	H2_OBJECT(LadspaFXMixerLine)
 	Q_OBJECT
