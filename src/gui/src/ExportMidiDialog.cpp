/*
 * Hydrogen
 * Copyright(c) 2002-2008 by Alex >Comix< Cominu [comix@users.sourceforge.net]
 *
 * http://www.hydrogen-music.org
 *
 * This program is free software; you can redistribute it and/or modify
 * it under the terms of the GNU General Public License as published by
 * the Free Software Foundation; either version 2 of the License, or
 * (at your option) any later version.
 *
 * This program is distributed in the hope that it will be useful,
 * but WITHOUT ANY WARRANTY, without even the implied warranty of
 * MERCHANTABILITY or FITNESS FOR A PARTICULAR PURPOSE. See the
 * GNU General Public License for more details.
 *
 * You should have received a copy of the GNU General Public License
 * along with this program; if not, write to the Free Software
 * Foundation, Inc., 59 Temple Place, Suite 330, Boston, MA  02111-1307  USA
 *
 */

#include <QFileDialog>
#include <QLabel>

#include "ExportMidiDialog.h"
#include "Skin.h"
#include "HydrogenApp.h"

#include <core/Basics/Song.h>
#include <core/Hydrogen.h>
#include <core/Preferences.h>
#include <core/Smf/SMF.h>

using namespace H2Core;

const char* ExportMidiDialog::__class_name = "ExportMidiDialog";

enum ExportModes { EXPORT_SMF1_SINGLE, EXPORT_SMF1_MULTI, EXPORT_SMF0 };

// Here we are going to store export filename 
QString ExportMidiDialog::sLastFilename = "";

ExportMidiDialog::ExportMidiDialog( QWidget* parent )
	: QDialog( parent )
	, Object( __class_name )
	, m_pHydrogen( Hydrogen::get_instance() )
	, m_pPreferences( Preferences::get_instance() )
	, m_bFileSelected( false )
	, m_sExtension( ".mid" )
{
	setupUi( this );
	setModal( true );
	setWindowTitle( tr( "Export midi" ) );

	exportTypeCombo->addItem( tr("SMF1 single: export all instruments to a single track") );
	exportTypeCombo->addItem( tr("SMF1 multi: export each instrument to separate track") );
	exportTypeCombo->addItem( tr("SMF0: export all events to one track") );

	restoreSettingsFromPreferences();

	adjustSize();
}

ExportMidiDialog::~ExportMidiDialog()
{
}

void ExportMidiDialog::saveSettingsToPreferences()
{
	m_pPreferences->setMidiExportMode( exportTypeCombo->currentIndex() );
	
	// extracting dirname from export box	
	QString sFilename = exportNameTxt->text();
	QFileInfo info( sFilename );
	QDir dir = info.absoluteDir();
	if ( !dir.exists() ) {
		// very strange if it happens but better to check for it anyway
		return;	
	}
	
	sLastFilename = info.fileName();
	QString sSelectedDirname = dir.absolutePath();
	m_pPreferences->setMidiExportDirectory( sSelectedDirname );
}

QString ExportMidiDialog::createDefaultFilename()
{
<<<<<<< HEAD
	QString sDefaultFilename = m_pHydrogen->getSong()->get_filename();

	if( sDefaultFilename.isEmpty() ){
		sDefaultFilename = m_pHydrogen->getSong()->__name;
=======
	QString sDefaultFilename = m_pEngine->getSong()->getFilename();

	if( sDefaultFilename.isEmpty() ){
		sDefaultFilename = m_pEngine->getSong()->getName();
>>>>>>> eedd2144
	} else {
		// extracting filename from full path
		QFileInfo qDefaultFile( sDefaultFilename ); 
		sDefaultFilename = qDefaultFile.fileName();
	}

	sDefaultFilename.replace( '*', "_" );
	sDefaultFilename.replace( Filesystem::songs_ext, "" );
	sDefaultFilename += m_sExtension;
	return sDefaultFilename;
}

void ExportMidiDialog::restoreSettingsFromPreferences()
{
	// loading previous directory and filling filename text field
	// loading default filename on a first run
	if( sLastFilename.isEmpty() ) {
		sLastFilename = createDefaultFilename();
	}

	QString sDirPath = m_pPreferences->getMidiExportDirectory();
	QDir qd = QDir( sDirPath );
	
	// joining filepath with dirname
	QString sFullPath = qd.absoluteFilePath( sLastFilename );
	exportNameTxt->setText( sFullPath );

	// loading rest of the options
	exportTypeCombo->setCurrentIndex( m_pPreferences->getMidiExportMode() );
}


void ExportMidiDialog::on_browseBtn_clicked()
{
	QFileDialog fd( this );
	QString sPrevDir = m_pPreferences->getMidiExportDirectory();

	fd.setFileMode( QFileDialog::AnyFile );
	fd.setNameFilter( tr("Midi file (*%1)").arg( m_sExtension ) );
	fd.setDirectory( sPrevDir );
	fd.setWindowTitle( tr( "Export MIDI file" ) );
	fd.setAcceptMode( QFileDialog::AcceptSave );

	QString sDefaultFilename = exportNameTxt->text();
	fd.selectFile( sDefaultFilename );

	QString sFilename;
	if ( fd.exec() == QDialog::Accepted ) {
		m_bFileSelected = true;
		sFilename = fd.selectedFiles().first();
	}

	if ( sFilename.isEmpty() ) {
		return;
	}

	if ( sFilename.endsWith( m_sExtension ) == false ) {
		sFilename += m_sExtension;
	}

	exportNameTxt->setText( sFilename );
}

bool ExportMidiDialog::validateUserInput( ) 
{
    // check if directory exists otherwise error
	QString filename = exportNameTxt->text();
	QFileInfo file( filename );
	QDir dir = file.dir();
	if( !dir.exists() ) {
		QMessageBox::warning(
			this, "Hydrogen",
			tr( "Directory %1 does not exist").arg( dir.absolutePath() ),
			QMessageBox::Ok
		);
		return false;
	}
	
	return true;
}

void ExportMidiDialog::on_okBtn_clicked()
{
	if ( !validateUserInput() ) {
		return;
	}
	
	saveSettingsToPreferences();

	Song *pSong = m_pHydrogen->getSong();
	
	QString sFilename = exportNameTxt->text();
	QFileInfo qFile( sFilename );
	
	if ( qFile.exists() == true && m_bFileSelected == false ) {
		int res = QMessageBox::information( this, "Hydrogen", tr( "The file %1 exists. \nOverwrite the existing file?").arg(sFilename), QMessageBox::Yes | QMessageBox::No );
		if ( res == QMessageBox::No ) {
			return;
		}
	}

	// choosing writer
	SMFWriter *pSmfWriter = nullptr;
	if( exportTypeCombo->currentIndex() == EXPORT_SMF1_SINGLE ){
		pSmfWriter = new SMF1WriterSingle();
	} else if ( exportTypeCombo->currentIndex() == EXPORT_SMF1_MULTI ){
		pSmfWriter = new SMF1WriterMulti();
	} else if ( exportTypeCombo->currentIndex() == EXPORT_SMF0 ){
		pSmfWriter = new SMF0Writer();
	}
	
	assert( pSmfWriter );

	pSmfWriter->save( sFilename, pSong );

	delete pSmfWriter;
	accept();
}

void ExportMidiDialog::on_closeBtn_clicked()
{
	accept();
}

void ExportMidiDialog::on_exportNameTxt_textChanged( const QString& )
{
	QString filename = exportNameTxt->text();
	if ( !filename.isEmpty() ) {
		okBtn->setEnabled( true );
	}
	else {
		okBtn->setEnabled( false );
	}
}<|MERGE_RESOLUTION|>--- conflicted
+++ resolved
@@ -86,17 +86,10 @@
 
 QString ExportMidiDialog::createDefaultFilename()
 {
-<<<<<<< HEAD
-	QString sDefaultFilename = m_pHydrogen->getSong()->get_filename();
+	QString sDefaultFilename = m_pHydrogen->getSong()->getFilename();
 
 	if( sDefaultFilename.isEmpty() ){
-		sDefaultFilename = m_pHydrogen->getSong()->__name;
-=======
-	QString sDefaultFilename = m_pEngine->getSong()->getFilename();
-
-	if( sDefaultFilename.isEmpty() ){
-		sDefaultFilename = m_pEngine->getSong()->getName();
->>>>>>> eedd2144
+		sDefaultFilename = m_pHydrogen->getSong()->getName();
 	} else {
 		// extracting filename from full path
 		QFileInfo qDefaultFile( sDefaultFilename ); 
