/*
 * Hydrogen
 * Copyright(c) 2002-2008 by Alex >Comix< Cominu [comix@users.sourceforge.net]
 * Copyright(c) 2008-2021 The hydrogen development team [hydrogen-devel@lists.sourceforge.net]
 *
 * http://www.hydrogen-music.org
 *
 * This program is free software; you can redistribute it and/or modify
 * it under the terms of the GNU General Public License as published by
 * the Free Software Foundation; either version 2 of the License, or
 * (at your option) any later version.
 *
 * This program is distributed in the hope that it will be useful,
 * but WITHOUT ANY WARRANTY, without even the implied warranty of
 * MERCHANTABILITY or FITNESS FOR A PARTICULAR PURPOSE. See the
 * GNU General Public License for more details.
 *
 * You should have received a copy of the GNU General Public License
 * along with this program. If not, see https://www.gnu.org/licenses
 *
 */

#include <core/config.h>
#include <core/Version.h>
#include <core/Hydrogen.h>
#include <core/EventQueue.h>
#include <core/FX/LadspaFX.h>
#include <core/Preferences/Preferences.h>
#include <core/Helpers/Filesystem.h>

#include "HydrogenApp.h"
#include "CommonStrings.h"
#include "PreferencesDialog/PreferencesDialog.h"
#include "MainForm.h"
#include "PlayerControl.h"
#include "AudioEngineInfoForm.h"
#include "FilesystemInfoForm.h"
#include "LadspaFXProperties.h"
#include "InstrumentRack.h"
#include "Director.h"

#include "PatternEditor/PatternEditorPanel.h"
#include "PatternEditor/PatternEditorRuler.h"
#include "PatternEditor/NotePropertiesRuler.h"
#include "PatternEditor/PianoRollEditor.h"
#include "PatternEditor/DrumPatternEditor.h"
#include "InstrumentEditor/InstrumentEditorPanel.h"
#include "SongEditor/SongEditor.h"
#include "SongEditor/SongEditorPanel.h"
#include "SoundLibrary/SoundLibraryDatastructures.h"
#include "SoundLibrary/SoundLibraryPanel.h"
#include "PlaylistEditor/PlaylistDialog.h"
#include "SampleEditor/SampleEditor.h"
#include "Mixer/Mixer.h"
#include "Mixer/MixerLine.h"
#include "UndoActions.h"

#include <core/Basics/PatternList.h>
#include <core/Basics/InstrumentList.h>

#include "Widgets/InfoBar.h"

#include <QtGui>
#include <QtWidgets>


using namespace H2Core;


HydrogenApp* HydrogenApp::m_pInstance = nullptr;

HydrogenApp::HydrogenApp( MainForm *pMainForm )
 : m_pMainForm( pMainForm )
 , m_pMixer( nullptr )
 , m_pPatternEditorPanel( nullptr )
 , m_pAudioEngineInfoForm( nullptr )
 , m_pSongEditorPanel( nullptr )
 , m_pPlayerControl( nullptr )
 , m_pPlaylistDialog( nullptr )
 , m_pSampleEditor( nullptr )
 , m_pDirector( nullptr )
 , m_nPreferencesUpdateTimeout( 100 )
 , m_bufferedChanges( H2Core::Preferences::Changes::None )
{
	m_pInstance = this;

	m_pEventQueueTimer = new QTimer(this);
	connect( m_pEventQueueTimer, SIGNAL( timeout() ), this, SLOT( onEventQueueTimer() ) );
	m_pEventQueueTimer->start( QUEUE_TIMER_PERIOD );

	// Wait for m_nPreferenceUpdateTimeout milliseconds of no update
	// signal before propagating the update. Else importing/reseting a
	// theme will slow down the GUI significantly.
	m_pPreferencesUpdateTimer = new QTimer( this );
	m_pPreferencesUpdateTimer->setSingleShot( true );
	connect( m_pPreferencesUpdateTimer, SIGNAL(timeout()), this, SLOT(propagatePreferences()) );

	SoundLibraryDatabase::create_instance();
	m_pCommonStrings = std::make_shared<CommonStrings>();

	//setup the undo stack
	m_pUndoStack = new QUndoStack( this );

	updateWindowTitle();

	Preferences *pPref = Preferences::get_instance();

	setupSinglePanedInterface();

	// restore audio engine form properties
	m_pAudioEngineInfoForm = new AudioEngineInfoForm( nullptr );
	WindowProperties audioEngineInfoProp = pPref->getAudioEngineInfoProperties();
	setWindowProperties( m_pAudioEngineInfoForm, audioEngineInfoProp, SetX + SetY );
	
	m_pFilesystemInfoForm = new FilesystemInfoForm( nullptr );

	m_pPlaylistDialog = new PlaylistDialog( nullptr );
	m_pDirector = new Director( nullptr );

	// Initially keyboard cursor is hidden.
	m_bHideKeyboardCursor = true;
	
	// Since HydrogenApp does implement some handler functions for
	// Events as well, it should be registered as an Eventlistener
	// itself.
	addEventListener( this );

	connect( this, &HydrogenApp::preferencesChanged,
			 m_pMainForm, &MainForm::onPreferencesChanged );
}

void HydrogenApp::setWindowProperties( QWidget *pWindow, WindowProperties &prop, unsigned flags ) {
	if ( flags & SetVisible ) {
		if ( prop.visible) {
			pWindow->show();
		} else {
			pWindow->hide();
		}
	}

	// Preserve the current values of anything we're not setting.
	QRect oldGeometry = pWindow->geometry();
	if ( prop.m_geometry.size() == 0 ) {
		// No geometry saved in preferences. Most likely an old preferences file. Set the size and shape
		pWindow->resize( prop.width, prop.height );
		pWindow->move( prop.x, prop.y );
		prop.m_geometry = pWindow->saveGeometry();
	}

	// restore geometry will also ensure things are visible if screen geometry has changed.
	pWindow->restoreGeometry( prop.m_geometry );

	// For anything that we're not setting, restore the previous values.
	QRect newGeometry = pWindow->geometry();
	if ( !( flags & SetX ) ) {
		newGeometry.setX( oldGeometry.x() );
	}
	if ( !( flags & SetY ) ) {
		newGeometry.setY( oldGeometry.y() );
	}
	if ( !( flags & SetWidth ) ) {
		newGeometry.setWidth( oldGeometry.width() );
	}
	if ( !( flags & SetHeight ) ) {
		newGeometry.setHeight( oldGeometry.height() );
	}

	// If a window is fixed-size, don't restore it full-screen (macOS sometimes does this, annoyingly)
	if ( pWindow->minimumSize() == pWindow->maximumSize() ) {
		if ( pWindow->isFullScreen()) {
			pWindow->showNormal();
		}
	}

	if ( oldGeometry != newGeometry ) {
		pWindow->setGeometry( newGeometry );
	}
}


WindowProperties HydrogenApp::getWindowProperties( QWidget *pWindow ) {
	WindowProperties prop;
	prop.x = pWindow->x();
	prop.y = pWindow->y();
	prop.height = pWindow->height();
	prop.width = pWindow->width();
	prop.visible = pWindow->isVisible();
	prop.m_geometry = pWindow->saveGeometry();

	return prop;
}


HydrogenApp::~HydrogenApp()
{
	INFOLOG( "[~HydrogenApp]" );
	m_pEventQueueTimer->stop();


	//delete the undo tmp directory
	cleanupTemporaryFiles();

	delete m_pAudioEngineInfoForm;
	delete m_pFilesystemInfoForm;
	delete m_pMixer;
	delete m_pPlaylistDialog;
	delete m_pDirector;
	delete m_pSampleEditor;

	delete SoundLibraryDatabase::get_instance();

	Hydrogen *pHydrogen = Hydrogen::get_instance();
	if (pHydrogen) {
		// Hydrogen calls removeSong on from its destructor, so here we just delete the objects:
		delete pHydrogen;
	}

	#ifdef H2CORE_HAVE_LADSPA
	for (uint nFX = 0; nFX < MAX_FX; nFX++) {
		delete m_pLadspaFXProperties[nFX];
	}
	#endif

}



/// Return an HydrogenApp m_pInstance
HydrogenApp* HydrogenApp::get_instance() {
	if (m_pInstance == nullptr) {
		std::cerr << "Error! HydrogenApp::get_instance (m_pInstance = NULL)" << std::endl;
	}
	return m_pInstance;
}




void HydrogenApp::setupSinglePanedInterface()
{
	Preferences *pPref = Preferences::get_instance();
	InterfaceTheme::Layout layout = pPref->getDefaultUILayout();

	// MAINFORM
	WindowProperties mainFormProp = pPref->getMainFormProperties();
	setWindowProperties( m_pMainForm, mainFormProp, SetDefault & ~SetVisible );

	m_pSplitter = new QSplitter( nullptr );
	m_pSplitter->setOrientation( Qt::Vertical );
	m_pSplitter->setOpaqueResize( true );

	m_pTab = new QTabWidget( nullptr );
	m_pTab->setObjectName( "TabbedInterface" );

	// SONG EDITOR
	if( layout == InterfaceTheme::Layout::SinglePane ) {
		m_pSongEditorPanel = new SongEditorPanel( m_pSplitter );
	} else {
		m_pSongEditorPanel = new SongEditorPanel( m_pTab );
	}

	WindowProperties songEditorProp = pPref->getSongEditorProperties();
	setWindowProperties( m_pSongEditorPanel, songEditorProp, SetWidth + SetHeight );

	if( layout == InterfaceTheme::Layout::Tabbed ) {
		m_pTab->addTab( m_pSongEditorPanel, tr("Song Editor") );
	}

	// this HBox will contain the InstrumentRack and the Pattern editor
	QWidget *pSouthPanel = new QWidget( m_pSplitter );
	pSouthPanel->setObjectName( "SouthPanel" );
	QHBoxLayout *pEditorHBox = new QHBoxLayout();
	pEditorHBox->setSpacing( 5 );
	pEditorHBox->setMargin( 0 );
	pSouthPanel->setLayout( pEditorHBox );

	// INSTRUMENT RACK
	m_pInstrumentRack = new InstrumentRack( nullptr );
	WindowProperties instrumentRackProp = pPref->getInstrumentRackProperties();
	m_pInstrumentRack->setHidden( !instrumentRackProp.visible );

	if( layout == InterfaceTheme::Layout::Tabbed ){
		m_pTab->setMovable( false );
		m_pTab->setTabsClosable( false );
		m_pTab->addTab( pSouthPanel, tr( "Instrument + Pattern") );
	}

	// PATTERN EDITOR
	m_pPatternEditorPanel = new PatternEditorPanel( nullptr );
	WindowProperties patternEditorProp = pPref->getPatternEditorProperties();
	setWindowProperties( m_pPatternEditorPanel, patternEditorProp, SetWidth + SetHeight );

	pEditorHBox->addWidget( m_pPatternEditorPanel );
	pEditorHBox->addWidget( m_pInstrumentRack );

	// PLayer control
	m_pPlayerControl = new PlayerControl( nullptr );


	QWidget *mainArea = new QWidget( m_pMainForm );	// this is the main widget
	m_pMainForm->setCentralWidget( mainArea );

	// LAYOUT!!
	m_pMainVBox = new QVBoxLayout();
	m_pMainVBox->setSpacing( 1 );
	m_pMainVBox->setMargin( 0 );
	m_pMainVBox->addWidget( m_pPlayerControl );

	m_pMainVBox->addSpacing( 3 );

	if( layout == InterfaceTheme::Layout::SinglePane ) {
		m_pMainVBox->addWidget( m_pSplitter );
	} else {
		m_pMainVBox->addWidget( m_pTab );

	}

	mainArea->setLayout( m_pMainVBox );




	// MIXER
	m_pMixer = new Mixer(nullptr);
	WindowProperties mixerProp = pPref->getMixerProperties();
	if ( uiLayout != Preferences::UI_LAYOUT_SINGLE_PANE ) {
		mixerProp.visible = false;
	}
	setWindowProperties( m_pMixer, mixerProp );

	if( layout == InterfaceTheme::Layout::Tabbed ){
		m_pTab->addTab(m_pMixer,tr("Mixer"));
	}

	m_pMixer->updateMixer();

<<<<<<< HEAD
	if ( mixerProp.visible && layout == InterfaceTheme::Layout::SinglePane ) {
		m_pMixer->show();
	}
	else {
		m_pMixer->hide();
	}
=======
>>>>>>> c845af2f


#ifdef H2CORE_HAVE_LADSPA
	// LADSPA FX
	for (uint nFX = 0; nFX < MAX_FX; nFX++) {
		m_pLadspaFXProperties[nFX] = new LadspaFXProperties( nullptr, nFX );
		m_pLadspaFXProperties[nFX]->hide();
		WindowProperties prop = pPref->getLadspaProperties(nFX);
		setWindowProperties( m_pLadspaFXProperties[ nFX ], prop, SetWidth + SetHeight );
	}
#endif

	if( layout == InterfaceTheme::Layout::Tabbed ){
		m_pTab->setCurrentIndex( Preferences::get_instance()->getLastOpenTab() );
		QObject::connect(m_pTab, SIGNAL(currentChanged(int)),this,SLOT(currentTabChanged(int)));
	}
}


InfoBar *HydrogenApp::addInfoBar() {
	InfoBar *pInfoBar = new InfoBar();
	m_pMainVBox->insertWidget( 1, pInfoBar );
	return pInfoBar;
}



void HydrogenApp::currentTabChanged(int index)
{
	Preferences::get_instance()->setLastOpenTab( index );
}

void HydrogenApp::closeFXProperties()
{
#ifdef H2CORE_HAVE_LADSPA
	for (uint nFX = 0; nFX < MAX_FX; nFX++) {
		m_pLadspaFXProperties[nFX]->close();
	}
#endif
}

bool HydrogenApp::openSong( const QString sFilename ) {

	auto pCoreActionController = Hydrogen::get_instance()->getCoreActionController();
	if ( ! pCoreActionController->openSong( sFilename ) ) {
		QMessageBox::information( m_pMainForm, "Hydrogen", tr("Error loading song.") );
		return false;
	}

	return true;
}

bool HydrogenApp::openSong( std::shared_ptr<Song> pSong ) {

	auto pCoreActionController = Hydrogen::get_instance()->getCoreActionController();
	if ( ! pCoreActionController->openSong( pSong ) ) {
		QMessageBox::information( m_pMainForm, "Hydrogen", tr("Error loading song.") );
		return false;
	}

	return true;
}

void HydrogenApp::showMixer(bool show)
{
	/*
		 *   Switch to Mixer tab with alt+m in tabbed mode,
		 *   otherwise open mixer window
		 */

	InterfaceTheme::Layout layout = Preferences::get_instance()->getDefaultUILayout();

	if ( layout == InterfaceTheme::Layout::Tabbed ) {
		m_pTab->setCurrentIndex( 2 );
	} else {
		m_pMixer->setVisible( show );
	}

	m_pMainForm->update_mixer_checkbox();
}

void HydrogenApp::showInstrumentPanel(bool show)
{
	/*
		 *   Switch to pattern editor/instrument tab in tabbed mode,
		 *   otherwise hide instrument panel
		 */

	InterfaceTheme::Layout layout = Preferences::get_instance()->getDefaultUILayout();

	if ( layout == InterfaceTheme::Layout::Tabbed ) {
		m_pTab->setCurrentIndex( 1 );
		getInstrumentRack()->setHidden( show );
	} else {
		getInstrumentRack()->setHidden( show );
	}
	m_pMainForm->update_instrument_checkbox( !show );
}



void HydrogenApp::showPreferencesDialog()
{
	PreferencesDialog preferencesDialog(m_pMainForm);
	preferencesDialog.exec();
}




void HydrogenApp::setStatusBarMessage( const QString& msg, int msec )
{
	getPlayerControl()->resetStatusLabel();
	getPlayerControl()->showMessage( msg, msec );
}

void HydrogenApp::updateWindowTitle()
{
	std::shared_ptr<Song> pSong = Hydrogen::get_instance()->getSong();
	assert(pSong);

	QString title;

	// special handling for initial title
	QString qsSongName( pSong->getName() );

	if( qsSongName == "Untitled Song" && !pSong->getFilename().isEmpty() ){
		qsSongName = pSong->getFilename().section( '/', -1 );
	}

	if(pSong->getIsModified()){
		title = qsSongName + " (" + QString(tr("modified")) + ")";
	} else {
		title = qsSongName;
	}

	m_pMainForm->setWindowTitle( ( "Hydrogen " + QString( get_version().c_str()) + QString( " - " ) + title ) );
}

void HydrogenApp::setScrollStatusBarMessage( const QString& msg, int msec, bool test )
{
	getPlayerControl()->showScrollMessage( msg, msec , test);
}



void HydrogenApp::showAudioEngineInfoForm()
{
	m_pAudioEngineInfoForm->hide();
	m_pAudioEngineInfoForm->show();
}

void HydrogenApp::showFilesystemInfoForm()
{
	m_pFilesystemInfoForm->hide();
	m_pFilesystemInfoForm->show();
}

void HydrogenApp::showPlaylistDialog()
{
	if ( m_pPlaylistDialog->isVisible() ) {
		m_pPlaylistDialog->hide();
	} else {
		m_pPlaylistDialog->show();
	}
	m_pMainForm->update_playlist_checkbox();
}


void HydrogenApp::showDirector()
{
	if ( m_pDirector->isVisible() ) {
		m_pDirector->hide();
	} else {
		m_pDirector->show();
	}
	m_pMainForm->update_director_checkbox();
}


void HydrogenApp::showSampleEditor( QString name, int mSelectedComponemt, int mSelectedLayer )
{

	if ( m_pSampleEditor ){
		QApplication::setOverrideCursor(Qt::WaitCursor);
		m_pSampleEditor->close();
		delete m_pSampleEditor;
		m_pSampleEditor = nullptr;
		QApplication::restoreOverrideCursor();
	}
	QApplication::setOverrideCursor(Qt::WaitCursor);
	m_pSampleEditor = new SampleEditor( nullptr, mSelectedComponemt, mSelectedLayer, name );
	m_pSampleEditor->show();
	QApplication::restoreOverrideCursor();
}

void HydrogenApp::onDrumkitLoad( QString name ){
	setStatusBarMessage( tr( "Drumkit loaded: [%1]" ).arg( name ), 2000 );
	m_pPatternEditorPanel->updateSLnameLabel( );
}

void HydrogenApp::songModifiedEvent()
{
	updateWindowTitle();
}

void HydrogenApp::onEventQueueTimer()
{
	// use the timer to do schedule instrument slaughter;
	EventQueue *pQueue = EventQueue::get_instance();

	Event event;
	while ( ( event = pQueue->pop_event() ).type != EVENT_NONE ) {
		
		// Provide the event to all EventListeners registered to
		// HydrogenApp. By registering itself as EventListener and
		// implementing at least on the methods used below a
		// particular GUI component can react on specific events.
		for (int i = 0; i < (int)m_EventListeners.size(); i++ ) {
			EventListener *pListener = m_EventListeners[ i ];

			switch ( event.type ) {
			case EVENT_STATE:
				pListener->stateChangedEvent( static_cast<H2Core::AudioEngine::State>(event.value) );
				break;

			case EVENT_PATTERN_CHANGED:
				pListener->patternChangedEvent();
				break;

			case EVENT_PATTERN_MODIFIED:
				pListener->patternModifiedEvent();
				break;

			case EVENT_SONG_MODIFIED:
				pListener->songModifiedEvent();
				break;

			case EVENT_SELECTED_PATTERN_CHANGED:
				pListener->selectedPatternChangedEvent();
				break;

			case EVENT_SELECTED_INSTRUMENT_CHANGED:
				pListener->selectedInstrumentChangedEvent();
				break;

			case EVENT_PARAMETERS_INSTRUMENT_CHANGED:
				pListener->parametersInstrumentChangedEvent();
				break;

			case EVENT_MIDI_ACTIVITY:
				pListener->midiActivityEvent();
				break;

			case EVENT_NOTEON:
				pListener->noteOnEvent( event.value );
				break;

			case EVENT_ERROR:
				pListener->errorEvent( event.value );
				break;

			case EVENT_XRUN:
				pListener->XRunEvent();
				break;

			case EVENT_METRONOME:
				pListener->metronomeEvent( event.value );
				break;

			case EVENT_RECALCULATERUBBERBAND:
				pListener->rubberbandbpmchangeEvent();
				break;

			case EVENT_PROGRESS:
				pListener->progressEvent( event.value );
				break;

			case EVENT_JACK_SESSION:
				pListener->jacksessionEvent( event.value );
				break;

			case EVENT_PLAYLIST_LOADSONG:
				pListener->playlistLoadSongEvent( event.value );
				break;

			case EVENT_UNDO_REDO:
				pListener->undoRedoActionEvent( event.value );
				break;

			case EVENT_TEMPO_CHANGED:
				pListener->tempoChangedEvent( event.value );
				break;
				
			case EVENT_UPDATE_PREFERENCES:
				pListener->updatePreferencesEvent( event.value );
				break;
			
			case EVENT_UPDATE_SONG:
				pListener->updateSongEvent( event.value );
				break;
				
			case EVENT_QUIT:
				pListener->quitEvent( event.value );
				break;

			case EVENT_TIMELINE_ACTIVATION:
				pListener->timelineActivationEvent( event.value );
				break;

			case EVENT_TIMELINE_UPDATE:
				pListener->timelineUpdateEvent( event.value );
				break;

			case EVENT_JACK_TRANSPORT_ACTIVATION:
				pListener->jackTransportActivationEvent( event.value );
				break;

			case EVENT_JACK_TIMEBASE_ACTIVATION:
				pListener->jackTimebaseActivationEvent( event.value );
				break;
				
			case EVENT_SONG_MODE_ACTIVATION:
				pListener->songModeActivationEvent( event.value );
				break;
				
			case EVENT_LOOP_MODE_ACTIVATION:
				pListener->loopModeActivationEvent( event.value );
				break;

			case EVENT_ACTION_MODE_CHANGE:
				pListener->actionModeChangeEvent( event.value );
				break;

			case EVENT_UPDATE_SONG_EDITOR:
				pListener->updateSongEditorEvent( event.value );
				break;
				
			default:
				ERRORLOG( QString("[onEventQueueTimer] Unhandled event: %1").arg( event.type ) );
			}
		}

	}

	// midi notes
	while( !pQueue->m_addMidiNoteVector.empty() ){
		std::shared_ptr<Song> pSong = Hydrogen::get_instance()->getSong();
		auto pInstrument = pSong->getInstrumentList()->get( pQueue->m_addMidiNoteVector[0].m_row );
		// find if a (pitch matching) note is already present
		Note *pOldNote = pSong->getPatternList()->get( pQueue->m_addMidiNoteVector[0].m_pattern )
														->find_note( pQueue->m_addMidiNoteVector[0].m_column,
																	 pQueue->m_addMidiNoteVector[0].m_column,
																	 pInstrument,
																	 pQueue->m_addMidiNoteVector[0].nk_noteKeyVal,
																	 pQueue->m_addMidiNoteVector[0].no_octaveKeyVal );
		auto pUndoStack = HydrogenApp::get_instance()->m_pUndoStack;
		pUndoStack->beginMacro( tr( "Input Midi Note" ) );
		if( pOldNote ) { // note found => remove it
			SE_addOrDeleteNoteAction *action = new SE_addOrDeleteNoteAction( pOldNote->get_position(),
																	 pOldNote->get_instrument_id(),
																	 pQueue->m_addMidiNoteVector[0].m_pattern,
																	 pOldNote->get_length(),
																	 pOldNote->get_velocity(),
																	 pOldNote->getPan(),
																	 pOldNote->get_lead_lag(),
																	 pOldNote->get_key(),
																	 pOldNote->get_octave(),
																	 pOldNote->get_probability(),
																	 /*isDelete*/ true,
																	 /*hearNote*/ false,
																	 /*isMidi*/ false,
																	 /*isInstrumentMode*/ false,
																	 /*isNoteOff*/ false );
			pUndoStack->push( action );
		}
		// add the new note
		SE_addOrDeleteNoteAction *action = new SE_addOrDeleteNoteAction( pQueue->m_addMidiNoteVector[0].m_column,
																	 pQueue->m_addMidiNoteVector[0].m_row,
																	 pQueue->m_addMidiNoteVector[0].m_pattern,
																	 pQueue->m_addMidiNoteVector[0].m_length,
																	 pQueue->m_addMidiNoteVector[0].f_velocity,
																	 pQueue->m_addMidiNoteVector[0].f_pan,
																	 0.0,
																	 pQueue->m_addMidiNoteVector[0].nk_noteKeyVal,
																	 pQueue->m_addMidiNoteVector[0].no_octaveKeyVal,
																	 1.0f,
																	 /*isDelete*/ false,
																	 false,
																	 pQueue->m_addMidiNoteVector[0].b_isMidi,
																	 pQueue->m_addMidiNoteVector[0].b_isInstrumentMode,
																	 false );
		pUndoStack->push( action );
		pUndoStack->endMacro();
		pQueue->m_addMidiNoteVector.erase( pQueue->m_addMidiNoteVector.begin() );
	}
}


void HydrogenApp::addEventListener( EventListener* pListener )
{
	if (pListener) {
		m_EventListeners.push_back( pListener );
	}
}


void HydrogenApp::removeEventListener( EventListener* pListener )
{
	for ( uint i = 0; i < m_EventListeners.size(); i++ ) {
		if ( pListener == m_EventListeners[ i ] ) {
			m_EventListeners.erase( m_EventListeners.begin() + i );
		}
	}
}

/**
 * Removes temporary files that were created
 * for undo'ing things.
 */
void HydrogenApp::cleanupTemporaryFiles()
{
	Filesystem::rm( Filesystem::tmp_dir(), true );
}

void HydrogenApp::updatePreferencesEvent( int nValue ) {
	
	QString sPreferencesFilename;
	
	// Local path of the preferences used during session management.
	const QString sPreferencesOverwritePath = 
		H2Core::Filesystem::getPreferencesOverwritePath();
	if ( sPreferencesOverwritePath.isEmpty() ) {
		sPreferencesFilename = Filesystem::usr_config_path();
	} else {
		sPreferencesFilename = sPreferencesOverwritePath;
	}
		
	if ( nValue == 0 ) {
		setScrollStatusBarMessage( tr("Preferences saved.") + 
								   QString(" Into: ") + 
								   sPreferencesFilename, 2000 );
	} else if ( nValue == 1 ) {
		
		// Since the Preferences have changed, we also have to reflect
		// these changes in the GUI - its format, colors, fonts,
		// selections etc.
		// But we won't change the layout!
		Preferences *pPref = Preferences::get_instance();
		InterfaceTheme::Layout layout = pPref->getDefaultUILayout();

		WindowProperties audioEngineInfoProp = pPref->getAudioEngineInfoProperties();
		setWindowProperties( m_pAudioEngineInfoForm, audioEngineInfoProp, SetWidth + SetHeight );

		// MAINFORM
		WindowProperties mainFormProp = pPref->getMainFormProperties();
		setWindowProperties( m_pMainForm, mainFormProp );

		m_pSplitter->setOrientation( Qt::Vertical );
		m_pSplitter->setOpaqueResize( true );

		// SONG EDITOR
		WindowProperties songEditorProp = pPref->getSongEditorProperties();
		setWindowProperties( m_pSongEditorPanel, songEditorProp, SetWidth + SetHeight );

		// PATTERN EDITOR
		WindowProperties patternEditorProp = pPref->getPatternEditorProperties();
		setWindowProperties( m_pPatternEditorPanel, patternEditorProp, SetWidth + SetHeight );
		
		WindowProperties instrumentRackProp = pPref->getInstrumentRackProperties();
		m_pInstrumentRack->setHidden( !instrumentRackProp.visible );

		WindowProperties mixerProp = pPref->getMixerProperties();
		if ( uiLayout != Preferences::UI_LAYOUT_SINGLE_PANE ) {
			mixerProp.visible = false;
		}
		setWindowProperties( m_pMixer, mixerProp );

		m_pMixer->updateMixer();
<<<<<<< HEAD

		if ( mixerProp.visible && layout == InterfaceTheme::Layout::SinglePane ) {
			m_pMixer->show();
		}
		else {
			m_pMixer->hide();
		}
=======
>>>>>>> c845af2f
		
#ifdef H2CORE_HAVE_LADSPA
		// LADSPA FX
		for (uint nFX = 0; nFX < MAX_FX; nFX++) {
			m_pLadspaFXProperties[nFX]->hide();
			WindowProperties prop = pPref->getLadspaProperties(nFX);
			setWindowProperties( m_pLadspaFXProperties[ nFX ], prop, SetX + SetY );
		}
#endif

		// Inform the user about which file was loaded.
		setScrollStatusBarMessage( tr("Preferences loaded.") + 
								   QString(" From: ") + 
								   sPreferencesFilename, 2000 );

	
	} else {
		ERRORLOG( QString( "Unknown event parameter [%1] in HydrogenApp::updatePreferencesEvent" )
				  .arg( nValue ) );
	}
	
}

void HydrogenApp::updateSongEvent( int nValue ) {

	Hydrogen* pHydrogen = Hydrogen::get_instance();	
	
	if ( nValue == 0 ) {
		// Cleanup
		closeFXProperties();
		m_pUndoStack->clear();
		
		// Update GUI components
		m_pSongEditorPanel->updateAll();
		m_pPatternEditorPanel->updateSLnameLabel();
		updateWindowTitle();
		getInstrumentRack()->getSoundLibraryPanel()->update_background_color();
		getSongEditorPanel()->updatePositionRuler();
	
		// Trigger a reset of the Director and MetronomeWidget.
		EventQueue::get_instance()->push_event( EVENT_METRONOME, 2 );
		EventQueue::get_instance()->push_event( EVENT_METRONOME, 3 );
	
		m_pSongEditorPanel->updateAll();
		m_pPatternEditorPanel->updateSLnameLabel();
		updateWindowTitle();
		
	} else if ( nValue == 1 ) {
		
		QString filename = pHydrogen->getSong()->getFilename();
		
		// Song was saved.
		setScrollStatusBarMessage( tr("Song saved.") + QString(" Into: ") + filename, 2000 );
		updateWindowTitle();
		EventQueue::get_instance()->push_event( EVENT_METRONOME, 3 );
		
	} else if ( nValue == 2 ) {

		// The event was triggered before the Song was fully loaded by
		// the core. It's most likely to be present by now, but it's
		// probably better to avoid displaying its path just to be
		// sure.
		QMessageBox::information( m_pMainForm, "Hydrogen", tr("Song is read-only.\nUse 'Save as' to enable autosave." ) );
	}
}

void HydrogenApp::quitEvent( int nValue ) {

	m_pMainForm->closeAll();
	
}

void HydrogenApp::changePreferences( H2Core::Preferences::Changes changes ) {
	if ( m_pPreferencesUpdateTimer->isActive() ) {
		m_pPreferencesUpdateTimer->stop();
	}
	m_pPreferencesUpdateTimer->start( m_nPreferencesUpdateTimeout );
	// Ensure the provided changes will be propagated too.

	if ( ! ( m_bufferedChanges | changes ) ) {
		m_bufferedChanges = static_cast<H2Core::Preferences::Changes>(m_bufferedChanges | changes);
	}
}

void HydrogenApp::propagatePreferences() {
	emit preferencesChanged( m_bufferedChanges );
	m_bufferedChanges = H2Core::Preferences::Changes::None;
}<|MERGE_RESOLUTION|>--- conflicted
+++ resolved
@@ -323,7 +323,8 @@
 	// MIXER
 	m_pMixer = new Mixer(nullptr);
 	WindowProperties mixerProp = pPref->getMixerProperties();
-	if ( uiLayout != Preferences::UI_LAYOUT_SINGLE_PANE ) {
+
+	if ( layout != InterfaceTheme::Layout::SinglePane ) {
 		mixerProp.visible = false;
 	}
 	setWindowProperties( m_pMixer, mixerProp );
@@ -333,17 +334,6 @@
 	}
 
 	m_pMixer->updateMixer();
-
-<<<<<<< HEAD
-	if ( mixerProp.visible && layout == InterfaceTheme::Layout::SinglePane ) {
-		m_pMixer->show();
-	}
-	else {
-		m_pMixer->hide();
-	}
-=======
->>>>>>> c845af2f
-
 
 #ifdef H2CORE_HAVE_LADSPA
 	// LADSPA FX
@@ -816,22 +806,12 @@
 		m_pInstrumentRack->setHidden( !instrumentRackProp.visible );
 
 		WindowProperties mixerProp = pPref->getMixerProperties();
-		if ( uiLayout != Preferences::UI_LAYOUT_SINGLE_PANE ) {
+		if ( layout != InterfaceTheme::Layout::SinglePane ) {
 			mixerProp.visible = false;
 		}
 		setWindowProperties( m_pMixer, mixerProp );
 
 		m_pMixer->updateMixer();
-<<<<<<< HEAD
-
-		if ( mixerProp.visible && layout == InterfaceTheme::Layout::SinglePane ) {
-			m_pMixer->show();
-		}
-		else {
-			m_pMixer->hide();
-		}
-=======
->>>>>>> c845af2f
 		
 #ifdef H2CORE_HAVE_LADSPA
 		// LADSPA FX
