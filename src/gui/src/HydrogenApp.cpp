--- conflicted
+++ resolved
@@ -635,7 +635,7 @@
 	// midi notes
 	while( !pQueue->m_addMidiNoteVector.empty() ){
 		Song *pSong = Hydrogen::get_instance()->getSong();
-		Instrument *pInstrument = pSong->getInstrumentList()->get( pQueue->m_addMidiNoteVector[0].m_row );
+		auto pInstrument = pSong->getInstrumentList()->get( pQueue->m_addMidiNoteVector[0].m_row );
 		// find if a (pitch matching) note is already present
 		Note *pOldNote = pSong->getPatternList()->get( pQueue->m_addMidiNoteVector[0].m_pattern )
 														->find_note( pQueue->m_addMidiNoteVector[0].m_column,
@@ -651,8 +651,7 @@
 																	 pQueue->m_addMidiNoteVector[0].m_pattern,
 																	 pOldNote->get_length(),
 																	 pOldNote->get_velocity(),
-																	 pOldNote->get_pan_l(),
-																	 pOldNote->get_pan_r(),
+																	 pOldNote->getPan(),
 																	 pOldNote->get_lead_lag(),
 																	 pOldNote->get_key(),
 																	 pOldNote->get_octave(),
@@ -664,37 +663,13 @@
 																	 /*isNoteOff*/ false );
 			pUndoStack->push( action );
 		}
-<<<<<<< HEAD
-		for(int i = 0; i<rounds; i++){
-			SE_addOrDeleteNoteAction *action = new SE_addOrDeleteNoteAction( pQueue->m_addMidiNoteVector[0].m_column,
-																			 pQueue->m_addMidiNoteVector[0].m_row,
-																			 pQueue->m_addMidiNoteVector[0].m_pattern,
-																			 pQueue->m_addMidiNoteVector[0].m_length,
-																			 pQueue->m_addMidiNoteVector[0].f_velocity,
-																			 pQueue->m_addMidiNoteVector[0].f_pan,
-																			 0.0,
-																			 pQueue->m_addMidiNoteVector[0].nk_noteKeyVal,
-																			 pQueue->m_addMidiNoteVector[0].no_octaveKeyVal,
-																			 1.0f,
-																			 false,
-																			 false,
-																			 pQueue->m_addMidiNoteVector[0].b_isMidi,
-																			 pQueue->m_addMidiNoteVector[0].b_isInstrumentMode,
-																			 false );
-
-			HydrogenApp::get_instance()->m_pUndoStack->push( action );
-		}
-		pQueue->m_addMidiNoteVector.erase(pQueue->m_addMidiNoteVector.begin());
-
-=======
 		// add the new note
 		SE_addOrDeleteNoteAction *action = new SE_addOrDeleteNoteAction( pQueue->m_addMidiNoteVector[0].m_column,
 																	 pQueue->m_addMidiNoteVector[0].m_row,
 																	 pQueue->m_addMidiNoteVector[0].m_pattern,
 																	 pQueue->m_addMidiNoteVector[0].m_length,
 																	 pQueue->m_addMidiNoteVector[0].f_velocity,
-																	 pQueue->m_addMidiNoteVector[0].f_pan_L,
-																	 pQueue->m_addMidiNoteVector[0].f_pan_R,
+																	 pQueue->m_addMidiNoteVector[0].f_pan,
 																	 0.0,
 																	 pQueue->m_addMidiNoteVector[0].nk_noteKeyVal,
 																	 pQueue->m_addMidiNoteVector[0].no_octaveKeyVal,
@@ -707,7 +682,6 @@
 		pUndoStack->push( action );
 		pUndoStack->endMacro();
 		pQueue->m_addMidiNoteVector.erase( pQueue->m_addMidiNoteVector.begin() );
->>>>>>> 4e6d2ef8
 	}
 }
 
