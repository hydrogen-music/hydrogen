--- conflicted
+++ resolved
@@ -38,13 +38,6 @@
 #include <core/AudioEngine/AudioEngine.h>
 using namespace H2Core;
 
-<<<<<<< HEAD
-const char* AudioEngineInfoForm::__class_name = "AudioEngineInfoForm";
-=======
-#include "Skin.h"
-
->>>>>>> 30d4f640
-
 AudioEngineInfoForm::AudioEngineInfoForm(QWidget* parent)
  : QWidget( parent )
  , Object()
