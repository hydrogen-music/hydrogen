/*
 * Hydrogen
 * Copyright(c) 2002-2008 by Alex >Comix< Cominu [comix@users.sourceforge.net]
 *
 * http://www.hydrogen-music.org
 *
 * This program is free software; you can redistribute it and/or modify
 * it under the terms of the GNU General Public License as published by
 * the Free Software Foundation; either version 2 of the License, or
 * (at your option) any later version.
 *
 * This program is distributed in the hope that it will be useful,
 * but WITHOUT ANY WARRANTY, without even the implied warranty of
 * MERCHANTABILITY or FITNESS FOR A PARTICULAR PURPOSE. See the
 * GNU General Public License for more details.
 *
 * You should have received a copy of the GNU General Public License
 * along with this program; if not, write to the Free Software
 * Foundation, Inc., 59 Temple Place, Suite 330, Boston, MA  02111-1307  USA
 *
 */

#include "InstrumentRack.h"
#include "Skin.h"
#include "widgets/Button.h"
#include "InstrumentEditor/InstrumentEditorPanel.h"
#include "SoundLibrary/SoundLibraryPanel.h"

#include <QGridLayout>

const char* InstrumentRack::__class_name = "InstrumentRack";

InstrumentRack::InstrumentRack( QWidget *pParent )
 : QWidget( pParent )
 , Object( __class_name )
{
	INFOLOG( "INIT" );

<<<<<<< HEAD
	resize( 290, 515 );
=======
	resize( 290, 405 );
>>>>>>> 956fd114
	setMinimumSize( width(), height() );
	setFixedWidth( width() );


// TAB buttons
	QWidget *pTabButtonsPanel = new QWidget( NULL );
	pTabButtonsPanel->setFixedHeight( 24 );
	pTabButtonsPanel->setSizePolicy( QSizePolicy( QSizePolicy::Expanding, QSizePolicy::Expanding ) );

	// instrument editor button
	m_pShowInstrumentEditorBtn = new ToggleButton(
			pTabButtonsPanel,
			"/instrumentEditor/instrument_show_on.png",
			"/instrumentEditor/instrument_show_off.png",
			"/instrumentEditor/instrument_show_off.png",
			QSize( 130, 24 )
	);
	m_pShowInstrumentEditorBtn->setToolTip( trUtf8( "Show Instrument editor" ) );
	m_pShowInstrumentEditorBtn->setText( trUtf8( "Instrument" ) );
	connect( m_pShowInstrumentEditorBtn, SIGNAL( clicked( Button* ) ), this, SLOT( on_showInstrumentEditorBtnClicked() ) );

	// show sound library button
	m_pShowSoundLibraryBtn = new ToggleButton(
			pTabButtonsPanel,
			"/instrumentEditor/library_show_on.png",
			"/instrumentEditor/library_show_off.png",
			"/instrumentEditor/library_show_off.png",
			QSize( 150, 24 )
	);
	m_pShowSoundLibraryBtn->setToolTip( trUtf8( "Show sound library" ) );
	m_pShowSoundLibraryBtn->setText( trUtf8( "Sound library" ) );
	connect( m_pShowSoundLibraryBtn, SIGNAL( clicked( Button* ) ), this, SLOT( on_showSoundLibraryBtnClicked() ) );

	QHBoxLayout *pTabHBox = new QHBoxLayout();
	pTabHBox->setSpacing( 0 );
	pTabHBox->setMargin( 0 );
	pTabHBox->addWidget( m_pShowInstrumentEditorBtn );
	pTabHBox->addWidget( m_pShowSoundLibraryBtn );

	pTabButtonsPanel->setLayout( pTabHBox );

//~ TAB buttons


	InstrumentEditorPanel::get_instance()->setSizePolicy( QSizePolicy( QSizePolicy::Expanding, QSizePolicy::Expanding ) );

	m_pSoundLibraryPanel = new SoundLibraryPanel( NULL );

	// LAYOUT
	QGridLayout *pGrid = new QGridLayout();
	pGrid->setSpacing( 0 );
	pGrid->setMargin( 0 );

	pGrid->addWidget( pTabButtonsPanel, 0, 0, 1, 3 );
	pGrid->addWidget( InstrumentEditorPanel::get_instance(), 2, 1 );
	pGrid->addWidget( m_pSoundLibraryPanel, 2, 1 );

	this->setLayout( pGrid );

	on_showInstrumentEditorBtnClicked();	// show the instrument editor as default
}



InstrumentRack::~InstrumentRack()
{
	INFOLOG( "DESTROY" );
}



void InstrumentRack::on_showSoundLibraryBtnClicked()
{
	m_pShowSoundLibraryBtn->setPressed( true );
	m_pShowInstrumentEditorBtn->setPressed( false );

	m_pSoundLibraryPanel->show();
	InstrumentEditorPanel::get_instance()->hide();
}



void InstrumentRack::on_showInstrumentEditorBtnClicked()
{
	m_pShowInstrumentEditorBtn->setPressed( true );
	m_pShowSoundLibraryBtn->setPressed( false );

	InstrumentEditorPanel::get_instance()->show();
	m_pSoundLibraryPanel->hide();
}
<|MERGE_RESOLUTION|>--- conflicted
+++ resolved
@@ -36,11 +36,7 @@
 {
 	INFOLOG( "INIT" );
 
-<<<<<<< HEAD
-	resize( 290, 515 );
-=======
 	resize( 290, 405 );
->>>>>>> 956fd114
 	setMinimumSize( width(), height() );
 	setFixedWidth( width() );
 
