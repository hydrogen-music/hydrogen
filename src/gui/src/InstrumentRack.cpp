/*
 * Hydrogen
 * Copyright(c) 2002-2008 by Alex >Comix< Cominu [comix@users.sourceforge.net]
 *
 * http://www.hydrogen-music.org
 *
 * This program is free software; you can redistribute it and/or modify
 * it under the terms of the GNU General Public License as published by
 * the Free Software Foundation; either version 2 of the License, or
 * (at your option) any later version.
 *
 * This program is distributed in the hope that it will be useful,
 * but WITHOUT ANY WARRANTY, without even the implied warranty of
 * MERCHANTABILITY or FITNESS FOR A PARTICULAR PURPOSE. See the
 * GNU General Public License for more details.
 *
 * You should have received a copy of the GNU General Public License
 * along with this program; if not, write to the Free Software
 * Foundation, Inc., 59 Temple Place, Suite 330, Boston, MA  02111-1307  USA
 *
 */

#include "InstrumentRack.h"
#include "HydrogenApp.h"
#include "Skin.h"
#include "CommonStrings.h"
#include "Widgets/Button.h"
#include "InstrumentEditor/InstrumentEditorPanel.h"
#include "SoundLibrary/SoundLibraryPanel.h"
#include "HydrogenApp.h"

#include <QGridLayout>

const char* InstrumentRack::__class_name = "InstrumentRack";

InstrumentRack::InstrumentRack( QWidget *pParent )
 : QWidget( pParent )
 , Object( __class_name )
{
	INFOLOG( "INIT" );

	resize( 290, 405 );
	setMinimumSize( width(), height() );
	setFixedWidth( width() );

	m_lastUsedFontSize = H2Core::Preferences::get_instance()->getFontSize();
	QFont fontButtons( H2Core::Preferences::get_instance()->getApplicationFontFamily(), getPointSize( m_lastUsedFontSize ) );

// TAB buttons
	QWidget *pTabButtonsPanel = new QWidget( nullptr );
	pTabButtonsPanel->setFixedHeight( 24 );
	pTabButtonsPanel->setSizePolicy( QSizePolicy( QSizePolicy::Expanding, QSizePolicy::Expanding ) );

	// instrument editor button
	m_pShowInstrumentEditorBtn = new ToggleButton( pTabButtonsPanel, QSize( 130, 17 ), "", HydrogenApp::get_instance()->getCommonStrings()->getInstrumentButton() );
	m_pShowInstrumentEditorBtn->setToolTip( tr( "Show Instrument editor" ) );
<<<<<<< HEAD
=======
	m_pShowInstrumentEditorBtn->setText( tr( "Instrument" ) );
	m_pShowInstrumentEditorBtn->setFont( fontButtons );
>>>>>>> 820ba29e
	connect( m_pShowInstrumentEditorBtn, SIGNAL( clicked( Button* ) ), this, SLOT( on_showInstrumentEditorBtnClicked() ) );

	// show sound library button
	m_pShowSoundLibraryBtn = new ToggleButton( pTabButtonsPanel,QSize( 150, 17 ), "", HydrogenApp::get_instance()->getCommonStrings()->getSoundLibraryButton() );
	m_pShowSoundLibraryBtn->setToolTip( tr( "Show sound library" ) );
<<<<<<< HEAD
=======
	m_pShowSoundLibraryBtn->setText( tr( "Sound library" ) );
	m_pShowSoundLibraryBtn->setFont( fontButtons );
>>>>>>> 820ba29e
	connect( m_pShowSoundLibraryBtn, SIGNAL( clicked( Button* ) ), this, SLOT( on_showSoundLibraryBtnClicked() ) );

	QHBoxLayout *pTabHBox = new QHBoxLayout();
	pTabHBox->setSpacing( 0 );
	pTabHBox->setMargin( 0 );
	pTabHBox->addWidget( m_pShowInstrumentEditorBtn );
	pTabHBox->addWidget( m_pShowSoundLibraryBtn );

	pTabButtonsPanel->setLayout( pTabHBox );

//~ TAB buttons


	InstrumentEditorPanel::get_instance()->setSizePolicy( QSizePolicy( QSizePolicy::Expanding, QSizePolicy::Expanding ) );

	m_pSoundLibraryPanel = new SoundLibraryPanel( nullptr, false );

	// LAYOUT
	QGridLayout *pGrid = new QGridLayout();
	pGrid->setSpacing( 0 );
	pGrid->setMargin( 0 );

	pGrid->addWidget( pTabButtonsPanel, 0, 0, 1, 3 );
	pGrid->addWidget( InstrumentEditorPanel::get_instance(), 2, 1 );
	pGrid->addWidget( m_pSoundLibraryPanel, 2, 1 );

	this->setLayout( pGrid );
	
	connect( HydrogenApp::get_instance(), &HydrogenApp::preferencesChanged, this, &InstrumentRack::onPreferencesChanged );
	
	on_showInstrumentEditorBtnClicked();	// show the instrument editor as default
}



InstrumentRack::~InstrumentRack()
{
	INFOLOG( "DESTROY" );
}



void InstrumentRack::on_showSoundLibraryBtnClicked()
{
	m_pShowSoundLibraryBtn->setPressed( true );
	m_pShowInstrumentEditorBtn->setPressed( false );

	m_pSoundLibraryPanel->show();
	InstrumentEditorPanel::get_instance()->hide();
}



void InstrumentRack::on_showInstrumentEditorBtnClicked()
{
	m_pShowInstrumentEditorBtn->setPressed( true );
	m_pShowSoundLibraryBtn->setPressed( false );

	InstrumentEditorPanel::get_instance()->show();
	m_pSoundLibraryPanel->hide();
}

void InstrumentRack::onPreferencesChanged( bool bAppearanceOnly ) {
	auto pPref = H2Core::Preferences::get_instance();
	
	if ( m_pShowInstrumentEditorBtn->font().family() != pPref->getApplicationFontFamily() ||
		 m_lastUsedFontSize != pPref->getFontSize() ) {
		m_lastUsedFontSize = H2Core::Preferences::get_instance()->getFontSize();
		
		QFont fontButtons( pPref->getApplicationFontFamily(), getPointSize( m_lastUsedFontSize ) );
		m_pShowInstrumentEditorBtn->setFont( fontButtons );
		m_pShowSoundLibraryBtn->setFont( fontButtons );
	}
}<|MERGE_RESOLUTION|>--- conflicted
+++ resolved
@@ -54,21 +54,11 @@
 	// instrument editor button
 	m_pShowInstrumentEditorBtn = new ToggleButton( pTabButtonsPanel, QSize( 130, 17 ), "", HydrogenApp::get_instance()->getCommonStrings()->getInstrumentButton() );
 	m_pShowInstrumentEditorBtn->setToolTip( tr( "Show Instrument editor" ) );
-<<<<<<< HEAD
-=======
-	m_pShowInstrumentEditorBtn->setText( tr( "Instrument" ) );
-	m_pShowInstrumentEditorBtn->setFont( fontButtons );
->>>>>>> 820ba29e
 	connect( m_pShowInstrumentEditorBtn, SIGNAL( clicked( Button* ) ), this, SLOT( on_showInstrumentEditorBtnClicked() ) );
 
 	// show sound library button
 	m_pShowSoundLibraryBtn = new ToggleButton( pTabButtonsPanel,QSize( 150, 17 ), "", HydrogenApp::get_instance()->getCommonStrings()->getSoundLibraryButton() );
 	m_pShowSoundLibraryBtn->setToolTip( tr( "Show sound library" ) );
-<<<<<<< HEAD
-=======
-	m_pShowSoundLibraryBtn->setText( tr( "Sound library" ) );
-	m_pShowSoundLibraryBtn->setFont( fontButtons );
->>>>>>> 820ba29e
 	connect( m_pShowSoundLibraryBtn, SIGNAL( clicked( Button* ) ), this, SLOT( on_showSoundLibraryBtnClicked() ) );
 
 	QHBoxLayout *pTabHBox = new QHBoxLayout();
