--- conflicted
+++ resolved
@@ -150,15 +150,9 @@
 	for( int i = 0; i < __theChangedItems.size() ; i++ )
 	{
 		int songPosition = __theChangedItems.value( i ).toInt();
-<<<<<<< HEAD
-		QTableWidgetItem * pNewTagItem = tagTableWidget->item( songPosition, 0 );
+		QTableWidgetItem* pNewTagItem = tagTableWidget->item( songPosition, 0 );
 		if ( pNewTagItem ) {
-			SE_editTagAction *action = new SE_editTagAction(  pNewTagItem->text() ,oldText.value( songPosition ), songPosition );
-=======
-		newTagItem = tagTableWidget->item( songPosition, 0 );
-		if ( newTagItem ) {
-			SE_editTagAction *action = new SE_editTagAction( newTagItem->text() ,sOldText.value( songPosition ), songPosition );
->>>>>>> 81f14c20
+			SE_editTagAction *action = new SE_editTagAction( pNewTagItem->text() ,sOldText.value( songPosition ), songPosition );
 			HydrogenApp::get_instance()->m_pUndoStack->push( action );
 		}
 	}
