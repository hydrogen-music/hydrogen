--- conflicted
+++ resolved
@@ -58,11 +58,6 @@
 		void updateAll();
 		void updatePositionRuler();
 		void setModeActionBtn( bool mode );
-<<<<<<< HEAD
-=======
-		SongEditorActionMode getActionMode() {	return m_actionMode;	}
-		void setActionMode( SongEditorActionMode actionMode );
->>>>>>> 28700495
 		void toggleAutomationAreaVisibility();
 		
 		void showTimeline();
