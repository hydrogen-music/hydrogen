/*
 * Hydrogen
 * Copyright(c) 2002-2008 by Alex >Comix< Cominu [comix@users.sourceforge.net]
 * Copyright(c) 2008-2021 The hydrogen development team [hydrogen-devel@lists.sourceforge.net]
 *
 * http://www.hydrogen-music.org
 *
 * This program is free software; you can redistribute it and/or modify
 * it under the terms of the GNU General Public License as published by
 * the Free Software Foundation; either version 2 of the License, or
 * (at your option) any later version.
 *
 * This program is distributed in the hope that it will be useful,
 * but WITHOUT ANY WARRANTY, without even the implied warranty of
 * MERCHANTABILITY or FITNESS FOR A PARTICULAR PURPOSE. See the
 * GNU General Public License for more details.
 *
 * You should have received a copy of the GNU General Public License
 * along with this program. If not, see https://www.gnu.org/licenses
 *
 */

#ifndef SONG_EDITOR_PANEL_H
#define SONG_EDITOR_PANEL_H


#include "../EventListener.h"
#include <core/Object.h>
#include <core/Basics/Pattern.h>

#include <QtGui>
#include <QtWidgets>

#include "Widgets/Button.h"

class SongEditor;
class SongEditorPatternList;
class SongEditorPositionRuler;
class Button;
class Fader;
class WidgetWithInput;
class AutomationPathView;
class LCDCombo;
class PlaybackTrackWaveDisplay;

/** \ingroup docGUI*/
class SongEditorPanel :  public QWidget, public EventListener,  public H2Core::Object<SongEditorPanel>
{
	H2_OBJECT(SongEditorPanel)
	Q_OBJECT

	public:
		explicit SongEditorPanel( QWidget *parent );
		~SongEditorPanel();

		SongEditor* getSongEditor() const { return m_pSongEditor; }
		SongEditorPatternList* getSongEditorPatternList() const { return m_pPatternList; }
		SongEditorPositionRuler* getSongEditorPositionRuler() const { return m_pPositionRuler; }
		AutomationPathView* getAutomationPathView() const { return m_pAutomationPathView; }
	PlaybackTrackWaveDisplay* getPlaybackTrackWaveDisplay() const { return m_pPlaybackTrackWaveDisplay; }

		void updateAll();
		void updatePositionRuler();
		void toggleAutomationAreaVisibility();
		
		void showTimeline();
		void showPlaybackTrack();
		void updatePlaybackTrackIfNecessary();

<<<<<<< HEAD
	bool getTimelineActive() const;
	void setTimelineActive( bool bActive );
	bool getTimelineEnabled() const;
	void setTimelineEnabled( bool bEnabled );

	/**
	 * Turns the background color of #m_pPatternEditorLockedBtn red to
	 * signal the user her last action was not permitted.
	 */
	void highlightPatternEditorLocked( bool bUseRedBackground );	
=======
		bool getTimelineActive() const;
		void setTimelineActive( bool bActive );
		bool getTimelineEnabled() const;
		void setTimelineEnabled( bool bEnabled );
>>>>>>> e524a842
		
		// Implements EventListener interface
		virtual void selectedPatternChangedEvent() override;
		void restoreGroupVector( QString filename );
		//~ Implements EventListener interface
		/** Disables and deactivates the Timeline when an external
		 * JACK timebase master is detected and enables it when it's
		 * gone or Hydrogen itself becomes the timebase master.
		 */
		void updateTimelineUsage();
		virtual void timelineActivationEvent( int nValue ) override;
		/** Updates the associated buttons if the action mode was
		 * changed within the core.
		 *
		 * \param nValue 0 - select mode and 1 - draw mode.
		 */
		void actionModeChangeEvent( int nValue ) override;
		void updateSongEditorEvent( int nValue ) override;
	void patternModifiedEvent() override;

		virtual void jackTimebaseStateChangedEvent( int ) override;

		virtual void patternChangedEvent() override;

	virtual void patternEditorLockedEvent( int ) override;
	virtual void stackedModeActivationEvent( int ) override;
	virtual void updateSongEvent( int ) override;
		virtual void songModeActivationEvent( int nValue ) override;

	public slots:
		void showHideTimeline( bool bPressed ) {
			m_pTimelineBtn->setChecked( bPressed );
			timelineBtnPressed();
		}

	private slots:
		void vScrollTo( int value );
		void hScrollTo( int value );

		void newPatBtnClicked();
		void upBtnClicked();
		void downBtnClicked();
		void clearSequence();
		
		void updatePlaybackFaderPeaks();
		void updatePlayHeadPosition();

		void selectionModeBtnPressed();
		void drawModeBtnPressed();
		void timelineBtnPressed();
		void viewTimelineBtnPressed();
		void viewPlaybackTrackBtnPressed();
		void mutePlaybackTrackBtnPressed();
		void editPlaybackTrackBtnPressed();

		void zoomInBtnPressed();
		void zoomOutBtnPressed();
		
		void faderChanged( WidgetWithInput* pRef );

		void automationPathPointAdded(float x, float y);
		void automationPathPointRemoved(float x, float y);
		void automationPathPointMoved(float ox, float oy, float tx, float ty);

	private:
		uint						m_nInitialWidth;
		uint						m_nInitialHeight;
									
		static const int			m_nPatternListWidth = 200;
									
		QScrollArea*				m_pEditorScrollView;
		QScrollArea*				m_pPatternListScrollView;
		QScrollArea*				m_pPositionRulerScrollView;
		QScrollArea*				m_pPlaybackTrackScrollView;
									
		QScrollBar *				m_pVScrollBar;
		QScrollBar *				m_pHScrollBar;
									
		QStackedWidget*				m_pWidgetStack;
		QScrollArea*				m_pAutomationPathScrollView;
									
									
		SongEditor*					m_pSongEditor;
		SongEditorPatternList *		m_pPatternList;
		SongEditorPositionRuler *	m_pPositionRuler;
		PlaybackTrackWaveDisplay*	m_pPlaybackTrackWaveDisplay;


		Button *					m_pUpBtn;
		Button *					m_pDownBtn;
		Button *					m_pClearPatternSeqBtn;
		Button *					m_pSelectionModeBtn;
		Button *					m_pModeActionSingleBtn;
		Button *					m_pModeActionMultipleBtn;
		Button *					m_pDrawModeBtn;
		
		Fader*						m_pPlaybackTrackFader;

		Button *					m_pTimelineBtn;
		Button *					m_pViewTimelineBtn;
		Button *					m_pViewPlaybackBtn;
		Button *					m_pMutePlaybackBtn;
		Button *					m_pEditPlaybackBtn;

<<<<<<< HEAD
		Button *				m_pUpBtn;
		Button *				m_pDownBtn;
		Button *				m_pClearPatternSeqBtn;
		Button *			m_pSelectionModeBtn;
		Button *			m_pPlaySelectedSingleBtn;
		Button *			m_pPlaySelectedMultipleBtn;
		Button *			m_pDrawModeBtn;
		Button *			m_pPatternEditorLockedBtn;
		Button *			m_pPatternEditorUnlockedBtn;
=======
		QTimer*						m_pTimer;
>>>>>>> e524a842
		
		AutomationPathView *		m_pAutomationPathView;
		LCDCombo*					m_pAutomationCombo;

<<<<<<< HEAD
		virtual void resizeEvent( QResizeEvent *ev ) override;
		void resyncExternalScrollBar();
	
	bool m_bLastIsTimelineActivated;
=======
		virtual void				resizeEvent( QResizeEvent *ev ) override;
		void						resyncExternalScrollBar();

		bool m_bLastIsTimelineActivated;
>>>>>>> e524a842
};

#endif<|MERGE_RESOLUTION|>--- conflicted
+++ resolved
@@ -67,23 +67,16 @@
 		void showPlaybackTrack();
 		void updatePlaybackTrackIfNecessary();
 
-<<<<<<< HEAD
-	bool getTimelineActive() const;
-	void setTimelineActive( bool bActive );
-	bool getTimelineEnabled() const;
-	void setTimelineEnabled( bool bEnabled );
-
-	/**
-	 * Turns the background color of #m_pPatternEditorLockedBtn red to
-	 * signal the user her last action was not permitted.
-	 */
-	void highlightPatternEditorLocked( bool bUseRedBackground );	
-=======
 		bool getTimelineActive() const;
 		void setTimelineActive( bool bActive );
 		bool getTimelineEnabled() const;
 		void setTimelineEnabled( bool bEnabled );
->>>>>>> e524a842
+
+		/**
+		 * Turns the background color of #m_pPatternEditorLockedBtn red to
+		 * signal the user her last action was not permitted.
+		 */
+		void highlightPatternEditorLocked( bool bUseRedBackground );	
 		
 		// Implements EventListener interface
 		virtual void selectedPatternChangedEvent() override;
@@ -176,8 +169,6 @@
 		Button *					m_pDownBtn;
 		Button *					m_pClearPatternSeqBtn;
 		Button *					m_pSelectionModeBtn;
-		Button *					m_pModeActionSingleBtn;
-		Button *					m_pModeActionMultipleBtn;
 		Button *					m_pDrawModeBtn;
 		
 		Fader*						m_pPlaybackTrackFader;
@@ -188,34 +179,20 @@
 		Button *					m_pMutePlaybackBtn;
 		Button *					m_pEditPlaybackBtn;
 
-<<<<<<< HEAD
-		Button *				m_pUpBtn;
-		Button *				m_pDownBtn;
-		Button *				m_pClearPatternSeqBtn;
-		Button *			m_pSelectionModeBtn;
 		Button *			m_pPlaySelectedSingleBtn;
 		Button *			m_pPlaySelectedMultipleBtn;
-		Button *			m_pDrawModeBtn;
 		Button *			m_pPatternEditorLockedBtn;
 		Button *			m_pPatternEditorUnlockedBtn;
-=======
+
 		QTimer*						m_pTimer;
->>>>>>> e524a842
 		
 		AutomationPathView *		m_pAutomationPathView;
 		LCDCombo*					m_pAutomationCombo;
 
-<<<<<<< HEAD
-		virtual void resizeEvent( QResizeEvent *ev ) override;
-		void resyncExternalScrollBar();
-	
-	bool m_bLastIsTimelineActivated;
-=======
 		virtual void				resizeEvent( QResizeEvent *ev ) override;
 		void						resyncExternalScrollBar();
 
 		bool m_bLastIsTimelineActivated;
->>>>>>> e524a842
 };
 
 #endif