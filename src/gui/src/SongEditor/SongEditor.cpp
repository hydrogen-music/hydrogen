--- conflicted
+++ resolved
@@ -759,11 +759,7 @@
 	updateModifiers( ev );
 	m_currentMousePosition = ev->pos();
 
-<<<<<<< HEAD
 	if ( Hydrogen::get_instance()->getActionMode() == H2Core::Song::ActionMode::selectMode ) {
-=======
-	if ( pSong->getActionMode() == H2Core::Song::ActionMode::selectMode ) {
->>>>>>> 6d238646
 		m_selection.mouseMoveEvent( ev );
 	} else {
 		if ( ev->x() < m_nMargin ) {
@@ -1810,10 +1806,10 @@
 
 void SongEditorPatternList::patternPopup_save()
 {
-<<<<<<< HEAD
 	setRowSelection( RowSelection::Dialog );
 	
 	auto pHydrogenApp = HydrogenApp::get_instance();
+	auto pCommonStrings = pHydrogenApp->getCommonStrings();
 	auto pHydrogen = Hydrogen::get_instance();
 	auto pSong = pHydrogen->getSong();
 	auto pPattern = pSong->getPatternList()->get( m_nRowClicked );
@@ -1821,22 +1817,11 @@
 	QString sPath = Files::savePatternNew( pPattern->get_name(), pPattern,
 										   pSong, pHydrogen->getCurrentDrumkitName() );
 	if ( sPath.isEmpty() ) {
-		if ( QMessageBox::information( this, "Hydrogen", tr( "The pattern-file exists. \nOverwrite the existing pattern?"), tr("&Ok"), tr("&Cancel"), nullptr, 1 ) != 0 ) {
-			setRowSelection( RowSelection::None );
-=======
-	auto pCommonStrings = HydrogenApp::get_instance()->getCommonStrings();
-	Hydrogen *engine = Hydrogen::get_instance();
-	std::shared_ptr<Song> song = engine->getSong();
-	Pattern *pattern = song->getPatternList()->get( engine->getSelectedPatternNumber() );
-
-	QString path = Files::savePatternNew( pattern->get_name(), pattern, song, engine->getCurrentDrumkitName() );
-	if ( path.isEmpty() ) {
-		if ( QMessageBox::information( this, "Hydrogen",
-									   tr( "The pattern-file exists. \nOverwrite the existing pattern?"),
+		if ( QMessageBox::information( this, "Hydrogen", tr( "The pattern-file exists. \nOverwrite the existing pattern?"),
 									   pCommonStrings->getButtonOk(),
 									   pCommonStrings->getButtonCancel(),
 									   nullptr, 1 ) != 0 ) {
->>>>>>> 6d238646
+			setRowSelection( RowSelection::None );
 			return;
 		}
 		sPath = Files::savePatternOver( pPattern->get_name(), pPattern,
