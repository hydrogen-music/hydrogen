/*
 * Hydrogen
 * Copyright(c) 2002-2008 by Alex >Comix< Cominu [comix@users.sourceforge.net]
 *
 * http://www.hydrogen-music.org
 *
 * This program is free software; you can redistribute it and/or modify
 * it under the terms of the GNU General Public License as published by
 * the Free Software Foundation; either version 2 of the License, or
 * (at your option) any later version.
 *
 * This program is distributed in the hope that it will be useful,
 * but WITHOUT ANY WARRANTY, without even the implied warranty of
 * MERCHANTABILITY or FITNESS FOR A PARTICULAR PURPOSE. See the
 * GNU General Public License for more details.
 *
 * You should have received a copy of the GNU General Public License
 * along with this program; if not, write to the Free Software
 * Foundation, Inc., 59 Temple Place, Suite 330, Boston, MA  02111-1307  USA
 *
 */

#include <assert.h>
#include <algorithm>
#include <memory>

#include <core/Basics/Song.h>
#include <core/Hydrogen.h>
#include <core/Preferences.h>
#include <core/Basics/Pattern.h>
#include <core/Basics/PatternList.h>
#include <core/AudioEngine.h>
#include <core/EventQueue.h>
#include <core/Helpers/Files.h>
#include <core/Basics/Instrument.h>
#include <core/LocalFileMng.h>
#include <core/Timeline.h>
#include <core/Helpers/Xml.h>
#include <core/IO/DiskWriterDriver.h>
using namespace H2Core;

#include "UndoActions.h"
#include "MainForm.h"
#include "SongEditor.h"
#include "SongEditorPanel.h"
#include "SongEditorPanelBpmWidget.h"
#include "SongEditorPanelTagWidget.h"
#include "PatternFillDialog.h"
#include "VirtualPatternDialog.h"
#include "SoundLibrary/SoundLibraryPanel.h"
#include "SoundLibrary/SoundLibraryDatastructures.h"
#include "../PatternEditor/PatternEditorPanel.h"
#include "../HydrogenApp.h"
#include "../InstrumentRack.h"
#include "../Widgets/Button.h"
#include "../PatternPropertiesDialog.h"
#include "../SongPropertiesDialog.h"
#include "../Skin.h"




#ifdef WIN32
#include <time.h>
#include <windows.h>
#endif

const char* SongEditor::__class_name = "SongEditor";

struct PatternDisplayInfo {
	bool bActive;
	bool bNext;
	QString sPatternName;
};


SongEditor::SongEditor( QWidget *parent, QScrollArea *pScrollView, SongEditorPanel *pSongEditorPanel )
 : QWidget( parent )
 , Object( __class_name )
 , m_bSequenceChanged( true )
 , m_pScrollView( pScrollView )
 , m_pSongEditorPanel( pSongEditorPanel )
 , m_selection( this )
{

	setAttribute(Qt::WA_OpaquePaintEvent);
	setFocusPolicy (Qt::StrongFocus);

	m_nGridWidth = 16;
	m_nGridHeight = 18;

	m_nCursorRow = 0;
	m_nCursorColumn = 0;
	m_bCursorHidden = Preferences::get_instance()->hideKeyboardCursor();

	Preferences *pref = Preferences::get_instance();
	m_nMaxPatternSequence = pref->getMaxBars();
	int m_nInitialWidth = m_nMargin + m_nMaxPatternSequence * m_nGridWidth;
	int m_nInitialHeight = 10;

	this->resize( QSize(m_nInitialWidth, m_nInitialHeight) );

	createBackground();	// create m_backgroundPixmap pixmap

	// Popup context menu
	m_pPopupMenu = new QMenu( this );
	m_pPopupMenu->addAction( tr( "&Cut" ), this, &SongEditor::cut );
	m_pPopupMenu->addAction( tr( "&Copy" ), this, &SongEditor::copy );
	m_pPopupMenu->addAction( tr( "&Paste" ), this, &SongEditor::paste );
	m_pPopupMenu->addAction( tr( "&Delete" ), this, &SongEditor::deleteSelection );
	m_pPopupMenu->addAction( tr( "Select &all" ), this, &SongEditor::selectAll );
	m_pPopupMenu->addAction( tr( "Clear selection" ), this, &SongEditor::selectNone );


	update();
}



SongEditor::~SongEditor()
{
}



int SongEditor::getGridWidth ()
{
	return m_nGridWidth;
}



void SongEditor::setGridWidth( uint width )
{
	if ( ( SONG_EDITOR_MIN_GRID_WIDTH <= width ) && ( SONG_EDITOR_MAX_GRID_WIDTH >= width ) ) {
		m_nGridWidth = width;
		this->resize ( m_nMargin + m_nMaxPatternSequence * m_nGridWidth, height() );
	}
}

QPoint SongEditor::xyToColumnRow( QPoint p )
{
	return QPoint( (p.x() - m_nMargin) / (int)m_nGridWidth, p.y() / (int)m_nGridHeight );
}

QPoint SongEditor::columnRowToXy( QPoint p )
{
	return QPoint( m_nMargin + p.x() * m_nGridWidth, p.y() * m_nGridHeight );
}


bool SongEditor::togglePatternActive( int nColumn, int nRow )
{
	HydrogenApp* h2app = HydrogenApp::get_instance();
<<<<<<< HEAD
	Hydrogen *pHydrogen = Hydrogen::get_instance();
	Song *pSong = pHydrogen->getSong();
	PatternList *pPatternList = pSong->get_pattern_list();
=======
	Hydrogen *pEngine = Hydrogen::get_instance();
	Song *pSong = pEngine->getSong();
	PatternList *pPatternList = pSong->getPatternList();
>>>>>>> ce0480e8

	if ( nRow >= pPatternList->size() || nRow < 0 || nColumn < 0 ) {
		return true;
	}

	H2Core::Pattern *pPattern = pPatternList->get( nRow );
	assert( pPattern != nullptr );

	std::vector<PatternList*> *pColumns = pSong->getPatternGroupVector();
	if ( nColumn < pColumns->size() ) {
		PatternList *pColumn = ( *pColumns )[ nColumn ];
		unsigned nColumnIndex = pColumn->index( pPattern );

		if ( nColumnIndex != -1 ) {
			// Delete pattern
			h2app->m_pUndoStack->push( new SE_deletePatternAction( nColumn, nRow ) );
			return false;

		} else {
			h2app->m_pUndoStack->push( new SE_addPatternAction( nColumn, nRow ) );
			return true;
		}
	}
	else {
		SE_addPatternAction *action = new SE_addPatternAction( nColumn, nRow ) ;
		h2app->m_pUndoStack->push( action );
		return true;
	}
}

void SongEditor::setPatternActive( int nColumn, int nRow, bool value )
{
	HydrogenApp* h2app = HydrogenApp::get_instance();
<<<<<<< HEAD
	Hydrogen *pHydrogen = Hydrogen::get_instance();
	Song *pSong = pHydrogen->getSong();
	PatternList *pPatternList = pSong->get_pattern_list();
=======
	Hydrogen *pEngine = Hydrogen::get_instance();
	Song *pSong = pEngine->getSong();
	PatternList *pPatternList = pSong->getPatternList();
>>>>>>> ce0480e8

	if ( nRow >= pPatternList->size() || nRow < 0 || nColumn < 0 ) {
		return;
	}

	H2Core::Pattern *pPattern = pPatternList->get( nRow );
	assert( pPattern != nullptr );

	std::vector<PatternList*> *pColumns = pSong->getPatternGroupVector();
	if ( nColumn < pColumns->size() ) {
		PatternList *pColumn = ( *pColumns )[ nColumn ];
		unsigned nColumnIndex = pColumn->index( pPattern );

		if ( nColumnIndex != -1 && value == false ) {
			// Delete existing pattern
			h2app->m_pUndoStack->push( new SE_deletePatternAction( nColumn, nRow ) );

		} else if ( nColumnIndex == -1 && value == true ) {
			// Add pattern to  column
			h2app->m_pUndoStack->push( new SE_addPatternAction( nColumn, nRow ) );
		}
	} else if ( value == true ) {
		// Add a new pattern
		SE_addPatternAction *action = new SE_addPatternAction( nColumn, nRow ) ;
		h2app->m_pUndoStack->push( action );
	}

}


<<<<<<< HEAD
void SongEditor::selectAll() {
	Hydrogen *pHydrogen = Hydrogen::get_instance();
	PatternList *pPatternList = pHydrogen->getSong()->get_pattern_list();
	std::vector<PatternList*>* pColumns = pHydrogen->getSong()->get_pattern_group_vector();
	m_selection.clearSelection();
	for ( int nRow = 0; nRow < pPatternList->size(); nRow++ ) {
		H2Core::Pattern *pPattern = pPatternList->get( nRow );
		for ( int nCol = 0; nCol < pColumns->size(); nCol++ ) {
			PatternList *pColumn = ( *pColumns )[ nCol ];
			for ( uint i = 0; i < pColumn->size(); i++) {
				if ( pColumn->get(i) == pPattern ) { // esiste un pattern in questa posizione
					m_selection.addToSelection( QPoint( nCol, nRow ) );
				}
			}
		}
	}
	m_bSequenceChanged = true;
	update();
}
=======
void SongEditor::togglePatternSelected( int nColumn, int nRow )
{
	Hydrogen *pEngine = Hydrogen::get_instance();
	Song *pSong = pEngine->getSong();
	PatternList *pPatternList = pSong->getPatternList();
>>>>>>> ce0480e8

void SongEditor::selectNone() {
	m_selection.clearSelection();

	m_bSequenceChanged = true;
	update();
}

void SongEditor::deleteSelection() {
	QUndoStack *pUndo = HydrogenApp::get_instance()->m_pUndoStack;
	std::vector< QPoint > addCells, deleteCells, mergeCells;
	for ( QPoint cell : m_selection ) {
		deleteCells.push_back( cell );
	}
	pUndo->push( new SE_modifyPatternCellsAction( addCells, deleteCells, mergeCells,
												  tr( "Delete selected cells" ) ) );
	m_selection.clearSelection();
}


// Cut and paste buffer format is:
// <patternSelection>
//    <sourcePosition>
//  <cellList>
//    <cell>
//    ...

void SongEditor::copy() {
	XMLDoc doc;
	XMLNode selection = doc.set_root( "patternSelection" );
	XMLNode cellList = selection.createNode( "cellList" );
	XMLNode positionNode = selection.createNode( "sourcePosition" );

	positionNode.write_int( "column", m_nCursorColumn );
	positionNode.write_int( "row", m_nCursorRow );

	for ( QPoint cell : m_selection ) {
		XMLNode cellNode = cellList.createNode( "cell" );
		cellNode.write_int( "x", cell.x() );
		cellNode.write_int( "y", cell.y() );
	}

	QApplication::clipboard()->setText( doc.toString() );
}

void SongEditor::paste() {
	QUndoStack *pUndo = HydrogenApp::get_instance()->m_pUndoStack;
	int nDeltaColumn = 0, nDeltaRow = 0;
	Song *pSong = Hydrogen::get_instance()->getSong();
	int nPatterns = pSong->get_pattern_list()->size();

	XMLDoc doc;
	if ( ! doc.setContent( QApplication::clipboard()->text() ) ) {
		// Pasted something that's not valid XML.
		return;
	}

	m_selection.clearSelection();
	updateGridCells();

	XMLNode selection = doc.firstChildElement( "patternSelection" );
	if ( ! selection.isNull() ) {
		// Got pattern selection.
		std::vector< QPoint > addCells, deleteCells, mergeCells;

		XMLNode cellList = selection.firstChildElement( "cellList" );
		if ( cellList.isNull() ) {
			return;
		}

		XMLNode positionNode = selection.firstChildElement( "sourcePosition" );

		// If position information is supplied in the selection, use
		// it to adjust the location relative to the current keyboard
		// input cursor.
		if ( !positionNode.isNull() ) {

			nDeltaColumn = m_nCursorColumn - positionNode.read_int( "column", m_nCursorColumn );
			nDeltaRow = m_nCursorRow - positionNode.read_int( "row", m_nCursorRow );
		}

		if ( cellList.hasChildNodes() ) {
			for ( XMLNode cellNode = cellList.firstChildElement( "cell" );
				  ! cellNode.isNull();
				  cellNode = cellNode.nextSiblingElement() ) {
				int nCol = cellNode.read_int( "x", m_nCursorColumn ) + nDeltaColumn;
				int nRow = cellNode.read_int( "y", m_nCursorRow ) + nDeltaRow;
				if ( nCol >= 0 && nRow >= 0 && nRow < nPatterns ) {
					// Paste cells
					QPoint p = QPoint( nCol, nRow );
					if ( m_gridCells.find( p ) == m_gridCells.end() ) {
						// Cell is not active. Activate it.
						addCells.push_back( p );
					} else {
						// Merge cell with existing
						mergeCells.push_back( p );
					}
				}
			}

<<<<<<< HEAD
			pUndo->push( new SE_modifyPatternCellsAction( addCells, deleteCells, mergeCells,
														  tr( "Paste cells" ) ) );
=======
	std::vector<PatternList*> *pColumns = pSong->getPatternGroupVector();
	if ( nColumn < pColumns->size() ) {
		PatternList *pColumn = ( *pColumns )[ nColumn ];
		unsigned nColumnIndex = pColumn->index( pPattern );
		if ( nColumnIndex != -1 ) {
			// Pattern is active. Add it to the selected cells.
			m_selectedCells.push_back( QPoint( nColumn, nRow ) );
>>>>>>> ce0480e8
		}
	}
}

void SongEditor::cut() {
	copy();
	deleteSelection();
}

void SongEditor::keyPressEvent( QKeyEvent * ev )
{
<<<<<<< HEAD
	bool bIsSelectionKey = false;

=======
	Hydrogen *pEngine = Hydrogen::get_instance();
	PatternList *pPatternList = pEngine->getSong()->getPatternList();
	std::vector<PatternList*>* pColumns = pEngine->getSong()->getPatternGroupVector();
	const QPoint centre = QPoint( m_nGridWidth / 2, m_nGridHeight / 2 );
>>>>>>> ce0480e8
	SongEditorActionMode actionMode = m_pSongEditorPanel->getActionMode();
	bool bUnhideCursor = true;

	if ( actionMode == SELECT_ACTION ) {
		bIsSelectionKey = m_selection.keyPressEvent( ev );
	}

	Hydrogen *pHydrogen = Hydrogen::get_instance();
	PatternList *pPatternList = pHydrogen->getSong()->get_pattern_list();
	const QPoint centre = QPoint( m_nGridWidth / 2, m_nGridHeight / 2 );
	bool bSelectionKey = false;

	if ( bIsSelectionKey ) {
		// Key was claimed by selection
	} else if ( ev->key() == Qt::Key_Delete || ev->key() == Qt::Key_Backspace ) {
		// Key: Delete: delete selected pattern cells, or cell at current position
		if ( m_selection.begin() != m_selection.end() ) {
			deleteSelection();
		} else {
			// No selection, delete at the current cursor position
			QUndoStack *pUndo = HydrogenApp::get_instance()->m_pUndoStack;
			pUndo->push( new SE_deletePatternAction( m_nCursorColumn, m_nCursorRow ) );
		}

	} else if ( ev->matches( QKeySequence::MoveToNextChar ) || ( bSelectionKey = ev->matches( QKeySequence::SelectNextChar ) ) ) {
		// ->
		if ( m_nCursorColumn < m_nMaxPatternSequence -1 ) {
			m_nCursorColumn += 1;
		}

	} else if ( ev->matches( QKeySequence::MoveToEndOfLine ) || ( bSelectionKey = ev->matches( QKeySequence::SelectEndOfLine ) ) ) {
		// ->|
		m_nCursorColumn = m_nMaxPatternSequence -1;

	} else if ( ev->matches( QKeySequence::MoveToPreviousChar ) || ( bSelectionKey = ev->matches( QKeySequence::SelectPreviousChar ) ) ) {
		// <-
		if ( m_nCursorColumn > 0 ) {
			m_nCursorColumn -= 1;
		}

	} else if ( ev->matches( QKeySequence::MoveToStartOfLine ) || ( bSelectionKey = ev->matches( QKeySequence::SelectStartOfLine ) ) ) {
		// |<-
		m_nCursorColumn = 0;

	} else if ( ev->matches( QKeySequence::MoveToNextLine ) || ( bSelectionKey = ev->matches( QKeySequence::SelectNextLine ) ) ) {
		if ( m_nCursorRow < pPatternList->size()-1 ) {
			m_nCursorRow += 1;
		}

	} else if ( ev->matches( QKeySequence::MoveToNextPage ) || ( bSelectionKey = ev->matches( QKeySequence::SelectNextPage ) ) ) {
		// Page down, scroll by the number of patterns that fit into the viewport
		QWidget *pParent = dynamic_cast< QWidget *>( parent() );
		assert( pParent );
		m_nCursorRow += pParent->height() / m_nGridHeight;

		if ( m_nCursorRow >= pPatternList->size() ) {
			m_nCursorRow = pPatternList->size()-1;
		}

	} else if ( ev->matches( QKeySequence::MoveToEndOfDocument ) || ( bSelectionKey = ev->matches( QKeySequence::SelectEndOfDocument ) ) ) {
		m_nCursorRow = pPatternList->size() -1;

	} else if ( ev->matches( QKeySequence::MoveToPreviousLine ) || ( bSelectionKey = ev->matches( QKeySequence::SelectPreviousLine ) ) ) {
		if ( m_nCursorRow > 0 ) {
			m_nCursorRow -= 1;
		}

	} else if ( ev->matches( QKeySequence::MoveToPreviousPage ) || ( bSelectionKey = ev->matches( QKeySequence::SelectPreviousPage ) ) ) {
		QWidget *pParent = dynamic_cast< QWidget *>( parent() );
		assert( pParent );
		m_nCursorRow -= pParent->height() / m_nGridHeight;

		if ( m_nCursorRow < 0 ) {
			m_nCursorRow = 0;
		}

	} else if ( ev->matches( QKeySequence::MoveToStartOfDocument ) || ( bSelectionKey = ev->matches( QKeySequence::SelectStartOfDocument ) ) ) {
		m_nCursorRow = 0;

	} else if ( ev->matches( QKeySequence::SelectAll ) ) {
		// Key: Ctrl + A: Select all pattern
		bSelectionKey = true;
		bUnhideCursor = false;
		if ( actionMode == SELECT_ACTION ) {
			selectAll();
		}

	} else if ( ev->matches( QKeySequence::Deselect ) ) {
		// Key: Shift + Ctrl + A: deselect any selected cells
		bSelectionKey = true;
		bUnhideCursor = false;
		if ( actionMode == SELECT_ACTION ) {
			selectNone();
			m_bSequenceChanged = false;
		}

	} else if ( ev->matches( QKeySequence::Copy ) ) {
		bUnhideCursor = false;
		copy();

	} else if ( ev->matches( QKeySequence::Paste ) ) {
		bUnhideCursor = false;
		paste();
	} else if ( ev->matches( QKeySequence::Cut ) ) {
		bUnhideCursor = false;
		cut();

	} else if ( ev->key() == Qt::Key_Enter || ev->key() == Qt::Key_Return ) {
		// Key: Return: Set or clear cell (draw mode), or start/end selection or move (select mode)
		// In DRAW mode, Enter's obvious action is the same as a
		// click - insert or delete pattern.
		togglePatternActive( m_nCursorColumn, m_nCursorRow );

	} else {
		ev->ignore();
		if ( Preferences::get_instance()->hideKeyboardCursor() ) {
			m_bCursorHidden = true;
		}
		return;
	}
	if ( bUnhideCursor ) {
		m_bCursorHidden = false;
	}

	if ( bSelectionKey ) {
		// If a "select" key movement is used in "draw" mode, it's probably a good idea to go straight into
		// "select" mode.
		if ( actionMode == DRAW_ACTION ) {
			m_pSongEditorPanel->setActionMode( SELECT_ACTION );
		}
		// Any selection key may need a repaint of the selection
		m_bSequenceChanged = true;
	}
	if ( m_selection.isMoving() ) {
		// If a selection is being moved, it will need to be repainted
		m_bSequenceChanged = true;
	}

	QPoint cursorCentre = columnRowToXy( QPoint( m_nCursorColumn, m_nCursorRow ) ) + centre;
	m_pScrollView->ensureVisible( cursorCentre.x(), cursorCentre.y() );
	m_selection.updateKeyboardCursorPosition( getKeyboardCursorRect() );
	update();
	ev->accept();
}

// Make cursor visible on focus
void SongEditor::focusInEvent( QFocusEvent *ev )
{
	if ( ev->reason() == Qt::TabFocusReason || ev->reason() == Qt::BacktabFocusReason ) {
		QPoint pos = columnRowToXy( QPoint( m_nCursorColumn, m_nCursorRow ))
			+ QPoint( m_nGridWidth / 2, m_nGridHeight / 2 );
		m_pScrollView->ensureVisible( pos.x(), pos.y() );
		m_bCursorHidden = false;
	}
	update();
}

// Implement comparison between QPoints needed for std::set
int operator<(QPoint a, QPoint b) {
	int nAx = a.x(), nBx = b.x();
	if ( nAx != nBx ) {
		return nAx < nBx;
	} else {
		int nAy = a.y(), nBy = b.y();
		return nAy < nBy;
	}
}

void SongEditor::mousePressEvent( QMouseEvent *ev )
{
<<<<<<< HEAD
	updateModifiers( ev );
	m_currentMousePosition = ev->pos();
	m_bSequenceChanged = true;
=======
	Hydrogen *pEngine = Hydrogen::get_instance();
	Song *pSong = pEngine->getSong();
	PatternList *pPatternList = pSong->getPatternList();

	// don't lock the audio driver before checking that...
	if ( nRow >= pPatternList->size() || nRow < 0 || nColumn < 0 ) {
		return;
	}

	AudioEngine::get_instance()->lock( RIGHT_HERE );
	bool bOverExistingPattern = false;
>>>>>>> ce0480e8

	// Update keyboard cursor position
	QPoint p = xyToColumnRow( ev->pos() );
	m_nCursorColumn = p.x();
	m_nCursorRow = p.y();
	if ( Preferences::get_instance()->hideKeyboardCursor() ) {
		m_bCursorHidden = true;
	}

	if ( m_pSongEditorPanel->getActionMode() == SELECT_ACTION ) {
		m_selection.mousePressEvent( ev );

	} else {
		if ( ev->button() == Qt::LeftButton ) {
			// Start of a drawing gesture. Pick up whether we are painting Active or Inactive cells.
			QPoint p = xyToColumnRow( ev->pos() );
			m_bDrawingActiveCell = togglePatternActive( p.x(), p.y() );
			m_pSongEditorPanel->updatePlaybackTrackIfNecessary();

		} else if ( ev->button() == Qt::RightButton ) {
			m_pPopupMenu->popup( ev->globalPos() );
		}
	}
}


void SongEditor::updateModifiers( QInputEvent *ev )
{
	if ( ev->modifiers() == Qt::ControlModifier ) {
		m_bCopyNotMove = true;
	} else {
		m_bCopyNotMove = false;
	}

	if ( m_selection.isMoving() ) {
		// If a selection is currently being moved, change the cursor
		// appropriately. Selection will change it back after the move
		// is complete (or abandoned)
		if ( m_bCopyNotMove &&  cursor().shape() != Qt::DragCopyCursor ) {
			setCursor( QCursor( Qt::DragCopyCursor ) );
		} else if ( !m_bCopyNotMove && cursor().shape() != Qt::DragMoveCursor ) {
			setCursor( QCursor( Qt::DragMoveCursor ) );
		}
	}

}


void SongEditor::addPattern( int nColumn , int nRow )
{
<<<<<<< HEAD
	Hydrogen *pHydrogen = Hydrogen::get_instance();
	Song *pSong = pHydrogen->getSong();
	PatternList *pPatternList = pSong->get_pattern_list();
=======
	Hydrogen *pEngine = Hydrogen::get_instance();
	Song *pSong = pEngine->getSong();
	PatternList *pPatternList = pSong->getPatternList();
>>>>>>> ce0480e8
	H2Core::Pattern *pPattern = pPatternList->get( nRow );
	std::vector<PatternList*> *pColumns = pSong->getPatternGroupVector();

	AudioEngine::get_instance()->lock( RIGHT_HERE );
	if ( nColumn < (int)pColumns->size() ) {
		PatternList *pColumn = ( *pColumns )[ nColumn ];
		// ADD PATTERN
		pColumn->add( pPattern );

	} else {
		//we need to add some new columns..
		PatternList *pColumn = new PatternList();
		int nSpaces = nColumn - pColumns->size();

		pColumns->push_back( pColumn );

		for ( int i = 0; i < nSpaces; i++ ) {
			pColumn = new PatternList();
			pColumns->push_back( pColumn );
		}
		pColumn->add( pPattern );
	}
	pSong->setIsModified( true );
	AudioEngine::get_instance()->unlock();
	m_bSequenceChanged = true;
	update();
}


void SongEditor::deletePattern( int nColumn , int nRow )
{
<<<<<<< HEAD
	Hydrogen *pHydrogen = Hydrogen::get_instance();
	Song *pSong = pHydrogen->getSong();
	PatternList *pPatternList = pSong->get_pattern_list();
=======
	Hydrogen *pEngine = Hydrogen::get_instance();
	Song *pSong = pEngine->getSong();
	PatternList *pPatternList = pSong->getPatternList();
>>>>>>> ce0480e8
	H2Core::Pattern *pPattern = pPatternList->get( nRow );
	std::vector<PatternList*> *pColumns = pSong->getPatternGroupVector();

	AudioEngine::get_instance()->lock( RIGHT_HERE );

	PatternList *pColumn = ( *pColumns )[ nColumn ];

	pColumn->del( pPattern );

	// elimino le colonne vuote
	for ( int i = pColumns->size() - 1; i >= 0; i-- ) {
		PatternList *pColumn = ( *pColumns )[ i ];
		if ( pColumn->size() == 0 ) {
			pColumns->erase( pColumns->begin() + i );
			delete pColumn;
		}
		else {
			break;
		}
	}
	pSong->setIsModified( true );
	AudioEngine::get_instance()->unlock();
	m_bSequenceChanged = true;
	update();
}


void SongEditor::mouseMoveEvent(QMouseEvent *ev)
{
<<<<<<< HEAD
	updateModifiers( ev );
	m_currentMousePosition = ev->pos();
=======
	PatternList *pPatternList = Hydrogen::get_instance()->getSong()->getPatternList();
	std::vector<PatternList*>* pColumns = Hydrogen::get_instance()->getSong()->getPatternGroupVector();

	if ( m_bIsMoving ) {

		int nRowDiff = nRow  - m_clickPoint.y();
		int nColumnDiff = nColumn - m_clickPoint.x();

		for ( int i = 0; i < (int)m_movingCells.size(); i++ ) {
			QPoint cell = m_movingCells[ i ];
			m_movingCells[ i ].setX( m_selectedCells[ i ].x() + nColumnDiff );
			m_movingCells[ i ].setY( m_selectedCells[ i ].y() + nRowDiff );
		}

		m_bSequenceChanged = true;
		update();
		return;
	}

	if ( m_bShowLasso ) {
		// SELECTION
		setCursor( QCursor( Qt::CrossCursor ) );
		if ( pos.x() < 0 ) {
			pos.setX( 0 );
		}
		if ( pos.y() < 0 ) {
			pos.setY( 0 );
		}
		m_lasso.setBottomRight( pos );

		// aggiorno la lista di celle selezionate
		m_selectedCells.clear();
>>>>>>> ce0480e8

	if (m_pSongEditorPanel->getActionMode() == SELECT_ACTION ) {
		m_selection.mouseMoveEvent( ev );
	} else {
		if ( ev->x() < m_nMargin ) {
			return;
		}

		QPoint p = xyToColumnRow( ev->pos() );
		m_nCursorColumn = p.x();
		m_nCursorRow = p.y();
		if ( Preferences::get_instance()->hideKeyboardCursor() ) {
			m_bCursorHidden = true;
		}

		// Drawing mode: continue drawing over other cells
		setPatternActive( p.x(), p.y(), m_bDrawingActiveCell );
	}
}

void SongEditor::mouseDragStartEvent( QMouseEvent *ev )
{
}

void SongEditor::mouseDragUpdateEvent( QMouseEvent *ev )
{
}

void SongEditor::mouseDragEndEvent( QMouseEvent *ev )
{
	unsetCursor();
}

void SongEditor::selectionMoveEndEvent( QInputEvent *ev )
{
	HydrogenApp *pApp = HydrogenApp::get_instance();
	Hydrogen *pHydrogen = Hydrogen::get_instance();
	Song *pSong = pHydrogen->getSong();
	PatternList *pPatternList = pSong->get_pattern_list();
	int nMaxPattern = pPatternList->size();

	updateModifiers( ev );
	QPoint offset = movingGridOffset();
	if ( offset == QPoint( 0, 0 ) ) {
		return;
	}
	std::vector< QPoint > addCells, deleteCells, mergeCells;

	updateGridCells();

	for ( QPoint cell : m_selection ) {
		// Remove original active cell
		if ( ! m_bCopyNotMove ) {
			deleteCells.push_back( cell );
		}
		QPoint newCell = cell + offset;
		// Place new cell if not already active
		if ( newCell.x() >= 0 && newCell.y() >= 0 && newCell.y() < nMaxPattern ) {
			if ( m_gridCells.find( newCell ) == m_gridCells.end() || m_selection.isSelected( newCell ) ) {
				addCells.push_back( newCell );
			} else {
				// Cell is moved, but merges with existing cell
				mergeCells.push_back( newCell );
			}
		}
	}

	pApp->m_pUndoStack->push( new SE_modifyPatternCellsAction( addCells, deleteCells, mergeCells,
															   (m_bCopyNotMove
																? tr( "Copy selected cells" )
																: tr( "Move selected cells" ) ) ) );
}


void SongEditor::mouseClickEvent( QMouseEvent *ev )
{
	assert(m_pSongEditorPanel->getActionMode() == SELECT_ACTION );
	if ( ev->button() == Qt::LeftButton ) {
		QPoint p = xyToColumnRow( ev->pos() );

		m_selection.clearSelection();
		togglePatternActive( p.x(), p.y() );
		m_bSequenceChanged = true;
		update();

	} else if ( ev->button() == Qt::RightButton ) {
		m_pPopupMenu->popup( ev->globalPos() );
	}
}

void SongEditor::mouseReleaseEvent( QMouseEvent *ev )
{
<<<<<<< HEAD
	if (m_pSongEditorPanel->getActionMode() == SELECT_ACTION ) {
		m_selection.mouseReleaseEvent( ev );
		return;
=======
	Hydrogen *pEngine = Hydrogen::get_instance();

	PatternList *pPatternList = pEngine->getSong()->getPatternList();
	std::vector<PatternList*>* pColumns = pEngine->getSong()->getPatternGroupVector();

	AudioEngine::get_instance()->lock( RIGHT_HERE );

	//create the new patterns
	for ( uint i = 0; i < movingCells.size(); i++ ) {
		QPoint cell = movingCells[ i ];
		if ( cell.x() < 0 || cell.y() < 0 || cell.y() >= (int)pPatternList->size() ) {
			// skip
			continue;
		}
		// aggiungo un pattern per volta
		PatternList* pColumn = nullptr;
		if ( cell.x() < (int)pColumns->size() ) {
			pColumn = (*pColumns)[ cell.x() ];
		}
		else {
			// creo dei patternlist vuoti
			int nSpaces = cell.x() - pColumns->size();
			for ( int i = 0; i <= nSpaces; i++ ) {
				pColumn = new PatternList();
				pColumns->push_back( pColumn );
			}
		}
		pColumn->add( pPatternList->get( cell.y() ) );
>>>>>>> ce0480e8
	}
}


//! Modify pattern cells by first deleting some, then adding some.
//! deleteCells and addCells *may* safely overlap
void SongEditor::modifyPatternCellsAction( std::vector<QPoint> & addCells, std::vector<QPoint> & deleteCells, std::vector<QPoint> & selectCells ) {

	for ( QPoint cell : deleteCells ) {
		deletePattern( cell.x(), cell.y() );
	}

	m_selection.clearSelection();
	for ( QPoint cell : addCells ) {
		addPattern( cell.x(), cell.y() );
		m_selection.addToSelection( cell );
	}
	// Select additional cells (probably merged cells on redo)
	for ( QPoint cell : selectCells ) {
		m_selection.addToSelection( cell );
	}
<<<<<<< HEAD
=======

	pEngine->getSong()->setIsModified( true );
	AudioEngine::get_instance()->unlock();

	m_bIsMoving = false;
	m_movingCells.clear();
	m_selectedCells.clear();
	m_bSequenceChanged = true;
	update();
>>>>>>> ce0480e8
}



void SongEditor::paintEvent( QPaintEvent *ev )
{
/*	INFOLOG(
			"[paintEvent] x: " + to_string( ev->rect().x() ) +
			" y: " + to_string( ev->rect().y() ) +
			" w: " + to_string( ev->rect().width() ) +
			" h: " + to_string( ev->rect().height() )
	);
*/

	// ridisegno tutto solo se sono cambiate le note
	if (m_bSequenceChanged) {
		m_bSequenceChanged = false;
		drawSequence();
	}

	QPainter painter(this);
	painter.drawPixmap( ev->rect(), *m_pSequencePixmap, ev->rect() );

	// Draw moving selected cells
	QColor patternColor( 0, 0, 0 );
	if ( m_selection.isMoving() ) {
		QPoint offset = movingGridOffset();
		for ( QPoint point : m_selection ) {
			int nWidth = m_gridCells[ point ].m_fWidth * m_nGridWidth;
			QRect r = QRect( columnRowToXy( point + offset ),
							 QSize( nWidth, m_nGridHeight ) )
				.marginsRemoved( QMargins( 2, 4, 1 , 3 ) );
			painter.fillRect( r, patternColor );
		}
	}

	// Draw cursor
	if ( ! m_bCursorHidden && hasFocus() ) {
		painter.setPen( Qt::black );
		painter.setRenderHint( QPainter::Antialiasing );
		// Aim to leave a visible gap between the border of the
		// pattern cell, and the cursor line, for consistency and
		// visibility.
		painter.drawRoundedRect( QRect( columnRowToXy( QPoint(m_nCursorColumn, m_nCursorRow ) ),
										QSize( m_nGridWidth, m_nGridHeight ) ),
								 4, 4 );
	}

	m_selection.paintSelection( &painter );

}



void SongEditor::createBackground()
{
	UIStyle *pStyle = Preferences::get_instance()->getDefaultUIStyle();
	QColor backgroundColor( pStyle->m_songEditor_backgroundColor.getRed(), pStyle->m_songEditor_backgroundColor.getGreen(), pStyle->m_songEditor_backgroundColor.getBlue() );
	QColor alternateRowColor( pStyle->m_songEditor_alternateRowColor.getRed(), pStyle->m_songEditor_alternateRowColor.getGreen(), pStyle->m_songEditor_alternateRowColor.getBlue() );
	QColor linesColor( pStyle->m_songEditor_lineColor.getRed(), pStyle->m_songEditor_lineColor.getGreen(), pStyle->m_songEditor_lineColor.getBlue() );

	Hydrogen *pHydrogen = Hydrogen::get_instance();
	Song *pSong = pHydrogen->getSong();

	uint nPatterns = pSong->getPatternList()->size();

	static int nOldHeight = -1;
	int nNewHeight = m_nGridHeight * nPatterns;

	if (nOldHeight != nNewHeight) {
		// cambiamento di dimensioni...
		if (nNewHeight == 0) {
			nNewHeight = 1;	// the pixmap should not be empty
		}

		m_pBackgroundPixmap = new QPixmap( width(), nNewHeight );	// initialize the pixmap
		m_pSequencePixmap = new QPixmap( width(), nNewHeight );	// initialize the pixmap
		this->resize( QSize( width(), nNewHeight ) );
	}

	m_pBackgroundPixmap->fill( alternateRowColor );

	QPainter p( m_pBackgroundPixmap );
	p.setPen( linesColor );

/*	// sfondo per celle scure (alternato)
	for (uint i = 0; i < nPatterns; i++) {
		if ( ( i % 2) != 0) {
			uint y = m_nGridHeight * i;
			p.fillRect ( 0, y, m_nMaxPatternSequence * m_nGridWidth, 2, backgroundColor );
			p.fillRect ( 0, y + 2, m_nMaxPatternSequence * m_nGridWidth, m_nGridHeight - 4, alternateRowColor );
			p.fillRect ( 0, y + m_nGridHeight - 2, m_nMaxPatternSequence * m_nGridWidth, 2, backgroundColor );
		}
	}
*/
	// celle...
	p.setPen( linesColor );

	// vertical lines
	for (uint i = 0; i < m_nMaxPatternSequence + 1; i++) {
		uint x = m_nMargin + i * m_nGridWidth;
		int x1 = x;
		int x2 = x + m_nGridWidth;

		p.drawLine( x1, 0, x1, m_nGridHeight * nPatterns );
		p.drawLine( x2, 0, x2, m_nGridHeight * nPatterns );
	}

	p.setPen( linesColor );
	// horizontal lines
	for (uint i = 0; i < nPatterns; i++) {
		uint y = m_nGridHeight * i;

		int y1 = y + 2;
		int y2 = y + m_nGridHeight - 2;

		p.drawLine( 0, y1, (m_nMaxPatternSequence * m_nGridWidth), y1 );
		p.drawLine( 0, y2, (m_nMaxPatternSequence * m_nGridWidth), y2 );
	}


	p.setPen( backgroundColor );
	// horizontal lines (erase..)
	for (uint i = 0; i < nPatterns + 1; i++) {
		uint y = m_nGridHeight * i;

		p.fillRect( 0, y, m_nMaxPatternSequence * m_nGridWidth, 2, backgroundColor );
		p.drawLine( 0, y + m_nGridHeight - 1, m_nMaxPatternSequence * m_nGridWidth, y + m_nGridHeight - 1 );
	}

	//~ celle
	m_bSequenceChanged = true;
}

void SongEditor::cleanUp(){

	delete m_pBackgroundPixmap;
	delete m_pSequencePixmap;
}

<<<<<<< HEAD
// XXX Update the GridCell representation. This should be changed to update incrementally to avoid this
// monolithic rebuild.
void SongEditor::updateGridCells() {
=======
void SongEditor::drawSequence()
{
	QPainter p;
	p.begin( m_pSequencePixmap );
	p.drawPixmap( rect(), *m_pBackgroundPixmap, rect() );
	p.end();

	Song* song = Hydrogen::get_instance()->getSong();
	PatternList *patList = song->getPatternList();
	std::vector<PatternList*>* pColumns = song->getPatternGroupVector();
	uint listLength = patList->size();

	//Drawing the pattern based on the gridRepresentation array
>>>>>>> ce0480e8

	m_gridCells.clear();
	Song *pSong = Hydrogen::get_instance()->getSong();
	PatternList *pPatternList = pSong->get_pattern_list();
	std::vector< PatternList* > *pColumns = pSong->get_pattern_group_vector();

	for ( int nColumn = 0; nColumn < pColumns->size(); nColumn++ ) {
		PatternList *pColumn = (*pColumns)[nColumn];
		int nMaxLength = pColumn->longest_pattern_length();

		for ( uint nPat = 0; nPat < pColumn->size(); nPat++ ) {
			Pattern *pPattern = (*pColumn)[ nPat ];
			int y = pPatternList->index( pPattern );
			assert( y != -1 );
			GridCell *pCell = &( m_gridCells[ QPoint( nColumn, y ) ] );
			pCell->m_bActive = true;
			pCell->m_fWidth = (float) pPattern->get_length() / nMaxLength;

			for ( Pattern *pVPattern : *( pPattern->get_flattened_virtual_patterns() ) ) {
				GridCell *pVCell = &( m_gridCells[ QPoint( nColumn, pPatternList->index( pVPattern ) ) ] );
				pVCell->m_bDrawnVirtual = true;
				pVCell->m_fWidth = (float) pVPattern->get_length() / nMaxLength;
			}
		}
	}
}

// Return grid offset (in cell coordinate space) of moving selection
QPoint SongEditor::movingGridOffset( ) const {
	QPoint rawOffset = m_selection.movingOffset();
	// Quantize offset to multiples of m_nGrid{Width,Height}
	int x_bias = m_nGridWidth / 2, y_bias = m_nGridHeight / 2;
	if ( rawOffset.y() < 0 ) {
		y_bias = -y_bias;
	}
	if ( rawOffset.x() < 0 ) {
		x_bias = -x_bias;
	}
	int x_off = (rawOffset.x() + x_bias) / (int)m_nGridWidth;
	int y_off = (rawOffset.y() + y_bias) / (int)m_nGridHeight;
	return QPoint( x_off, y_off );
}


void SongEditor::drawSequence()
{
	QPainter p;
	p.begin( m_pSequencePixmap );
	p.drawPixmap( rect(), *m_pBackgroundPixmap, rect() );
	p.end();

	Song* song = Hydrogen::get_instance()->getSong();
	PatternList *patList = song->get_pattern_list();
	std::vector<PatternList*>* pColumns = song->get_pattern_group_vector();
	uint listLength = patList->size();

	updateGridCells();

	// Draw using GridCells representation
	for ( auto it : m_gridCells ) {
		drawPattern( it.first.x(), it.first.y(), it.second.m_bDrawnVirtual, it.second.m_fWidth );
	}
}



void SongEditor::drawPattern( int pos, int number, bool invertColour, double width )
{
	Preferences *pref = Preferences::get_instance();
	UIStyle *pStyle = pref->getDefaultUIStyle();
	QPainter p( m_pSequencePixmap );
	QColor patternColor( pStyle->m_songEditor_pattern1Color.getRed(), pStyle->m_songEditor_pattern1Color.getGreen(), pStyle->m_songEditor_pattern1Color.getBlue() );

	/*
	 * The following color modes are available:
	 *
	 * Fixed: One color. Argument: specified color
	 * Steps: User defined number of steps.
	 * Automatic: Steps = Number of pattern in song
	 */

	int coloringMethod = pref->getColoringMethod();
	int coloringMethodAuxValue = pref->getColoringMethodAuxValue();
	int steps = 1;

	/*
	 * This coloring of the song editor "squares" is done using the hsv color model,
	 * see http://qt-project.org/doc/qt-4.8/qcolor.html#the-hsv-color-model for details.
	 *
	 * The default color of the cubes in rgb is 97,167,251.
	 * The hsv equivalent is 213,156,249.
	 */
	int hue = 213;

	Song* song = Hydrogen::get_instance()->getSong();
	PatternList *patList = song->getPatternList();

	switch(coloringMethod)
	{
		case 0:
			//Automatic
			steps = patList->size();

			if(steps == 0)
			{
				//beware of the division by zero..
				steps = 1;
			}

			hue = ((number % steps) * (300 / steps) + 213) % 300;
			patternColor.setHsv( hue , 156 , 249);
			break;
		case 1:
			//Steps
			steps = coloringMethodAuxValue;
			hue = ((number % steps) * (300 / steps) + 213) % 300;
			patternColor.setHsv( hue , 156, 249);
			break;
		case 2:
			//Fixed color
			hue = coloringMethodAuxValue;
			patternColor.setHsv( hue , 156, 249);
			break;
	}



	if (true == invertColour) {
		patternColor = patternColor.darker(200);
	}//if

	bool bIsSelected = m_selection.isSelected( QPoint( pos, number ) );

	if ( bIsSelected ) {
		patternColor = patternColor.darker( 130 );
	}

	int x = m_nMargin + m_nGridWidth * pos;
	int y = m_nGridHeight * number;

	p.fillRect( x + 1, y + 3, width * (m_nGridWidth - 1), m_nGridHeight - 5, patternColor );
}

std::vector<SongEditor::SelectionIndex> SongEditor::elementsIntersecting( QRect r )
{
	std::vector<SelectionIndex> elems;
	for ( auto it : m_gridCells ) {
		if ( r.intersects( QRect( columnRowToXy( it.first ),
								  QSize( m_nGridWidth, m_nGridHeight) ) ) ) {
			if ( ! it.second.m_bDrawnVirtual ) {
				elems.push_back( it.first );
			}
		}
	}
	return elems;
}

QRect SongEditor::getKeyboardCursorRect() {
	return QRect( columnRowToXy( QPoint( m_nCursorColumn, m_nCursorRow ) ),
				  QSize( m_nGridWidth, m_nGridHeight ) );
}

void SongEditor::clearThePatternSequenceVector( QString filename )
{
	Hydrogen *engine = Hydrogen::get_instance();

	AudioEngine::get_instance()->lock( RIGHT_HERE );

	Song *song = engine->getSong();

	//before deleting the sequence, write a temp sequence file to disk
	song->writeTempPatternList( filename );

	std::vector<PatternList*> *pPatternGroupsVect = song->getPatternGroupVector();
	for (uint i = 0; i < pPatternGroupsVect->size(); i++) {
		PatternList *pPatternList = (*pPatternGroupsVect)[i];
		pPatternList->clear();
		delete pPatternList;
	}
	pPatternGroupsVect->clear();

	song->setIsModified( true );
	AudioEngine::get_instance()->unlock();
	m_bSequenceChanged = true;
	update();
}

void SongEditor::updateEditorandSetTrue()
{
	Hydrogen::get_instance()->getSong()->setIsModified( true );
	m_bSequenceChanged = true;
	update();
}

// :::::::::::::::::::


const char* SongEditorPatternList::__class_name = "SongEditorPatternList";

SongEditorPatternList::SongEditorPatternList( QWidget *parent )
 : QWidget( parent )
 , Object( __class_name )
 , EventListener()
 , m_pBackgroundPixmap( nullptr )
{
	m_nWidth = 200;
	m_nGridHeight = 18;
	setAttribute(Qt::WA_OpaquePaintEvent);

	setAcceptDrops(true);

	m_pPatternBeingEdited = nullptr;

	m_pLineEdit = new QLineEdit( "Inline Pattern Name", this );
	m_pLineEdit->setFrame( false );
	m_pLineEdit->hide();
	m_pLineEdit->setAcceptDrops( false );
	connect( m_pLineEdit, SIGNAL(editingFinished()), this, SLOT(inlineEditingFinished()) );
	connect( m_pLineEdit, SIGNAL(returnPressed()), this, SLOT(inlineEditingEntered()) );

	this->resize( m_nWidth, m_nInitialHeight );

	m_labelBackgroundLight.load( Skin::getImagePath() + "/songEditor/songEditorLabelBG.png" );
	m_labelBackgroundDark.load( Skin::getImagePath() + "/songEditor/songEditorLabelABG.png" );
	m_labelBackgroundSelected.load( Skin::getImagePath() + "/songEditor/songEditorLabelSBG.png" );
	m_playingPattern_on_Pixmap.load( Skin::getImagePath() + "/songEditor/playingPattern_on.png" );
	m_playingPattern_off_Pixmap.load( Skin::getImagePath() + "/songEditor/playingPattern_off.png" );

	m_pPatternPopup = new QMenu( this );
	m_pPatternPopup->addAction( tr("Copy"),  this, SLOT( patternPopup_copy() ) );
	m_pPatternPopup->addAction( tr("Delete"),  this, SLOT( patternPopup_delete() ) );
	m_pPatternPopup->addAction( tr("Fill/Clear..."),  this, SLOT( patternPopup_fill() ) );
	m_pPatternPopup->addAction( tr("Properties"),  this, SLOT( patternPopup_properties() ) );
	m_pPatternPopup->addAction( tr("Load Pattern"),  this, SLOT( patternPopup_load() ) );
	m_pPatternPopup->addAction( tr("Save Pattern"),  this, SLOT( patternPopup_save() ) );
	m_pPatternPopup->addAction( tr("Export Pattern"),  this, SLOT( patternPopup_export() ) );
	m_pPatternPopup->addAction( tr("Virtual Pattern"), this, SLOT( patternPopup_virtualPattern() ) );

	HydrogenApp::get_instance()->addEventListener( this );

	createBackground();
	update();
}



SongEditorPatternList::~SongEditorPatternList()
{
}


void SongEditorPatternList::patternChangedEvent() {

	createBackground();
	update();
	
	///here we check the timeline  && m_pSong->getMode() == Song::SONG_MODE
	Hydrogen* pHydrogen = Hydrogen::get_instance();
	
#ifdef H2CORE_HAVE_JACK
	if ( pHydrogen->haveJackTransport() ) {
		return;
	}
#endif

	// The disk writer runs at it's own pace. Due to the following
	// lines of code the GUI, instead, just sets the speed to 0 BPM.
	auto pDriver = pHydrogen->getAudioOutput();
	if ( pDriver != nullptr ) {
		if ( DiskWriterDriver::class_name() == pDriver->class_name() ) {
			return;
		}
	}
	
	Timeline* pTimeline = pHydrogen->getTimeline();
	if ( ( Preferences::get_instance()->getUseTimelineBpm() ) &&
		 ( pHydrogen->getSong()->getMode() == Song::SONG_MODE ) ){

		float fTimelineBpm = pTimeline->getTempoAtBar( pHydrogen->getPatternPos(), false );

		if ( pHydrogen->getNewBpmJTM() != fTimelineBpm ){
			pHydrogen->setBPM( fTimelineBpm );
		}
	}
}


/// Single click, select the next pattern
void SongEditorPatternList::mousePressEvent( QMouseEvent *ev )
{
	int row = (ev->y() / m_nGridHeight);

	Hydrogen *engine = Hydrogen::get_instance();
	Song *song = engine->getSong();
	PatternList *patternList = song->getPatternList();

	if ( row >= (int)patternList->size() ) {
		return;
	}

	if ( (ev->button() == Qt::MiddleButton) || (ev->modifiers() == Qt::ControlModifier && ev->button() == Qt::RightButton) || (ev->modifiers() == Qt::ControlModifier && ev->button() == Qt::LeftButton) ){
		togglePattern( row );
	} else {
		engine->setSelectedPatternNumber( row );
		if (ev->button() == Qt::RightButton)  {
			m_pPatternPopup->popup( QPoint( ev->globalX(), ev->globalY() ) );
		}
	}

	createBackground();
	update();
}


///
/// Start/stop playing a pattern in "pattern mode"
///
void SongEditorPatternList::togglePattern( int row ) {

	Hydrogen *pHydrogen = Hydrogen::get_instance();
	pHydrogen->sequencer_setNextPattern( row );
	createBackground();
	update();
}


void SongEditorPatternList::mouseDoubleClickEvent( QMouseEvent *ev )
{
	int row = (ev->y() / m_nGridHeight);
	inlineEditPatternName( row );
}

void SongEditorPatternList::inlineEditPatternName( int row )
{
<<<<<<< HEAD
	Hydrogen *pHydrogen = Hydrogen::get_instance();
	Song *pSong = pHydrogen->getSong();
	PatternList *pPatternList = pSong->get_pattern_list();
=======
	Hydrogen *pEngine = Hydrogen::get_instance();
	Song *pSong = pEngine->getSong();
	PatternList *pPatternList = pSong->getPatternList();
>>>>>>> ce0480e8

	if ( row >= (int)pPatternList->size() ) {
		return;
	}
	m_pPatternBeingEdited = pPatternList->get( row );
	m_pLineEdit->setGeometry( 23, row * m_nGridHeight , m_nWidth - 23, m_nGridHeight  );
	m_pLineEdit->setText( m_pPatternBeingEdited->get_name() );
	m_pLineEdit->selectAll();
	m_pLineEdit->show();
	m_pLineEdit->setFocus();
}

void SongEditorPatternList::inlineEditingEntered()
{
	assert( m_pPatternBeingEdited != nullptr );
	
<<<<<<< HEAD
	Hydrogen *pHydrogen = Hydrogen::get_instance();
	Song *pSong = pHydrogen->getSong();
	PatternList *pPatternList = pSong->get_pattern_list();
=======
	Hydrogen *pEngine = Hydrogen::get_instance();
	Song *pSong = pEngine->getSong();
	PatternList *pPatternList = pSong->getPatternList();
>>>>>>> ce0480e8
	
	/*
	 * Make sure that the entered pattern name is unique.
	 * If it is not, use an unused patten name.
	 */
	
	QString patternName = pPatternList->find_unused_pattern_name( m_pLineEdit->text(), m_pPatternBeingEdited );

	int nSelectedPattern = pHydrogen->getSelectedPatternNumber();

	SE_modifyPatternPropertiesAction *action = new SE_modifyPatternPropertiesAction(  m_pPatternBeingEdited->get_name() , m_pPatternBeingEdited->get_info(), m_pPatternBeingEdited->get_category(),
												patternName, m_pPatternBeingEdited->get_info(), m_pPatternBeingEdited->get_category(), nSelectedPattern );
	HydrogenApp::get_instance()->m_pUndoStack->push( action );
}


void SongEditorPatternList::inlineEditingFinished()
{
	m_pPatternBeingEdited = nullptr;
	m_pLineEdit->hide();
}


void SongEditorPatternList::paintEvent( QPaintEvent *ev )
{
	QPainter painter(this);
	qreal pixelRatio = devicePixelRatio();
	QRectF srcRect(
			pixelRatio * ev->rect().x(),
			pixelRatio * ev->rect().y(),
			pixelRatio * ev->rect().width(),
			pixelRatio * ev->rect().height()
	);
	painter.drawPixmap( ev->rect(), *m_pBackgroundPixmap, srcRect );
}



void SongEditorPatternList::updateEditor()
{
	if(!isVisible()) {
		return;
	}

	update();
}



void SongEditorPatternList::createBackground()
{
	Preferences *pref = Preferences::get_instance();
	UIStyle *pStyle = pref->getDefaultUIStyle();
	QColor textColor( pStyle->m_songEditor_textColor.getRed(), pStyle->m_songEditor_textColor.getGreen(), pStyle->m_songEditor_textColor.getBlue() );

	QString family = pref->getApplicationFontFamily();
	int size = pref->getApplicationFontPointSize();
	QFont textFont( family, size );

	QFont boldTextFont( textFont);
	boldTextFont.setPointSize(10);
	boldTextFont.setBold( true );

	Hydrogen *pHydrogen = Hydrogen::get_instance();
	
	//Do not redraw anything if Export is active.
	//https://github.com/hydrogen-music/hydrogen/issues/857	
	if( pHydrogen->getIsExportSessionActive() ) {
		return;
	}
	
<<<<<<< HEAD
	Song *pSong = pHydrogen->getSong();
	int nPatterns = pSong->get_pattern_list()->size();
	int nSelectedPattern = pHydrogen->getSelectedPatternNumber();
=======
	Song *pSong = pEngine->getSong();
	int nPatterns = pSong->getPatternList()->size();
	int nSelectedPattern = pEngine->getSelectedPatternNumber();
>>>>>>> ce0480e8

	static int oldHeight = -1;
	int newHeight = m_nGridHeight * nPatterns;

	if (oldHeight != newHeight) {
		if (newHeight == 0) {
			newHeight = 1;	// the pixmap should not be empty
		}
		delete m_pBackgroundPixmap;
		qreal pixelRatio = devicePixelRatio();
		m_pBackgroundPixmap = new QPixmap( m_nWidth  * pixelRatio , newHeight * pixelRatio );	// initialize the pixmap
		m_pBackgroundPixmap->setDevicePixelRatio( pixelRatio );
		this->resize( m_nWidth, newHeight );
	}
	m_pBackgroundPixmap->fill( Qt::black );

	QPainter p( m_pBackgroundPixmap );
	p.setFont( boldTextFont );

	for ( int i = 0; i < nPatterns; i++ ) {
		uint y = m_nGridHeight * i;
		if ( i == nSelectedPattern ) {
			p.drawPixmap( QPoint( 0, y ), m_labelBackgroundSelected );
		}
		else {
			if ( ( i % 2) == 0 ) {
				p.drawPixmap( QPoint( 0, y ), m_labelBackgroundDark );
			}
			else {
				p.drawPixmap( QPoint( 0, y ), m_labelBackgroundLight );
			}
		}
	}

	std::unique_ptr<PatternDisplayInfo[]> PatternArray{new PatternDisplayInfo[nPatterns]};

	AudioEngine::get_instance()->lock( RIGHT_HERE );
	PatternList *pCurrentPatternList = pHydrogen->getCurrentPatternList();
	
	//assemble the data..
	for ( int i = 0; i < nPatterns; i++ ) {
		H2Core::Pattern *pPattern = pSong->getPatternList()->get(i);

		if ( pCurrentPatternList->index( pPattern ) != -1 ) {
			PatternArray[i].bActive = true;
		} else {
			PatternArray[i].bActive = false;
		}

		if ( pHydrogen->getNextPatterns()->index( pPattern ) != -1 ) {
			PatternArray[i].bNext = true;
		} else {
			PatternArray[i].bNext = false;
		}

		PatternArray[i].sPatternName = pPattern->get_name();
	}
	AudioEngine::get_instance()->unlock();

	/// paint the foreground (pattern name etc.)
	for ( int i = 0; i < nPatterns; i++ ) {
		if ( i == nSelectedPattern ) {
			p.setPen( QColor( 0,0,0 ) );
		}
		else {
			p.setPen( textColor );
		}

		uint text_y = i * m_nGridHeight;
		if ( PatternArray[i].bNext ) {
			p.drawPixmap( QPoint( 5, text_y + 3 ), m_playingPattern_off_Pixmap );
		}
		else if (PatternArray[i].bActive) {
			//mark active pattern with triangular
			if( ! pref->patternModePlaysSelected() ){
				p.drawPixmap( QPoint( 5, text_y + 3 ), m_playingPattern_on_Pixmap );
			}
		}

		p.drawText( 25, text_y - 1, m_nWidth - 25, m_nGridHeight + 2, Qt::AlignVCenter, PatternArray[i].sPatternName);
	}
}


void SongEditorPatternList::patternPopup_virtualPattern()
{
	Hydrogen *pHydrogen = Hydrogen::get_instance();
	VirtualPatternDialog *dialog = new VirtualPatternDialog( this );
	SongEditorPanel *pSEPanel = HydrogenApp::get_instance()->getSongEditorPanel();
	int tmpselectedpatternpos = pHydrogen->getSelectedPatternNumber();

	dialog->patternList->setSortingEnabled(1);

<<<<<<< HEAD
	Song *song = pHydrogen->getSong();
	PatternList *pPatternList = song->get_pattern_list();
=======
	Song *song = pEngine->getSong();
	PatternList *pPatternList = song->getPatternList();
>>>>>>> ce0480e8
	H2Core::Pattern *selectedPattern = pPatternList->get(tmpselectedpatternpos);

	std::map<QString, Pattern*> patternNameMap;

	int listsize = pPatternList->size();
	for (unsigned int index = 0; index < listsize; ++index) {
		H2Core::Pattern *curPattern = pPatternList->get( index );
		QString patternName = curPattern->get_name();

		if (patternName == selectedPattern->get_name()) {
			continue;
		}//if

		patternNameMap[patternName] = curPattern;

		QListWidgetItem *newItem = new QListWidgetItem(patternName, dialog->patternList);
		dialog->patternList->insertItem(0, newItem );

		if (selectedPattern->get_virtual_patterns()->find(curPattern) != selectedPattern->get_virtual_patterns()->end()) {
			newItem->setSelected( true );
		}//if
	}//for

	if ( dialog->exec() == QDialog::Accepted ) {
		selectedPattern->virtual_patterns_clear();
		for (unsigned int index = 0; index < listsize-1; ++index) {
			QListWidgetItem *listItem = dialog->patternList->item(index);
			if (listItem->isSelected() == true) {
				if (patternNameMap.find(listItem->text()) != patternNameMap.end()) {
					selectedPattern->virtual_patterns_add(patternNameMap[listItem->text()]);
				}//if
			}//if
		}//for

		pSEPanel->updateAll();
	}//if

	pPatternList->flattened_virtual_patterns_compute();

	delete dialog;
}//patternPopup_virtualPattern



void SongEditorPatternList::patternPopup_load()
{
	Hydrogen *engine = Hydrogen::get_instance();
	int nSelectedPattern = engine->getSelectedPatternNumber();
	Song *song = engine->getSong();
	Pattern *pattern = song->getPatternList()->get( nSelectedPattern );

	QFileDialog fd(this);
	fd.setFileMode( QFileDialog::ExistingFile );
	fd.setNameFilter( Filesystem::patterns_filter_name );
	fd.setDirectory( Filesystem::patterns_dir() );
	fd.setWindowTitle( tr( "Open Pattern" ) );

	if (fd.exec() != QDialog::Accepted) {
		return;
	}
	QString patternPath = fd.selectedFiles().first();

	QString prevPatternPath = Files::savePatternTmp( pattern->get_name(), pattern, song, engine->getCurrentDrumkitname() );
	if ( prevPatternPath.isEmpty() ) {
		QMessageBox::warning( this, "Hydrogen", tr("Could not save pattern to temporary directory.") );
		return;
	}
	LocalFileMng fileMng;
	QString sequencePath = Filesystem::tmp_file_path( "SEQ.xml" );
	if ( !song->writeTempPatternList( sequencePath ) ) {
		QMessageBox::warning( this, "Hydrogen", tr("Could not export sequence.") );
		return;
	}

	SE_loadPatternAction *action = new SE_loadPatternAction( patternPath, prevPatternPath, sequencePath, nSelectedPattern, false );
	HydrogenApp *hydrogenApp = HydrogenApp::get_instance();
	hydrogenApp->m_pUndoStack->push( action );
}

void SongEditorPatternList::loadPatternAction( QString afilename, int position)
{
<<<<<<< HEAD
	Hydrogen *pHydrogen = Hydrogen::get_instance();
	Song *pSong = pHydrogen->getSong();
	PatternList *pPatternList = pSong->get_pattern_list();
=======
	Hydrogen *pEngine = Hydrogen::get_instance();
	Song *pSong = pEngine->getSong();
	PatternList *pPatternList = pSong->getPatternList();
>>>>>>> ce0480e8

	Pattern* pNewPattern = Pattern::load_file( afilename, pSong->getInstrumentList() );
	if ( pNewPattern == nullptr ) {
		_ERRORLOG( "Error loading the pattern" );
		return;
	}

	if( !pPatternList->check_name( pNewPattern->get_name() ) ) {
		pNewPattern->set_name( pPatternList->find_unused_pattern_name( pNewPattern->get_name() ) );
	}

	pPatternList->insert( position, pNewPattern );

<<<<<<< HEAD
	pHydrogen->setSelectedPatternNumber( position );
	pSong->set_is_modified( true );
=======
	pEngine->setSelectedPatternNumber( position );
	pSong->setIsModified( true );
>>>>>>> ce0480e8
	createBackground();
	HydrogenApp::get_instance()->getSongEditorPanel()->updateAll();
}


void SongEditorPatternList::patternPopup_export()
{
	HydrogenApp::get_instance()->getMainForm()->action_file_export_pattern_as();
	return;
}

void SongEditorPatternList::patternPopup_save()
{
	Hydrogen *engine = Hydrogen::get_instance();
	Song *song = engine->getSong();
	Pattern *pattern = song->getPatternList()->get( engine->getSelectedPatternNumber() );

	QString path = Files::savePatternNew( pattern->get_name(), pattern, song, engine->getCurrentDrumkitname() );
	if ( path.isEmpty() ) {
		if ( QMessageBox::information( this, "Hydrogen", tr( "The pattern-file exists. \nOverwrite the existing pattern?"), tr("&Ok"), tr("&Cancel"), nullptr, 1 ) != 0 ) {
			return;
		}
		path = Files::savePatternOver( pattern->get_name(), pattern, song, engine->getCurrentDrumkitname() );
	}

	if ( path.isEmpty() ) {
		QMessageBox::warning( this, "Hydrogen", tr("Could not export pattern.") );
		return;
	}

	HydrogenApp::get_instance()->setStatusBarMessage( tr( "Pattern saved." ), 10000 );

	SoundLibraryDatabase::get_instance()->updatePatterns();
	HydrogenApp::get_instance()->getInstrumentRack()->getSoundLibraryPanel()->test_expandedItems();
	HydrogenApp::get_instance()->getInstrumentRack()->getSoundLibraryPanel()->updateDrumkitList();
}



void SongEditorPatternList::patternPopup_edit()
{
	HydrogenApp::get_instance()->getPatternEditorPanel()->show();
	HydrogenApp::get_instance()->getPatternEditorPanel()->setFocus();
}



void SongEditorPatternList::patternPopup_properties()
{
	Hydrogen *engine = Hydrogen::get_instance();
	Song *song = engine->getSong();
	PatternList *patternList = song->getPatternList();

	int nSelectedPattern = engine->getSelectedPatternNumber();
	H2Core::Pattern *pattern = patternList->get( nSelectedPattern );

	PatternPropertiesDialog *dialog = new PatternPropertiesDialog(this, pattern, nSelectedPattern, false);
	dialog->exec();
	delete dialog;
	dialog = nullptr;
}


void SongEditorPatternList::acceptPatternPropertiesDialogSettings(QString newPatternName, QString newPatternInfo, QString newPatternCategory, int patternNr)
{
	Hydrogen *engine = Hydrogen::get_instance();
	Song *song = engine->getSong();
	PatternList *patternList = song->getPatternList();
	H2Core::Pattern *pattern = patternList->get( patternNr );
	pattern->set_name( newPatternName );
	pattern->set_info( newPatternInfo );
	pattern->set_category( newPatternCategory );
	song->setIsModified( true );
	EventQueue::get_instance()->push_event( EVENT_SELECTED_PATTERN_CHANGED, -1 );
	createBackground();
	update();
}


void SongEditorPatternList::revertPatternPropertiesDialogSettings(QString oldPatternName, QString oldPatternInfo, QString oldPatternCategory, int patternNr)
{
	Hydrogen *engine = Hydrogen::get_instance();
	Song *song = engine->getSong();
	PatternList *patternList = song->getPatternList();
	H2Core::Pattern *pattern = patternList->get( patternNr );
	pattern->set_name( oldPatternName );
	pattern->set_category( oldPatternCategory );
	song->setIsModified( true );
	EventQueue::get_instance()->push_event( EVENT_SELECTED_PATTERN_CHANGED, -1 );
	createBackground();
	update();
}


void SongEditorPatternList::patternPopup_delete()
{

<<<<<<< HEAD
	Hydrogen *pHydrogen = Hydrogen::get_instance();
	Song *pSong = pHydrogen->getSong();
	int patternPosition = pHydrogen->getSelectedPatternNumber();
	Pattern *pattern = pSong->get_pattern_list()->get( patternPosition );
=======
	Hydrogen *pEngine = Hydrogen::get_instance();
	Song *pSong = pEngine->getSong();
	int patternPosition = pEngine->getSelectedPatternNumber();
	Pattern *pattern = pSong->getPatternList()->get( patternPosition );
>>>>>>> ce0480e8

	QString patternPath = Files::savePatternTmp( pattern->get_name(), pattern, pSong, pHydrogen->getCurrentDrumkitname() );
	if ( patternPath.isEmpty() ) {
		QMessageBox::warning( this, "Hydrogen", tr("Could not save pattern to temporary directory.") );
		return;
	}
	LocalFileMng fileMng;
	QString sequencePath = Filesystem::tmp_file_path( "SEQ.xml" );
	if ( !pSong->writeTempPatternList( sequencePath ) ) {
		QMessageBox::warning( this, "Hydrogen", tr("Could not export sequence.") );
		return;
	}

	SE_deletePatternFromListAction *action = new 	SE_deletePatternFromListAction( patternPath , sequencePath, patternPosition );
	HydrogenApp *hydrogenApp = HydrogenApp::get_instance();
	hydrogenApp->m_pUndoStack->push( action );

}


void SongEditorPatternList::deletePatternFromList( QString patternFilename, QString sequenceFileName, int patternPosition )
{
	Hydrogen *pHydrogen = Hydrogen::get_instance();

<<<<<<< HEAD
	if ( pHydrogen->getSong()->get_mode() == Song::PATTERN_MODE ) {
		pHydrogen->sequencer_setNextPattern( -1 );
	}

	Song *song = pHydrogen->getSong();
	PatternList *pSongPatternList = song->get_pattern_list();
=======
	if ( pEngine->getSong()->getMode() == Song::PATTERN_MODE ) {
		pEngine->sequencer_setNextPattern( -1 );
	}

	Song *song = pEngine->getSong();
	PatternList *pSongPatternList = song->getPatternList();
>>>>>>> ce0480e8
	H2Core::Pattern *pattern = pSongPatternList->get( patternPosition );
	INFOLOG( QString("[patternPopup_delete] Delete pattern: %1 @%2").arg(pattern->get_name()).arg( (long long)pattern ) );
	pSongPatternList->del(pattern);

	std::vector<PatternList*> *patternGroupVect = song->getPatternGroupVector();

	uint i = 0;
	while (i < patternGroupVect->size() ) {
		PatternList *list = (*patternGroupVect)[i];

		uint j = 0;
		while ( j < list->size() ) {
			H2Core::Pattern *pOldPattern = list->get( j );
			if (pOldPattern == pattern ) {
				list->del( j );
				continue;
			}
			j++;
		}
		i++;

	}

	//Lock because PatternList will be modified
	AudioEngine::get_instance()->lock( RIGHT_HERE );

	PatternList *list = pHydrogen->getCurrentPatternList();
	list->del( pattern );
	// se esiste, seleziono il primo pattern
	if ( pSongPatternList->size() > 0 ) {
		H2Core::Pattern *pFirstPattern = pSongPatternList->get( 0 );
		list->add( pFirstPattern );	}
	else {
		// there's no patterns..
		Pattern *pEmptyPattern = new Pattern();
		pEmptyPattern->set_name( tr("Pattern 1") );
		pEmptyPattern->set_category( tr("not_categorized") );
		pSongPatternList->add( pEmptyPattern );
	}

	AudioEngine::get_instance()->unlock();
	
	pHydrogen->setSelectedPatternNumber( -1 );
	pHydrogen->setSelectedPatternNumber( 0 );

	for (unsigned int index = 0; index < pSongPatternList->size(); ++index) {
		H2Core::Pattern *curPattern = pSongPatternList->get(index);

		Pattern::virtual_patterns_cst_it_t it = curPattern->get_virtual_patterns()->find(pattern);
		if (it != curPattern->get_virtual_patterns()->end()) {
		curPattern->virtual_patterns_del(*it);
		}//if
	}//for

	pSongPatternList->flattened_virtual_patterns_compute();

	delete pattern;
	song->setIsModified( true );
	HydrogenApp::get_instance()->getSongEditorPanel()->updateAll();

}

void SongEditorPatternList::restoreDeletedPatternsFromList( QString patternFilename, QString sequenceFileName, int patternPosition )
{
	Hydrogen *engine = Hydrogen::get_instance();
	Song *pSong = engine->getSong();
	PatternList *pPatternList = pSong->getPatternList();

	Pattern* pattern = Pattern::load_file( patternFilename, pSong->getInstrumentList() );
	if ( pattern == nullptr ) {
		_ERRORLOG( "Error loading the pattern" );
	}

	pPatternList->insert( patternPosition, pattern );

	pSong->setIsModified( true );
	createBackground();
	engine->setSelectedPatternNumber( patternPosition );
	HydrogenApp::get_instance()->getSongEditorPanel()->updateAll();
	EventQueue::get_instance()->push_event( EVENT_SELECTED_PATTERN_CHANGED, -1 );
}


void SongEditorPatternList::patternPopup_copy()
{
<<<<<<< HEAD
	Hydrogen *pHydrogen = Hydrogen::get_instance();
	Song *pSong = pHydrogen->getSong();
	PatternList *pPatternList = pSong->get_pattern_list();
	int nSelectedPattern = pHydrogen->getSelectedPatternNumber();
=======
	Hydrogen *pEngine = Hydrogen::get_instance();
	Song *pSong = pEngine->getSong();
	PatternList *pPatternList = pSong->getPatternList();
	int nSelectedPattern = pEngine->getSelectedPatternNumber();
>>>>>>> ce0480e8
	H2Core::Pattern *pPattern = pPatternList->get( nSelectedPattern );

	H2Core::Pattern *pNewPattern = new Pattern( pPattern );
	PatternPropertiesDialog *dialog = new PatternPropertiesDialog( this, pNewPattern, nSelectedPattern, true );

	if ( dialog->exec() == QDialog::Accepted ) {
		QString filePath = Files::savePatternTmp( pNewPattern->get_name(), pNewPattern, pSong, pHydrogen->getCurrentDrumkitname() );
		if ( filePath.isEmpty() ) {
			QMessageBox::warning( this, "Hydrogen", tr("Could not save pattern to temporary directory.") );
			return;
		}
		SE_copyPatternAction *action = new SE_copyPatternAction( filePath, nSelectedPattern + 1 );
		HydrogenApp *hydrogenApp = HydrogenApp::get_instance();
		hydrogenApp->m_pUndoStack->push( action );
	}

	delete dialog;
	delete pNewPattern;

	HydrogenApp::get_instance()->getSongEditorPanel()->updateAll();
}


void SongEditorPatternList::patternPopup_copyAction( QString patternFilename, int patternposition )
{
	Hydrogen *engine = Hydrogen::get_instance();
	Song *pSong = engine->getSong();
	PatternList *pPatternList = pSong->getPatternList();

	Pattern* pattern = Pattern::load_file( patternFilename, pSong->getInstrumentList() );
	if ( pattern == nullptr ) {
		_ERRORLOG( "Error loading the pattern" );
		return;
	}

	pPatternList->insert( patternposition, pattern );
	engine->setSelectedPatternNumber( patternposition );
	pSong->setIsModified( true );
	createBackground();
	HydrogenApp::get_instance()->getSongEditorPanel()->updateAll();
	EventQueue::get_instance()->push_event( EVENT_SELECTED_PATTERN_CHANGED, -1 );
}

void SongEditorPatternList::patternPopup_fill()
{
	Hydrogen *pHydrogen = Hydrogen::get_instance();
	int nSelectedPattern = pHydrogen->getSelectedPatternNumber();
	FillRange range;
	PatternFillDialog *dialog = new PatternFillDialog( this, &range );

	// use a PatternFillDialog to get the range and mode data
	if ( dialog->exec() == QDialog::Accepted ) {

		SE_fillRangePatternAction *action = new SE_fillRangePatternAction( &range, nSelectedPattern );
		HydrogenApp::get_instance()->m_pUndoStack->push( action );
	}

	delete dialog;

}


void SongEditorPatternList::fillRangeWithPattern( FillRange* pRange, int nPattern )
{
	Hydrogen *pHydrogen = Hydrogen::get_instance();
	AudioEngine::get_instance()->lock( RIGHT_HERE );

<<<<<<< HEAD
	Song *pSong = pHydrogen->getSong();
	PatternList *pPatternList = pSong->get_pattern_list();
=======
	Song *pSong = pEngine->getSong();
	PatternList *pPatternList = pSong->getPatternList();
>>>>>>> ce0480e8
	H2Core::Pattern *pPattern = pPatternList->get( nPattern );
	std::vector<PatternList*> *pColumns = pSong->getPatternGroupVector();	// E' la lista di "colonne" di pattern
	PatternList *pColumn = nullptr;

	int nColumn, nColumnIndex;
	bool bHasPattern = false;
	int fromVal = pRange->fromVal - 1;
	int toVal   = pRange->toVal;

	// Add patternlists to PatternGroupVector as necessary
	int nDelta = toVal - pColumns->size() + 1;

	for ( int i = 0; i < nDelta; i++ ) {
		pColumn = new PatternList();
		pColumns->push_back( pColumn );
	}

	// Fill or Clear each cell in range
	for ( nColumn = fromVal; nColumn < toVal; nColumn++ ) {

		// expand Pattern
		pColumn = ( *pColumns )[ nColumn ];
		
		assert( pColumn );

		bHasPattern = false;

		// check whether the pattern (and column) already exists
		for ( nColumnIndex = 0; pColumn && nColumnIndex < (int)pColumn->size(); nColumnIndex++) {

			if ( pColumn->get( nColumnIndex ) == pPattern ) {
				bHasPattern = true;
				break;
			}
		}

		if ( pRange->bInsert && !bHasPattern ) {       //fill
			pColumn->add( pPattern);
		}
		else if ( !pRange->bInsert && bHasPattern ) {  // clear
			pColumn->del( pPattern);
		}
	}

		// remove all the empty patternlists at the end of the song
		for ( int i = pColumns->size() - 1; i != 0 ; i-- ) {
			PatternList *pList = (*pColumns)[ i ];
			int nSize = pList->size();
			if ( nSize == 0 ) {
				pColumns->erase( pColumns->begin() + i );
				delete pList;
			}
			else {
				break;
			}
		}
	AudioEngine::get_instance()->unlock();


	// Update
	pSong->setIsModified( true );
	HydrogenApp::get_instance()->getSongEditorPanel()->updateAll();
}


///drag & drop
void SongEditorPatternList::dragEnterEvent(QDragEnterEvent *event)
{
	if ( event->mimeData()->hasFormat("text/plain") ) {
			event->acceptProposedAction();
	}
}


void SongEditorPatternList::dropEvent(QDropEvent *event)
{
	Hydrogen *pHydrogen = Hydrogen::get_instance();
	Song *pSong = pHydrogen->getSong();
	
	QString sText = event->mimeData()->text();
	const QMimeData* mimeData = event->mimeData();
	
	int nTargetPattern = 0;
	if(m_nGridHeight > 0)
	{
		nTargetPattern = event->pos().y() / m_nGridHeight;
	}
	
	if( sText.startsWith("Songs:") || sText.startsWith("move instrument:") || sText.startsWith("importInstrument:")){
		event->acceptProposedAction();
		return;
	}
	
	if ( sText.startsWith("move pattern:") ) {
		int nSourcePattern = pHydrogen->getSelectedPatternNumber();

		if ( nSourcePattern == nTargetPattern ) {
			event->acceptProposedAction();
			return;
		}

		SE_movePatternListItemAction *action = new SE_movePatternListItemAction( nSourcePattern , nTargetPattern ) ;
		HydrogenApp::get_instance()->m_pUndoStack->push( action );

		event->acceptProposedAction();
	} 
	else if( sText.startsWith("file://") && mimeData->hasUrls() )
	{
		//Dragging a file from an external file manager
		PatternList *pPatternList = pSong->getPatternList();
		QList<QUrl> urlList = mimeData->urls();

		int successfullyAddedPattern = 0;
		
		for (int i = 0; i < urlList.size(); i++)
		{
			QString patternFilePath = urlList.at(i).toLocalFile();
			if( patternFilePath.endsWith(".h2pattern") )
			{
				Pattern* pPattern = Pattern::load_file( patternFilePath, pSong->getInstrumentList() );
				if ( pPattern)
				{
					H2Core::Pattern *pNewPattern = pPattern;
			
					if(!pPatternList->check_name( pNewPattern->get_name() ) ){
						pNewPattern->set_name( pPatternList->find_unused_pattern_name( pNewPattern->get_name() ) );
					}
					
					SE_insertPatternAction* pInsertPatternAction = new SE_insertPatternAction( nTargetPattern + successfullyAddedPattern, pNewPattern );
					HydrogenApp::get_instance()->m_pUndoStack->push( pInsertPatternAction );
					
					successfullyAddedPattern++;
				}
				else
				{
					ERRORLOG( QString("Error loading pattern %1").arg(patternFilePath) );
				}
			}
		}
	} 
	else 
	{
		QStringList tokens = sText.split( "::" );
		QString sPatternName = tokens.at( 1 );

		//create a unique sequencefilename
		Pattern *pPattern = pSong->getPatternList()->get( nTargetPattern );
		HydrogenApp *pHydrogenApp = HydrogenApp::get_instance();

		QString oldPatternName = pPattern->get_name();

		QString sequenceFilename = Filesystem::tmp_file_path( "SEQ.xml" );
		bool drag = false;
		if( QString( tokens.at(0) ).contains( "drag pattern" )) drag = true;
		SE_loadPatternAction *pAction = new SE_loadPatternAction( sPatternName, oldPatternName, sequenceFilename, nTargetPattern, drag );

		pHydrogenApp->m_pUndoStack->push( pAction );
	}
}



void SongEditorPatternList::movePatternLine( int nSourcePattern , int nTargetPattern )
{
		Hydrogen *engine = Hydrogen::get_instance();

		Song *pSong = engine->getSong();
		PatternList *pPatternList = pSong->getPatternList();



		// move instruments...
		H2Core::Pattern *pSourcePattern = pPatternList->get( nSourcePattern );//Instrument *pSourceInstr = pPatternList->get(nSourcePattern);
		if ( nSourcePattern < nTargetPattern) {
			for (int nPatr = nSourcePattern; nPatr < nTargetPattern; nPatr++) {
				H2Core::Pattern *pPattern = pPatternList->get(nPatr + 1);
				pPatternList->replace( nPatr, pPattern );
			}
			pPatternList->replace( nTargetPattern, pSourcePattern );
		}
		else {
			for (int nPatr = nSourcePattern; nPatr >= nTargetPattern; nPatr--) {
				H2Core::Pattern *pPattern = pPatternList->get(nPatr - 1);
				pPatternList->replace( nPatr, pPattern );
			}
			pPatternList->replace( nTargetPattern, pSourcePattern );
		}
		engine->setSelectedPatternNumber( nTargetPattern );
		HydrogenApp::get_instance()->getSongEditorPanel()->updateAll();
		pSong->setIsModified( true );
}


void SongEditorPatternList::mouseMoveEvent(QMouseEvent *event)
{
	if (!(event->buttons() & Qt::LeftButton)) {
		return;
	}
	if ( abs(event->pos().y() - __drag_start_position.y()) < (int)m_nGridHeight) {
		return;
	}


	QString sText = QString("move pattern:%1");

	QDrag *pDrag = new QDrag(this);
	QMimeData *pMimeData = new QMimeData;

	pMimeData->setText( sText );
	pDrag->setMimeData( pMimeData);
	//drag->setPixmap(iconPixmap);

	pDrag->exec( Qt::CopyAction | Qt::MoveAction );

	QWidget::mouseMoveEvent(event);
}

void SongEditorPatternList::timelineUpdateEvent( int nEvent ){
	HydrogenApp::get_instance()->getSongEditorPanel()->updateAll();
	Hydrogen::get_instance()->getSong()->setIsModified( true );
}

// ::::::::::::::::::::::::::

const char* SongEditorPositionRuler::__class_name = "SongEditorPositionRuler";

SongEditorPositionRuler::SongEditorPositionRuler( QWidget *parent )
 : QWidget( parent )
 , Object( __class_name )
 , m_bRightBtnPressed( false )
{
	setAttribute(Qt::WA_OpaquePaintEvent);

	m_nGridWidth = 16;
	Preferences *pPref = Preferences::get_instance();
	m_nMaxPatternSequence = pPref->getMaxBars();

	m_nInitialWidth = m_nMaxPatternSequence * 16;

	resize( m_nInitialWidth, m_nHeight );
	setFixedHeight( m_nHeight );

	qreal pixelRatio = devicePixelRatio();
	m_pBackgroundPixmap = new QPixmap( m_nInitialWidth * pixelRatio, m_nHeight * pixelRatio );	// initialize the pixmap
	m_pBackgroundPixmap->setDevicePixelRatio( pixelRatio );

	createBackground();	// create m_backgroundPixmap pixmap

	// create tick position pixmap
	bool ok = m_tickPositionPixmap.load( Skin::getImagePath() + "/patternEditor/tickPosition.png" );
	if( ok == false ){
		ERRORLOG( "Error loading pixmap" );
	}

	update();

	m_pTimer = new QTimer(this);
	connect(m_pTimer, SIGNAL(timeout()), this, SLOT(updatePosition()));
	m_pTimer->start(200);
}



SongEditorPositionRuler::~SongEditorPositionRuler() {
	m_pTimer->stop();
}


uint SongEditorPositionRuler::getGridWidth()
{
	return m_nGridWidth;
}

void SongEditorPositionRuler::setGridWidth( uint width )
{
	if ( SONG_EDITOR_MIN_GRID_WIDTH <= width && SONG_EDITOR_MAX_GRID_WIDTH >= width )
	{
		m_nGridWidth = width;
		createBackground ();
	}
}


void SongEditorPositionRuler::createBackground()
{
	Preferences *pPref = Preferences::get_instance();
	Timeline * pTimeline = Hydrogen::get_instance()->getTimeline();
	auto tagVector = pTimeline->getAllTags();
	auto tempoMarkerVector = pTimeline->getAllTempoMarkers();
	
	UIStyle *pStyle = pPref->getDefaultUIStyle();
	QColor backgroundColor( pStyle->m_songEditor_backgroundColor.getRed(), pStyle->m_songEditor_backgroundColor.getGreen(), pStyle->m_songEditor_backgroundColor.getBlue() );
	QColor textColor( pStyle->m_songEditor_textColor.getRed(), pStyle->m_songEditor_textColor.getGreen(), pStyle->m_songEditor_textColor.getBlue() );
	QColor textColorAlpha( pStyle->m_songEditor_textColor.getRed(), pStyle->m_songEditor_textColor.getGreen(), pStyle->m_songEditor_textColor.getBlue(), 45 );
	QColor alternateRowColor( pStyle->m_songEditor_alternateRowColor.getRed(), pStyle->m_songEditor_alternateRowColor.getGreen(), pStyle->m_songEditor_alternateRowColor.getBlue() );

	m_pBackgroundPixmap->fill( backgroundColor );

	QString family = pPref->getApplicationFontFamily();
	int size = pPref->getApplicationFontPointSize();
	QFont font( family, size );

	QPainter p( m_pBackgroundPixmap );
	p.setFont( font );

	p.fillRect( 0, 0, width(), 24, QColor( 67, 72, 83, 105) );
	char tmp[10];
	for (uint i = 0; i < m_nMaxPatternSequence + 1; i++) {
		uint x = m_nMargin + i * m_nGridWidth;
		for ( int t = 0; t < static_cast<int>(tagVector.size()); t++){
			if ( tagVector[t]->nBar == i ) {
				p.setPen( Qt::cyan );
				p.drawText( x - m_nGridWidth / 2 , 12, m_nGridWidth * 2, height() , Qt::AlignCenter, "T");
			}
		}

		if ( (i % 4) == 0 ) {
			p.setPen( textColor );
			sprintf( tmp, "%d", i + 1 );
			p.drawText( x - m_nGridWidth, 12, m_nGridWidth * 2, height(), Qt::AlignCenter, tmp );
		}
		else {
			p.setPen( textColor );
			p.drawLine( x, 32, x, 40 );
		}
	}


	//draw tempo content
	if(pPref->getUseTimelineBpm()){
		p.setPen( textColor );
	}else
	{
		p.setPen( textColorAlpha );
	}
	char tempo[10];
	for (uint i = 0; i < m_nMaxPatternSequence + 1; i++) {
		uint x = m_nMargin + i * m_nGridWidth;
		p.drawLine( x, 2, x, 5 );
		p.drawLine( x, 19, x, 20 );
		for ( int t = 0; t < static_cast<int>(tempoMarkerVector.size()); t++){
			if ( tempoMarkerVector[t]->nBar == i ) {
				sprintf( tempo, "%d",  ((int)tempoMarkerVector[t]->fBpm) );
				p.drawText( x - m_nGridWidth, 3, m_nGridWidth * 2, height() / 2 - 5, Qt::AlignCenter, tempo );
			}
		}
	}

	p.setPen( QColor(35, 39, 51) );
	p.drawLine( 0, 0, width(), 0 );

	p.fillRect ( 0, height() - 27, width(), 1, QColor(35, 39, 51) );
	p.fillRect ( 0, height() - 3, width(), 2, alternateRowColor );

}



void SongEditorPositionRuler::mouseMoveEvent(QMouseEvent *ev)
{
	if ( !m_bRightBtnPressed ) {
		// Click+drag triggers same action as clicking at new position
		mousePressEvent( ev );
	}
	else {
		// Right-click+drag
		int column = (ev->x() / m_nGridWidth);
		Preferences* pPref = Preferences::get_instance();
		
		if ( column > (int)Hydrogen::get_instance()->getSong()->getPatternGroupVector()->size() ) {
			pPref->setPunchOutPos(-1);
			return;
		}
		if ( Hydrogen::get_instance()->getSong()->getMode() == Song::PATTERN_MODE ) {
			return;
		}
		pPref->setPunchOutPos(column-1);
		update();
	}
}



void SongEditorPositionRuler::mousePressEvent( QMouseEvent *ev )
{
	auto pHydrogen = Hydrogen::get_instance();
	
	if (ev->button() == Qt::LeftButton && ev->y() >= 26) {
		int column = (ev->x() / m_nGridWidth);
		m_bRightBtnPressed = false;

		if ( column > (int)pHydrogen->getSong()->getPatternGroupVector()->size() ) {
			return;
		}

		// disabling son relocates while in pattern mode as it causes weird behaviour. (jakob lund)
		if ( pHydrogen->getSong()->getMode() == Song::PATTERN_MODE ) {
			return;
		}

		int nPatternPos = pHydrogen->getPatternPos();
		if ( nPatternPos != column ) {
			WARNINGLOG( "relocate via mouse click" );
			
			pHydrogen->getCoreActionController()->relocate( column );
			update();
		}
		
	} else if (ev->button() == Qt::MiddleButton && ev->y() >= 26) {
		int column = (ev->x() / m_nGridWidth);
		SongEditorPanelTagWidget dialog( this , column );
		if (dialog.exec() == QDialog::Accepted) {
			//createBackground();
		}
	} else if (ev->button() == Qt::RightButton && ev->y() >= 26) {
		int column = (ev->x() / m_nGridWidth);
		Preferences* pPref = Preferences::get_instance();
		if ( column >= (int)pHydrogen->getSong()->getPatternGroupVector()->size() ) {
			pPref->unsetPunchArea();
			return;
		}
		if ( pHydrogen->getSong()->getMode() == Song::PATTERN_MODE ) {
			return;
		}
		m_bRightBtnPressed = true;
		// Disable until mouse is moved
		pPref->setPunchInPos(column);
		pPref->setPunchOutPos(-1);
		update();
	} else if( ( ev->button() == Qt::LeftButton || ev->button() == Qt::RightButton ) && ev->y() <= 25 && Preferences::get_instance()->getUseTimelineBpm() ){
		int column = (ev->x() / m_nGridWidth);
		SongEditorPanelBpmWidget dialog( this , column );
		if (dialog.exec() == QDialog::Accepted) {
			//createBackground();
		}
	}

}




void SongEditorPositionRuler::mouseReleaseEvent(QMouseEvent *ev)
{
	UNUSED( ev );
	m_bRightBtnPressed = false;
}


void SongEditorPositionRuler::paintEvent( QPaintEvent *ev )
{
	if (!isVisible()) {
		return;
	}

	Hydrogen *pHydrogen = Hydrogen::get_instance();

	float fPos = pHydrogen->getPatternPos();
	int pIPos = Preferences::get_instance()->getPunchInPos();
	int pOPos = Preferences::get_instance()->getPunchOutPos();

	AudioEngine *pAudioEngine = AudioEngine::get_instance();
	pAudioEngine->lock( RIGHT_HERE );

	if ( pHydrogen->getCurrentPatternList()->size() != 0 ) {
		int nLength = pHydrogen->getCurrentPatternList()->longest_pattern_length();
		fPos += (float)pHydrogen->getTickPosition() / (float)nLength;
	}
	else {
		// nessun pattern, uso la grandezza di default
		fPos += (float)pHydrogen->getTickPosition() / (float)MAX_NOTES;
	}

<<<<<<< HEAD
	if ( pHydrogen->getSong()->get_mode() == Song::PATTERN_MODE ) {
=======
	if ( pEngine->getSong()->getMode() == Song::PATTERN_MODE ) {
>>>>>>> ce0480e8
		fPos = -1;
		pIPos = 0;
		pOPos = -1;
	}

	pAudioEngine->unlock();

	QPainter painter(this);
	qreal pixelRatio = devicePixelRatio();
	QRectF srcRect(
			pixelRatio * ev->rect().x(),
			pixelRatio * ev->rect().y(),
			pixelRatio * ev->rect().width(),
			pixelRatio * ev->rect().height()
	);
	painter.drawPixmap( ev->rect(), *m_pBackgroundPixmap, srcRect );

	if (fPos != -1) {
		uint x = (int)( m_nMargin + fPos * m_nGridWidth - 11 / 2 );
		painter.drawPixmap( QRect( x, height() / 2, 11, 8), m_tickPositionPixmap, QRect(0, 0, 11, 8) );
		painter.setPen( QColor(35, 39, 51) );
		painter.drawLine( x + 5 , 8, x +5 , 24 );
	}

	if ( pIPos <= pOPos ) {
		int xIn = (int)( m_nMargin + pIPos * m_nGridWidth );
		int xOut = (int)( 9 + (pOPos+1) * m_nGridWidth );
		painter.fillRect( xIn, 30, xOut-xIn+1, 12, QColor(200, 100, 100, 100) );
		QPen pen(QColor(200, 100, 100));
		painter.setPen(pen);
		painter.drawRect( xIn, 30, xOut-xIn+1, 12 );
	}

}



void SongEditorPositionRuler::updatePosition()
{
	HydrogenApp::get_instance()->getSongEditorPanel()->updateTimelineUsage();
	update();
}


void SongEditorPositionRuler::editTimeLineAction( int nNewPosition, float fNewBpm )
{
	Hydrogen* pHydrogen = Hydrogen::get_instance();

	pHydrogen->getTimeline()->deleteTempoMarker( nNewPosition - 1 );
	pHydrogen->getTimeline()->addTempoMarker( nNewPosition - 1, fNewBpm );
	createBackground();
}

void SongEditorPositionRuler::deleteTimeLinePosition( int nPosition )
{
	Hydrogen* pHydrogen = Hydrogen::get_instance();
	pHydrogen->getTimeline()->deleteTempoMarker( nPosition - 1 );
	createBackground();
}


void SongEditorPositionRuler::editTagAction( QString text, int position, QString textToReplace)
{
	Hydrogen* pHydrogen = Hydrogen::get_instance();
	Timeline* pTimeline = pHydrogen->getTimeline();

	const QString sTag = pTimeline->getTagAtBar( position, false );
	if ( sTag == textToReplace ) {
		pTimeline->deleteTag( position );
		pTimeline->addTag( position, text );
	}
	
	createBackground();
}

void SongEditorPositionRuler::deleteTagAction( QString text, int position )
{

	Hydrogen* pHydrogen = Hydrogen::get_instance();
	Timeline* pTimeline = pHydrogen->getTimeline();

	const QString sTag = pTimeline->getTagAtBar( position, false );
	if ( sTag == text ) {
		pTimeline->deleteTag( position );
	}
	
	createBackground();
}<|MERGE_RESOLUTION|>--- conflicted
+++ resolved
@@ -152,15 +152,9 @@
 bool SongEditor::togglePatternActive( int nColumn, int nRow )
 {
 	HydrogenApp* h2app = HydrogenApp::get_instance();
-<<<<<<< HEAD
 	Hydrogen *pHydrogen = Hydrogen::get_instance();
 	Song *pSong = pHydrogen->getSong();
-	PatternList *pPatternList = pSong->get_pattern_list();
-=======
-	Hydrogen *pEngine = Hydrogen::get_instance();
-	Song *pSong = pEngine->getSong();
 	PatternList *pPatternList = pSong->getPatternList();
->>>>>>> ce0480e8
 
 	if ( nRow >= pPatternList->size() || nRow < 0 || nColumn < 0 ) {
 		return true;
@@ -194,15 +188,9 @@
 void SongEditor::setPatternActive( int nColumn, int nRow, bool value )
 {
 	HydrogenApp* h2app = HydrogenApp::get_instance();
-<<<<<<< HEAD
 	Hydrogen *pHydrogen = Hydrogen::get_instance();
 	Song *pSong = pHydrogen->getSong();
-	PatternList *pPatternList = pSong->get_pattern_list();
-=======
-	Hydrogen *pEngine = Hydrogen::get_instance();
-	Song *pSong = pEngine->getSong();
 	PatternList *pPatternList = pSong->getPatternList();
->>>>>>> ce0480e8
 
 	if ( nRow >= pPatternList->size() || nRow < 0 || nColumn < 0 ) {
 		return;
@@ -233,11 +221,10 @@
 }
 
 
-<<<<<<< HEAD
 void SongEditor::selectAll() {
 	Hydrogen *pHydrogen = Hydrogen::get_instance();
-	PatternList *pPatternList = pHydrogen->getSong()->get_pattern_list();
-	std::vector<PatternList*>* pColumns = pHydrogen->getSong()->get_pattern_group_vector();
+	PatternList *pPatternList = pHydrogen->getSong()->getPatternList();
+	std::vector<PatternList*>* pColumns = pHydrogen->getSong()->getPatternGroupVector();
 	m_selection.clearSelection();
 	for ( int nRow = 0; nRow < pPatternList->size(); nRow++ ) {
 		H2Core::Pattern *pPattern = pPatternList->get( nRow );
@@ -253,13 +240,6 @@
 	m_bSequenceChanged = true;
 	update();
 }
-=======
-void SongEditor::togglePatternSelected( int nColumn, int nRow )
-{
-	Hydrogen *pEngine = Hydrogen::get_instance();
-	Song *pSong = pEngine->getSong();
-	PatternList *pPatternList = pSong->getPatternList();
->>>>>>> ce0480e8
 
 void SongEditor::selectNone() {
 	m_selection.clearSelection();
@@ -309,7 +289,7 @@
 	QUndoStack *pUndo = HydrogenApp::get_instance()->m_pUndoStack;
 	int nDeltaColumn = 0, nDeltaRow = 0;
 	Song *pSong = Hydrogen::get_instance()->getSong();
-	int nPatterns = pSong->get_pattern_list()->size();
+	int nPatterns = pSong->getPatternList()->size();
 
 	XMLDoc doc;
 	if ( ! doc.setContent( QApplication::clipboard()->text() ) ) {
@@ -360,18 +340,8 @@
 				}
 			}
 
-<<<<<<< HEAD
 			pUndo->push( new SE_modifyPatternCellsAction( addCells, deleteCells, mergeCells,
 														  tr( "Paste cells" ) ) );
-=======
-	std::vector<PatternList*> *pColumns = pSong->getPatternGroupVector();
-	if ( nColumn < pColumns->size() ) {
-		PatternList *pColumn = ( *pColumns )[ nColumn ];
-		unsigned nColumnIndex = pColumn->index( pPattern );
-		if ( nColumnIndex != -1 ) {
-			// Pattern is active. Add it to the selected cells.
-			m_selectedCells.push_back( QPoint( nColumn, nRow ) );
->>>>>>> ce0480e8
 		}
 	}
 }
@@ -383,15 +353,8 @@
 
 void SongEditor::keyPressEvent( QKeyEvent * ev )
 {
-<<<<<<< HEAD
 	bool bIsSelectionKey = false;
 
-=======
-	Hydrogen *pEngine = Hydrogen::get_instance();
-	PatternList *pPatternList = pEngine->getSong()->getPatternList();
-	std::vector<PatternList*>* pColumns = pEngine->getSong()->getPatternGroupVector();
-	const QPoint centre = QPoint( m_nGridWidth / 2, m_nGridHeight / 2 );
->>>>>>> ce0480e8
 	SongEditorActionMode actionMode = m_pSongEditorPanel->getActionMode();
 	bool bUnhideCursor = true;
 
@@ -400,7 +363,7 @@
 	}
 
 	Hydrogen *pHydrogen = Hydrogen::get_instance();
-	PatternList *pPatternList = pHydrogen->getSong()->get_pattern_list();
+	PatternList *pPatternList = pHydrogen->getSong()->getPatternList();
 	const QPoint centre = QPoint( m_nGridWidth / 2, m_nGridHeight / 2 );
 	bool bSelectionKey = false;
 
@@ -562,23 +525,9 @@
 
 void SongEditor::mousePressEvent( QMouseEvent *ev )
 {
-<<<<<<< HEAD
 	updateModifiers( ev );
 	m_currentMousePosition = ev->pos();
 	m_bSequenceChanged = true;
-=======
-	Hydrogen *pEngine = Hydrogen::get_instance();
-	Song *pSong = pEngine->getSong();
-	PatternList *pPatternList = pSong->getPatternList();
-
-	// don't lock the audio driver before checking that...
-	if ( nRow >= pPatternList->size() || nRow < 0 || nColumn < 0 ) {
-		return;
-	}
-
-	AudioEngine::get_instance()->lock( RIGHT_HERE );
-	bool bOverExistingPattern = false;
->>>>>>> ce0480e8
 
 	// Update keyboard cursor position
 	QPoint p = xyToColumnRow( ev->pos() );
@@ -629,15 +578,9 @@
 
 void SongEditor::addPattern( int nColumn , int nRow )
 {
-<<<<<<< HEAD
 	Hydrogen *pHydrogen = Hydrogen::get_instance();
 	Song *pSong = pHydrogen->getSong();
-	PatternList *pPatternList = pSong->get_pattern_list();
-=======
-	Hydrogen *pEngine = Hydrogen::get_instance();
-	Song *pSong = pEngine->getSong();
 	PatternList *pPatternList = pSong->getPatternList();
->>>>>>> ce0480e8
 	H2Core::Pattern *pPattern = pPatternList->get( nRow );
 	std::vector<PatternList*> *pColumns = pSong->getPatternGroupVector();
 
@@ -669,15 +612,9 @@
 
 void SongEditor::deletePattern( int nColumn , int nRow )
 {
-<<<<<<< HEAD
 	Hydrogen *pHydrogen = Hydrogen::get_instance();
 	Song *pSong = pHydrogen->getSong();
-	PatternList *pPatternList = pSong->get_pattern_list();
-=======
-	Hydrogen *pEngine = Hydrogen::get_instance();
-	Song *pSong = pEngine->getSong();
 	PatternList *pPatternList = pSong->getPatternList();
->>>>>>> ce0480e8
 	H2Core::Pattern *pPattern = pPatternList->get( nRow );
 	std::vector<PatternList*> *pColumns = pSong->getPatternGroupVector();
 
@@ -707,43 +644,8 @@
 
 void SongEditor::mouseMoveEvent(QMouseEvent *ev)
 {
-<<<<<<< HEAD
 	updateModifiers( ev );
 	m_currentMousePosition = ev->pos();
-=======
-	PatternList *pPatternList = Hydrogen::get_instance()->getSong()->getPatternList();
-	std::vector<PatternList*>* pColumns = Hydrogen::get_instance()->getSong()->getPatternGroupVector();
-
-	if ( m_bIsMoving ) {
-
-		int nRowDiff = nRow  - m_clickPoint.y();
-		int nColumnDiff = nColumn - m_clickPoint.x();
-
-		for ( int i = 0; i < (int)m_movingCells.size(); i++ ) {
-			QPoint cell = m_movingCells[ i ];
-			m_movingCells[ i ].setX( m_selectedCells[ i ].x() + nColumnDiff );
-			m_movingCells[ i ].setY( m_selectedCells[ i ].y() + nRowDiff );
-		}
-
-		m_bSequenceChanged = true;
-		update();
-		return;
-	}
-
-	if ( m_bShowLasso ) {
-		// SELECTION
-		setCursor( QCursor( Qt::CrossCursor ) );
-		if ( pos.x() < 0 ) {
-			pos.setX( 0 );
-		}
-		if ( pos.y() < 0 ) {
-			pos.setY( 0 );
-		}
-		m_lasso.setBottomRight( pos );
-
-		// aggiorno la lista di celle selezionate
-		m_selectedCells.clear();
->>>>>>> ce0480e8
 
 	if (m_pSongEditorPanel->getActionMode() == SELECT_ACTION ) {
 		m_selection.mouseMoveEvent( ev );
@@ -782,7 +684,7 @@
 	HydrogenApp *pApp = HydrogenApp::get_instance();
 	Hydrogen *pHydrogen = Hydrogen::get_instance();
 	Song *pSong = pHydrogen->getSong();
-	PatternList *pPatternList = pSong->get_pattern_list();
+	PatternList *pPatternList = pSong->getPatternList();
 	int nMaxPattern = pPatternList->size();
 
 	updateModifiers( ev );
@@ -836,40 +738,9 @@
 
 void SongEditor::mouseReleaseEvent( QMouseEvent *ev )
 {
-<<<<<<< HEAD
 	if (m_pSongEditorPanel->getActionMode() == SELECT_ACTION ) {
 		m_selection.mouseReleaseEvent( ev );
 		return;
-=======
-	Hydrogen *pEngine = Hydrogen::get_instance();
-
-	PatternList *pPatternList = pEngine->getSong()->getPatternList();
-	std::vector<PatternList*>* pColumns = pEngine->getSong()->getPatternGroupVector();
-
-	AudioEngine::get_instance()->lock( RIGHT_HERE );
-
-	//create the new patterns
-	for ( uint i = 0; i < movingCells.size(); i++ ) {
-		QPoint cell = movingCells[ i ];
-		if ( cell.x() < 0 || cell.y() < 0 || cell.y() >= (int)pPatternList->size() ) {
-			// skip
-			continue;
-		}
-		// aggiungo un pattern per volta
-		PatternList* pColumn = nullptr;
-		if ( cell.x() < (int)pColumns->size() ) {
-			pColumn = (*pColumns)[ cell.x() ];
-		}
-		else {
-			// creo dei patternlist vuoti
-			int nSpaces = cell.x() - pColumns->size();
-			for ( int i = 0; i <= nSpaces; i++ ) {
-				pColumn = new PatternList();
-				pColumns->push_back( pColumn );
-			}
-		}
-		pColumn->add( pPatternList->get( cell.y() ) );
->>>>>>> ce0480e8
 	}
 }
 
@@ -891,18 +762,6 @@
 	for ( QPoint cell : selectCells ) {
 		m_selection.addToSelection( cell );
 	}
-<<<<<<< HEAD
-=======
-
-	pEngine->getSong()->setIsModified( true );
-	AudioEngine::get_instance()->unlock();
-
-	m_bIsMoving = false;
-	m_movingCells.clear();
-	m_selectedCells.clear();
-	m_bSequenceChanged = true;
-	update();
->>>>>>> ce0480e8
 }
 
 
@@ -1043,30 +902,14 @@
 	delete m_pSequencePixmap;
 }
 
-<<<<<<< HEAD
 // XXX Update the GridCell representation. This should be changed to update incrementally to avoid this
 // monolithic rebuild.
 void SongEditor::updateGridCells() {
-=======
-void SongEditor::drawSequence()
-{
-	QPainter p;
-	p.begin( m_pSequencePixmap );
-	p.drawPixmap( rect(), *m_pBackgroundPixmap, rect() );
-	p.end();
-
-	Song* song = Hydrogen::get_instance()->getSong();
-	PatternList *patList = song->getPatternList();
-	std::vector<PatternList*>* pColumns = song->getPatternGroupVector();
-	uint listLength = patList->size();
-
-	//Drawing the pattern based on the gridRepresentation array
->>>>>>> ce0480e8
 
 	m_gridCells.clear();
 	Song *pSong = Hydrogen::get_instance()->getSong();
-	PatternList *pPatternList = pSong->get_pattern_list();
-	std::vector< PatternList* > *pColumns = pSong->get_pattern_group_vector();
+	PatternList *pPatternList = pSong->getPatternList();
+	std::vector< PatternList* > *pColumns = pSong->getPatternGroupVector();
 
 	for ( int nColumn = 0; nColumn < pColumns->size(); nColumn++ ) {
 		PatternList *pColumn = (*pColumns)[nColumn];
@@ -1114,8 +957,8 @@
 	p.end();
 
 	Song* song = Hydrogen::get_instance()->getSong();
-	PatternList *patList = song->get_pattern_list();
-	std::vector<PatternList*>* pColumns = song->get_pattern_group_vector();
+	PatternList *patList = song->getPatternList();
+	std::vector<PatternList*>* pColumns = song->getPatternGroupVector();
 	uint listLength = patList->size();
 
 	updateGridCells();
@@ -1396,15 +1239,9 @@
 
 void SongEditorPatternList::inlineEditPatternName( int row )
 {
-<<<<<<< HEAD
 	Hydrogen *pHydrogen = Hydrogen::get_instance();
 	Song *pSong = pHydrogen->getSong();
-	PatternList *pPatternList = pSong->get_pattern_list();
-=======
-	Hydrogen *pEngine = Hydrogen::get_instance();
-	Song *pSong = pEngine->getSong();
 	PatternList *pPatternList = pSong->getPatternList();
->>>>>>> ce0480e8
 
 	if ( row >= (int)pPatternList->size() ) {
 		return;
@@ -1421,15 +1258,9 @@
 {
 	assert( m_pPatternBeingEdited != nullptr );
 	
-<<<<<<< HEAD
 	Hydrogen *pHydrogen = Hydrogen::get_instance();
 	Song *pSong = pHydrogen->getSong();
-	PatternList *pPatternList = pSong->get_pattern_list();
-=======
-	Hydrogen *pEngine = Hydrogen::get_instance();
-	Song *pSong = pEngine->getSong();
 	PatternList *pPatternList = pSong->getPatternList();
->>>>>>> ce0480e8
 	
 	/*
 	 * Make sure that the entered pattern name is unique.
@@ -1501,15 +1332,9 @@
 		return;
 	}
 	
-<<<<<<< HEAD
 	Song *pSong = pHydrogen->getSong();
-	int nPatterns = pSong->get_pattern_list()->size();
+	int nPatterns = pSong->getPatternList()->size();
 	int nSelectedPattern = pHydrogen->getSelectedPatternNumber();
-=======
-	Song *pSong = pEngine->getSong();
-	int nPatterns = pSong->getPatternList()->size();
-	int nSelectedPattern = pEngine->getSelectedPatternNumber();
->>>>>>> ce0480e8
 
 	static int oldHeight = -1;
 	int newHeight = m_nGridHeight * nPatterns;
@@ -1603,13 +1428,8 @@
 
 	dialog->patternList->setSortingEnabled(1);
 
-<<<<<<< HEAD
 	Song *song = pHydrogen->getSong();
-	PatternList *pPatternList = song->get_pattern_list();
-=======
-	Song *song = pEngine->getSong();
 	PatternList *pPatternList = song->getPatternList();
->>>>>>> ce0480e8
 	H2Core::Pattern *selectedPattern = pPatternList->get(tmpselectedpatternpos);
 
 	std::map<QString, Pattern*> patternNameMap;
@@ -1691,15 +1511,9 @@
 
 void SongEditorPatternList::loadPatternAction( QString afilename, int position)
 {
-<<<<<<< HEAD
 	Hydrogen *pHydrogen = Hydrogen::get_instance();
 	Song *pSong = pHydrogen->getSong();
-	PatternList *pPatternList = pSong->get_pattern_list();
-=======
-	Hydrogen *pEngine = Hydrogen::get_instance();
-	Song *pSong = pEngine->getSong();
 	PatternList *pPatternList = pSong->getPatternList();
->>>>>>> ce0480e8
 
 	Pattern* pNewPattern = Pattern::load_file( afilename, pSong->getInstrumentList() );
 	if ( pNewPattern == nullptr ) {
@@ -1713,13 +1527,8 @@
 
 	pPatternList->insert( position, pNewPattern );
 
-<<<<<<< HEAD
 	pHydrogen->setSelectedPatternNumber( position );
-	pSong->set_is_modified( true );
-=======
-	pEngine->setSelectedPatternNumber( position );
 	pSong->setIsModified( true );
->>>>>>> ce0480e8
 	createBackground();
 	HydrogenApp::get_instance()->getSongEditorPanel()->updateAll();
 }
@@ -1817,17 +1626,10 @@
 void SongEditorPatternList::patternPopup_delete()
 {
 
-<<<<<<< HEAD
 	Hydrogen *pHydrogen = Hydrogen::get_instance();
 	Song *pSong = pHydrogen->getSong();
 	int patternPosition = pHydrogen->getSelectedPatternNumber();
-	Pattern *pattern = pSong->get_pattern_list()->get( patternPosition );
-=======
-	Hydrogen *pEngine = Hydrogen::get_instance();
-	Song *pSong = pEngine->getSong();
-	int patternPosition = pEngine->getSelectedPatternNumber();
 	Pattern *pattern = pSong->getPatternList()->get( patternPosition );
->>>>>>> ce0480e8
 
 	QString patternPath = Files::savePatternTmp( pattern->get_name(), pattern, pSong, pHydrogen->getCurrentDrumkitname() );
 	if ( patternPath.isEmpty() ) {
@@ -1852,21 +1654,12 @@
 {
 	Hydrogen *pHydrogen = Hydrogen::get_instance();
 
-<<<<<<< HEAD
-	if ( pHydrogen->getSong()->get_mode() == Song::PATTERN_MODE ) {
+	if ( pHydrogen->getSong()->getMode() == Song::PATTERN_MODE ) {
 		pHydrogen->sequencer_setNextPattern( -1 );
 	}
 
 	Song *song = pHydrogen->getSong();
-	PatternList *pSongPatternList = song->get_pattern_list();
-=======
-	if ( pEngine->getSong()->getMode() == Song::PATTERN_MODE ) {
-		pEngine->sequencer_setNextPattern( -1 );
-	}
-
-	Song *song = pEngine->getSong();
 	PatternList *pSongPatternList = song->getPatternList();
->>>>>>> ce0480e8
 	H2Core::Pattern *pattern = pSongPatternList->get( patternPosition );
 	INFOLOG( QString("[patternPopup_delete] Delete pattern: %1 @%2").arg(pattern->get_name()).arg( (long long)pattern ) );
 	pSongPatternList->del(pattern);
@@ -1952,17 +1745,10 @@
 
 void SongEditorPatternList::patternPopup_copy()
 {
-<<<<<<< HEAD
 	Hydrogen *pHydrogen = Hydrogen::get_instance();
 	Song *pSong = pHydrogen->getSong();
-	PatternList *pPatternList = pSong->get_pattern_list();
+	PatternList *pPatternList = pSong->getPatternList();
 	int nSelectedPattern = pHydrogen->getSelectedPatternNumber();
-=======
-	Hydrogen *pEngine = Hydrogen::get_instance();
-	Song *pSong = pEngine->getSong();
-	PatternList *pPatternList = pSong->getPatternList();
-	int nSelectedPattern = pEngine->getSelectedPatternNumber();
->>>>>>> ce0480e8
 	H2Core::Pattern *pPattern = pPatternList->get( nSelectedPattern );
 
 	H2Core::Pattern *pNewPattern = new Pattern( pPattern );
@@ -2030,13 +1816,8 @@
 	Hydrogen *pHydrogen = Hydrogen::get_instance();
 	AudioEngine::get_instance()->lock( RIGHT_HERE );
 
-<<<<<<< HEAD
 	Song *pSong = pHydrogen->getSong();
-	PatternList *pPatternList = pSong->get_pattern_list();
-=======
-	Song *pSong = pEngine->getSong();
 	PatternList *pPatternList = pSong->getPatternList();
->>>>>>> ce0480e8
 	H2Core::Pattern *pPattern = pPatternList->get( nPattern );
 	std::vector<PatternList*> *pColumns = pSong->getPatternGroupVector();	// E' la lista di "colonne" di pattern
 	PatternList *pColumn = nullptr;
@@ -2510,11 +2291,7 @@
 		fPos += (float)pHydrogen->getTickPosition() / (float)MAX_NOTES;
 	}
 
-<<<<<<< HEAD
-	if ( pHydrogen->getSong()->get_mode() == Song::PATTERN_MODE ) {
-=======
-	if ( pEngine->getSong()->getMode() == Song::PATTERN_MODE ) {
->>>>>>> ce0480e8
+	if ( pHydrogen->getSong()->getMode() == Song::PATTERN_MODE ) {
 		fPos = -1;
 		pIPos = 0;
 		pOPos = -1;
