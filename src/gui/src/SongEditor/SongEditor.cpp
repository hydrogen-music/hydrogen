/*
 * Hydrogen
 * Copyright(c) 2002-2008 by Alex >Comix< Cominu [comix@users.sourceforge.net]
 *
 * http://www.hydrogen-music.org
 *
 * This program is free software; you can redistribute it and/or modify
 * it under the terms of the GNU General Public License as published by
 * the Free Software Foundation; either version 2 of the License, or
 * (at your option) any later version.
 *
 * This program is distributed in the hope that it will be useful,
 * but WITHOUT ANY WARRANTY, without even the implied warranty of
 * MERCHANTABILITY or FITNESS FOR A PARTICULAR PURPOSE. See the
 * GNU General Public License for more details.
 *
 * You should have received a copy of the GNU General Public License
 * along with this program; if not, write to the Free Software
 * Foundation, Inc., 59 Temple Place, Suite 330, Boston, MA  02111-1307  USA
 *
 */

#include <assert.h>
#include <algorithm>
#include <memory>

#include <hydrogen/basics/song.h>
#include <hydrogen/hydrogen.h>
#include <hydrogen/Preferences.h>
#include <hydrogen/basics/pattern.h>
#include <hydrogen/basics/pattern_list.h>
#include <hydrogen/audio_engine.h>
#include <hydrogen/event_queue.h>
#include <hydrogen/helpers/files.h>
#include <hydrogen/basics/instrument.h>
#include <hydrogen/LocalFileMng.h>
#include <hydrogen/timeline.h>
#include <hydrogen/IO/jack_audio_driver.h>
using namespace H2Core;

#include "UndoActions.h"
#include "MainForm.h"
#include "SongEditor.h"
#include "SongEditorPanel.h"
#include "SongEditorPanelBpmWidget.h"
#include "SongEditorPanelTagWidget.h"
#include "PatternFillDialog.h"
#include "VirtualPatternDialog.h"
#include "SoundLibrary/SoundLibraryPanel.h"
#include "SoundLibrary/SoundLibraryDatastructures.h"
#include "../PatternEditor/PatternEditorPanel.h"
#include "../HydrogenApp.h"
#include "../InstrumentRack.h"
#include "../Widgets/Button.h"
#include "../PatternPropertiesDialog.h"
#include "../SongPropertiesDialog.h"
#include "../Skin.h"




#ifdef WIN32
#include <time.h>
#include <windows.h>
#endif

using namespace std;

const char* SongEditor::__class_name = "SongEditor";

struct PatternDisplayInfo {
	bool bActive;
	bool bNext;
	QString sPatternName;
};


SongEditorGridRepresentationItem::SongEditorGridRepresentationItem(int x, int y, bool value)
{
	this->x = x;
	this->y = y;
	this->value = value;
}


SongEditor::SongEditor( QWidget *parent, QScrollArea *pScrollView, SongEditorPanel *pSongEditorPanel )
 : QWidget( parent )
 , Object( __class_name )
 , m_bSequenceChanged( true )
 , m_bIsMoving( false )
 , m_bShowLasso( false )
 , m_pScrollView( pScrollView )
 , m_pSongEditorPanel( pSongEditorPanel )
 , m_bDragging( false )
{
	setAttribute(Qt::WA_NoBackground);
	setFocusPolicy (Qt::StrongFocus);

	m_nGridWidth = 16;
	m_nGridHeight = 18;

	m_nCursorRow = 0;
	m_nCursorColumn = 0;
	m_bCursorHidden = Preferences::get_instance()->hideKeyboardCursor();

	Preferences *pref = Preferences::get_instance();
	m_nMaxPatternSequence = pref->getMaxBars();
	int m_nInitialWidth = 10 + m_nMaxPatternSequence * m_nGridWidth;
	int m_nInitialHeight = 10;

	this->resize( QSize(m_nInitialWidth, m_nInitialHeight) );

	createBackground();	// create m_backgroundPixmap pixmap

	update();
}



SongEditor::~SongEditor()
{
}



int SongEditor::getGridWidth ()
{
	return m_nGridWidth;
}



void SongEditor::setGridWidth( uint width )
{
	if ( ( SONG_EDITOR_MIN_GRID_WIDTH <= width ) && ( SONG_EDITOR_MAX_GRID_WIDTH >= width ) ) {
		m_nGridWidth = width;
		this->resize ( 10 + m_nMaxPatternSequence * m_nGridWidth, height() );
	}
}

QPoint SongEditor::xyToColumnRow( QPoint p )
{
	return QPoint( (p.x() - 10) / m_nGridWidth, p.y() / m_nGridHeight );
}

QPoint SongEditor::columnRowToXy( QPoint p )
{
	return QPoint( 10 + p.x() * m_nGridWidth, p.y() * m_nGridHeight );
}


bool SongEditor::togglePatternActive( int nColumn, int nRow )
{
	HydrogenApp* h2app = HydrogenApp::get_instance();
	Hydrogen *pEngine = Hydrogen::get_instance();
	Song *pSong = pEngine->getSong();
	PatternList *pPatternList = pSong->get_pattern_list();

	if ( nRow >= pPatternList->size() || nRow < 0 || nColumn < 0 ) {
		return true;
	}

	H2Core::Pattern *pPattern = pPatternList->get( nRow );
	assert( pPattern != nullptr );

	vector<PatternList*> *pColumns = pSong->get_pattern_group_vector();
	if ( nColumn < pColumns->size() ) {
		PatternList *pColumn = ( *pColumns )[ nColumn ];
		unsigned nColumnIndex = pColumn->index( pPattern );

		if ( nColumnIndex != -1 ) {
			// Delete pattern
			h2app->m_pUndoStack->push( new SE_deletePatternAction( nColumn, nRow, nColumnIndex ) );
			return false;

		} else {
			h2app->m_pUndoStack->push( new SE_addPatternAction( nColumn, nRow, pColumn->size() ) );
			return true;
		}
	}
	else {
		SE_addPatternAction *action = new SE_addPatternAction( nColumn, nRow, 0 ) ;
		h2app->m_pUndoStack->push( action );
		return true;
	}
}

void SongEditor::setPatternActive( int nColumn, int nRow, bool value )
{
	HydrogenApp* h2app = HydrogenApp::get_instance();
	Hydrogen *pEngine = Hydrogen::get_instance();
	Song *pSong = pEngine->getSong();
	PatternList *pPatternList = pSong->get_pattern_list();

	if ( nRow >= pPatternList->size() || nRow < 0 || nColumn < 0 ) {
		return;
	}

	H2Core::Pattern *pPattern = pPatternList->get( nRow );
	assert( pPattern != nullptr );

	vector<PatternList*> *pColumns = pSong->get_pattern_group_vector();
	if ( nColumn < pColumns->size() ) {
		PatternList *pColumn = ( *pColumns )[ nColumn ];
		unsigned nColumnIndex = pColumn->index( pPattern );

		if ( nColumnIndex != -1 && value == false ) {
			// Delete existing pattern
			h2app->m_pUndoStack->push( new SE_deletePatternAction( nColumn, nRow, nColumnIndex ) );

		} else if ( nColumnIndex == -1 && value == true ) {
			// Add pattern to  column
			h2app->m_pUndoStack->push( new SE_addPatternAction( nColumn, nRow, pColumn->size() ) );
		}
	} else if ( value == true ) {
		// Add a new pattern
		SE_addPatternAction *action = new SE_addPatternAction( nColumn, nRow, 0 ) ;
		h2app->m_pUndoStack->push( action );
	}

}


void SongEditor::togglePatternSelected( int nColumn, int nRow )
{
	HydrogenApp* h2app = HydrogenApp::get_instance();
	Hydrogen *pEngine = Hydrogen::get_instance();
	Song *pSong = pEngine->getSong();
	PatternList *pPatternList = pSong->get_pattern_list();

	if ( nRow >= pPatternList->size() || nRow < 0 || nColumn < 0 ) {
		return;
	}

	for ( std::vector<QPoint>::iterator n = m_selectedCells.begin(); n != m_selectedCells.end(); n++ ) {
		if ( n->x() == nColumn && n->y() == nRow ) {
			// Cell is currently selected. Deselect it.
			m_selectedCells.erase( n );
			return;
		}
	}

	// Cell is not currently selected. If it's active, add it to the selection.
	H2Core::Pattern *pPattern = pPatternList->get( nRow );
	assert( pPattern != nullptr );

	vector<PatternList*> *pColumns = pSong->get_pattern_group_vector();
	if ( nColumn < pColumns->size() ) {
		PatternList *pColumn = ( *pColumns )[ nColumn ];
		unsigned nColumnIndex = pColumn->index( pPattern );
		if ( nColumnIndex != -1 ) {
			// Pattern is active. Add it to the selected cells.
			m_selectedCells.push_back( QPoint( nColumn, nRow ) );
		}
	}
}


void SongEditor::keyPressEvent( QKeyEvent * ev )
{
	Hydrogen *pEngine = Hydrogen::get_instance();
	PatternList *pPatternList = pEngine->getSong()->get_pattern_list();
	vector<PatternList*>* pColumns = pEngine->getSong()->get_pattern_group_vector();
	const QPoint centre = QPoint( m_nGridWidth / 2, m_nGridHeight / 2 );
	SongEditorActionMode actionMode = m_pSongEditorPanel->getActionMode();

	m_bCursorHidden = false;

	if ( ev->matches( QKeySequence::Delete ) ) {
		// Key: Delete: delete selected pattern cells, or cell at current position
		if ( m_selectedCells.size() != 0 ) {
			AudioEngine::get_instance()->lock( RIGHT_HERE );
			// delete all selected cells
			for ( uint i = 0; i < m_selectedCells.size(); i++ ) {
				QPoint cell = m_selectedCells[ i ];
				PatternList* pColumn = (*pColumns)[ cell.x() ];
				pColumn->del(pPatternList->get( cell.y() ) );
			}
			AudioEngine::get_instance()->unlock();

			m_selectedCells.clear();
			m_bSequenceChanged = true;
		} else {
			// No selection, delete at the current cursor position
			setPatternActive( m_nCursorColumn, m_nCursorRow, false );
		}

	} else if ( ev->matches( QKeySequence::MoveToNextChar ) ) {
		// ->
		if ( m_nCursorColumn < m_nMaxPatternSequence -1 ) {
			m_nCursorColumn += 1;
		}

	} else if ( ev->matches( QKeySequence::MoveToEndOfLine ) ) {
		// ->|
		m_nCursorColumn = m_nMaxPatternSequence -1;

	} else if ( ev->matches( QKeySequence::MoveToPreviousChar ) ) {
		// <-
		if ( m_nCursorColumn > 0 ) {
			m_nCursorColumn -= 1;
		}

	} else if ( ev->matches( QKeySequence::MoveToStartOfLine ) ) {
		// |<-
		m_nCursorColumn = 0;

	} else if ( ev->matches( QKeySequence::MoveToNextLine ) ) {
		if ( m_nCursorRow < pPatternList->size()-1 ) {
			m_nCursorRow += 1;
		}

	} else if ( ev->matches( QKeySequence::MoveToEndOfDocument ) ) {
		m_nCursorRow = pPatternList->size() -1;

	} else if ( ev->matches( QKeySequence::MoveToPreviousLine ) ) {
		if ( m_nCursorRow > 0 ) {
			m_nCursorRow -= 1;
		}

	} else if ( ev->matches( QKeySequence::MoveToStartOfDocument ) ) {
		m_nCursorRow = 0;

	} else if ( ev->matches( QKeySequence::SelectNextChar ) ) {
		// Key: Shift + Right: expand selection to the next time slot
		startSelectionAtCursor();
		if ( m_nCursorColumn < m_nMaxPatternSequence -1 ) {
			m_nCursorColumn += 1;
		}

	} else if ( ev->matches( QKeySequence::SelectEndOfLine ) ) {
		// Key: Shift + End: expand selection to the end of the song
		startSelectionAtCursor();
		m_nCursorColumn = m_nMaxPatternSequence -1;

	} else if ( ev->matches( QKeySequence::SelectPreviousChar ) ) {
		// Key: Shift + Left: expand selection to previous time slot
		startSelectionAtCursor();
		if ( m_nCursorColumn > 0 ) {
			m_nCursorColumn -= 1;
		}

	} else if ( ev->matches( QKeySequence::SelectStartOfLine ) ) {
		// Key: Shift + Home: expand selection to start of song
		startSelectionAtCursor();
		m_nCursorColumn = 0;

	} else if ( ev->matches( QKeySequence::SelectNextLine ) ) {
		// Key: Shift + Down: expand selection to next pattern
		startSelectionAtCursor();
		if ( m_nCursorRow < pPatternList->size()-1 ) {
			m_nCursorRow += 1;
		}

	} else if ( ev->matches( QKeySequence::SelectEndOfDocument ) ) {
		// Key: Shift + Ctrl + Down: expand selection to the last pattern
		startSelectionAtCursor();
		m_nCursorRow = pPatternList->size() -1;

	} else if ( ev->matches( QKeySequence::SelectPreviousLine ) ) {
		// Key: Shift + Up: expand selection to the previous pattern
		startSelectionAtCursor();
		if ( m_nCursorRow > 0 ) {
			m_nCursorRow -= 1;
		}

	} else if ( ev->matches( QKeySequence::SelectStartOfDocument ) ) {
		// Key: Shift + Ctrl + Up: expand selection to the first pattern
		startSelectionAtCursor();
		m_nCursorRow = 0;

	} else if ( ev->key() == Qt::Key_Escape ) {
		// Key: Escape: cancel selection or move
		cancelSelectionOrMove();

	} else if ( ev->matches( QKeySequence::SelectAll ) ) {
		// Key: Ctrl + A: Select all pattern
		if ( actionMode == SELECT_ACTION ) {
			m_selectedCells.clear();
			for ( int nRow = 0; nRow < pPatternList->size(); nRow++ ) {
				H2Core::Pattern *pPattern = pPatternList->get( nRow );
				for ( int nCol = 0; nCol < pColumns->size(); nCol++ ) {
					PatternList *pColumn = ( *pColumns )[ nCol ];
					for ( uint i = 0; i < pColumn->size(); i++) {
						if ( pColumn->get(i) == pPattern ) { // esiste un pattern in questa posizione
							m_selectedCells.push_back( QPoint( nCol, nRow ) );
						}
					}
				}
			}
			m_bSequenceChanged = true;
		}

	} else if ( ev->matches( QKeySequence::Deselect ) ) {
		// Key: Shift + Ctrl + A: deselect any selected cells
		if ( actionMode == SELECT_ACTION ) {
			m_selectedCells.clear();
			m_bSequenceChanged = false;
		}

	} else if ( ev->key() == Qt::Key_Enter || ev->key() == Qt::Key_Return ) {
		// Key: Return: Set or clear cell (draw mode), or start/end selection or move (select mode)
		if ( actionMode == DRAW_ACTION ) {
			// In DRAW mode, Enter's obvious action is the same as a
			// click - insert or delete pattern.
			togglePatternActive( m_nCursorColumn, m_nCursorRow );

		} else if ( actionMode == SELECT_ACTION ) {
			// TBD. There's no clear and obvious default
			// single-keypress action to take in select mode, as all
			// associated mouse actions are drags (define selection,
			// and move selection).

			if (!m_bIsMoving && !m_bShowLasso) {
				if ( ev->modifiers() == Qt::ControlModifier ) {
					m_bIsCtrlPressed = true;
				} else {
					m_bIsCtrlPressed = false;
				}

				startSelectionOrMove( m_nCursorColumn, m_nCursorRow,
									  columnRowToXy( QPoint( m_nCursorColumn, m_nCursorRow ) ) + centre, !m_bIsCtrlPressed );
			} else {
				updateSelectionOrMove( m_nCursorColumn, m_nCursorRow,
									   columnRowToXy( QPoint( m_nCursorColumn, m_nCursorRow ) ) + centre );
				finishSelectionOrMove( m_nCursorColumn, m_nCursorRow );
			}
		}
	} else {
		ev->ignore();
		if ( Preferences::get_instance()->hideKeyboardCursor() ) {
			m_bCursorHidden = true;
		}
		return;
	}

	QPoint cursorCentre = columnRowToXy( QPoint( m_nCursorColumn, m_nCursorRow ) ) + centre;
	if (m_bShowLasso || m_bIsMoving) {
		updateSelectionOrMove( m_nCursorColumn, m_nCursorRow, cursorCentre );
	}

	m_pScrollView->ensureVisible( cursorCentre.x(), cursorCentre.y() );
	update();
	ev->accept();
}

// Make cursor visible on focus
void SongEditor::focusInEvent( QFocusEvent *ev )
{
	if ( ev->reason() != Qt::MouseFocusReason && ev->reason() != Qt::OtherFocusReason
		 && ev->reason() != Qt::ActiveWindowFocusReason ) {
		QPoint pos = columnRowToXy( QPoint( m_nCursorColumn, m_nCursorRow ))
			+ QPoint( m_nGridWidth / 2, m_nGridHeight / 2 );
		m_pScrollView->ensureVisible( pos.x(), pos.y() );
		m_bCursorHidden = false;
	}
	update();
}


void SongEditor::cancelSelectionOrMove()
{
	m_bIsMoving = false;
	m_bShowLasso = false;
	m_selectedCells.clear();
	setCursor( QCursor( Qt::ArrowCursor ) );
	m_movingCells.clear();
	m_bSequenceChanged = true;
	update();
}


void SongEditor::startSelectionAtCursor( void )
{
	if ( !m_bShowLasso
		 && m_pSongEditorPanel->getActionMode() == SELECT_ACTION ) {
		QPoint pos = (columnRowToXy( QPoint( m_nCursorColumn, m_nCursorRow ) )
					  + QPoint( m_nGridWidth / 2, m_nGridHeight / 2) );
		m_bShowLasso = true;
		m_bIsMoving = false;
		m_lasso.setCoords( pos.x(), pos.y(), pos.x(), pos.y() );
		setCursor( QCursor( Qt::CrossCursor ) );
		m_selectedCells.clear();
		m_selectedCells.push_back( QPoint( m_nCursorColumn, m_nCursorRow ) );
	}
}


void SongEditor::startSelectionOrMove( int nColumn, int nRow, QPoint pos, bool bClearSelection )
{
	Hydrogen *pEngine = Hydrogen::get_instance();
	Song *pSong = pEngine->getSong();
	PatternList *pPatternList = pSong->get_pattern_list();

	// don't lock the audio driver before checking that...
	if ( nRow >= pPatternList->size() || nRow < 0 || nColumn < 0 ) {
		return;
	}

	AudioEngine::get_instance()->lock( RIGHT_HERE );
	bool bOverExistingPattern = false;

	for ( uint i = 0; i < m_selectedCells.size(); i++ ) {
		QPoint cell = m_selectedCells[ i ];
		if ( cell.x() == nColumn && cell.y() == nRow ) {
			bOverExistingPattern = true;
			break;
		}
	}

	if ( bOverExistingPattern ) {
		// MOVE PATTERNS
		m_bIsMoving = true;
		m_bShowLasso = false;
		m_movingCells = m_selectedCells;

		m_clickPoint.setX( nColumn );
		m_clickPoint.setY( nRow );
		if ( m_bIsCtrlPressed ) {
			setCursor( QCursor( Qt::DragCopyCursor ) );
		} else {
			setCursor( QCursor( Qt::DragMoveCursor ) );
		}

	}
	else {
		// select patterns
		m_bShowLasso = true;
		m_lasso.setCoords( pos.x(), pos.y(), pos.x(), pos.y() );
		setCursor( QCursor( Qt::CrossCursor ) );
		if ( bClearSelection ) {
			m_selectedCells.clear();
			m_selectedCells.push_back( QPoint( nColumn, nRow ) );
		}
	}
	AudioEngine::get_instance()->unlock();
	// update
	m_bSequenceChanged = true;
	update();
}

<<<<<<< HEAD
			if ( bFound ) {//Delete pattern
				SE_deletePatternAction *action = new SE_deletePatternAction( nColumn, nRow ) ;
				h2app->m_pUndoStack->push( action );

			}
			else {
				if ( nColumn < (int)pColumns->size() ) {
					SE_addPatternAction *action = new SE_addPatternAction( nColumn, nRow ) ;
					h2app->m_pUndoStack->push( action );
				}
			}
		}
		else {
			SE_addPatternAction *action = new SE_addPatternAction( nColumn, nRow ) ;
			h2app->m_pUndoStack->push( action );
=======
void SongEditor::mousePressEvent( QMouseEvent *ev )
{
	// Pressing the mouse can be the start of a click, or the start of
	// a drag. We wait until either some movement, or a mouse release
	// event to determine which it was, and what action to take. Here,
	// we jut record the start.

	if ( ev->x()  >= 10 ) {
		QPoint p = xyToColumnRow( ev->pos() );
		// Input focus is hidden on mouse clicks, but still follows the
		// mouse position to allow the mouse to be used for larger
		// position movements

		m_nCursorColumn = p.x();
		m_nCursorRow = p.y();
		if ( Preferences::get_instance()->hideKeyboardCursor() ) {
			m_bCursorHidden = true;
		}

		m_clickStartPoint = ev->pos();

		if ( ev->modifiers() == Qt::ControlModifier ) {
			m_bIsCtrlPressed = true;
		}
		else {
			m_bIsCtrlPressed = false;
>>>>>>> bca3d296
		}

	} else {
		m_clickStartPoint = QPoint( 0, 0 ); // Null
	}

	m_bDragging = false;
}


void SongEditor::addPattern( int nColumn , int nRow )
{
	Hydrogen *pEngine = Hydrogen::get_instance();
	Song *pSong = pEngine->getSong();
	PatternList *pPatternList = pSong->get_pattern_list();
	H2Core::Pattern *pPattern = pPatternList->get( nRow );
	vector<PatternList*> *pColumns = pSong->get_pattern_group_vector();

	AudioEngine::get_instance()->lock( RIGHT_HERE );
	if ( nColumn < (int)pColumns->size() ) {
		PatternList *pColumn = ( *pColumns )[ nColumn ];
		// ADD PATTERN
		m_selectedCells.clear();
		pColumn->add( pPattern );

	} else {
		//we need to add some new columns..
		PatternList *pColumn = new PatternList();
		m_selectedCells.clear();
		int nSpaces = nColumn - pColumns->size();

		pColumns->push_back( pColumn );

		for ( int i = 0; i < nSpaces; i++ ) {
			pColumn = new PatternList();
			pColumns->push_back( pColumn );
		}
		pColumn->add( pPattern );
	}
	pSong->set_is_modified( true );
	AudioEngine::get_instance()->unlock();
	m_bSequenceChanged = true;
	update();
}


void SongEditor::deletePattern( int nColumn , int nRow )
{
	Hydrogen *pEngine = Hydrogen::get_instance();
	Song *pSong = pEngine->getSong();
	PatternList *pPatternList = pSong->get_pattern_list();
	H2Core::Pattern *pPattern = pPatternList->get( nRow );
	vector<PatternList*> *pColumns = pSong->get_pattern_group_vector();

	AudioEngine::get_instance()->lock( RIGHT_HERE );

	PatternList *pColumn = ( *pColumns )[ nColumn ];
<<<<<<< HEAD
	pColumn->del( pPattern );
=======

	pColumn->del( nColumnIndex );
>>>>>>> bca3d296

	// elimino le colonne vuote
	for ( int i = pColumns->size() - 1; i >= 0; i-- ) {
		PatternList *pColumn = ( *pColumns )[ i ];
		if ( pColumn->size() == 0 ) {
			pColumns->erase( pColumns->begin() + i );
			delete pColumn;
		}
		else {
			break;
		}
	}
	pSong->set_is_modified( true );
	AudioEngine::get_instance()->unlock();
	m_bSequenceChanged = true;
	update();
}


void SongEditor::updateSelectionOrMove( int nColumn, int nRow, QPoint pos )
{
	PatternList *pPatternList = Hydrogen::get_instance()->getSong()->get_pattern_list();
	vector<PatternList*>* pColumns = Hydrogen::get_instance()->getSong()->get_pattern_group_vector();

	if ( m_bIsMoving ) {

		int nRowDiff = nRow  - m_clickPoint.y();
		int nColumnDiff = nColumn - m_clickPoint.x();

		for ( int i = 0; i < (int)m_movingCells.size(); i++ ) {
			QPoint cell = m_movingCells[ i ];
			m_movingCells[ i ].setX( m_selectedCells[ i ].x() + nColumnDiff );
			m_movingCells[ i ].setY( m_selectedCells[ i ].y() + nRowDiff );
		}

		m_bSequenceChanged = true;
		update();
		return;
	}

	if ( m_bShowLasso ) {
		// SELECTION
		setCursor( QCursor( Qt::CrossCursor ) );
		if ( pos.x() < 0 ) {
			pos.setX( 0 );
		}
		if ( pos.y() < 0 ) {
			pos.setY( 0 );
		}
		m_lasso.setBottomRight( pos );

		// aggiorno la lista di celle selezionate
		m_selectedCells.clear();

		int nStartColumn = (int)( ( m_lasso.left() - 10.0 ) / m_nGridWidth );
		int nEndColumn = nColumn;
		if ( nStartColumn > nEndColumn ) {
			int nTemp = nEndColumn;
			nEndColumn = nStartColumn;
			nStartColumn = nTemp;
		}

		int nStartRow = m_lasso.top() / m_nGridHeight;
		int nEndRow = nRow;
		if ( nStartRow > nEndRow ) {
			int nTemp = nEndRow;
			nEndRow = nStartRow;
			nStartRow = nTemp;
		}

		for ( int nRow = nStartRow; nRow <= nEndRow; nRow++ ) {
			for ( int nCol = nStartColumn; nCol <= nEndColumn; nCol++ ) {
				if ( nRow >= (int)pPatternList->size() || nRow < 0 || nCol < 0 ) {
					return;
				}
				H2Core::Pattern *pPattern = pPatternList->get( nRow );

				if ( nCol < (int)pColumns->size() ) {
					PatternList *pColumn = ( *pColumns )[ nCol ];

					for ( uint i = 0; i < pColumn->size(); i++) {
						if ( pColumn->get(i) == pPattern ) { // esiste un pattern in questa posizione
							m_selectedCells.push_back( QPoint( nCol, nRow ) );
						}
					}
				}
			}
		}

		m_bSequenceChanged = true;
		update();
	}

}


void SongEditor::mouseMoveEvent(QMouseEvent *ev)
{
	if ( m_clickStartPoint.isNull() || ev->x() < 10 ) {
		return;
	}

	QPoint p = xyToColumnRow( ev->pos() );
	m_nCursorColumn = p.x();
	m_nCursorRow = p.y();
	if ( Preferences::get_instance()->hideKeyboardCursor() ) {
		m_bCursorHidden = true;
	}

	SongEditorActionMode actionMode = m_pSongEditorPanel->getActionMode();

	if ( !m_bDragging ) {
		if ( (ev->pos() - m_clickStartPoint).manhattanLength()
			 > QApplication::startDragDistance() ) {

			m_bDragging = true;
			QPoint p0 = xyToColumnRow( m_clickStartPoint );
			if ( actionMode == SELECT_ACTION ) {
				startSelectionOrMove( p0.x(), p0.y(), m_clickStartPoint, !m_bIsCtrlPressed );

			} else if ( actionMode == DRAW_ACTION ) {
				m_bDrawingActiveCell = togglePatternActive( p0.x(), p0.y() );
			}

			m_pSongEditorPanel->updatePlaybackTrackIfNecessary();
		}
	}

	if ( m_bDragging ) {
		if ( m_pSongEditorPanel->getActionMode() == SELECT_ACTION ) {
			updateSelectionOrMove( p.x(), p.y(), ev->pos() );
		} else if ( m_pSongEditorPanel->getActionMode() == DRAW_ACTION ) {
			// Drawing mode: continue drawing over other cells
			setPatternActive( p.x(), p.y(), m_bDrawingActiveCell );
		}
	}
}


void SongEditor::finishSelectionOrMove( int nColumn, int nRow )
{
	if ( m_bIsMoving ) {
		// fine dello spostamento dei pattern
		// create the new patterns

		/*
		 * For the proper handling of undo events we have to make sure
		 * that the array m_movingCells does not include cells that are
		 * already existing.
		 *
		 * Example: A song consists of a sequence with the cells 0,1 and 3.
		 * Consider that we the two first cells 0 and 1 get moved one
		 * cell to the right (to 2,3). An undo action would now delete
		 * (2,3) for and re-create 0,1. Cell 3 got deleted now, but it existed
		 * before the first move operation.
		 */

		SongEditorGridRepresentationItem* item;
		m_existingCells.clear();
		for ( uint i = 0; i < m_movingCells.size(); i++ )
			{
				QPoint cell = m_movingCells[ i ];
				
				//looking for cell identified with (cell.x/cell.y) in the gridRepresentation
				bool found = false;
				foreach(item, gridRepresentation)
					{
						if(item->x == cell.x() && item->y == cell.y())
							{
								found = true;
							}
					}
				
				if( found ){
					m_existingCells.push_back(cell);
				}
			}
		
		SE_movePatternCellAction *action = new SE_movePatternCellAction( m_movingCells, m_selectedCells,
																		 m_existingCells, m_bIsCtrlPressed);
		HydrogenApp::get_instance()->m_pUndoStack->push( action );
		
	}

	if ( m_bShowLasso ) {
		// If finishing a selection at the current location, treat this as a click to toggle the value, or the selection.
		QPoint topLeft = xyToColumnRow( m_lasso.topLeft() );
		if ( topLeft == xyToColumnRow( m_lasso.bottomRight() ) ) {
			if (m_bIsCtrlPressed) {
				// Holding control -- add or remove from selection
				togglePatternSelected( topLeft.x(), topLeft.y() );
			} else {
				togglePatternActive( topLeft.x(), topLeft.y() );
				m_selectedCells.clear();
			}
		}
	}

	setCursor( QCursor( Qt::ArrowCursor ) );

	m_bShowLasso = false;
	m_bSequenceChanged = true;
	m_bIsCtrlPressed = false;
	update();
}

void SongEditor::mouseReleaseEvent( QMouseEvent *ev )
{
	if ( m_clickStartPoint.isNull() || ev->x() < 10 ) {
		return;
	}

	QPoint p = xyToColumnRow( ev->pos() );
	if ( m_bDragging ) {
		// Completed drag
		finishSelectionOrMove( p.x(), p.y() );
	} else {
		// Completed a single click.
		if ( m_pSongEditorPanel->getActionMode() == DRAW_ACTION ) {
			// Draw mode click -> add or remove
			togglePatternActive( p.x(), p.y() );
		} else if ( m_pSongEditorPanel->getActionMode() == SELECT_ACTION ) {
			if ( m_bIsCtrlPressed ) {
				togglePatternSelected( p.x(), p.y() );
			} else {
				m_selectedCells.clear();
				togglePatternActive( p.x(), p.y() );
			}
		}
		m_bSequenceChanged = true;
		update();
	}
	m_pSongEditorPanel->updatePlaybackTrackIfNecessary();
}

/**
 * @brief moves or copies a cell which represents a pattern
 * @param movingCells Target cells for move/copy action
 * @param selectedCells Currently selected cells for move/copy action
 * @param existingCells Cells which are included in selected/movingCells but where existing before(import for undo).
 * @param bIsCtrlPressed If ctrl is pressed, do copy instead of move
 * @param undo	Determine if this is an undo-operation
 */

void SongEditor::movePatternCellAction( std::vector<QPoint> movingCells, std::vector<QPoint> selectedCells, std::vector<QPoint> existingCells,  bool bIsCtrlPressed, bool undo )
{
	Hydrogen *pEngine = Hydrogen::get_instance();

	PatternList *pPatternList = pEngine->getSong()->get_pattern_list();
	vector<PatternList*>* pColumns = pEngine->getSong()->get_pattern_group_vector();

	AudioEngine::get_instance()->lock( RIGHT_HERE );

	//create the new patterns
	for ( uint i = 0; i < movingCells.size(); i++ ) {
		QPoint cell = movingCells[ i ];
		if ( cell.x() < 0 || cell.y() < 0 || cell.y() >= (int)pPatternList->size() ) {
			// skip
			continue;
		}
		// aggiungo un pattern per volta
		PatternList* pColumn = nullptr;
		if ( cell.x() < (int)pColumns->size() ) {
			pColumn = (*pColumns)[ cell.x() ];
		}
		else {
			// creo dei patternlist vuoti
			int nSpaces = cell.x() - pColumns->size();
			for ( int i = 0; i <= nSpaces; i++ ) {
				pColumn = new PatternList();
				pColumns->push_back( pColumn );
			}
		}
		pColumn->add( pPatternList->get( cell.y() ) );
	}

	if ( bIsCtrlPressed) //Copy
	{
		if( undo )
		{
			// remove the old patterns
			for ( uint i = 0; i < selectedCells.size(); i++ ) {
				QPoint cell = selectedCells[ i ];

				bool existing = false;
				for ( uint i = 0; i < existingCells.size(); i++ ) {
					QPoint existing_cell = existingCells[ i ];
					if(existing_cell.x() == cell.x() && existing_cell.y() == cell.y()) existing = true;
				}

				//this cell existed before. Don't delete it!
				if(existing){
					continue;
				}



				if ( cell.x() >= 0 ) {
					PatternList* pColumn = nullptr;
					if ( cell.x() < (int)pColumns->size() ) {
						pColumn = (*pColumns)[ cell.x() ];
					}
					else {
						pColumn = new PatternList();
						pColumns->push_back( pColumn );
					}
					pColumn->del(pPatternList->get( cell.y() ) );
				}
			}

		}
	}
	else {	// MOVE
		// remove the old patterns
		for ( uint i = 0; i < selectedCells.size(); i++ ) {
			QPoint cell = selectedCells[ i ];
			PatternList* pColumn = nullptr;

			/*
			 * Check first if pattern was present in movingCells.
			 * If it was, don't delete it!
			 */

			bool moved = false;
			for ( uint i = 0; i < movingCells.size(); i++ ) {
				QPoint cell2 = movingCells[ i ];
				if( cell.x() == cell2.x() && cell.y() == cell2.y() ){
					moved = true;
				}
			}

			if( moved )
			{
				continue;
			}

			if( undo )
			{
				bool existing = false;
				for ( uint i = 0; i < existingCells.size(); i++ ) {
					QPoint existing_cell = existingCells[ i ];
					if(existing_cell.x() == cell.x() && existing_cell.y() == cell.y()) existing = true;
				}

				//this cell existed before. Don't delete it!
				if(existing){
					continue;
				}
			}


			if ( cell.x() >= 0 ) {
				if ( cell.x() < (int)pColumns->size() ) {
					pColumn = (*pColumns)[ cell.x() ];
				}
				else {
					pColumn = new PatternList();
					pColumns->push_back( pColumn );
				}
				pColumn->del(pPatternList->get( cell.y() ) );
			}
		}
	}

	// remove the empty patternlist at the end of the song
	for ( int i = pColumns->size() - 1; i != 0 ; i-- ) {
		PatternList *pList = (*pColumns)[ i ];
		int nSize = pList->size();
		if ( nSize == 0 ) {
			pColumns->erase( pColumns->begin() + i );
			delete pList;
		}
		else {
			break;
		}
	}

	pEngine->getSong()->set_is_modified( true );
	AudioEngine::get_instance()->unlock();

	m_bIsMoving = false;
	m_movingCells.clear();
	m_selectedCells.clear();
	m_bSequenceChanged = true;
	update();
}



void SongEditor::paintEvent( QPaintEvent *ev )
{
/*	INFOLOG(
			"[paintEvent] x: " + to_string( ev->rect().x() ) +
			" y: " + to_string( ev->rect().y() ) +
			" w: " + to_string( ev->rect().width() ) +
			" h: " + to_string( ev->rect().height() )
	);
*/

	// ridisegno tutto solo se sono cambiate le note
	if (m_bSequenceChanged) {
		m_bSequenceChanged = false;
		drawSequence();
	}

	QPainter painter(this);
	painter.drawPixmap( ev->rect(), *m_pSequencePixmap, ev->rect() );

	// Draw cursor
	if ( ! m_bCursorHidden && hasFocus() ) {
		painter.setPen( Qt::black );
		painter.setRenderHint( QPainter::Antialiasing );
		// Aim to leave a visible gap between the border of the
		// pattern cell, and the cursor line, for consistency and
		// visibility.
		painter.drawRoundedRect( QRect( columnRowToXy( QPoint(m_nCursorColumn, m_nCursorRow ) ),
										QSize( m_nGridWidth, m_nGridHeight ) ),
								 4, 4 );
	}

	if ( m_bShowLasso ) {
		QPen pen( Qt::white );
		pen.setStyle( Qt::DotLine );
		painter.setPen( pen );
		painter.drawRect( m_lasso );
	}
}



void SongEditor::createBackground()
{
	UIStyle *pStyle = Preferences::get_instance()->getDefaultUIStyle();
	QColor backgroundColor( pStyle->m_songEditor_backgroundColor.getRed(), pStyle->m_songEditor_backgroundColor.getGreen(), pStyle->m_songEditor_backgroundColor.getBlue() );
	QColor alternateRowColor( pStyle->m_songEditor_alternateRowColor.getRed(), pStyle->m_songEditor_alternateRowColor.getGreen(), pStyle->m_songEditor_alternateRowColor.getBlue() );
	QColor linesColor( pStyle->m_songEditor_lineColor.getRed(), pStyle->m_songEditor_lineColor.getGreen(), pStyle->m_songEditor_lineColor.getBlue() );

	Hydrogen *pEngine = Hydrogen::get_instance();
	Song *pSong = pEngine->getSong();

	uint nPatterns = pSong->get_pattern_list()->size();

	static int nOldHeight = -1;
	int nNewHeight = m_nGridHeight * nPatterns;

	if (nOldHeight != nNewHeight) {
		// cambiamento di dimensioni...
		if (nNewHeight == 0) {
			nNewHeight = 1;	// the pixmap should not be empty
		}

		m_pBackgroundPixmap = new QPixmap( width(), nNewHeight );	// initialize the pixmap
		m_pSequencePixmap = new QPixmap( width(), nNewHeight );	// initialize the pixmap
		this->resize( QSize( width(), nNewHeight ) );
	}

	m_pBackgroundPixmap->fill( alternateRowColor );

	QPainter p( m_pBackgroundPixmap );
	p.setPen( linesColor );

/*	// sfondo per celle scure (alternato)
	for (uint i = 0; i < nPatterns; i++) {
		if ( ( i % 2) != 0) {
			uint y = m_nGridHeight * i;
			p.fillRect ( 0, y, m_nMaxPatternSequence * m_nGridWidth, 2, backgroundColor );
			p.fillRect ( 0, y + 2, m_nMaxPatternSequence * m_nGridWidth, m_nGridHeight - 4, alternateRowColor );
			p.fillRect ( 0, y + m_nGridHeight - 2, m_nMaxPatternSequence * m_nGridWidth, 2, backgroundColor );
		}
	}
*/
	// celle...
	p.setPen( linesColor );

	// vertical lines
	for (uint i = 0; i < m_nMaxPatternSequence + 1; i++) {
		uint x = 10 + i * m_nGridWidth;
		int x1 = x;
		int x2 = x + m_nGridWidth;

		p.drawLine( x1, 0, x1, m_nGridHeight * nPatterns );
		p.drawLine( x2, 0, x2, m_nGridHeight * nPatterns );
	}

	p.setPen( linesColor );
	// horizontal lines
	for (uint i = 0; i < nPatterns; i++) {
		uint y = m_nGridHeight * i;

		int y1 = y + 2;
		int y2 = y + m_nGridHeight - 2;

		p.drawLine( 0, y1, (m_nMaxPatternSequence * m_nGridWidth), y1 );
		p.drawLine( 0, y2, (m_nMaxPatternSequence * m_nGridWidth), y2 );
	}


	p.setPen( backgroundColor );
	// horizontal lines (erase..)
	for (uint i = 0; i < nPatterns + 1; i++) {
		uint y = m_nGridHeight * i;

		p.fillRect( 0, y, m_nMaxPatternSequence * m_nGridWidth, 2, backgroundColor );
		p.drawLine( 0, y + m_nGridHeight - 1, m_nMaxPatternSequence * m_nGridWidth, y + m_nGridHeight - 1 );
	}

	//~ celle
	m_bSequenceChanged = true;
}

void SongEditor::cleanUp(){

	delete m_pBackgroundPixmap;
	delete m_pSequencePixmap;
}

void SongEditor::drawSequence()
{
	QPainter p;
	p.begin( m_pSequencePixmap );
	p.drawPixmap( rect(), *m_pBackgroundPixmap, rect() );
	p.end();

	Song* song = Hydrogen::get_instance()->getSong();
	PatternList *patList = song->get_pattern_list();
	vector<PatternList*>* pColumns = song->get_pattern_group_vector();
	uint listLength = patList->size();

	//Drawing the pattern based on the gridRepresentation array

	while (!gridRepresentation.isEmpty()) {
		delete gridRepresentation.takeFirst();
	}

	for (uint i = 0; i < pColumns->size(); i++) {
		PatternList* pColumn = (*pColumns)[ i ];

		std::set<Pattern*> drawnAsVirtual;

		for (uint nPat = 0; nPat < pColumn->size(); ++nPat) {
			H2Core::Pattern *pat = pColumn->get( nPat );

			if (drawnAsVirtual.find(pat) == drawnAsVirtual.end()) {
				int position = -1;
				// find the position in pattern list
				for (uint j = 0; j < listLength; j++) {
					H2Core::Pattern *pat2 = patList->get( j );
					if (pat == pat2) {
						position = j;
						break;
					}
				}
				if (position == -1) {
					WARNINGLOG( QString("[drawSequence] position == -1, group = %1").arg( i ) );
				}
				//normal pattern

				gridRepresentation.append(new SongEditorGridRepresentationItem(i,position,false));
			}//if

			for ( Pattern::virtual_patterns_cst_it_t it = pat->get_flattened_virtual_patterns()->begin(); it != pat->get_flattened_virtual_patterns()->end(); ++it) {
				if (drawnAsVirtual.find(*it) == drawnAsVirtual.end()) {
					int position = patList->index(*it);
					if (position == -1) {
						WARNINGLOG( QString("[drawSequence] position == -1, group = %1").arg( i ) );
					}
					//virtual pattern
					gridRepresentation.append(new SongEditorGridRepresentationItem(i,position,true));
					drawnAsVirtual.insert(*it);
				}
			}
		}
	}


	//Draw the patterns according to the gridRepresentation
	SongEditorGridRepresentationItem* s;
	foreach(s, gridRepresentation)
	{
		drawPattern( s->x, s->y, s->value);
	}

	// Moving cells
	p.begin( m_pSequencePixmap );
//	p.setRasterOp( Qt::XorROP );

// comix: this composition mode seems to be not available on Mac
	p.setCompositionMode( QPainter::CompositionMode_Xor );
	QPen pen( Qt::gray );
	pen.setStyle( Qt::DotLine );
	p.setPen( pen );
	for ( uint i = 0; i < m_movingCells.size(); i++ ) {
		int x = 10 + m_nGridWidth * ( m_movingCells[ i ] ).x();
		int y = m_nGridHeight * ( m_movingCells[ i ] ).y();

		QColor patternColor;
		patternColor.setRgb( 255, 255, 255 );
		p.fillRect( x + 2, y + 4, m_nGridWidth - 3, m_nGridHeight - 7, patternColor );
	}

}



void SongEditor::drawPattern( int pos, int number, bool invertColour )
{
	Preferences *pref = Preferences::get_instance();
	UIStyle *pStyle = pref->getDefaultUIStyle();
	QPainter p( m_pSequencePixmap );
	QColor patternColor( pStyle->m_songEditor_pattern1Color.getRed(), pStyle->m_songEditor_pattern1Color.getGreen(), pStyle->m_songEditor_pattern1Color.getBlue() );

	/*
	 * The following color modes are available:
	 *
	 * Fixed: One color. Argument: specified color
	 * Steps: User defined number of steps.
	 * Automatic: Steps = Number of pattern in song
	 */

	int coloringMethod = pref->getColoringMethod();
	int coloringMethodAuxValue = pref->getColoringMethodAuxValue();
	int steps = 1;

	/*
	 * This coloring of the song editor "squares" is done using the hsv color model,
	 * see http://qt-project.org/doc/qt-4.8/qcolor.html#the-hsv-color-model for details.
	 *
	 * The default color of the cubes in rgb is 97,167,251.
	 * The hsv equivalent is 213,156,249.
	 */
	int hue = 213;

	Song* song = Hydrogen::get_instance()->getSong();
	PatternList *patList = song->get_pattern_list();

	switch(coloringMethod)
	{
		case 0:
			//Automatic
			steps = patList->size();

			if(steps == 0)
			{
				//beware of the division by zero..
				steps = 1;
			}

			hue = ((number % steps) * (300 / steps) + 213) % 300;
			patternColor.setHsv( hue , 156 , 249);
			break;
		case 1:
			//Steps
			steps = coloringMethodAuxValue;
			hue = ((number % steps) * (300 / steps) + 213) % 300;
			patternColor.setHsv( hue , 156, 249);
			break;
		case 2:
			//Fixed color
			hue = coloringMethodAuxValue;
			patternColor.setHsv( hue , 156, 249);
			break;
	}



	if (true == invertColour) {
		patternColor = patternColor.darker(200);
	}//if

	bool bIsSelected = false;
	for ( uint i = 0; i < m_selectedCells.size(); i++ ) {
		QPoint point = m_selectedCells[ i ];
		if ( point.x() == pos && point.y() == number ) {
			bIsSelected = true;
			break;
		}
	}

	if ( bIsSelected ) {
		patternColor = patternColor.darker( 130 );
	}

	int x = 10 + m_nGridWidth * pos;
	int y = m_nGridHeight * number;

	p.fillRect( x + 1, y + 3, m_nGridWidth - 1, m_nGridHeight - 5, patternColor );
}


void SongEditor::clearThePatternSequenceVector( QString filename )
{
	Hydrogen *engine = Hydrogen::get_instance();

	AudioEngine::get_instance()->lock( RIGHT_HERE );

	Song *song = engine->getSong();

	//before deleting the sequence, write a temp sequence file to disk
	song->writeTempPatternList( filename );

	vector<PatternList*> *pPatternGroupsVect = song->get_pattern_group_vector();
	for (uint i = 0; i < pPatternGroupsVect->size(); i++) {
		PatternList *pPatternList = (*pPatternGroupsVect)[i];
		pPatternList->clear();
		delete pPatternList;
	}
	pPatternGroupsVect->clear();

	song->set_is_modified( true );
	AudioEngine::get_instance()->unlock();
	m_bSequenceChanged = true;
	update();
}

void SongEditor::updateEditorandSetTrue()
{
	Hydrogen::get_instance()->getSong()->set_is_modified( true );
	m_bSequenceChanged = true;
	update();
}
// :::::::::::::::::::


const char* SongEditorPatternList::__class_name = "SongEditorPatternList";

SongEditorPatternList::SongEditorPatternList( QWidget *parent )
 : QWidget( parent )
 , Object( __class_name )
 , EventListener()
 , m_pBackgroundPixmap( nullptr )
{
	m_nWidth = 200;
	m_nGridHeight = 18;
	setAttribute(Qt::WA_NoBackground);

	setAcceptDrops(true);

	patternBeingEdited = nullptr;

	line = new QLineEdit( "Inline Pattern Name", this );
	line->setFrame( false );
	line->hide();
	line->setAcceptDrops( false );
	connect( line, SIGNAL(editingFinished()), this, SLOT(inlineEditingFinished()) );
	connect( line, SIGNAL(returnPressed()), this, SLOT(inlineEditingEntered()) );

	this->resize( m_nWidth, m_nInitialHeight );

	m_labelBackgroundLight.load( Skin::getImagePath() + "/songEditor/songEditorLabelBG.png" );
	m_labelBackgroundDark.load( Skin::getImagePath() + "/songEditor/songEditorLabelABG.png" );
	m_labelBackgroundSelected.load( Skin::getImagePath() + "/songEditor/songEditorLabelSBG.png" );
	m_playingPattern_on_Pixmap.load( Skin::getImagePath() + "/songEditor/playingPattern_on.png" );
	m_playingPattern_off_Pixmap.load( Skin::getImagePath() + "/songEditor/playingPattern_off.png" );

	m_pPatternPopup = new QMenu( this );
	m_pPatternPopup->addAction( tr("Copy"),  this, SLOT( patternPopup_copy() ) );
	m_pPatternPopup->addAction( tr("Delete"),  this, SLOT( patternPopup_delete() ) );
	m_pPatternPopup->addAction( tr("Fill/Clear ..."),  this, SLOT( patternPopup_fill() ) );
	m_pPatternPopup->addAction( tr("Properties"),  this, SLOT( patternPopup_properties() ) );
	m_pPatternPopup->addAction( tr("Load Pattern"),  this, SLOT( patternPopup_load() ) );
	m_pPatternPopup->addAction( tr("Save Pattern"),  this, SLOT( patternPopup_save() ) );
	m_pPatternPopup->addAction( tr("Export Pattern"),  this, SLOT( patternPopup_export() ) );
	m_pPatternPopup->addAction( tr("Virtual Pattern"), this, SLOT( patternPopup_virtualPattern() ) );

	HydrogenApp::get_instance()->addEventListener( this );

	createBackground();
	update();
}



SongEditorPatternList::~SongEditorPatternList()
{
}


void SongEditorPatternList::patternChangedEvent() {

	createBackground();
	update();
	
	///here we check the timeline  && m_pSong->get_mode() == Song::SONG_MODE
	Hydrogen* pHydrogen = Hydrogen::get_instance();
	
#ifdef H2CORE_HAVE_JACK
	if ( pHydrogen->haveJackTransport() ) {
		return;
	}
#endif
	
	Timeline* pTimeline = pHydrogen->getTimeline();
	if ( ( Preferences::get_instance()->getUseTimelineBpm() ) &&
		 ( pHydrogen->getSong()->get_mode() == Song::SONG_MODE ) ){
		
		for ( int i = 0; i < static_cast<int>(pTimeline->m_timelinevector.size()); i++){
			
			if ( ( pTimeline->m_timelinevector[i].m_htimelinebeat == pHydrogen->getPatternPos() )
				&& ( pHydrogen->getNewBpmJTM() != pTimeline->m_timelinevector[i].m_htimelinebpm ) ){
				pHydrogen->setBPM( pTimeline->m_timelinevector[i].m_htimelinebpm );
			}
		}
	}
}


/// Single click, select the next pattern
void SongEditorPatternList::mousePressEvent( QMouseEvent *ev )
{
	int row = (ev->y() / m_nGridHeight);

	Hydrogen *engine = Hydrogen::get_instance();
	Song *song = engine->getSong();
	PatternList *patternList = song->get_pattern_list();

	if ( row >= (int)patternList->size() ) {
		return;
	}

	if ( (ev->button() == Qt::MidButton) || (ev->modifiers() == Qt::ControlModifier && ev->button() == Qt::RightButton) || (ev->modifiers() == Qt::ControlModifier && ev->button() == Qt::LeftButton) ){
		togglePattern( row );
	} else {
		engine->setSelectedPatternNumber( row );
		if (ev->button() == Qt::RightButton)  {
			m_pPatternPopup->popup( QPoint( ev->globalX(), ev->globalY() ) );
		}
	}

	createBackground();
	update();
}


///
/// Start/stop playing a pattern in "pattern mode"
///
void SongEditorPatternList::togglePattern( int row ) {

	Hydrogen *pEngine = Hydrogen::get_instance();
	pEngine->sequencer_setNextPattern( row );
	createBackground();
	update();
}


void SongEditorPatternList::mouseDoubleClickEvent( QMouseEvent *ev )
{
	int row = (ev->y() / m_nGridHeight);
	inlineEditPatternName( row );
}

void SongEditorPatternList::inlineEditPatternName( int row )
{
	Hydrogen *pEngine = Hydrogen::get_instance();
	Song *pSong = pEngine->getSong();
	PatternList *pPatternList = pSong->get_pattern_list();

	if ( row >= (int)pPatternList->size() ) {
		return;
	}
	patternBeingEdited = pPatternList->get( row );
	line->setGeometry( 23, row * m_nGridHeight , m_nWidth - 23, m_nGridHeight  );
	line->setText( patternBeingEdited->get_name() );
	line->selectAll();
	line->show();
	line->setFocus();
}

void SongEditorPatternList::inlineEditingEntered()
{
	assert( patternBeingEdited != nullptr );
	
	Hydrogen *pEngine = Hydrogen::get_instance();
	Song *pSong = pEngine->getSong();
	PatternList *pPatternList = pSong->get_pattern_list();
	
	/*
	 * Make sure that the entered pattern name is unique.
	 * If it is not, use an unused patten name.
	 */
	
	QString patternName = pPatternList->find_unused_pattern_name( line->text() );

	int nSelectedPattern = pEngine->getSelectedPatternNumber();

	SE_modifyPatternPropertiesAction *action = new SE_modifyPatternPropertiesAction(  patternBeingEdited->get_name() , patternBeingEdited->get_info(), patternBeingEdited->get_category(),
												patternName, patternBeingEdited->get_info(), patternBeingEdited->get_category(), nSelectedPattern );
	HydrogenApp::get_instance()->m_pUndoStack->push( action );
}


void SongEditorPatternList::inlineEditingFinished()
{
	patternBeingEdited = nullptr;
	line->hide();
}


void SongEditorPatternList::paintEvent( QPaintEvent *ev )
{
	QPainter painter(this);
	qreal pixelRatio = devicePixelRatio();
	QRectF srcRect(
			pixelRatio * ev->rect().x(),
			pixelRatio * ev->rect().y(),
			pixelRatio * ev->rect().width(),
			pixelRatio * ev->rect().height()
	);
	painter.drawPixmap( ev->rect(), *m_pBackgroundPixmap, srcRect );
}



void SongEditorPatternList::updateEditor()
{
	if(!isVisible()) {
		return;
	}

	update();
}



void SongEditorPatternList::createBackground()
{
	Preferences *pref = Preferences::get_instance();
	UIStyle *pStyle = pref->getDefaultUIStyle();
	QColor textColor( pStyle->m_songEditor_textColor.getRed(), pStyle->m_songEditor_textColor.getGreen(), pStyle->m_songEditor_textColor.getBlue() );

	QString family = pref->getApplicationFontFamily();
	int size = pref->getApplicationFontPointSize();
	QFont textFont( family, size );

	QFont boldTextFont( textFont);
	boldTextFont.setPointSize(10);
	boldTextFont.setBold( true );

	Hydrogen *pEngine = Hydrogen::get_instance();
	
	//Do not redraw anything if Export is active.
	//https://github.com/hydrogen-music/hydrogen/issues/857	
	if( pEngine->getIsExportSessionActive() ) {
		return;
	}
	
	Song *pSong = pEngine->getSong();
	int nPatterns = pSong->get_pattern_list()->size();
	int nSelectedPattern = pEngine->getSelectedPatternNumber();

	static int oldHeight = -1;
	int newHeight = m_nGridHeight * nPatterns;

	if (oldHeight != newHeight) {
		if (newHeight == 0) {
			newHeight = 1;	// the pixmap should not be empty
		}
		delete m_pBackgroundPixmap;
		qreal pixelRatio = devicePixelRatio();
		m_pBackgroundPixmap = new QPixmap( m_nWidth  * pixelRatio , newHeight * pixelRatio );	// initialize the pixmap
		m_pBackgroundPixmap->setDevicePixelRatio( pixelRatio );
		this->resize( m_nWidth, newHeight );
	}
	m_pBackgroundPixmap->fill( Qt::black );

	QPainter p( m_pBackgroundPixmap );
	p.setFont( boldTextFont );

	for ( int i = 0; i < nPatterns; i++ ) {
		uint y = m_nGridHeight * i;
		if ( i == nSelectedPattern ) {
			p.drawPixmap( QPoint( 0, y ), m_labelBackgroundSelected );
		}
		else {
			if ( ( i % 2) == 0 ) {
				p.drawPixmap( QPoint( 0, y ), m_labelBackgroundDark );
			}
			else {
				p.drawPixmap( QPoint( 0, y ), m_labelBackgroundLight );
			}
		}
	}

	std::unique_ptr<PatternDisplayInfo[]> PatternArray{new PatternDisplayInfo[nPatterns]};

	AudioEngine::get_instance()->lock( RIGHT_HERE );
	PatternList *pCurrentPatternList = pEngine->getCurrentPatternList();
	
	//assemble the data..
	for ( int i = 0; i < nPatterns; i++ ) {
		H2Core::Pattern *pPattern = pSong->get_pattern_list()->get(i);

		if ( pCurrentPatternList->index( pPattern ) != -1 ) {
			PatternArray[i].bActive = true;
		} else {
			PatternArray[i].bActive = false;
		}

		if ( pEngine->getNextPatterns()->index( pPattern ) != -1 ) {
			PatternArray[i].bNext = true;
		} else {
			PatternArray[i].bNext = false;
		}

		PatternArray[i].sPatternName = pPattern->get_name();
	}
	AudioEngine::get_instance()->unlock();
	
	/// paint the foreground (pattern name etc.)
	for ( int i = 0; i < nPatterns; i++ ) {
		if ( i == nSelectedPattern ) {
			p.setPen( QColor( 0,0,0 ) );
		}
		else {
			p.setPen( textColor );
		}

		uint text_y = i * m_nGridHeight;
		if ( PatternArray[i].bNext ) {
			p.drawPixmap( QPoint( 5, text_y + 3 ), m_playingPattern_off_Pixmap );
		}
		else if (PatternArray[i].bActive) {
			//mark active pattern with triangular
			if( ! pref->patternModePlaysSelected() ){
				p.drawPixmap( QPoint( 5, text_y + 3 ), m_playingPattern_on_Pixmap );
			}
		}

		p.drawText( 25, text_y - 1, m_nWidth - 25, m_nGridHeight + 2, Qt::AlignVCenter, PatternArray[i].sPatternName);
	}
}


void SongEditorPatternList::patternPopup_virtualPattern()
{
	Hydrogen *pEngine = Hydrogen::get_instance();
	VirtualPatternDialog *dialog = new VirtualPatternDialog( this );
	SongEditorPanel *pSEPanel = HydrogenApp::get_instance()->getSongEditorPanel();
	int tmpselectedpatternpos = pEngine->getSelectedPatternNumber();

	dialog->patternList->setSortingEnabled(1);

	Song *song = pEngine->getSong();
	PatternList *pPatternList = song->get_pattern_list();
	H2Core::Pattern *selectedPattern = pPatternList->get(tmpselectedpatternpos);

	std::map<QString, Pattern*> patternNameMap;

	int listsize = pPatternList->size();
	for (unsigned int index = 0; index < listsize; ++index) {
		H2Core::Pattern *curPattern = pPatternList->get( index );
		QString patternName = curPattern->get_name();

		if (patternName == selectedPattern->get_name()) {
			continue;
		}//if

		patternNameMap[patternName] = curPattern;

		QListWidgetItem *newItem = new QListWidgetItem(patternName, dialog->patternList);
		dialog->patternList->insertItem(0, newItem );

		if (selectedPattern->get_virtual_patterns()->find(curPattern) != selectedPattern->get_virtual_patterns()->end()) {
			newItem->setSelected( true );
		}//if
	}//for

	if ( dialog->exec() == QDialog::Accepted ) {
		selectedPattern->virtual_patterns_clear();
		for (unsigned int index = 0; index < listsize-1; ++index) {
			QListWidgetItem *listItem = dialog->patternList->item(index);
			if (listItem->isSelected() == true) {
				if (patternNameMap.find(listItem->text()) != patternNameMap.end()) {
					selectedPattern->virtual_patterns_add(patternNameMap[listItem->text()]);
				}//if
			}//if
		}//for

		pSEPanel->updateAll();
	}//if

	pPatternList->flattened_virtual_patterns_compute();

	delete dialog;
}//patternPopup_virtualPattern



void SongEditorPatternList::patternPopup_load()
{
	Hydrogen *engine = Hydrogen::get_instance();
	int nSelectedPattern = engine->getSelectedPatternNumber();
	Song *song = engine->getSong();
	Pattern *pattern = song->get_pattern_list()->get( nSelectedPattern );

	QFileDialog fd(this);
	fd.setFileMode( QFileDialog::ExistingFile );
	fd.setNameFilter( Filesystem::patterns_filter_name );
	fd.setDirectory( Filesystem::patterns_dir() );
	fd.setWindowTitle( tr( "Open Pattern" ) );

	if (fd.exec() != QDialog::Accepted) {
		return;
	}
	QString patternPath = fd.selectedFiles().first();

	QString prevPatternPath = Files::savePatternTmp( pattern->get_name(), pattern, song, engine->getCurrentDrumkitname() );
	if ( prevPatternPath.isEmpty() ) {
		QMessageBox::warning( this, "Hydrogen", tr("Could not export pattern.") );
		return;
	}
	LocalFileMng fileMng;
	QString sequencePath = Filesystem::tmp_file_path( "SEQ.xml" );
	if ( !song->writeTempPatternList( sequencePath ) ) {
		QMessageBox::warning( this, "Hydrogen", tr("Could not export sequence.") );
		return;
	}

	SE_loadPatternAction *action = new SE_loadPatternAction( patternPath, prevPatternPath, sequencePath, nSelectedPattern, false );
	HydrogenApp *hydrogenApp = HydrogenApp::get_instance();
	hydrogenApp->m_pUndoStack->push( action );
}

void SongEditorPatternList::loadPatternAction( QString afilename, int position)
{
	Hydrogen *pEngine = Hydrogen::get_instance();
	Song *pSong = pEngine->getSong();
	PatternList *pPatternList = pSong->get_pattern_list();

	Pattern* pNewPattern = Pattern::load_file( afilename, pSong->get_instrument_list() );
	if ( pNewPattern == nullptr ) {
		_ERRORLOG( "Error loading the pattern" );
		return;
	}

	if( !pPatternList->check_name( pNewPattern->get_name() ) ) {
		pNewPattern->set_name( pPatternList->find_unused_pattern_name( pNewPattern->get_name() ) );
	}

	pPatternList->insert( position, pNewPattern );

	pEngine->setSelectedPatternNumber( position );
	pSong->set_is_modified( true );
	createBackground();
	HydrogenApp::get_instance()->getSongEditorPanel()->updateAll();
}


void SongEditorPatternList::patternPopup_export()
{
	HydrogenApp::get_instance()->getMainForm()->action_file_export_pattern_as();
	return;
}

void SongEditorPatternList::patternPopup_save()
{
	Hydrogen *engine = Hydrogen::get_instance();
	Song *song = engine->getSong();
	Pattern *pattern = song->get_pattern_list()->get( engine->getSelectedPatternNumber() );

	QString path = Files::savePatternNew( pattern->get_name(), pattern, song, engine->getCurrentDrumkitname() );
	if ( path.isEmpty() ) {
		if ( QMessageBox::information( this, "Hydrogen", tr( "The pattern-file exists. \nOverwrite the existing pattern?"), tr("&Ok"), tr("&Cancel"), nullptr, 1 ) != 0 ) {
			return;
		}
		path = Files::savePatternOver( pattern->get_name(), pattern, song, engine->getCurrentDrumkitname() );
	}

	if ( path.isEmpty() ) {
		QMessageBox::warning( this, "Hydrogen", tr("Could not export pattern.") );
		return;
	}

	HydrogenApp::get_instance()->setStatusBarMessage( tr( "Pattern saved." ), 10000 );

	SoundLibraryDatabase::get_instance()->updatePatterns();
	HydrogenApp::get_instance()->getInstrumentRack()->getSoundLibraryPanel()->test_expandedItems();
	HydrogenApp::get_instance()->getInstrumentRack()->getSoundLibraryPanel()->updateDrumkitList();
}



void SongEditorPatternList::patternPopup_edit()
{
	HydrogenApp::get_instance()->getPatternEditorPanel()->show();
	HydrogenApp::get_instance()->getPatternEditorPanel()->setFocus();
}



void SongEditorPatternList::patternPopup_properties()
{
	Hydrogen *engine = Hydrogen::get_instance();
	Song *song = engine->getSong();
	PatternList *patternList = song->get_pattern_list();

	int nSelectedPattern = engine->getSelectedPatternNumber();
	H2Core::Pattern *pattern = patternList->get( nSelectedPattern );

	PatternPropertiesDialog *dialog = new PatternPropertiesDialog(this, pattern, nSelectedPattern, false);
	dialog->exec();
	delete dialog;
	dialog = nullptr;
}


void SongEditorPatternList::acceptPatternPropertiesDialogSettings(QString newPatternName, QString newPatternInfo, QString newPatternCategory, int patternNr)
{
	Hydrogen *engine = Hydrogen::get_instance();
	Song *song = engine->getSong();
	PatternList *patternList = song->get_pattern_list();
	H2Core::Pattern *pattern = patternList->get( patternNr );
	pattern->set_name( newPatternName );
	pattern->set_info( newPatternInfo );
	pattern->set_category( newPatternCategory );
	song->set_is_modified( true );
	EventQueue::get_instance()->push_event( EVENT_SELECTED_PATTERN_CHANGED, -1 );
	createBackground();
	update();
}


void SongEditorPatternList::revertPatternPropertiesDialogSettings(QString oldPatternName, QString oldPatternInfo, QString oldPatternCategory, int patternNr)
{
	Hydrogen *engine = Hydrogen::get_instance();
	Song *song = engine->getSong();
	PatternList *patternList = song->get_pattern_list();
	H2Core::Pattern *pattern = patternList->get( patternNr );
	pattern->set_name( oldPatternName );
	pattern->set_category( oldPatternCategory );
	song->set_is_modified( true );
	EventQueue::get_instance()->push_event( EVENT_SELECTED_PATTERN_CHANGED, -1 );
	createBackground();
	update();
}


void SongEditorPatternList::patternPopup_delete()
{

	Hydrogen *pEngine = Hydrogen::get_instance();
	Song *pSong = pEngine->getSong();
	int patternPosition = pEngine->getSelectedPatternNumber();
	Pattern *pattern = pSong->get_pattern_list()->get( patternPosition );

	QString patternPath = Files::savePatternTmp( pattern->get_name(), pattern, pSong, pEngine->getCurrentDrumkitname() );
	if ( patternPath.isEmpty() ) {
		QMessageBox::warning( this, "Hydrogen", tr("Could not export pattern.") );
		return;
	}
	LocalFileMng fileMng;
	QString sequencePath = Filesystem::tmp_file_path( "SEQ.xml" );
	if ( !pSong->writeTempPatternList( sequencePath ) ) {
		QMessageBox::warning( this, "Hydrogen", tr("Could not export sequence.") );
		return;
	}

	SE_deletePatternFromListAction *action = new 	SE_deletePatternFromListAction( patternPath , sequencePath, patternPosition );
	HydrogenApp *hydrogenApp = HydrogenApp::get_instance();
	hydrogenApp->m_pUndoStack->push( action );

}


void SongEditorPatternList::deletePatternFromList( QString patternFilename, QString sequenceFileName, int patternPosition )
{
	Hydrogen *pEngine = Hydrogen::get_instance();

	if ( pEngine->getSong()->get_mode() == Song::PATTERN_MODE ) {
		pEngine->sequencer_setNextPattern( -1 );
	}

	Song *song = pEngine->getSong();
	PatternList *pSongPatternList = song->get_pattern_list();
	H2Core::Pattern *pattern = pSongPatternList->get( patternPosition );
	INFOLOG( QString("[patternPopup_delete] Delete pattern: %1 @%2").arg(pattern->get_name()).arg( (long long)pattern ) );
	pSongPatternList->del(pattern);

	vector<PatternList*> *patternGroupVect = song->get_pattern_group_vector();

	uint i = 0;
	while (i < patternGroupVect->size() ) {
		PatternList *list = (*patternGroupVect)[i];

		uint j = 0;
		while ( j < list->size() ) {
			H2Core::Pattern *pOldPattern = list->get( j );
			if (pOldPattern == pattern ) {
				list->del( j );
				continue;
			}
			j++;
		}
		i++;

	}

	//Lock because PatternList will be modified
	AudioEngine::get_instance()->lock( RIGHT_HERE );

	PatternList *list = pEngine->getCurrentPatternList();
	list->del( pattern );
	// se esiste, seleziono il primo pattern
	if ( pSongPatternList->size() > 0 ) {
		H2Core::Pattern *pFirstPattern = pSongPatternList->get( 0 );
		list->add( pFirstPattern );	}
	else {
		// there's no patterns..
		Pattern *pEmptyPattern = new Pattern();
		pEmptyPattern->set_name( tr("Pattern 1") );
		pEmptyPattern->set_category( tr("not_categorized") );
		pSongPatternList->add( pEmptyPattern );
	}

	AudioEngine::get_instance()->unlock();
	
	pEngine->setSelectedPatternNumber( -1 );
	pEngine->setSelectedPatternNumber( 0 );

	for (unsigned int index = 0; index < pSongPatternList->size(); ++index) {
		H2Core::Pattern *curPattern = pSongPatternList->get(index);

		Pattern::virtual_patterns_cst_it_t it = curPattern->get_virtual_patterns()->find(pattern);
		if (it != curPattern->get_virtual_patterns()->end()) {
		curPattern->virtual_patterns_del(*it);
		}//if
	}//for

	pSongPatternList->flattened_virtual_patterns_compute();

	delete pattern;
	song->set_is_modified( true );
	HydrogenApp::get_instance()->getSongEditorPanel()->updateAll();

}

void SongEditorPatternList::restoreDeletedPatternsFromList( QString patternFilename, QString sequenceFileName, int patternPosition )
{
	Hydrogen *engine = Hydrogen::get_instance();
	Song *pSong = engine->getSong();
	PatternList *pPatternList = pSong->get_pattern_list();

	Pattern* pattern = Pattern::load_file( patternFilename, pSong->get_instrument_list() );
	if ( pattern == nullptr ) {
		_ERRORLOG( "Error loading the pattern" );
	}

	pPatternList->insert( patternPosition, pattern );

	pSong->set_is_modified( true );
	createBackground();
	engine->setSelectedPatternNumber( patternPosition );
	HydrogenApp::get_instance()->getSongEditorPanel()->updateAll();
	EventQueue::get_instance()->push_event( EVENT_SELECTED_PATTERN_CHANGED, -1 );
}


void SongEditorPatternList::patternPopup_copy()
{
	Hydrogen *pEngine = Hydrogen::get_instance();
	Song *pSong = pEngine->getSong();
	PatternList *pPatternList = pSong->get_pattern_list();
	int nSelectedPattern = pEngine->getSelectedPatternNumber();
	H2Core::Pattern *pPattern = pPatternList->get( nSelectedPattern );

	H2Core::Pattern *pNewPattern = new Pattern( pPattern );
	PatternPropertiesDialog *dialog = new PatternPropertiesDialog( this, pNewPattern, nSelectedPattern, true );

	if ( dialog->exec() == QDialog::Accepted ) {
		QString filePath = Files::savePatternTmp( pNewPattern->get_name(), pNewPattern, pSong, pEngine->getCurrentDrumkitname() );
		if ( filePath.isEmpty() ) {
			QMessageBox::warning( this, "Hydrogen", tr("Could not export pattern.") );
			return;
		}
		SE_copyPatternAction *action = new SE_copyPatternAction( filePath, nSelectedPattern + 1 );
		HydrogenApp *hydrogenApp = HydrogenApp::get_instance();
		hydrogenApp->m_pUndoStack->push( action );
	}

	delete dialog;
	delete pNewPattern;

	HydrogenApp::get_instance()->getSongEditorPanel()->updateAll();
}


void SongEditorPatternList::patternPopup_copyAction( QString patternFilename, int patternposition )
{
	Hydrogen *engine = Hydrogen::get_instance();
	Song *pSong = engine->getSong();
	PatternList *pPatternList = pSong->get_pattern_list();

	Pattern* pattern = Pattern::load_file( patternFilename, pSong->get_instrument_list() );
	if ( pattern == nullptr ) {
		_ERRORLOG( "Error loading the pattern" );
		return;
	}

	pPatternList->insert( patternposition, pattern );
	engine->setSelectedPatternNumber( patternposition );
	pSong->set_is_modified( true );
	createBackground();
	HydrogenApp::get_instance()->getSongEditorPanel()->updateAll();
	EventQueue::get_instance()->push_event( EVENT_SELECTED_PATTERN_CHANGED, -1 );
}

void SongEditorPatternList::patternPopup_fill()
{
	Hydrogen *pEngine = Hydrogen::get_instance();
	int nSelectedPattern = pEngine->getSelectedPatternNumber();
	FillRange range;
	PatternFillDialog *dialog = new PatternFillDialog( this, &range );

	// use a PatternFillDialog to get the range and mode data
	if ( dialog->exec() == QDialog::Accepted ) {

		SE_fillRangePatternAction *action = new SE_fillRangePatternAction( &range, nSelectedPattern );
		HydrogenApp::get_instance()->m_pUndoStack->push( action );
	}

	delete dialog;

}


void SongEditorPatternList::fillRangeWithPattern( FillRange* pRange, int nPattern )
{
	Hydrogen *pEngine = Hydrogen::get_instance();
	AudioEngine::get_instance()->lock( RIGHT_HERE );

	Song *pSong = pEngine->getSong();
	PatternList *pPatternList = pSong->get_pattern_list();
	H2Core::Pattern *pPattern = pPatternList->get( nPattern );
	vector<PatternList*> *pColumns = pSong->get_pattern_group_vector();	// E' la lista di "colonne" di pattern
	PatternList *pColumn = nullptr;

	int nColumn, nColumnIndex;
	bool bHasPattern = false;
	int fromVal = pRange->fromVal - 1;
	int toVal   = pRange->toVal;

	// Add patternlists to PatternGroupVector as necessary
	int nDelta = toVal - pColumns->size() + 1;

	for ( int i = 0; i < nDelta; i++ ) {
		pColumn = new PatternList();
		pColumns->push_back( pColumn );
	}

	// Fill or Clear each cell in range
	for ( nColumn = fromVal; nColumn < toVal; nColumn++ ) {

		// expand Pattern
		pColumn = ( *pColumns )[ nColumn ];
		
		assert( pColumn );

		bHasPattern = false;

		// check whether the pattern (and column) already exists
		for ( nColumnIndex = 0; pColumn && nColumnIndex < (int)pColumn->size(); nColumnIndex++) {

			if ( pColumn->get( nColumnIndex ) == pPattern ) {
				bHasPattern = true;
				break;
			}
		}

		if ( pRange->bInsert && !bHasPattern ) {       //fill
			pColumn->add( pPattern);
		}
		else if ( !pRange->bInsert && bHasPattern ) {  // clear
			pColumn->del( pPattern);
		}
	}

		// remove all the empty patternlists at the end of the song
		for ( int i = pColumns->size() - 1; i != 0 ; i-- ) {
			PatternList *pList = (*pColumns)[ i ];
			int nSize = pList->size();
			if ( nSize == 0 ) {
				pColumns->erase( pColumns->begin() + i );
				delete pList;
			}
			else {
				break;
			}
		}
	AudioEngine::get_instance()->unlock();


	// Update
	pSong->set_is_modified( true );
	HydrogenApp::get_instance()->getSongEditorPanel()->updateAll();
}


///drag & drop
void SongEditorPatternList::dragEnterEvent(QDragEnterEvent *event)
{
	if ( event->mimeData()->hasFormat("text/plain") ) {
			event->acceptProposedAction();
	}
}


void SongEditorPatternList::dropEvent(QDropEvent *event)
{
	Hydrogen *pEngine = Hydrogen::get_instance();
	Song *pSong = pEngine->getSong();
	
	QString sText = event->mimeData()->text();
	const QMimeData* mimeData = event->mimeData();
	
	int nTargetPattern = 0;
	if(m_nGridHeight > 0)
	{
		nTargetPattern = event->pos().y() / m_nGridHeight;
	}
	
	if( sText.startsWith("Songs:") || sText.startsWith("move instrument:") || sText.startsWith("importInstrument:")){
		event->acceptProposedAction();
		return;
	}
	
	if ( sText.startsWith("move pattern:") ) {
		int nSourcePattern = pEngine->getSelectedPatternNumber();

		if ( nSourcePattern == nTargetPattern ) {
			event->acceptProposedAction();
			return;
		}

		SE_movePatternListItemAction *action = new SE_movePatternListItemAction( nSourcePattern , nTargetPattern ) ;
		HydrogenApp::get_instance()->m_pUndoStack->push( action );

		event->acceptProposedAction();
	} 
	else if( sText.startsWith("file://") && mimeData->hasUrls() )
	{
		//Dragging a file from an external file manager
		PatternList *pPatternList = pSong->get_pattern_list();
		QList<QUrl> urlList = mimeData->urls();

		int successfullyAddedPattern = 0;
		
		for (int i = 0; i < urlList.size(); i++)
		{
			QString patternFilePath = urlList.at(i).toLocalFile();
			if( patternFilePath.endsWith(".h2pattern") )
			{
				Pattern* pPattern = Pattern::load_file( patternFilePath, pSong->get_instrument_list() );
				if ( pPattern)
				{
					H2Core::Pattern *pNewPattern = pPattern;
			
					if(!pPatternList->check_name( pNewPattern->get_name() ) ){
						pNewPattern->set_name( pPatternList->find_unused_pattern_name( pNewPattern->get_name() ) );
					}
					
					SE_insertPatternAction* pInsertPatternAction = new SE_insertPatternAction( nTargetPattern + successfullyAddedPattern, pNewPattern );
					HydrogenApp::get_instance()->m_pUndoStack->push( pInsertPatternAction );
					
					successfullyAddedPattern++;
				}
				else
				{
					ERRORLOG( QString("Error loading pattern %1").arg(patternFilePath) );
				}
			}
		}
	} 
	else 
	{
		QStringList tokens = sText.split( "::" );
		QString sPatternName = tokens.at( 1 );

		//create a unique sequencefilename
		Pattern *pPattern = pSong->get_pattern_list()->get( nTargetPattern );
		HydrogenApp *pHydrogenApp = HydrogenApp::get_instance();

		QString oldPatternName = pPattern->get_name();

		QString sequenceFilename = Filesystem::tmp_file_path( "SEQ.xml" );
		bool drag = false;
		if( QString( tokens.at(0) ).contains( "drag pattern" )) drag = true;
		SE_loadPatternAction *pAction = new SE_loadPatternAction( sPatternName, oldPatternName, sequenceFilename, nTargetPattern, drag );

		pHydrogenApp->m_pUndoStack->push( pAction );
	}
}



void SongEditorPatternList::movePatternLine( int nSourcePattern , int nTargetPattern )
{
		Hydrogen *engine = Hydrogen::get_instance();

		Song *pSong = engine->getSong();
		PatternList *pPatternList = pSong->get_pattern_list();



		// move instruments...
		H2Core::Pattern *pSourcePattern = pPatternList->get( nSourcePattern );//Instrument *pSourceInstr = pPatternList->get(nSourcePattern);
		if ( nSourcePattern < nTargetPattern) {
			for (int nPatr = nSourcePattern; nPatr < nTargetPattern; nPatr++) {
				H2Core::Pattern *pPattern = pPatternList->get(nPatr + 1);
				pPatternList->replace( nPatr, pPattern );
			}
			pPatternList->replace( nTargetPattern, pSourcePattern );
		}
		else {
			for (int nPatr = nSourcePattern; nPatr >= nTargetPattern; nPatr--) {
				H2Core::Pattern *pPattern = pPatternList->get(nPatr - 1);
				pPatternList->replace( nPatr, pPattern );
			}
			pPatternList->replace( nTargetPattern, pSourcePattern );
		}
		engine->setSelectedPatternNumber( nTargetPattern );
		HydrogenApp::get_instance()->getSongEditorPanel()->updateAll();
		pSong->set_is_modified( true );
}


void SongEditorPatternList::mouseMoveEvent(QMouseEvent *event)
{
	if (!(event->buttons() & Qt::LeftButton)) {
		return;
	}
	if ( abs(event->pos().y() - __drag_start_position.y()) < (int)m_nGridHeight) {
		return;
	}


	QString sText = QString("move pattern:%1");

	QDrag *pDrag = new QDrag(this);
	QMimeData *pMimeData = new QMimeData;

	pMimeData->setText( sText );
	pDrag->setMimeData( pMimeData);
	//drag->setPixmap(iconPixmap);

	pDrag->exec( Qt::CopyAction | Qt::MoveAction );

	QWidget::mouseMoveEvent(event);
}

// ::::::::::::::::::::::::::

const char* SongEditorPositionRuler::__class_name = "SongEditorPositionRuler";

SongEditorPositionRuler::SongEditorPositionRuler( QWidget *parent )
 : QWidget( parent )
 , Object( __class_name )
 , m_bRightBtnPressed( false )
{
	setAttribute(Qt::WA_NoBackground);

	m_nGridWidth = 16;
	Preferences *pPref = Preferences::get_instance();
	m_nMaxPatternSequence = pPref->getMaxBars();

	m_nInitialWidth = m_nMaxPatternSequence * 16;

	resize( m_nInitialWidth, m_nHeight );
	setFixedHeight( m_nHeight );

	qreal pixelRatio = devicePixelRatio();
	m_pBackgroundPixmap = new QPixmap( m_nInitialWidth * pixelRatio, m_nHeight * pixelRatio );	// initialize the pixmap
	m_pBackgroundPixmap->setDevicePixelRatio( pixelRatio );

	createBackground();	// create m_backgroundPixmap pixmap

	// create tick position pixmap
	bool ok = m_tickPositionPixmap.load( Skin::getImagePath() + "/patternEditor/tickPosition.png" );
	if( ok == false ){
		ERRORLOG( "Error loading pixmap" );
	}

	update();

	m_pTimer = new QTimer(this);
	connect(m_pTimer, SIGNAL(timeout()), this, SLOT(updatePosition()));
	m_pTimer->start(200);
}



SongEditorPositionRuler::~SongEditorPositionRuler() {
	m_pTimer->stop();
}


uint SongEditorPositionRuler::getGridWidth()
{
	return m_nGridWidth;
}

void SongEditorPositionRuler::setGridWidth( uint width )
{
	if ( SONG_EDITOR_MIN_GRID_WIDTH <= width && SONG_EDITOR_MAX_GRID_WIDTH >= width )
	{
		m_nGridWidth = width;
		createBackground ();
	}
}


void SongEditorPositionRuler::createBackground()
{
	Preferences *pPref = Preferences::get_instance();
	Timeline * pTimeline = Hydrogen::get_instance()->getTimeline();
	
	UIStyle *pStyle = pPref->getDefaultUIStyle();
	QColor backgroundColor( pStyle->m_songEditor_backgroundColor.getRed(), pStyle->m_songEditor_backgroundColor.getGreen(), pStyle->m_songEditor_backgroundColor.getBlue() );
	QColor textColor( pStyle->m_songEditor_textColor.getRed(), pStyle->m_songEditor_textColor.getGreen(), pStyle->m_songEditor_textColor.getBlue() );
	QColor textColorAlpha( pStyle->m_songEditor_textColor.getRed(), pStyle->m_songEditor_textColor.getGreen(), pStyle->m_songEditor_textColor.getBlue(), 45 );
	QColor alternateRowColor( pStyle->m_songEditor_alternateRowColor.getRed(), pStyle->m_songEditor_alternateRowColor.getGreen(), pStyle->m_songEditor_alternateRowColor.getBlue() );

	m_pBackgroundPixmap->fill( backgroundColor );

	QString family = pPref->getApplicationFontFamily();
	int size = pPref->getApplicationFontPointSize();
	QFont font( family, size );

	QPainter p( m_pBackgroundPixmap );
	p.setFont( font );

	p.fillRect( 0, 0, width(), 24, QColor( 67, 72, 83, 105) );
	char tmp[10];
	for (uint i = 0; i < m_nMaxPatternSequence + 1; i++) {
		uint x = 10 + i * m_nGridWidth;
		for ( int t = 0; t < static_cast<int>(pTimeline->m_timelinetagvector.size()); t++){
			if ( pTimeline->m_timelinetagvector[t].m_htimelinetagbeat == i ) {
				p.setPen( Qt::cyan );
				p.drawText( x - m_nGridWidth / 2 , 12, m_nGridWidth * 2, height() , Qt::AlignCenter, "T");
			}
		}

		if ( (i % 4) == 0 ) {
			p.setPen( textColor );
			sprintf( tmp, "%d", i + 1 );
			p.drawText( x - m_nGridWidth, 12, m_nGridWidth * 2, height(), Qt::AlignCenter, tmp );
		}
		else {
			p.setPen( textColor );
			p.drawLine( x, 32, x, 40 );
		}
	}


	//draw tempo content
	if(pPref->getUseTimelineBpm()){
		p.setPen( textColor );
	}else
	{
		p.setPen( textColorAlpha );
	}
	char tempo[10];
	for (uint i = 0; i < m_nMaxPatternSequence + 1; i++) {
		uint x = 10 + i * m_nGridWidth;
		p.drawLine( x, 2, x, 5 );
		p.drawLine( x, 19, x, 20 );
		for ( int t = 0; t < static_cast<int>(pTimeline->m_timelinevector.size()); t++){
			if ( pTimeline->m_timelinevector[t].m_htimelinebeat == i ) {
				sprintf( tempo, "%d",  ((int)pTimeline->m_timelinevector[t].m_htimelinebpm) );
				p.drawText( x - m_nGridWidth, 3, m_nGridWidth * 2, height() / 2 - 5, Qt::AlignCenter, tempo );
			}
		}
	}

	p.setPen( QColor(35, 39, 51) );
	p.drawLine( 0, 0, width(), 0 );

	p.fillRect ( 0, height() - 27, width(), 1, QColor(35, 39, 51) );
	p.fillRect ( 0, height() - 3, width(), 2, alternateRowColor );

}



void SongEditorPositionRuler::mouseMoveEvent(QMouseEvent *ev)
{
	if ( !m_bRightBtnPressed ) {
		// Click+drag triggers same action as clicking at new position
		mousePressEvent( ev );
	}
	else {
		// Right-click+drag
		int column = (ev->x() / m_nGridWidth);
		Preferences* pPref = Preferences::get_instance();
		
		if ( column > (int)Hydrogen::get_instance()->getSong()->get_pattern_group_vector()->size() ) {
			pPref->setPunchOutPos(-1);
			return;
		}
		if ( Hydrogen::get_instance()->getSong()->get_mode() == Song::PATTERN_MODE ) {
			return;
		}
		pPref->setPunchOutPos(column-1);
		update();
	}
}



void SongEditorPositionRuler::mousePressEvent( QMouseEvent *ev )
{
	auto pHydrogen = Hydrogen::get_instance();
	
	if (ev->button() == Qt::LeftButton && ev->y() >= 26) {
		int column = (ev->x() / m_nGridWidth);
		m_bRightBtnPressed = false;

		if ( column > (int)pHydrogen->getSong()->get_pattern_group_vector()->size() ) {
			return;
		}

		// disabling son relocates while in pattern mode as it causes weird behaviour. (jakob lund)
		if ( pHydrogen->getSong()->get_mode() == Song::PATTERN_MODE ) {
			return;
		}
		AudioOutput* pDriver = pHydrogen->getAudioOutput();

		int nPatternPos = pHydrogen->getPatternPos();
		if ( nPatternPos != column ) {
			WARNINGLOG( "relocate via mouse click" );
			pHydrogen->setPatternPos( column );
			update();

#ifdef H2CORE_HAVE_JACK
			if ( pHydrogen->haveJackTransport() ) {
				long totalTick = pHydrogen->getTickForPosition( column );
				static_cast<JackAudioDriver*>(pDriver)->m_currentPos = 
					totalTick * pDriver->m_transport.m_fTickSize;
			}
#endif
		}

		//time line test
	
#ifdef H2CORE_HAVE_JACK
		if ( !pHydrogen->haveJackTimebaseClient() ) {
			pHydrogen->setTimelineBpm();
		}
#else
		pHydrogen->setTimelineBpm();
#endif

	} else if (ev->button() == Qt::MidButton && ev->y() >= 26) {
		int column = (ev->x() / m_nGridWidth);
		SongEditorPanelTagWidget dialog( this , column );
		if (dialog.exec() == QDialog::Accepted) {
			//createBackground();
		}
	} else if (ev->button() == Qt::RightButton && ev->y() >= 26) {
		int column = (ev->x() / m_nGridWidth);
		Preferences* pPref = Preferences::get_instance();
		if ( column >= (int)pHydrogen->getSong()->get_pattern_group_vector()->size() ) {
			pPref->unsetPunchArea();
			return;
		}
		if ( pHydrogen->getSong()->get_mode() == Song::PATTERN_MODE ) {
			return;
		}
		m_bRightBtnPressed = true;
		// Disable until mouse is moved
		pPref->setPunchInPos(column);
		pPref->setPunchOutPos(-1);
		update();
	} else if( ( ev->button() == Qt::LeftButton || ev->button() == Qt::RightButton ) && ev->y() <= 25 && Preferences::get_instance()->getUseTimelineBpm() ){
		int column = (ev->x() / m_nGridWidth);
		SongEditorPanelBpmWidget dialog( this , column );
		if (dialog.exec() == QDialog::Accepted) {
			//createBackground();
		}
	}

}




void SongEditorPositionRuler::mouseReleaseEvent(QMouseEvent *ev)
{
	UNUSED( ev );
	m_bRightBtnPressed = false;
}


void SongEditorPositionRuler::paintEvent( QPaintEvent *ev )
{
	if (!isVisible()) {
		return;
	}

	Hydrogen *pEngine = Hydrogen::get_instance();

	float fPos = pEngine->getPatternPos();
	int pIPos = Preferences::get_instance()->getPunchInPos();
	int pOPos = Preferences::get_instance()->getPunchOutPos();

	if ( pEngine->getCurrentPatternList()->size() != 0 ) {
		H2Core::Pattern *pPattern = pEngine->getCurrentPatternList()->get( 0 );

		if (pPattern != nullptr){
			fPos += (float)pEngine->getTickPosition() / (float)pPattern->get_length();
		} else {
			fPos += (float)pEngine->getTickPosition() / (float)MAX_NOTES;
		}
	}
	else {
		// nessun pattern, uso la grandezza di default
		fPos += (float)pEngine->getTickPosition() / (float)MAX_NOTES;
	}

	if ( pEngine->getSong()->get_mode() == Song::PATTERN_MODE ) {
		fPos = -1;
		pIPos = 0;
		pOPos = -1;
	}

	QPainter painter(this);
	qreal pixelRatio = devicePixelRatio();
	QRectF srcRect(
			pixelRatio * ev->rect().x(),
			pixelRatio * ev->rect().y(),
			pixelRatio * ev->rect().width(),
			pixelRatio * ev->rect().height()
	);
	painter.drawPixmap( ev->rect(), *m_pBackgroundPixmap, srcRect );

	if (fPos != -1) {
		uint x = (int)( 10 + fPos * m_nGridWidth - 11 / 2 );
		painter.drawPixmap( QRect( x, height() / 2, 11, 8), m_tickPositionPixmap, QRect(0, 0, 11, 8) );
		painter.setPen( QColor(35, 39, 51) );
		painter.drawLine( x + 5 , 8, x +5 , 24 );
	}

	if ( pIPos <= pOPos ) {
		int xIn = (int)( 10 + pIPos * m_nGridWidth );
		int xOut = (int)( 9 + (pOPos+1) * m_nGridWidth );
		painter.fillRect( xIn, 30, xOut-xIn+1, 12, QColor(200, 100, 100, 100) );
		QPen pen(QColor(200, 100, 100));
		painter.setPen(pen);
		painter.drawRect( xIn, 30, xOut-xIn+1, 12 );
	}

}



void SongEditorPositionRuler::updatePosition()
{
	HydrogenApp::get_instance()->getSongEditorPanel()->updateTimelineUsage();
	update();
}


void SongEditorPositionRuler::editTimeLineAction( int newPosition, float newBpm )
{
	Hydrogen* pEngine = Hydrogen::get_instance();
	Timeline* pTimeline = pEngine->getTimeline();

	//erase the value to set the new value
	if( pTimeline->m_timelinevector.size() >= 1 ){
		for ( int t = 0; t < pTimeline->m_timelinevector.size(); t++){
			if ( pTimeline->m_timelinevector[t].m_htimelinebeat == newPosition -1 ) {
				pTimeline->m_timelinevector.erase( pTimeline->m_timelinevector.begin() +  t);
			}
		}
	}

	Timeline::HTimelineVector tlvector;

	tlvector.m_htimelinebeat = newPosition -1 ;

	if( newBpm < 30.0 ) newBpm = 30.0;
	if( newBpm > 500.0 ) newBpm = 500.0;
	tlvector.m_htimelinebpm = newBpm;
	pTimeline->m_timelinevector.push_back( tlvector );
	pTimeline->sortTimelineVector();
	createBackground();
}



void SongEditorPositionRuler::deleteTimeLinePosition( int position )
{
	Hydrogen* pEngine = Hydrogen::get_instance();
	Timeline* pTimeline = pEngine->getTimeline();

	//erase the value to set the new value
	if( pTimeline->m_timelinevector.size() >= 1 ){
		for ( int t = 0; t < pTimeline->m_timelinevector.size(); t++){
			if ( pTimeline->m_timelinevector[t].m_htimelinebeat == position -1 ) {
				pTimeline->m_timelinevector.erase( pTimeline->m_timelinevector.begin() +  t);
			}
		}
	}
	createBackground();
}


void SongEditorPositionRuler::editTagAction( QString text, int position, QString textToReplace)
{
	Hydrogen* pEngine = Hydrogen::get_instance();
	Timeline* pTimeline = pEngine->getTimeline();

	//check vector for old entries and remove them.
	for( int i = 0; i < pTimeline->m_timelinetagvector.size(); ++i ){
		if( ( pTimeline->m_timelinetagvector[i].m_htimelinetag == textToReplace ) &&
			( pTimeline->m_timelinetagvector[i].m_htimelinetagbeat == position ) ){

			pTimeline->m_timelinetagvector.erase( pTimeline->m_timelinetagvector.begin() + i );
			break;
		}
	}
	
	Timeline::HTimelineTagVector tlvector;
	tlvector.m_htimelinetagbeat = position;
	tlvector.m_htimelinetag = text;
	pTimeline->m_timelinetagvector.push_back( tlvector );
	pTimeline->sortTimelineTagVector();
	createBackground();
}

void SongEditorPositionRuler::deleteTagAction( QString text, int position )
{

	Hydrogen* pEngine = Hydrogen::get_instance();
	Timeline* pTimeline = pEngine->getTimeline();

	for( int i = 0; i < pTimeline->m_timelinetagvector.size(); ++i ){
		if( ( pTimeline->m_timelinetagvector[i].m_htimelinetag == text ) &&
			( pTimeline->m_timelinetagvector[i].m_htimelinetagbeat == position ) ){

			pTimeline->m_timelinetagvector.erase( pTimeline->m_timelinetagvector.begin() + i );
			break;
		}
	}
	
	pTimeline->sortTimelineTagVector();
	createBackground();
}<|MERGE_RESOLUTION|>--- conflicted
+++ resolved
@@ -170,16 +170,16 @@
 
 		if ( nColumnIndex != -1 ) {
 			// Delete pattern
-			h2app->m_pUndoStack->push( new SE_deletePatternAction( nColumn, nRow, nColumnIndex ) );
+			h2app->m_pUndoStack->push( new SE_deletePatternAction( nColumn, nRow ) );
 			return false;
 
 		} else {
-			h2app->m_pUndoStack->push( new SE_addPatternAction( nColumn, nRow, pColumn->size() ) );
+			h2app->m_pUndoStack->push( new SE_addPatternAction( nColumn, nRow ) );
 			return true;
 		}
 	}
 	else {
-		SE_addPatternAction *action = new SE_addPatternAction( nColumn, nRow, 0 ) ;
+		SE_addPatternAction *action = new SE_addPatternAction( nColumn, nRow ) ;
 		h2app->m_pUndoStack->push( action );
 		return true;
 	}
@@ -206,15 +206,15 @@
 
 		if ( nColumnIndex != -1 && value == false ) {
 			// Delete existing pattern
-			h2app->m_pUndoStack->push( new SE_deletePatternAction( nColumn, nRow, nColumnIndex ) );
+			h2app->m_pUndoStack->push( new SE_deletePatternAction( nColumn, nRow ) );
 
 		} else if ( nColumnIndex == -1 && value == true ) {
 			// Add pattern to  column
-			h2app->m_pUndoStack->push( new SE_addPatternAction( nColumn, nRow, pColumn->size() ) );
+			h2app->m_pUndoStack->push( new SE_addPatternAction( nColumn, nRow ) );
 		}
 	} else if ( value == true ) {
 		// Add a new pattern
-		SE_addPatternAction *action = new SE_addPatternAction( nColumn, nRow, 0 ) ;
+		SE_addPatternAction *action = new SE_addPatternAction( nColumn, nRow ) ;
 		h2app->m_pUndoStack->push( action );
 	}
 
@@ -539,23 +539,6 @@
 	update();
 }
 
-<<<<<<< HEAD
-			if ( bFound ) {//Delete pattern
-				SE_deletePatternAction *action = new SE_deletePatternAction( nColumn, nRow ) ;
-				h2app->m_pUndoStack->push( action );
-
-			}
-			else {
-				if ( nColumn < (int)pColumns->size() ) {
-					SE_addPatternAction *action = new SE_addPatternAction( nColumn, nRow ) ;
-					h2app->m_pUndoStack->push( action );
-				}
-			}
-		}
-		else {
-			SE_addPatternAction *action = new SE_addPatternAction( nColumn, nRow ) ;
-			h2app->m_pUndoStack->push( action );
-=======
 void SongEditor::mousePressEvent( QMouseEvent *ev )
 {
 	// Pressing the mouse can be the start of a click, or the start of
@@ -582,7 +565,6 @@
 		}
 		else {
 			m_bIsCtrlPressed = false;
->>>>>>> bca3d296
 		}
 
 	} else {
@@ -640,12 +622,8 @@
 	AudioEngine::get_instance()->lock( RIGHT_HERE );
 
 	PatternList *pColumn = ( *pColumns )[ nColumn ];
-<<<<<<< HEAD
+
 	pColumn->del( pPattern );
-=======
-
-	pColumn->del( nColumnIndex );
->>>>>>> bca3d296
 
 	// elimino le colonne vuote
 	for ( int i = pColumns->size() - 1; i >= 0; i-- ) {
