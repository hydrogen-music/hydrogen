/*
 * Hydrogen
 * Copyright(c) 2002-2008 by Alex >Comix< Cominu [comix@users.sourceforge.net]
 * Copyright(c) 2008-2021 The hydrogen development team [hydrogen-devel@lists.sourceforge.net]
 *
 * http://www.hydrogen-music.org
 *
 * This program is free software; you can redistribute it and/or modify
 * it under the terms of the GNU General Public License as published by
 * the Free Software Foundation; either version 2 of the License, or
 * (at your option) any later version.
 *
 * This program is distributed in the hope that it will be useful,
 * but WITHOUT ANY WARRANTY, without even the implied warranty of
 * MERCHANTABILITY or FITNESS FOR A PARTICULAR PURPOSE. See the
 * GNU General Public License for more details.
 *
 * You should have received a copy of the GNU General Public License
 * along with this program. If not, see https://www.gnu.org/licenses
 *
 */

#include <assert.h>
#include <algorithm>
#include <memory>

#include <core/Basics/Song.h>
#include <core/Hydrogen.h>
#include <core/Basics/Pattern.h>
#include <core/Basics/PatternList.h>
#include <core/AudioEngine/AudioEngine.h>
#include <core/EventQueue.h>
#include <core/Helpers/Files.h>
#include <core/Basics/Instrument.h>
#include <core/LocalFileMng.h>
#include <core/Helpers/Xml.h>
using namespace H2Core;

#include "UndoActions.h"
#include "MainForm.h"
#include "SongEditor.h"
#include "SongEditorPanel.h"
#include "SongEditorPanelBpmWidget.h"
#include "SongEditorPanelTagWidget.h"
#include "PatternFillDialog.h"
#include "PlaybackTrackWaveDisplay.h"
#include "VirtualPatternDialog.h"
#include "SoundLibrary/SoundLibraryPanel.h"
#include "SoundLibrary/SoundLibraryDatastructures.h"
#include "../PatternEditor/PatternEditorPanel.h"
#include "../HydrogenApp.h"
#include "../CommonStrings.h"
#include "../InstrumentRack.h"
#include "../PatternPropertiesDialog.h"
#include "../SongPropertiesDialog.h"
#include "../Skin.h"




#ifdef WIN32
#include <time.h>
#include <windows.h>
#endif

struct PatternDisplayInfo {
	bool bActive;
	bool bNext;
	QString sPatternName;
};


SongEditor::SongEditor( QWidget *parent, QScrollArea *pScrollView, SongEditorPanel *pSongEditorPanel )
 : QWidget( parent )
 , m_bSequenceChanged( true )
 , m_pScrollView( pScrollView )
 , m_pSongEditorPanel( pSongEditorPanel )
 , m_selection( this )
 , m_pHydrogen( nullptr )
 , m_pAudioEngine( nullptr )
 , m_bEntered( false )
{
	m_pHydrogen = Hydrogen::get_instance();
	m_pAudioEngine = m_pHydrogen->getAudioEngine();
	
	Preferences* pPref = Preferences::get_instance();
	m_nMaxPatternColors = pPref->getMaxPatternColors(); // no need to
														// update this one.

	connect( HydrogenApp::get_instance(), &HydrogenApp::preferencesChanged, this, &SongEditor::onPreferencesChanged );
	connect( m_pScrollView->verticalScrollBar(), SIGNAL( valueChanged( int ) ), this, SLOT( scrolled( int ) ) );
	connect( m_pScrollView->horizontalScrollBar(), SIGNAL( valueChanged( int ) ), this, SLOT( scrolled( int ) ) );

	setAttribute(Qt::WA_OpaquePaintEvent);
	setFocusPolicy (Qt::StrongFocus);

	m_nGridWidth = pPref->getSongEditorGridWidth();
	m_nGridHeight = pPref->getSongEditorGridHeight();

	m_nCursorRow = 0;
	m_nCursorColumn = 0;

	m_nMaxPatternSequence = pPref->getMaxBars();
	int m_nInitialWidth = SongEditor::nMargin + m_nMaxPatternSequence * m_nGridWidth;
	int m_nInitialHeight = 10;

	this->resize( QSize(m_nInitialWidth, m_nInitialHeight) );

	createBackground();	// create m_backgroundPixmap pixmap

	// Popup context menu
	m_pPopupMenu = new QMenu( this );
	m_pPopupMenu->addAction( tr( "&Cut" ), this, &SongEditor::cut );
	m_pPopupMenu->addAction( tr( "&Copy" ), this, &SongEditor::copy );
	m_pPopupMenu->addAction( tr( "&Paste" ), this, &SongEditor::paste );
	m_pPopupMenu->addAction( tr( "&Delete" ), this, &SongEditor::deleteSelection );
	m_pPopupMenu->addAction( tr( "Select &all" ), this, &SongEditor::selectAll );
	m_pPopupMenu->addAction( tr( "Clear selection" ), this, &SongEditor::selectNone );
	m_pPopupMenu->setObjectName( "SongEditorPopup" );


	update();
}



SongEditor::~SongEditor()
{
}


/// Calculate a target Y scroll value for tracking a playing song
///
/// Songs with many patterns may not fit in the current viewport of the Song Editor. Depending on how the song
/// is structured, as the viewport scrolls to show different times, the playing patterns may end up being
/// off-screen. It would be ideal to be able to follow the progression of the song in a meaningful and useful
/// way, but since multiple patterns may be active at any one time, it's non-trivial to define a useful
/// behaviour that captures more than the simple case of a song with one pattern active at a time.
///
/// As an attempt to define a useful behaviour which captures what the user might expect to happen, we define
/// the behaviour as follows:
///   * If there are no currently playing patterns which are entirely visible:
///       * Find the position with the smallest amount of scrolling from the current location which:
///           * Fits the maximum number of currently playing patterns in view at the same time.
///
/// This covers the trivial cases where only a single pattern is playing, and gives some intuitive behaviour
/// for songs containing multiple playing patterns where the general progression is diagonal but with constant
/// (or near-constant) background elements, and the "minimum scrolling" allows the user to hint if we stray
/// off the path.
///
int SongEditor::yScrollTarget( QScrollArea *pScrollArea, int *pnPatternInView )
{
	Hydrogen *pHydrogen = Hydrogen::get_instance();
	int nScroll = pScrollArea->verticalScrollBar()->value();
	int nHeight = pScrollArea->height();

	auto pPlayingPatterns = m_pAudioEngine->getPlayingPatterns();

	// If no patterns are playing, no scrolling needed either.
	if ( pPlayingPatterns->size() == 0 ) {
		return nScroll;
	}

	PatternList *pSongPatterns = pHydrogen->getSong()->getPatternList();

	// Duplicate the playing patterns vector before finding the pattern numbers of the playing patterns. This
	// avoids doing a linear search in the critical section.
	std::vector<Pattern *> currentPatterns;
	m_pAudioEngine->lock( RIGHT_HERE );
	for ( int ii = 0; ii < pPlayingPatterns->size(); ++ii ) {
		currentPatterns.push_back( pPlayingPatterns->get( ii ) );
	}
	m_pAudioEngine->unlock();

	std::vector<int> playingRows;
	for ( Pattern *pPattern : currentPatterns ) {
		playingRows.push_back( pSongPatterns->index( pPattern ) );
	}

	// Check if there are any currently playing patterns which are entirely visible.
	for ( int r : playingRows ) {
		if ( r * m_nGridHeight >= nScroll
			 && (r+1) * m_nGridHeight <= nScroll + nHeight) {
			// Entirely visible. Our current scroll value is good.
			if ( pnPatternInView ) {
				*pnPatternInView = r;
			}
			return nScroll;
		}
	}

	// Find the maximum number of patterns that will fit in the viewport. We do this by sorting the playing
	// patterns on their row value, and traversing in order, considering each pattern in turn as visible just
	// at the bottom of the viewport. The pattern visible nearest the top of the viewport is tracked, and the
	// number of patterns visible in the viewport is given by the difference of the indices in the pattern
	// array.
	//
	// We track the maximum number of patterns visible, and record the patterns to scroll to differently
	// depending on whether the pattern is above or below the current viewport: for patterns above, we record
	// the topmost pattern in the maximal group, and for those below, record the bottommost pattern, as these
	// define the minimum amount of scrolling needed to fit the patterns in and don't want to scroll further
	// just to expose empty cells.

	std::sort( playingRows.begin(), playingRows.end() );

	int nTopIdx = 0;
	int nAboveMax = 0, nAbovePattern = -1, nAboveClosestPattern = -1,
		nBelowMax = 0, nBelowPattern = -1, nBelowClosestPattern = -1;

	for ( int nBottomIdx = 0; nBottomIdx < playingRows.size(); nBottomIdx++) {
		int nBottom = playingRows[ nBottomIdx ] * m_nGridHeight;
		int nTop;
		// Each bottom pattern is further down the list, so update the top pattern to track the top of the
		// viewport.
		for (;;) {
			nTop = ( playingRows[ nTopIdx ] +1 ) * m_nGridHeight -1;
			if ( nTop < nBottom - nHeight ) {
				nTopIdx++;
				assert( nTopIdx <= nBottomIdx && nTopIdx < playingRows.size() );
			} else {
				break;
			}
		}
		int nPatternsInViewport = nBottomIdx - nTopIdx +1;
		if ( nBottom < nScroll ) {
			// Above the viewport, accept any new maximal group, to find the maximal group closest to the
			// current viewport.
			if ( nPatternsInViewport >= nAboveMax ) {
				nAboveMax = nPatternsInViewport;
				// Above the viewport, we want to move only so far as to get the top pattern into the
				// viewport. Record the top pattern.
				nAbovePattern = playingRows[ nTopIdx ];
				nAboveClosestPattern = playingRows[ nBottomIdx ];
			}
		} else {
			// Below the viewport, only accept a new maximal group if it's greater than the current maximal
			// group.
			if ( nPatternsInViewport > nBelowMax ) {
				nBelowMax = nPatternsInViewport;
				// Below the viewport, we want to scroll down to get the bottom pattern into view, so record
				// the bottom pattern.
				nBelowPattern = playingRows[ nBottomIdx ];
				nBelowClosestPattern = playingRows[ nTopIdx ];
			}
		}
	}

	// Pick between moving up, or moving down.
	int nAboveY = nAbovePattern * m_nGridHeight;
	int nBelowY = (nBelowPattern +1) * m_nGridHeight - nHeight;
	enum { Up, Down } direction = Down;
	if ( nAboveMax != 0) {
		if ( nAboveMax > nBelowMax ) {
			// Move up to capture more active patterns
			direction = Up;
		} else if ( nBelowMax > nAboveMax ) {
			// Move down to capture more active patterns
			direction = Down;
		} else {
			// Tie-breaker. Which is closer?
			assert( nAboveY <= nScroll &&  nScroll <= nBelowY );
			if ( nScroll - nAboveY < nBelowY - nScroll ) {
				direction = Up;
			} else {
				direction = Down;
			}
		}
	} else {
		assert( nBelowMax != 0 );
		// Move down
		direction = Down;
	}

	if ( direction == Up ) {
		if ( pnPatternInView ) {
			*pnPatternInView = nAboveClosestPattern;
		}
		return nAboveY;
	} else {
		if ( pnPatternInView ) {
			*pnPatternInView = nBelowClosestPattern;
		}
		return nBelowY;
	}
}


int SongEditor::getGridWidth ()
{
	return m_nGridWidth;
}



void SongEditor::setGridWidth( uint width )
{
	if ( ( SONG_EDITOR_MIN_GRID_WIDTH <= width ) && ( SONG_EDITOR_MAX_GRID_WIDTH >= width ) ) {
		m_nGridWidth = width;
		this->resize ( SongEditor::nMargin +
					   m_nMaxPatternSequence * m_nGridWidth, height() );
	}
}

QPoint SongEditor::xyToColumnRow( QPoint p )
{
	return QPoint( (p.x() - SongEditor::nMargin) / (int)m_nGridWidth, p.y() / (int)m_nGridHeight );
}

QPoint SongEditor::columnRowToXy( QPoint p )
{
	return QPoint( SongEditor::nMargin + p.x() * m_nGridWidth, p.y() * m_nGridHeight );
}


void SongEditor::togglePatternActive( int nColumn, int nRow ) {
	SE_togglePatternAction *action = new SE_togglePatternAction( nColumn, nRow );
	HydrogenApp::get_instance()->m_pUndoStack->push( action );
}

void SongEditor::setPatternActive( int nColumn, int nRow, bool bActivate )
{
	HydrogenApp* h2app = HydrogenApp::get_instance();
	std::shared_ptr<Song> pSong = m_pHydrogen->getSong();
	bool bPatternIsActive = pSong->isPatternActive( nColumn, nRow );

	if ( bPatternIsActive && ! bActivate || ! bPatternIsActive && bActivate ) {
		h2app->m_pUndoStack->push( new SE_togglePatternAction( nColumn, nRow ) );
	}
}


void SongEditor::selectAll() {
	PatternList *pPatternList = m_pHydrogen->getSong()->getPatternList();
	std::vector<PatternList*>* pColumns = m_pHydrogen->getSong()->getPatternGroupVector();
	m_selection.clearSelection();
	for ( int nRow = 0; nRow < pPatternList->size(); nRow++ ) {
		H2Core::Pattern *pPattern = pPatternList->get( nRow );
		for ( int nCol = 0; nCol < pColumns->size(); nCol++ ) {
			PatternList *pColumn = ( *pColumns )[ nCol ];
			for ( uint i = 0; i < pColumn->size(); i++) {
				if ( pColumn->get(i) == pPattern ) { // esiste un pattern in questa posizione
					m_selection.addToSelection( QPoint( nCol, nRow ) );
				}
			}
		}
	}
	m_bSequenceChanged = true;
	update();
}

void SongEditor::selectNone() {
	m_selection.clearSelection();

	m_bSequenceChanged = true;
	update();
}

void SongEditor::deleteSelection() {
	QUndoStack *pUndo = HydrogenApp::get_instance()->m_pUndoStack;
	std::vector< QPoint > addCells, deleteCells, mergeCells;
	for ( QPoint cell : m_selection ) {
		deleteCells.push_back( cell );
	}
	pUndo->push( new SE_modifyPatternCellsAction( addCells, deleteCells, mergeCells,
												  tr( "Delete selected cells" ) ) );
	m_selection.clearSelection();
}


//! Copy a selection of cells to an XML representation in the clipboard
//!
//! * \<patternSelection\>
//!    * \<sourcePosition\>
//! * \<cellList\>
//!    * \<cell\>
//!    * ...
void SongEditor::copy() {
	XMLDoc doc;
	XMLNode selection = doc.set_root( "patternSelection" );
	XMLNode cellList = selection.createNode( "cellList" );
	XMLNode positionNode = selection.createNode( "sourcePosition" );
	// Top left of selection
	int nMinX, nMinY;
	bool bWrotePattern = false;

	for ( QPoint cell : m_selection ) {
		XMLNode cellNode = cellList.createNode( "cell" );
		cellNode.write_int( "x", cell.x() );
		cellNode.write_int( "y", cell.y() );
		if ( bWrotePattern ) {
			nMinX = std::min( nMinX, cell.x() );
			nMinY = std::min( nMinY, cell.y() );
		} else {
			nMinX = cell.x();
			nMinY = cell.y();
			bWrotePattern = true;
		}
	}
	if ( !bWrotePattern) {
		nMinX = m_nCursorColumn;
		nMinY = m_nCursorRow;
	}
	positionNode.write_int( "column", nMinX );
	positionNode.write_int( "row", nMinY );

	QApplication::clipboard()->setText( doc.toString() );

	// Show the keyboard cursor so the user knows where the insertion point will be
	HydrogenApp::get_instance()->setHideKeyboardCursor( false );
}

void SongEditor::paste() {
	QUndoStack *pUndo = HydrogenApp::get_instance()->m_pUndoStack;
	int nDeltaColumn = 0, nDeltaRow = 0;
	std::shared_ptr<Song> pSong = Hydrogen::get_instance()->getSong();
	int nPatterns = pSong->getPatternList()->size();

	XMLDoc doc;
	if ( ! doc.setContent( QApplication::clipboard()->text() ) ) {
		// Pasted something that's not valid XML.
		return;
	}

	m_selection.clearSelection();
	updateGridCells();

	XMLNode selection = doc.firstChildElement( "patternSelection" );
	if ( ! selection.isNull() ) {
		// Got pattern selection.
		std::vector< QPoint > addCells, deleteCells, mergeCells;

		XMLNode cellList = selection.firstChildElement( "cellList" );
		if ( cellList.isNull() ) {
			return;
		}

		XMLNode positionNode = selection.firstChildElement( "sourcePosition" );

		// If position information is supplied in the selection, use
		// it to adjust the location relative to the current keyboard
		// input cursor.
		if ( !positionNode.isNull() ) {

			nDeltaColumn = m_nCursorColumn - positionNode.read_int( "column", m_nCursorColumn );
			nDeltaRow = m_nCursorRow - positionNode.read_int( "row", m_nCursorRow );
		}

		if ( cellList.hasChildNodes() ) {
			for ( XMLNode cellNode = cellList.firstChildElement( "cell" );
				  ! cellNode.isNull();
				  cellNode = cellNode.nextSiblingElement() ) {
				int nCol = cellNode.read_int( "x", m_nCursorColumn ) + nDeltaColumn;
				int nRow = cellNode.read_int( "y", m_nCursorRow ) + nDeltaRow;
				if ( nCol >= 0 && nRow >= 0 && nRow < nPatterns ) {
					// Paste cells
					QPoint p = QPoint( nCol, nRow );
					if ( m_gridCells.find( p ) == m_gridCells.end() ) {
						// Cell is not active. Activate it.
						addCells.push_back( p );
					} else {
						// Merge cell with existing
						mergeCells.push_back( p );
					}
				}
			}

			pUndo->push( new SE_modifyPatternCellsAction( addCells, deleteCells, mergeCells,
														  tr( "Paste cells" ) ) );
		}
	}
}

void SongEditor::cut() {
	copy();
	deleteSelection();
}

void SongEditor::keyPressEvent( QKeyEvent * ev )
{
	auto pHydrogenApp = HydrogenApp::get_instance();
	auto pHydrogen = Hydrogen::get_instance();
	auto pSong = pHydrogen->getSong();
	const int nBlockSize = 5, nWordSize = 5;
	
	bool bIsSelectionKey = false;
	bool bUnhideCursor = true;

	H2Core::Song::ActionMode actionMode = pHydrogen->getActionMode();
		
	if ( actionMode == H2Core::Song::ActionMode::selectMode ) {
		bIsSelectionKey = m_selection.keyPressEvent( ev );
	}

	PatternList *pPatternList = pSong->getPatternList();
	const QPoint centre = QPoint( m_nGridWidth / 2, m_nGridHeight / 2 );
	bool bSelectionKey = false;

	updateModifiers( ev );

	if ( bIsSelectionKey ) {
		// Key was claimed by selection
	} else if ( ev->key() == Qt::Key_Delete ) {
		// Key: Delete: delete selected pattern cells, or cell at current position
		if ( m_selection.begin() != m_selection.end() ) {
			deleteSelection();
		} else {
			// No selection, delete at the current cursor position
			setPatternActive( m_nCursorColumn, m_nCursorRow, false );
		}

	} else if ( ev->matches( QKeySequence::MoveToNextChar ) || ( bSelectionKey = ev->matches( QKeySequence::SelectNextChar ) ) ) {
		// ->
		if ( m_nCursorColumn < m_nMaxPatternSequence -1 ) {
			m_nCursorColumn += 1;
		}

	} else if ( ev->matches( QKeySequence::MoveToNextWord ) || ( bSelectionKey = ev->matches( QKeySequence::SelectNextWord ) ) ) {
		// -->
		m_nCursorColumn = std::min( (int)m_nMaxPatternSequence, m_nCursorColumn + nWordSize );

	} else if ( ev->matches( QKeySequence::MoveToEndOfLine ) || ( bSelectionKey = ev->matches( QKeySequence::SelectEndOfLine ) ) ) {
		// ->|
		m_nCursorColumn = m_nMaxPatternSequence -1;

	} else if ( ev->matches( QKeySequence::MoveToPreviousChar ) || ( bSelectionKey = ev->matches( QKeySequence::SelectPreviousChar ) ) ) {
		// <-
		if ( m_nCursorColumn > 0 ) {
			m_nCursorColumn -= 1;
		}

	} else if ( ev->matches( QKeySequence::MoveToPreviousWord ) || ( bSelectionKey = ev->matches( QKeySequence::SelectPreviousWord ) ) ) {
		// <--
		m_nCursorColumn = std::max( 0, m_nCursorColumn - nWordSize );

	} else if ( ev->matches( QKeySequence::MoveToStartOfLine ) || ( bSelectionKey = ev->matches( QKeySequence::SelectStartOfLine ) ) ) {
		// |<-
		m_nCursorColumn = 0;

	} else if ( ev->matches( QKeySequence::MoveToNextLine ) || ( bSelectionKey = ev->matches( QKeySequence::SelectNextLine ) ) ) {
		if ( m_nCursorRow < pPatternList->size()-1 ) {
			m_nCursorRow += 1;
		}

	} else if ( ev->matches( QKeySequence::MoveToEndOfBlock ) || ( bSelectionKey = ev->matches( QKeySequence::SelectEndOfBlock ) ) ) {
		m_nCursorRow = std::min( pPatternList->size()-1, m_nCursorRow + nBlockSize );

	} else if ( ev->matches( QKeySequence::MoveToNextPage ) || ( bSelectionKey = ev->matches( QKeySequence::SelectNextPage ) ) ) {
		// Page down, scroll by the number of patterns that fit into the viewport
		QWidget *pParent = dynamic_cast< QWidget *>( parent() );
		assert( pParent );
		m_nCursorRow += pParent->height() / m_nGridHeight;

		if ( m_nCursorRow >= pPatternList->size() ) {
			m_nCursorRow = pPatternList->size()-1;
		}

	} else if ( ev->matches( QKeySequence::MoveToEndOfDocument ) || ( bSelectionKey = ev->matches( QKeySequence::SelectEndOfDocument ) ) ) {
		m_nCursorRow = pPatternList->size() -1;

	} else if ( ev->matches( QKeySequence::MoveToPreviousLine ) || ( bSelectionKey = ev->matches( QKeySequence::SelectPreviousLine ) ) ) {
		if ( m_nCursorRow > 0 ) {
			m_nCursorRow -= 1;
		}

	} else if ( ev->matches( QKeySequence::MoveToStartOfBlock ) || ( bSelectionKey = ev->matches( QKeySequence::SelectStartOfBlock ) ) ) {
		m_nCursorRow = std::max( 0, m_nCursorRow - nBlockSize );


	} else if ( ev->matches( QKeySequence::MoveToPreviousPage ) || ( bSelectionKey = ev->matches( QKeySequence::SelectPreviousPage ) ) ) {
		QWidget *pParent = dynamic_cast< QWidget *>( parent() );
		assert( pParent );
		m_nCursorRow -= pParent->height() / m_nGridHeight;

		if ( m_nCursorRow < 0 ) {
			m_nCursorRow = 0;
		}

	} else if ( ev->matches( QKeySequence::MoveToStartOfDocument ) || ( bSelectionKey = ev->matches( QKeySequence::SelectStartOfDocument ) ) ) {
		m_nCursorRow = 0;

	} else if ( ev->matches( QKeySequence::SelectAll ) ) {
		// Key: Ctrl + A: Select all pattern
		bSelectionKey = true;
		bUnhideCursor = false;
		if ( actionMode == H2Core::Song::ActionMode::selectMode ) {
			selectAll();
		}

	} else if ( ev->matches( QKeySequence::Deselect ) ) {
		// Key: Shift + Ctrl + A: deselect any selected cells
		bSelectionKey = true;
		bUnhideCursor = false;
		if ( actionMode == H2Core::Song::ActionMode::selectMode ) {
			selectNone();
			m_bSequenceChanged = false;
		}

	} else if ( ev->matches( QKeySequence::Copy ) ) {
		bUnhideCursor = false;
		copy();

	} else if ( ev->matches( QKeySequence::Paste ) ) {
		bUnhideCursor = false;
		paste();
	} else if ( ev->matches( QKeySequence::Cut ) ) {
		bUnhideCursor = false;
		cut();

	} else if ( ev->key() == Qt::Key_Enter || ev->key() == Qt::Key_Return ) {
		// Key: Return: Set or clear cell (draw mode), or start/end selection or move (select mode)

		// In DRAW mode, Enter's obvious action is the same as a
		// click - insert or delete pattern.
		togglePatternActive( m_nCursorColumn, m_nCursorRow );

	} else {
		ev->ignore();
		pHydrogenApp->setHideKeyboardCursor( true );
		return;
	}
	if ( bUnhideCursor ) {
		pHydrogenApp->setHideKeyboardCursor( false );
	}

	if ( bSelectionKey ) {
		// If a "select" key movement is used in "draw" mode, it's probably a good idea to go straight into
		// "select" mode.
		if ( actionMode == H2Core::Song::ActionMode::drawMode ) {
			pHydrogen->setActionMode( H2Core::Song::ActionMode::selectMode );
		}
		// Any selection key may need a repaint of the selection
		m_bSequenceChanged = true;
	}
	if ( m_selection.isMoving() ) {
		// If a selection is being moved, it will need to be repainted
		m_bSequenceChanged = true;
	}

	QPoint cursorCentre = columnRowToXy( QPoint( m_nCursorColumn, m_nCursorRow ) ) + centre;
	m_pScrollView->ensureVisible( cursorCentre.x(), cursorCentre.y() );
	m_selection.updateKeyboardCursorPosition( getKeyboardCursorRect() );

	if ( ! pHydrogenApp->hideKeyboardCursor() ) {
		pHydrogenApp->getSongEditorPanel()->getSongEditorPatternList()->update();
		pHydrogenApp->getSongEditorPanel()->getSongEditorPositionRuler()->update();
	}
	update();
	ev->accept();
}

void SongEditor::keyReleaseEvent( QKeyEvent * ev ) {
	updateModifiers( ev );
}

// Make cursor visible on focus
void SongEditor::focusInEvent( QFocusEvent *ev )
{
	if ( ev->reason() == Qt::TabFocusReason || ev->reason() == Qt::BacktabFocusReason ) {
		QPoint pos = columnRowToXy( QPoint( m_nCursorColumn, m_nCursorRow ))
			+ QPoint( m_nGridWidth / 2, m_nGridHeight / 2 );
		m_pScrollView->ensureVisible( pos.x(), pos.y() );
		HydrogenApp::get_instance()->setHideKeyboardCursor( false );
	}

	// If there are some patterns selected, we have to switch their
	// border color inactive <-> active.
	createBackground();

	update();
	if ( ! HydrogenApp::get_instance()->hideKeyboardCursor() ) {
		HydrogenApp::get_instance()->getSongEditorPanel()->getSongEditorPatternList()->update();
		HydrogenApp::get_instance()->getSongEditorPanel()->getSongEditorPositionRuler()->update();
	}
}

// Make cursor hidden
void SongEditor::focusOutEvent( QFocusEvent *ev )
{
	UNUSED( ev );

	// If there are some patterns selected, we have to switch their
	// border color inactive <-> active.
	createBackground();

	update();
	if ( ! HydrogenApp::get_instance()->hideKeyboardCursor() ) {
		HydrogenApp::get_instance()->getSongEditorPanel()->getSongEditorPatternList()->update();
		HydrogenApp::get_instance()->getSongEditorPanel()->getSongEditorPositionRuler()->update();
	}
}


// Implement comparison between QPoints needed for std::set
int operator<( QPoint a, QPoint b ) {
	int nAx = a.x(), nBx = b.x();
	if ( nAx != nBx ) {
		return nAx < nBx;
	} else {
		int nAy = a.y(), nBy = b.y();
		return nAy < nBy;
	}
}

void SongEditor::mousePressEvent( QMouseEvent *ev )
{
	updateModifiers( ev );
	m_currentMousePosition = ev->pos();
	m_bSequenceChanged = true;

	// Update keyboard cursor position
	QPoint p = xyToColumnRow( ev->pos() );
	m_nCursorColumn = p.x();
	m_nCursorRow = p.y();
	HydrogenApp::get_instance()->setHideKeyboardCursor( true );

	if ( Hydrogen::get_instance()->getActionMode() == H2Core::Song::ActionMode::selectMode ) {
		m_selection.mousePressEvent( ev );
		if ( ! HydrogenApp::get_instance()->hideKeyboardCursor() ) {
			HydrogenApp::get_instance()->getSongEditorPanel()->getSongEditorPatternList()->update();
			HydrogenApp::get_instance()->getSongEditorPanel()->getSongEditorPositionRuler()->update();
			update();
		}

	} else {
		if ( ev->button() == Qt::LeftButton ) {
			// Start of a drawing gesture. Pick up whether we are painting Active or Inactive cells.
			QPoint p = xyToColumnRow( ev->pos() );
			m_bDrawingActiveCell = Hydrogen::get_instance()->getSong()->isPatternActive( p.x(), p.y() );
			setPatternActive( p.x(), p.y(), ! m_bDrawingActiveCell );
			m_pSongEditorPanel->updatePlaybackTrackIfNecessary();

		} else if ( ev->button() == Qt::RightButton ) {
			m_pPopupMenu->popup( ev->globalPos() );
		}
	}
}


void SongEditor::updateModifiers( QInputEvent *ev )
{
	if ( ev->modifiers() == Qt::ControlModifier ) {
		m_bCopyNotMove = true;
	} else {
		m_bCopyNotMove = false;
	}

	if ( QKeyEvent *pEv = dynamic_cast<QKeyEvent*>( ev ) ) {
		// Keyboard events for press and release of modifier keys don't have those keys in the modifiers set,
		// so explicitly update these.
		if ( pEv->key() == Qt::Key_Control ) {
			m_bCopyNotMove = ( ev->type() == QEvent::KeyPress );
		}
	}

	if ( m_selection.isMouseGesture() && m_selection.isMoving() ) {
		// If a selection is currently being moved, change the cursor
		// appropriately. Selection will change it back after the move
		// is complete (or abandoned)
		if ( m_bCopyNotMove &&  cursor().shape() != Qt::DragCopyCursor ) {
			setCursor( QCursor( Qt::DragCopyCursor ) );
		} else if ( !m_bCopyNotMove && cursor().shape() != Qt::DragMoveCursor ) {
			setCursor( QCursor( Qt::DragMoveCursor ) );
		}
	}

}

void SongEditor::mouseMoveEvent(QMouseEvent *ev)
{
	auto pSong = Hydrogen::get_instance()->getSong();
	updateModifiers( ev );
	m_currentMousePosition = ev->pos();

	if ( Hydrogen::get_instance()->getActionMode() == H2Core::Song::ActionMode::selectMode ) {
		m_selection.mouseMoveEvent( ev );
	} else {
		if ( ev->x() < SongEditor::nMargin ) {
			return;
		}

		QPoint p = xyToColumnRow( ev->pos() );
		if ( m_nCursorColumn == p.x() && m_nCursorRow == p.y() ) {
			// Cursor has not entered a different cell yet.
			return;
		}
		m_nCursorColumn = p.x();
		m_nCursorRow = p.y();
		HydrogenApp::get_instance()->setHideKeyboardCursor( true );

		if ( m_nCursorRow >= pSong->getPatternList()->size() ) {
			// We are below the bottom of the pattern list.
			return;
		}

		// Drawing mode: continue drawing over other cells
		setPatternActive( p.x(), p.y(), ! m_bDrawingActiveCell );
	}
}

void SongEditor::mouseDragStartEvent( QMouseEvent *ev )
{
}

void SongEditor::mouseDragUpdateEvent( QMouseEvent *ev )
{
}

void SongEditor::mouseDragEndEvent( QMouseEvent *ev )
{
	unsetCursor();
}

void SongEditor::selectionMoveEndEvent( QInputEvent *ev )
{
	HydrogenApp *pApp = HydrogenApp::get_instance();
	Hydrogen *pHydrogen = Hydrogen::get_instance();
	std::shared_ptr<Song> pSong = pHydrogen->getSong();
	PatternList *pPatternList = pSong->getPatternList();
	int nMaxPattern = pPatternList->size();

	updateModifiers( ev );
	QPoint offset = movingGridOffset();
	if ( offset == QPoint( 0, 0 ) ) {
		return;
	}
	std::vector< QPoint > addCells, deleteCells, mergeCells;

	updateGridCells();

	for ( QPoint cell : m_selection ) {
		// Remove original active cell
		if ( ! m_bCopyNotMove ) {
			deleteCells.push_back( cell );
		}
		QPoint newCell = cell + offset;
		// Place new cell if not already active
		if ( newCell.x() >= 0 && newCell.y() >= 0 && newCell.y() < nMaxPattern ) {
			if ( m_gridCells.find( newCell ) == m_gridCells.end() || m_selection.isSelected( newCell ) ) {
				addCells.push_back( newCell );
			} else {
				// Cell is moved, but merges with existing cell
				mergeCells.push_back( newCell );
			}
		}
	}

	pApp->m_pUndoStack->push( new SE_modifyPatternCellsAction( addCells, deleteCells, mergeCells,
															   (m_bCopyNotMove
																? tr( "Copy selected cells" )
																: tr( "Move selected cells" ) ) ) );
}


void SongEditor::mouseClickEvent( QMouseEvent *ev )
{
	assert( m_pHydrogen->getActionMode() == H2Core::Song::ActionMode::selectMode );
	if ( ev->button() == Qt::LeftButton ) {
		QPoint p = xyToColumnRow( ev->pos() );

		m_selection.clearSelection();
		togglePatternActive( p.x(), p.y() );
		m_bSequenceChanged = true;
		update();
		if ( ! HydrogenApp::get_instance()->hideKeyboardCursor() ) {
			HydrogenApp::get_instance()->getSongEditorPanel()->getSongEditorPatternList()->update();
			HydrogenApp::get_instance()->getSongEditorPanel()->getSongEditorPositionRuler()->update();
		}

	} else if ( ev->button() == Qt::RightButton ) {
		m_pPopupMenu->popup( ev->globalPos() );
	}
}

void SongEditor::mouseReleaseEvent( QMouseEvent *ev )
{
	if ( m_pHydrogen->getActionMode() == H2Core::Song::ActionMode::selectMode ) {
		m_selection.mouseReleaseEvent( ev );
		return;
	}
}

void SongEditor::patternModifiedEvent() {
	createBackground();
	update();
}


//! Modify pattern cells by first deleting some, then adding some.
//! deleteCells and addCells *may* safely overlap
void SongEditor::modifyPatternCellsAction( std::vector<QPoint> & addCells, std::vector<QPoint> & deleteCells, std::vector<QPoint> & selectCells ) {
	
	for ( QPoint cell : deleteCells ) {
		setPatternActive( cell.x(), cell.y(), false );
	}

	m_selection.clearSelection();
	for ( QPoint cell : addCells ) {
		setPatternActive( cell.x(), cell.y(), true );
		m_selection.addToSelection( cell );
	}
	// Select additional cells (probably merged cells on redo)
	for ( QPoint cell : selectCells ) {
		m_selection.addToSelection( cell );
	}
}

void SongEditor::updateWidget() {
	// Only update the drawn sequence if necessary. This is only possible when the c
	if ( m_selection.isMoving() ) {
		QPoint currentGridOffset = movingGridOffset();
		// Moving a selection never has to update the sequence (it's drawn on top of the sequence). Update
		// is only ever needed when the move delta (in grid spaces) changes
		if ( m_previousGridOffset != currentGridOffset ) {
			update();
			m_previousGridOffset = currentGridOffset;
		}
	} else if ( m_selection.isLasso() ) {
		bool bCellBoundaryCrossed = xyToColumnRow( m_previousMousePosition ) != xyToColumnRow( m_currentMousePosition );
		// Selection must redraw the pattern when a cell boundary is crossed, as the selected cells are
		// drawn when drawing the pattern.
		if ( bCellBoundaryCrossed ) {
			m_bSequenceChanged = true;
		}
		update();
	} else {
		// Other reasons: force update
		m_bSequenceChanged = true;
		update();
	}
	m_previousMousePosition = m_currentMousePosition;
}

<<<<<<< HEAD
void SongEditor::updatePosition( float fTick ) {
	m_fTick = fTick;
	update();
}

=======
>>>>>>> e524a842
void SongEditor::paintEvent( QPaintEvent *ev )
{

	// ridisegno tutto solo se sono cambiate le note
	if (m_bSequenceChanged) {
		m_bSequenceChanged = false;
		drawSequence();
	}
	
	auto pPref = Preferences::get_instance();

	QPainter painter(this);
	painter.drawPixmap( ev->rect(), *m_pSequencePixmap, ev->rect() );

	// Draw moving selected cells
	QColor patternColor( 0, 0, 0 );
	if ( m_selection.isMoving() ) {
		QPoint offset = movingGridOffset();
		for ( QPoint point : m_selection ) {
			int nWidth = m_gridCells[ point ].m_fWidth * m_nGridWidth;
			QRect r = QRect( columnRowToXy( point + offset ),
							 QSize( nWidth, m_nGridHeight ) )
				.marginsRemoved( QMargins( 2, 4, 1 , 3 ) );
			painter.fillRect( r, patternColor );
		}
	}
	// Draw playhead
	if ( m_fTick != -1 ) {
		int nX = static_cast<int>( static_cast<float>(SongEditor::nMargin) + 1 +
								   m_fTick * static_cast<float>(m_nGridWidth) -
								   static_cast<float>(Skin::nPlayheadWidth) / 2 );
		int nOffset = Skin::getPlayheadShaftOffset();
		Skin::setPlayheadPen( &painter, false );
		painter.drawLine( nX + nOffset, 2, nX + nOffset, height() - 2 );
	}

	drawFocus( painter );

	m_selection.paintSelection( &painter );

	// Draw cursor
	if ( ! HydrogenApp::get_instance()->hideKeyboardCursor() && hasFocus() ) {
		QPen p( pPref->getColorTheme()->m_cursorColor );
		p.setWidth( 2 );
		painter.setPen( p );
		painter.setRenderHint( QPainter::Antialiasing );
		// Aim to leave a visible gap between the border of the
		// pattern cell, and the cursor line, for consistency and
		// visibility.
		painter.drawRoundedRect( QRect( QPoint(0, 1 ) + columnRowToXy( QPoint(m_nCursorColumn, m_nCursorRow ) ),
										QSize( m_nGridWidth+1, m_nGridHeight-1 ) ),
								 4, 4 );
	}
}

void SongEditor::drawFocus( QPainter& painter ) {

	if ( ! m_bEntered && ! hasFocus() ) {
		return;
	}
	
	QColor color = H2Core::Preferences::get_instance()->getColorTheme()->m_highlightColor;

	// If the mouse is placed on the widget but the user hasn't
	// clicked it yet, the highlight will be done more transparent to
	// indicate that keyboard inputs are not accepted yet.
	if ( ! hasFocus() ) {
		color.setAlpha( 125 );
	}

	int nStartX = m_pScrollView->horizontalScrollBar()->value();
	int nEndX = std::min( nStartX + m_pScrollView->viewport()->size().width(), width() );
	int nStartY = m_pScrollView->verticalScrollBar()->value();
	int nEndY = std::min( static_cast<int>( m_nGridHeight ) * m_pHydrogen->getSong()->getPatternList()->size(),
						  nStartY + m_pScrollView->viewport()->size().height() );

	QPen pen( color );
	pen.setWidth( 4 );
	painter.setPen( pen );
	painter.drawLine( QPoint( nStartX, nStartY ), QPoint( nEndX, nStartY ) );
	painter.drawLine( QPoint( nStartX, nStartY ), QPoint( nStartX, nEndY ) );
	painter.drawLine( QPoint( nEndX, nStartY ), QPoint( nEndX, nEndY ) );
	painter.drawLine( QPoint( nEndX, nEndY ), QPoint( nStartX, nEndY ) );
}

void SongEditor::scrolled( int nValue ) {
	UNUSED( nValue );
	update();
}

void SongEditor::enterEvent( QEvent *ev ) {
	UNUSED( ev );
	m_bEntered = true;
	update();
}

void SongEditor::leaveEvent( QEvent *ev ) {
	UNUSED( ev );
	m_bEntered = false;
	update();
}

void SongEditor::createBackground()
{
	auto pPref = H2Core::Preferences::get_instance();
	std::shared_ptr<Song> pSong = m_pHydrogen->getSong();

	uint nPatterns = pSong->getPatternList()->size();
	int nSelectedPatternNumber = m_pHydrogen->getSelectedPatternNumber();

	static int nOldHeight = -1;
	int nNewHeight = m_nGridHeight * nPatterns;

	if (nOldHeight != nNewHeight) {
		// cambiamento di dimensioni...
		if (nNewHeight == 0) {
			nNewHeight = 1;	// the pixmap should not be empty
		}

		m_pBackgroundPixmap = new QPixmap( width(), nNewHeight );	// initialize the pixmap
		m_pSequencePixmap = new QPixmap( width(), nNewHeight );	// initialize the pixmap
		this->resize( QSize( width(), nNewHeight ) );
	}

	
	m_pBackgroundPixmap->fill( pPref->getColorTheme()->m_songEditor_backgroundColor );

	QPainter p( m_pBackgroundPixmap );
	
	for ( int ii = 0; ii < nPatterns + 1; ii++) {
		if ( ( ii % 2 ) == 0 &&
			 ii != nSelectedPatternNumber ) {
			continue;
		}
		
		int y = m_nGridHeight * ii;
		
		if ( ii == nSelectedPatternNumber ) {
			p.fillRect( 0, y, m_nMaxPatternSequence * m_nGridWidth, m_nGridHeight,
						pPref->getColorTheme()->m_songEditor_selectedRowColor );
		} else {
			p.fillRect( 0, y, m_nMaxPatternSequence * m_nGridWidth, m_nGridHeight,
						pPref->getColorTheme()->m_songEditor_alternateRowColor );
		}
	}
	p.setPen( pPref->getColorTheme()->m_songEditor_lineColor );

	// vertical lines
	for (uint i = 0; i < m_nMaxPatternSequence + 1; i++) {
		uint x = SongEditor::nMargin + i * m_nGridWidth;
		int x1 = x;
		int x2 = x + m_nGridWidth;

		p.drawLine( x1, 0, x1, m_nGridHeight * nPatterns );
		p.drawLine( x2, 0, x2, m_nGridHeight * nPatterns );
	}
	
	// horizontal lines
	for (uint i = 0; i < nPatterns; i++) {
		uint y = m_nGridHeight * i;

		p.drawLine( 0, y, (m_nMaxPatternSequence * m_nGridWidth), y );
	}

	//~ celle
	m_bSequenceChanged = true;
}

void SongEditor::cleanUp(){

	delete m_pBackgroundPixmap;
	delete m_pSequencePixmap;
}

// Update the GridCell representation.
void SongEditor::updateGridCells() {

	m_gridCells.clear();
	std::shared_ptr<Song> pSong = Hydrogen::get_instance()->getSong();
	PatternList *pPatternList = pSong->getPatternList();
	std::vector< PatternList* > *pColumns = pSong->getPatternGroupVector();

	for ( int nColumn = 0; nColumn < pColumns->size(); nColumn++ ) {
		PatternList *pColumn = (*pColumns)[nColumn];
		int nMaxLength = pColumn->longest_pattern_length();

		for ( uint nPat = 0; nPat < pColumn->size(); nPat++ ) {
			Pattern *pPattern = (*pColumn)[ nPat ];
			int y = pPatternList->index( pPattern );
			assert( y != -1 );
			GridCell *pCell = &( m_gridCells[ QPoint( nColumn, y ) ] );
			pCell->m_bActive = true;
			pCell->m_fWidth = (float) pPattern->get_length() / nMaxLength;

			for ( Pattern *pVPattern : *( pPattern->get_flattened_virtual_patterns() ) ) {
				GridCell *pVCell = &( m_gridCells[ QPoint( nColumn, pPatternList->index( pVPattern ) ) ] );
				pVCell->m_bDrawnVirtual = true;
				pVCell->m_fWidth = (float) pVPattern->get_length() / nMaxLength;
			}
		}
	}
}

// Return grid offset (in cell coordinate space) of moving selection
QPoint SongEditor::movingGridOffset( ) const {
	QPoint rawOffset = m_selection.movingOffset();
	// Quantize offset to multiples of m_nGrid{Width,Height}
	int x_bias = m_nGridWidth / 2, y_bias = m_nGridHeight / 2;
	if ( rawOffset.y() < 0 ) {
		y_bias = -y_bias;
	}
	if ( rawOffset.x() < 0 ) {
		x_bias = -x_bias;
	}
	int x_off = (rawOffset.x() + x_bias) / (int)m_nGridWidth;
	int y_off = (rawOffset.y() + y_bias) / (int)m_nGridHeight;
	return QPoint( x_off, y_off );
}


void SongEditor::drawSequence()
{
	QPainter p;
	p.begin( m_pSequencePixmap );
	p.drawPixmap( rect(), *m_pBackgroundPixmap, rect() );
	p.end();

	updateGridCells();

	// Draw using GridCells representation
	for ( auto it : m_gridCells ) {
		if ( ! m_selection.isSelected( QPoint( it.first.x(), it.first.y() ) ) ) {
			drawPattern( it.first.x(), it.first.y(),
						 it.second.m_bDrawnVirtual, it.second.m_fWidth );
		}
	}
	// We draw all selected patterns in a second run to ensure their
	// border does have the proper color (else the bottom and left one
	// could be overwritten by an adjecent, unselected pattern).
	for ( auto it : m_gridCells ) {
		if ( m_selection.isSelected( QPoint( it.first.x(), it.first.y() ) ) ) {
			drawPattern( it.first.x(), it.first.y(),
						 it.second.m_bDrawnVirtual, it.second.m_fWidth );
		}
	}
}



void SongEditor::drawPattern( int nPos, int nNumber, bool bInvertColour, double fWidth )
{
	QPainter p( m_pSequencePixmap );
	/*
	 * The default color of the cubes in rgb is 97,167,251.
	 */
	auto pPref = H2Core::Preferences::get_instance();
	std::shared_ptr<Song> pSong = Hydrogen::get_instance()->getSong();
	PatternList *pPatternList = pSong->getPatternList();

	QColor patternColor;
	/*
	 * The following color modes are available:
	 *
	 * Automatic: Steps = Number of pattern in song and colors will be
	 *            chosen internally.
	 * Custom: Number of steps as well as the colors used are defined
	 *            by the user.
	 */
	if ( pPref->getColoringMethod() == H2Core::InterfaceTheme::ColoringMethod::Automatic ) {
		int nSteps = pPatternList->size();

		if( nSteps == 0 ) {
			//beware of the division by zero..
			nSteps = 1;
		}

		int nHue = ( (nNumber % nSteps) * (300 / nSteps) + 213) % 300;
		patternColor.setHsv( nHue , 156 , 249);
	} else {
		int nIndex = nNumber % pPref->getVisiblePatternColors();
		if ( nIndex > m_nMaxPatternColors ) {
			nIndex = m_nMaxPatternColors;
		}
		patternColor = pPref->getPatternColors()[ nIndex ].toHsv();
	}

	if ( true == bInvertColour ) {
		patternColor = patternColor.darker(200);
	}

	bool bIsSelected = m_selection.isSelected( QPoint( nPos, nNumber ) );

	if ( bIsSelected ) {
		patternColor = patternColor.darker( 130 );
	}

	patternColor.setAlpha( 230 );

	int x = SongEditor::nMargin + m_nGridWidth * nPos;
	int y = m_nGridHeight * nNumber;

	p.fillRect( x + 1, y + 1, fWidth * (m_nGridWidth - 1), m_nGridHeight - 1, patternColor );

	// To better distinguish between the individual patterns, they
	// will have a pronounced border.
	QColor borderColor;
	if ( bIsSelected ){
		if ( hasFocus() ) {
			borderColor = pPref->getColorTheme()->m_selectionHighlightColor;
		} else {
			borderColor = pPref->getColorTheme()->m_selectionInactiveColor;
		}
	} else {
		borderColor = QColor( 0, 0, 0 );
	}
	p.setPen( borderColor );
	p.drawRect( x, y, fWidth * m_nGridWidth, m_nGridHeight );
}

std::vector<SongEditor::SelectionIndex> SongEditor::elementsIntersecting( QRect r )
{
	std::vector<SelectionIndex> elems;
	for ( auto it : m_gridCells ) {
		if ( r.intersects( QRect( columnRowToXy( it.first ),
								  QSize( m_nGridWidth, m_nGridHeight) ) ) ) {
			if ( ! it.second.m_bDrawnVirtual ) {
				elems.push_back( it.first );
			}
		}
	}
	return elems;
}

QRect SongEditor::getKeyboardCursorRect() {
	return QRect( QPoint( 0, 1 ) + columnRowToXy( QPoint( m_nCursorColumn, m_nCursorRow ) ),
				  QSize( m_nGridWidth, m_nGridHeight -1 ) );
}

void SongEditor::clearThePatternSequenceVector( QString filename )
{
	Hydrogen *pHydrogen = Hydrogen::get_instance();

	m_pAudioEngine->lock( RIGHT_HERE );

	std::shared_ptr<Song> pSong = pHydrogen->getSong();

	//before deleting the sequence, write a temp sequence file to disk
	pSong->writeTempPatternList( filename );

	std::vector<PatternList*> *pPatternGroupsVect = pSong->getPatternGroupVector();
	for (uint i = 0; i < pPatternGroupsVect->size(); i++) {
		PatternList *pPatternList = (*pPatternGroupsVect)[i];
		pPatternList->clear();
		delete pPatternList;
	}
	pPatternGroupsVect->clear();
	pHydrogen->updateSongSize();
	
	m_pAudioEngine->unlock();

	pHydrogen->setIsModified( true );
	m_bSequenceChanged = true;
	update();
}

void SongEditor::updateEditorandSetTrue()
{
	m_bSequenceChanged = true;
	update();
}

void SongEditor::onPreferencesChanged( H2Core::Preferences::Changes changes ) 
{
	if ( changes & ( H2Core::Preferences::Changes::Colors |
					 H2Core::Preferences::Changes::AppearanceTab ) ) {
		createBackground();
		update();
	}
}

// :::::::::::::::::::


SongEditorPatternList::SongEditorPatternList( QWidget *parent )
 : QWidget( parent )
 , EventListener()
 , WidgetWithHighlightedList()
 , m_pBackgroundPixmap( nullptr )
 , m_nRowHovered( -1 )
{
	m_pHydrogen = Hydrogen::get_instance();
	m_pAudioEngine = m_pHydrogen->getAudioEngine();

	auto pPref = Preferences::get_instance();
	
	m_nWidth = 200;
	m_nGridHeight = pPref->getSongEditorGridHeight();
	setAttribute(Qt::WA_OpaquePaintEvent);

	setAcceptDrops(true);
	setMouseTracking( true );

	m_pPatternBeingEdited = nullptr;

	m_pLineEdit = new QLineEdit( "Inline Pattern Name", this );
	m_pLineEdit->setFrame( false );
	m_pLineEdit->hide();
	m_pLineEdit->setAcceptDrops( false );
	connect( m_pLineEdit, SIGNAL(editingFinished()), this, SLOT(inlineEditingFinished()) );
	connect( m_pLineEdit, SIGNAL(returnPressed()), this, SLOT(inlineEditingEntered()) );

	this->resize( m_nWidth, m_nInitialHeight );

	m_playingPattern_on_Pixmap.load( Skin::getImagePath() + "/songEditor/playingPattern_on.png" );
	m_playingPattern_off_Pixmap.load( Skin::getImagePath() + "/songEditor/playingPattern_off.png" );
	m_playingPattern_empty_Pixmap.load( Skin::getImagePath() + "/songEditor/playingPattern_empty.png" );

	m_pPatternPopup = new QMenu( this );
	m_pPatternPopup->addAction( tr("Duplicate"),  this, SLOT( patternPopup_duplicate() ) );
	m_pPatternPopup->addAction( tr("Delete"),  this, SLOT( patternPopup_delete() ) );
	m_pPatternPopup->addAction( tr("Fill/Clear..."),  this, SLOT( patternPopup_fill() ) );
	m_pPatternPopup->addAction( tr("Properties"),  this, SLOT( patternPopup_properties() ) );
	m_pPatternPopup->addAction( tr("Load Pattern"),  this, SLOT( patternPopup_load() ) );
	m_pPatternPopup->addAction( tr("Save Pattern"),  this, SLOT( patternPopup_save() ) );
	m_pPatternPopup->addAction( tr("Export Pattern"),  this, SLOT( patternPopup_export() ) );
	m_pPatternPopup->addAction( tr("Virtual Pattern"), this, SLOT( patternPopup_virtualPattern() ) );
	m_pPatternPopup->setObjectName( "PatternListPopup" );

	// Reset the clicked row once the popup is closed by clicking at
	// any position other than at an action of the popup.
	connect( m_pPatternPopup, &QMenu::aboutToHide, [=](){
		if ( m_rowSelection == RowSelection::Popup ) {
			setRowSelection( RowSelection::None );
		}
	});

	HydrogenApp::get_instance()->addEventListener( this );

	QScrollArea *pScrollArea = dynamic_cast< QScrollArea * >( parentWidget()->parentWidget() );
	assert( pScrollArea );
	m_pDragScroller = new DragScroller( pScrollArea );
	
	m_pHighlightLockedTimer = new QTimer( this );
	m_pHighlightLockedTimer->setSingleShot( true );
	connect(m_pHighlightLockedTimer, &QTimer::timeout,
			[=](){ HydrogenApp::get_instance()->getSongEditorPanel()->highlightPatternEditorLocked( false ); } );

	qreal pixelRatio = devicePixelRatio();
	m_pBackgroundPixmap = new QPixmap( m_nWidth * pixelRatio,
									   height() * pixelRatio );
	m_pBackgroundPixmap->setDevicePixelRatio( pixelRatio );
	
	createBackground();
	update();
}



SongEditorPatternList::~SongEditorPatternList()
{
}


void SongEditorPatternList::patternChangedEvent() {
	createBackground();
	update();
}

<<<<<<< HEAD
void SongEditorPatternList::setRowSelection( RowSelection rowSelection ) {
	m_rowSelection = rowSelection;
=======
void SongEditorPatternList::patternModifiedEvent() {
	createBackground();
>>>>>>> e524a842
	update();
}

/// Single click, select the next pattern
void SongEditorPatternList::mousePressEvent( QMouseEvent *ev )
{
	__drag_start_position = ev->pos();
	
	// -1 to compensate for the 1 pixel offset to align shadows and
	// -grid lines.
	int nRow = (( ev->y() - 1 ) / m_nGridHeight);

	auto pSong = m_pHydrogen->getSong();
	if ( pSong == nullptr ) {
		return;
	}
	
	auto pPatternList = pSong->getPatternList();

	if ( nRow < 0 || nRow >= (int)pPatternList->size() ) {
		ERRORLOG( QString( "Row [%1] out of bound" ).arg( nRow ) );
		return;
	}

	if ( (ev->button() == Qt::MiddleButton)
		 || (ev->modifiers() == Qt::ControlModifier && ev->button() == Qt::RightButton)
		 || (ev->modifiers() == Qt::ControlModifier && ev->button() == Qt::LeftButton)
		 || ev->pos().x() < 15 ){
		togglePattern( nRow );
		EventQueue::get_instance()->push_event( EVENT_SELECTED_PATTERN_CHANGED, -1 );
	} else {
		
		if ( ! m_pHydrogen->isPatternEditorLocked() ) {
			m_pHydrogen->setSelectedPatternNumber( nRow );
		} else {
			// Notify the users why nothing just happened by
			// highlighting the pattern locked button in the
			// SongEditorPanel.
			HydrogenApp::get_instance()->getSongEditorPanel()->highlightPatternEditorLocked( true );
			m_pHighlightLockedTimer->start( 250 );
		}
		
		if (ev->button() == Qt::RightButton)  {

			if ( m_rowSelection == RowSelection::Dialog ) {
				// There is still a dialog window opened from the last
				// time. It needs to be closed before the popup will
				// be shown again.
				ERRORLOG( "A dialog is still opened. It needs to be closed first." );
				return;
			}
			
			m_nRowClicked = nRow;
			setRowSelection( RowSelection::Popup );
			m_pPatternPopup->popup( QPoint( ev->globalX(), ev->globalY() ) );
		}
	}

	createBackground();
	update();
}


///
/// Start/stop playing a pattern in "pattern mode"
///
void SongEditorPatternList::togglePattern( int row ) {

	m_pHydrogen->toggleNextPattern( row );
	createBackground();
	update();
}


void SongEditorPatternList::mouseDoubleClickEvent( QMouseEvent *ev )
{
	int row = (ev->y() / m_nGridHeight);
	inlineEditPatternName( row );
}

void SongEditorPatternList::inlineEditPatternName( int row )
{
	std::shared_ptr<Song> pSong = m_pHydrogen->getSong();
	PatternList *pPatternList = pSong->getPatternList();

	if ( row >= (int)pPatternList->size() ) {
		return;
	}
	m_pPatternBeingEdited = pPatternList->get( row );
	m_pLineEdit->setGeometry( 23, row * m_nGridHeight + 1 , m_nWidth - 23, m_nGridHeight  );
	m_pLineEdit->setText( m_pPatternBeingEdited->get_name() );
	m_pLineEdit->selectAll();
	m_pLineEdit->show();
	m_pLineEdit->setFocus();
}

void SongEditorPatternList::inlineEditingEntered()
{
	assert( m_pPatternBeingEdited != nullptr );
	
	std::shared_ptr<Song> pSong = m_pHydrogen->getSong();
	PatternList *pPatternList = pSong->getPatternList();
	
	/*
	 * Make sure that the entered pattern name is unique.
	 * If it is not, use an unused pattern name.
	 */
	
	QString patternName = pPatternList->find_unused_pattern_name( m_pLineEdit->text(), m_pPatternBeingEdited );

	SE_modifyPatternPropertiesAction *action =
		new SE_modifyPatternPropertiesAction( m_pPatternBeingEdited->get_name(),
											  m_pPatternBeingEdited->get_info(),
											  m_pPatternBeingEdited->get_category(),
											  patternName,
											  m_pPatternBeingEdited->get_info(),
											  m_pPatternBeingEdited->get_category(),
											  pPatternList->index( m_pPatternBeingEdited ) );
	HydrogenApp::get_instance()->m_pUndoStack->push( action );
}


void SongEditorPatternList::inlineEditingFinished()
{
	m_pPatternBeingEdited = nullptr;
	m_pLineEdit->hide();
}


void SongEditorPatternList::paintEvent( QPaintEvent *ev )
{
	auto pPref = Preferences::get_instance();
	auto pHydrogenApp = HydrogenApp::get_instance();
	auto pSongEditor = pHydrogenApp->getSongEditorPanel()->getSongEditor();
	
	QPainter painter(this);
	qreal pixelRatio = devicePixelRatio();
	if ( width() != m_pBackgroundPixmap->width() ||
		 height() != m_pBackgroundPixmap->height() ||
		 pixelRatio != m_pBackgroundPixmap->devicePixelRatio() ) {
		createBackground();
	}
	QRectF srcRect(
			pixelRatio * ev->rect().x(),
			pixelRatio * ev->rect().y(),
			pixelRatio * ev->rect().width(),
			pixelRatio * ev->rect().height()
	);
	painter.drawPixmap( ev->rect(), *m_pBackgroundPixmap, srcRect );

	// In case a row was right-clicked or the cursor is positioned on
	// a grid cell within this row, highlight it using a border.
	if ( ( ! pHydrogenApp->hideKeyboardCursor() &&
		   pSongEditor->hasFocus() ) ||
		 m_rowSelection != RowSelection::None ) {
		QColor colorHighlight = pPref->getColorTheme()->m_highlightColor;
		QPen pen;

		int nStartY;
		if ( m_rowSelection != RowSelection::None ) {
			// In case a row was right-clicked, highlight it using a border.
			pen.setColor( pPref->getColorTheme()->m_highlightColor);
			nStartY = m_nRowClicked * m_nGridHeight;
		} else {
			pen.setColor( pPref->getColorTheme()->m_cursorColor );
			nStartY = pSongEditor->getCursorRow() * m_nGridHeight;
		}
		pen.setWidth( 2 );
		painter.setRenderHint( QPainter::Antialiasing );
			
		painter.setPen( pen );
		painter.drawRoundedRect( QRect( 1, nStartY + 1, m_nWidth - 2,
										m_nGridHeight - 1 ), 4, 4 );
	}
}


void SongEditorPatternList::updateEditor()
{
	if(!isVisible()) {
		return;
	}

	update();
}

void SongEditorPatternList::songModeActivationEvent( int nValue ) {

	UNUSED( nValue );

	// Refresh pattern list display if in stacked mode
	if ( ! Preferences::get_instance()->patternModePlaysSelected() ) {
		createBackground();
		update();
	}
}

void SongEditorPatternList::createBackground()
{
	auto pPref = H2Core::Preferences::get_instance();

	QFont boldTextFont( pPref->getLevel2FontFamily(), getPointSize( pPref->getFontSize() ) );
	boldTextFont.setBold( true );

	//Do not redraw anything if Export is active.
	//https://github.com/hydrogen-music/hydrogen/issues/857	
	if( m_pHydrogen->getIsExportSessionActive() ) {
		return;
	}
	
	std::shared_ptr<Song> pSong = m_pHydrogen->getSong();
	int nPatterns = pSong->getPatternList()->size();
	int nSelectedPattern = m_pHydrogen->getSelectedPatternNumber();

	int newHeight = m_nGridHeight * nPatterns + 1;

	if ( m_nWidth != m_pBackgroundPixmap->width() ||
		 newHeight != m_pBackgroundPixmap->height() ||
		 m_pBackgroundPixmap->devicePixelRatio() != devicePixelRatio() ) {
		if (newHeight == 0) {
			newHeight = 1;	// the pixmap should not be empty
		}
		delete m_pBackgroundPixmap;
		qreal pixelRatio = devicePixelRatio();
		m_pBackgroundPixmap = new QPixmap( m_nWidth  * pixelRatio , newHeight * pixelRatio );	// initialize the pixmap
		m_pBackgroundPixmap->setDevicePixelRatio( pixelRatio );
		this->resize( m_nWidth, newHeight );
	}

	QColor backgroundColor = pPref->getColorTheme()->m_songEditor_backgroundColor.darker( 120 );
	QColor backgroundColorSelected = pPref->getColorTheme()->m_songEditor_selectedRowColor.darker( 114 );
	QColor backgroundColorAlternate = pPref->getColorTheme()->m_songEditor_alternateRowColor.darker( 132 );

	QPainter p( m_pBackgroundPixmap );


	// Offset the pattern list by one pixel to align the dark shadows
	// at the bottom of each row with the grid lines in the song editor.
	p.fillRect( QRect( 0, 0, width(), 1 ), pPref->getColorTheme()->m_windowColor );
	
	p.setFont( boldTextFont );
	for ( int ii = 0; ii < nPatterns; ii++ ) {
		uint y = m_nGridHeight * ii + 1;
		
		if ( ii == nSelectedPattern ) {
			Skin::drawListBackground( &p, QRect( 0, y, width(), m_nGridHeight ),
									  backgroundColorSelected, false );
		} else {
			if ( ( ii % 2 ) == 0 ) {
				Skin::drawListBackground( &p, QRect( 0, y, width(), m_nGridHeight ),
										  backgroundColor,
										  ii == m_nRowHovered );
			} else {
				Skin::drawListBackground( &p, QRect( 0, y, width(), m_nGridHeight ),
										  backgroundColorAlternate,
										  ii == m_nRowHovered );
			}
		}
	}

	std::unique_ptr<PatternDisplayInfo[]> PatternArray{new PatternDisplayInfo[nPatterns]};

	m_pAudioEngine->lock( RIGHT_HERE );
	auto pPlayingPatterns = m_pAudioEngine->getPlayingPatterns();

	//assemble the data..
	for ( int i = 0; i < nPatterns; i++ ) {
		H2Core::Pattern *pPattern = pSong->getPatternList()->get(i);
		if ( pPattern == nullptr ) {
			continue;
		}

		if ( pPlayingPatterns->index( pPattern ) != -1 ) {
			PatternArray[i].bActive = true;
		} else {
			PatternArray[i].bActive = false;
		}

		if ( m_pAudioEngine->getNextPatterns()->index( pPattern ) != -1 ) {
			PatternArray[i].bNext = true;
		} else {
			PatternArray[i].bNext = false;
		}

		PatternArray[i].sPatternName = pPattern->get_name();
	}
	m_pAudioEngine->unlock();

	/// paint the foreground (pattern name etc.)
	for ( int i = 0; i < nPatterns; i++ ) {
		if ( i == nSelectedPattern ) {
			p.setPen( pPref->getColorTheme()->m_songEditor_selectedRowTextColor );
		}
		else {
			p.setPen( pPref->getColorTheme()->m_songEditor_textColor );
		}

		uint text_y = i * m_nGridHeight;

		p.drawText( 25, text_y - 1, m_nWidth - 25, m_nGridHeight + 2,
					Qt::AlignVCenter, PatternArray[i].sPatternName);

		Skin::Stacked mode = Skin::Stacked::None;
		if ( PatternArray[i].bNext && PatternArray[i].bActive) {
			mode = Skin::Stacked::OffNext;
		}
		else if ( PatternArray[i].bNext ) {
			mode = Skin::Stacked::OnNext;
		}
		else if (PatternArray[i].bActive) {
			mode = Skin::Stacked::On;
		}
		else if ( ! pPref->patternModePlaysSelected() &&
					pSong->getMode() == Song::Mode::Pattern ) {
			mode = Skin::Stacked::Off;
		}
		
		if ( mode != Skin::Stacked::None ) {
			Skin::drawStackedIndicator( &p, 5, text_y + 4, mode );
		}

	}
}

void SongEditorPatternList::stackedModeActivationEvent( int ) {
	createBackground();
	update();
}

void SongEditorPatternList::patternPopup_virtualPattern()
{
	setRowSelection( RowSelection::Dialog );
	
	VirtualPatternDialog *dialog = new VirtualPatternDialog( this );
	SongEditorPanel *pSEPanel = HydrogenApp::get_instance()->getSongEditorPanel();

	dialog->patternList->setSortingEnabled(1);

	std::shared_ptr<Song> song = m_pHydrogen->getSong();
	PatternList *pPatternList = song->getPatternList();
	auto pPatternClicked = pPatternList->get( m_nRowClicked );

	std::map<QString, Pattern*> patternNameMap;

	int listsize = pPatternList->size();
	for (unsigned int index = 0; index < listsize; ++index) {
		H2Core::Pattern *curPattern = pPatternList->get( index );
		QString patternName = curPattern->get_name();

		if (patternName == pPatternClicked->get_name()) {
			continue;
		}//if

		patternNameMap[patternName] = curPattern;

		QListWidgetItem *newItem = new QListWidgetItem(patternName, dialog->patternList);
		dialog->patternList->insertItem(0, newItem );

		if (pPatternClicked->get_virtual_patterns()->find(curPattern) !=
			pPatternClicked->get_virtual_patterns()->end()) {
			newItem->setSelected( true );
		}//if
	}//for

	if ( dialog->exec() == QDialog::Accepted ) {
		pPatternClicked->virtual_patterns_clear();
		for (unsigned int index = 0; index < listsize-1; ++index) {
			QListWidgetItem *listItem = dialog->patternList->item(index);
			if (listItem->isSelected() == true) {
				if (patternNameMap.find(listItem->text()) != patternNameMap.end()) {
					pPatternClicked->virtual_patterns_add(patternNameMap[listItem->text()]);
				}//if
			}//if
		}//for

		pSEPanel->updateAll();
	}//if

	pPatternList->flattened_virtual_patterns_compute();

	delete dialog;

	setRowSelection( RowSelection::None );
}//patternPopup_virtualPattern



void SongEditorPatternList::patternPopup_load()
{
	setRowSelection( RowSelection::Dialog );
	
	auto pHydrogen = Hydrogen::get_instance();
	auto pSong = pHydrogen->getSong();

	if ( pSong == nullptr ) {
		setRowSelection( RowSelection::None );
		return;
	}
	
	Pattern* pPattern = pSong->getPatternList()->get( m_nRowClicked );

	QString sPath = Preferences::get_instance()->getLastOpenPatternDirectory();
	if ( ! Filesystem::dir_readable( sPath, false ) ){
		sPath = Filesystem::patterns_dir();
	}

	QFileDialog fd(this);
	fd.setFileMode( QFileDialog::ExistingFile );
	fd.setNameFilter( Filesystem::patterns_filter_name );
	fd.setDirectory( sPath );
	fd.setWindowTitle( QString( tr( "Open Pattern to Replace " )
								.append( pPattern->get_name() ) ) );

	if (fd.exec() != QDialog::Accepted) {
		setRowSelection( RowSelection::None );
		return;
	}
	QString patternPath = fd.selectedFiles().first();

	QString prevPatternPath =
		Files::savePatternTmp( pPattern->get_name(), pPattern, pSong,
							   pHydrogen->getCurrentDrumkitName() );
	if ( prevPatternPath.isEmpty() ) {
		QMessageBox::warning( this, "Hydrogen", tr("Could not save pattern to temporary directory.") );
		setRowSelection( RowSelection::None );
		return;
	}
	LocalFileMng fileMng;
	QString sequencePath = Filesystem::tmp_file_path( "SEQ.xml" );
	if ( !pSong->writeTempPatternList( sequencePath ) ) {
		QMessageBox::warning( this, "Hydrogen", tr("Could not export sequence.") );
		setRowSelection( RowSelection::None );
		return;
	}
	Preferences::get_instance()->setLastOpenPatternDirectory( fd.directory().absolutePath() );

	SE_loadPatternAction *action =
		new SE_loadPatternAction( patternPath, prevPatternPath, sequencePath,
								  m_nRowClicked, false );
	HydrogenApp *hydrogenApp = HydrogenApp::get_instance();
	hydrogenApp->m_pUndoStack->push( action );
	
	setRowSelection( RowSelection::None );
}

void SongEditorPatternList::patternPopup_export()
{
	setRowSelection( RowSelection::Dialog );
	HydrogenApp::get_instance()->getMainForm()->action_file_export_pattern_as( m_nRowClicked );

	setRowSelection( RowSelection::None );
	return;
}

void SongEditorPatternList::patternPopup_save()
{
	setRowSelection( RowSelection::Dialog );
	
	auto pHydrogenApp = HydrogenApp::get_instance();
	auto pCommonStrings = pHydrogenApp->getCommonStrings();
	auto pHydrogen = Hydrogen::get_instance();
	auto pSong = pHydrogen->getSong();
	auto pPattern = pSong->getPatternList()->get( m_nRowClicked );

	QString sPath = Files::savePatternNew( pPattern->get_name(), pPattern,
										   pSong, pHydrogen->getCurrentDrumkitName() );
	if ( sPath.isEmpty() ) {
		if ( QMessageBox::information( this, "Hydrogen", tr( "The pattern-file exists. \nOverwrite the existing pattern?"),
									   pCommonStrings->getButtonOk(),
									   pCommonStrings->getButtonCancel(),
									   nullptr, 1 ) != 0 ) {
			setRowSelection( RowSelection::None );
			return;
		}
		sPath = Files::savePatternOver( pPattern->get_name(), pPattern,
										pSong, pHydrogen->getCurrentDrumkitName() );
	}

	if ( sPath.isEmpty() ) {
		QMessageBox::warning( this, "Hydrogen", tr("Could not export pattern.") );
		setRowSelection( RowSelection::None );
		return;
	}

	pHydrogenApp->setStatusBarMessage( tr( "Pattern saved." ), 10000 );

	SoundLibraryDatabase::get_instance()->updatePatterns();
	pHydrogenApp->getInstrumentRack()->getSoundLibraryPanel()->test_expandedItems();
	pHydrogenApp->getInstrumentRack()->getSoundLibraryPanel()->updateDrumkitList();
	
	setRowSelection( RowSelection::None );
}



void SongEditorPatternList::patternPopup_edit()
{
	HydrogenApp::get_instance()->getPatternEditorPanel()->show();
	HydrogenApp::get_instance()->getPatternEditorPanel()->setFocus();
}



void SongEditorPatternList::patternPopup_properties()
{
	
	setRowSelection( RowSelection::Dialog );
	auto pHydrogen = Hydrogen::get_instance();
	auto pPattern = pHydrogen->getSong()->getPatternList()->get( m_nRowClicked );

	PatternPropertiesDialog *dialog =
		new PatternPropertiesDialog( this, pPattern, m_nRowClicked, false);
	dialog->exec();
	delete dialog;
	dialog = nullptr;

	setRowSelection( RowSelection::None );
}


void SongEditorPatternList::acceptPatternPropertiesDialogSettings(QString newPatternName, QString newPatternInfo, QString newPatternCategory, int patternNr)
{
	Hydrogen *pHydrogen = Hydrogen::get_instance();
	std::shared_ptr<Song> pSong = pHydrogen->getSong();
	PatternList *patternList = pSong->getPatternList();
	H2Core::Pattern *pattern = patternList->get( patternNr );
	pattern->set_name( newPatternName );
	pattern->set_info( newPatternInfo );
	pattern->set_category( newPatternCategory );
	pHydrogen->setIsModified( true );
	EventQueue::get_instance()->push_event( EVENT_SELECTED_PATTERN_CHANGED, -1 );
	createBackground();
	update();
}


void SongEditorPatternList::revertPatternPropertiesDialogSettings(QString oldPatternName, QString oldPatternInfo, QString oldPatternCategory, int patternNr)
{
	Hydrogen *pHydrogen = Hydrogen::get_instance();
	std::shared_ptr<Song> pSong = pHydrogen->getSong();
	PatternList *patternList = pSong->getPatternList();
	H2Core::Pattern *pattern = patternList->get( patternNr );
	pattern->set_name( oldPatternName );
	pattern->set_category( oldPatternCategory );
	pHydrogen->setIsModified( true );
	EventQueue::get_instance()->push_event( EVENT_SELECTED_PATTERN_CHANGED, -1 );
	createBackground();
	update();
}


void SongEditorPatternList::patternPopup_delete()
{
	setRowSelection( RowSelection::Dialog );
	
	auto pSong = m_pHydrogen->getSong();
	auto pPattern = pSong->getPatternList()->get( m_nRowClicked );

	QString patternPath =
		Files::savePatternTmp( pPattern->get_name(), pPattern, pSong,
							   m_pHydrogen->getCurrentDrumkitName() );
	if ( patternPath.isEmpty() ) {
		QMessageBox::warning( this, "Hydrogen", tr("Could not save pattern to temporary directory.") );
		setRowSelection( RowSelection::None );
		return;
	}
	LocalFileMng fileMng;
	QString sequencePath = Filesystem::tmp_file_path( "SEQ.xml" );
	if ( !pSong->writeTempPatternList( sequencePath ) ) {
		QMessageBox::warning( this, "Hydrogen", tr("Could not export sequence.") );
		setRowSelection( RowSelection::None );
		return;
	}

	SE_deletePatternFromListAction *action =
		new SE_deletePatternFromListAction( patternPath, sequencePath,
											m_nRowClicked );
	HydrogenApp *hydrogenApp = HydrogenApp::get_instance();
	hydrogenApp->m_pUndoStack->push( action );

	setRowSelection( RowSelection::None );
}

<<<<<<< HEAD

void SongEditorPatternList::deletePatternFromList( QString patternFilename, QString sequenceFileName, int patternPosition )
{
	if ( m_pHydrogen->getMode() == Song::Mode::Pattern ) {
		m_pHydrogen->sequencer_setNextPattern( -1 );
	}

	std::shared_ptr<Song> song = m_pHydrogen->getSong();
	PatternList *pSongPatternList = song->getPatternList();
	H2Core::Pattern *pattern = pSongPatternList->get( patternPosition );
	INFOLOG( QString("[patternPopup_delete] Delete pattern: %1 @%2").arg(pattern->get_name()).arg( (long long)pattern ) );
	pSongPatternList->del(pattern);

	std::vector<PatternList*> *patternGroupVect = song->getPatternGroupVector();

	uint i = 0;
	while (i < patternGroupVect->size() ) {
		PatternList *list = (*patternGroupVect)[i];

		uint j = 0;
		while ( j < list->size() ) {
			H2Core::Pattern *pOldPattern = list->get( j );
			if (pOldPattern == pattern ) {
				list->del( j );
				continue;
			}
			j++;
		}
		i++;

	}

	//Lock because PatternList will be modified
	m_pAudioEngine->lock( RIGHT_HERE );

	PatternList *list = m_pAudioEngine->getPlayingPatterns();
	list->del( pattern );
	// se esiste, seleziono il primo pattern
	if ( pSongPatternList->size() > 0 ) {
		H2Core::Pattern *pFirstPattern = pSongPatternList->get( 0 );
		list->add( pFirstPattern );	}
	else {
		// there's no patterns..
		Pattern *pEmptyPattern = new Pattern();
		pEmptyPattern->set_name( tr("Pattern 1") );
		pEmptyPattern->set_category( tr("not_categorized") );
		pSongPatternList->add( pEmptyPattern );
	}

	m_pHydrogen->updateSongSize();
	
	m_pAudioEngine->unlock();

	if ( m_pHydrogen->isPatternEditorLocked() ) {
		m_pHydrogen->updateSelectedPattern();
	} else  {
		m_pHydrogen->setSelectedPatternNumber( 0 );
	}

	for (unsigned int index = 0; index < pSongPatternList->size(); ++index) {
		H2Core::Pattern *curPattern = pSongPatternList->get(index);

		Pattern::virtual_patterns_cst_it_t it = curPattern->get_virtual_patterns()->find(pattern);
		if (it != curPattern->get_virtual_patterns()->end()) {
		curPattern->virtual_patterns_del(*it);
		}//if
	}//for

	pSongPatternList->flattened_virtual_patterns_compute();

	m_pHydrogen->setIsModified( true );

	delete pattern;
	HydrogenApp::get_instance()->getSongEditorPanel()->updateAll();

}

void SongEditorPatternList::restoreDeletedPatternsFromList( QString patternFilename, QString sequenceFileName, int patternPosition )
{
	auto pHydrogen = Hydrogen::get_instance();
	auto pSong = pHydrogen->getSong();
	auto pAudioEngine = pHydrogen->getAudioEngine();
	PatternList *pPatternList = pSong->getPatternList();

	Pattern* pattern = Pattern::load_file( patternFilename, pSong->getInstrumentList() );
	if ( pattern == nullptr ) {
		_ERRORLOG( "Error loading the pattern" );
	}

	pAudioEngine->lock( RIGHT_HERE );
	pPatternList->insert( patternPosition, pattern );
	pHydrogen->updateSongSize();
	pAudioEngine->unlock();

	pHydrogen->setIsModified( true );
	createBackground();

	
	if ( pHydrogen->isPatternEditorLocked() ) {
		pHydrogen->updateSelectedPattern();
	} else  {
		pHydrogen->setSelectedPatternNumber( patternPosition );
	}
	HydrogenApp::get_instance()->getSongEditorPanel()->updateAll();
}


=======
>>>>>>> e524a842
void SongEditorPatternList::patternPopup_duplicate()
{
	setRowSelection( RowSelection::Dialog );
	
	auto pSong = m_pHydrogen->getSong();
	PatternList *pPatternList = pSong->getPatternList();
	auto pPattern = pPatternList->get( m_nRowClicked );

	H2Core::Pattern *pNewPattern = new Pattern( pPattern );
	PatternPropertiesDialog *dialog = new PatternPropertiesDialog( this, pNewPattern, m_nRowClicked, true );

	if ( dialog->exec() == QDialog::Accepted ) {
		QString filePath = Files::savePatternTmp( pNewPattern->get_name(),
												  pNewPattern, pSong,
												  m_pHydrogen->getCurrentDrumkitName() );
		if ( filePath.isEmpty() ) {
			QMessageBox::warning( this, "Hydrogen", tr("Could not save pattern to temporary directory.") );
			setRowSelection( RowSelection::None );
			return;
		}
		SE_duplicatePatternAction *action =
			new SE_duplicatePatternAction( filePath, m_nRowClicked + 1 );
		HydrogenApp::get_instance()->m_pUndoStack->push( action );
	}

	delete dialog;
	delete pNewPattern;

	setRowSelection( RowSelection::None );
}

void SongEditorPatternList::patternPopup_fill()
{
	setRowSelection( RowSelection::Dialog );
	
	FillRange range;
	PatternFillDialog *dialog = new PatternFillDialog( this, &range );

	// use a PatternFillDialog to get the range and mode data
	if ( dialog->exec() == QDialog::Accepted ) {

		SE_fillRangePatternAction *action =
			new SE_fillRangePatternAction( &range, m_nRowClicked );
		HydrogenApp::get_instance()->m_pUndoStack->push( action );
	}

	delete dialog;

	setRowSelection( RowSelection::None );
}


void SongEditorPatternList::fillRangeWithPattern( FillRange* pRange, int nPattern )
{
	m_pAudioEngine->lock( RIGHT_HERE );

	std::shared_ptr<Song> pSong = m_pHydrogen->getSong();
	PatternList *pPatternList = pSong->getPatternList();
	H2Core::Pattern *pPattern = pPatternList->get( nPattern );
	std::vector<PatternList*> *pColumns = pSong->getPatternGroupVector();	// E' la lista di "colonne" di pattern
	PatternList *pColumn = nullptr;

	int nColumn, nColumnIndex;
	bool bHasPattern = false;
	int fromVal = pRange->fromVal - 1;
	int toVal   = pRange->toVal;

	// Add patternlists to PatternGroupVector as necessary
	int nDelta = toVal - pColumns->size() + 1;

	for ( int i = 0; i < nDelta; i++ ) {
		pColumn = new PatternList();
		pColumns->push_back( pColumn );
	}

	// Fill or Clear each cell in range
	for ( nColumn = fromVal; nColumn < toVal; nColumn++ ) {

		// expand Pattern
		pColumn = ( *pColumns )[ nColumn ];
		
		assert( pColumn );

		bHasPattern = false;

		// check whether the pattern (and column) already exists
		for ( nColumnIndex = 0; pColumn && nColumnIndex < (int)pColumn->size(); nColumnIndex++) {

			if ( pColumn->get( nColumnIndex ) == pPattern ) {
				bHasPattern = true;
				break;
			}
		}

		if ( pRange->bInsert && !bHasPattern ) {       //fill
			pColumn->add( pPattern);
		}
		else if ( !pRange->bInsert && bHasPattern ) {  // clear
			pColumn->del( pPattern);
		}
	}

		// remove all the empty patternlists at the end of the song
		for ( int i = pColumns->size() - 1; i != 0 ; i-- ) {
			PatternList *pList = (*pColumns)[ i ];
			int nSize = pList->size();
			if ( nSize == 0 ) {
				pColumns->erase( pColumns->begin() + i );
				delete pList;
			}
			else {
				break;
			}
		}
	m_pAudioEngine->unlock();


	// Update
	m_pHydrogen->setIsModified( true );
	HydrogenApp::get_instance()->getSongEditorPanel()->updateAll();
}


///drag & drop
void SongEditorPatternList::dragEnterEvent(QDragEnterEvent *event)
{
	if ( event->mimeData()->hasFormat("text/plain") ) {
			event->acceptProposedAction();
	}
}


void SongEditorPatternList::dropEvent(QDropEvent *event)
{
	std::shared_ptr<Song> pSong = m_pHydrogen->getSong();
	
	QString sText = event->mimeData()->text();
	const QMimeData* mimeData = event->mimeData();
	
	int nTargetPattern = 0;
	if(m_nGridHeight > 0)
	{
		nTargetPattern = event->pos().y() / m_nGridHeight;
	}
	
	if( sText.startsWith("Songs:") || sText.startsWith("move instrument:") || sText.startsWith("importInstrument:")){
		event->acceptProposedAction();
		return;
	}
	
	if ( sText.startsWith("move pattern:") ) {
		QStringList tokens = sText.split( ":" );
		bool bOK = true;

		int nSourcePattern = tokens[1].toInt(&bOK);
		if ( ! bOK ) {
			return;
		}

		if ( nSourcePattern == nTargetPattern ) {
			event->acceptProposedAction();
			return;
		}

		SE_movePatternListItemAction *action = new SE_movePatternListItemAction( nSourcePattern , nTargetPattern ) ;
		HydrogenApp::get_instance()->m_pUndoStack->push( action );

		event->acceptProposedAction();
	} 
	else if( sText.startsWith("file://") && mimeData->hasUrls() )
	{
		//Dragging a file from an external file manager
		PatternList *pPatternList = pSong->getPatternList();
		QList<QUrl> urlList = mimeData->urls();

		int successfullyAddedPattern = 0;
		
		for (int i = 0; i < urlList.size(); i++)
		{
			QString patternFilePath = urlList.at(i).toLocalFile();
			if( patternFilePath.endsWith(".h2pattern") )
			{
				Pattern* pPattern = Pattern::load_file( patternFilePath, pSong->getInstrumentList() );
				if ( pPattern)
				{
					H2Core::Pattern *pNewPattern = pPattern;
			
					if(!pPatternList->check_name( pNewPattern->get_name() ) ){
						pNewPattern->set_name( pPatternList->find_unused_pattern_name( pNewPattern->get_name() ) );
					}
					
					SE_insertPatternAction* pInsertPatternAction = new SE_insertPatternAction( nTargetPattern + successfullyAddedPattern, pNewPattern );
					HydrogenApp::get_instance()->m_pUndoStack->push( pInsertPatternAction );
					
					successfullyAddedPattern++;
				}
				else
				{
					ERRORLOG( QString("Error loading pattern %1").arg(patternFilePath) );
				}
			}
		}
	} 
	else 
	{
		QStringList tokens = sText.split( "::" );
		QString sPatternName = tokens.at( 1 );

		//create a unique sequencefilename
		Pattern *pPattern = pSong->getPatternList()->get( nTargetPattern );
		HydrogenApp *pHydrogenApp = HydrogenApp::get_instance();

		QString oldPatternName = pPattern->get_name();

		QString sequenceFilename = Filesystem::tmp_file_path( "SEQ.xml" );
		bool drag = false;
		if( QString( tokens.at(0) ).contains( "drag pattern" )) drag = true;
		SE_loadPatternAction *pAction = new SE_loadPatternAction( sPatternName, oldPatternName, sequenceFilename, nTargetPattern, drag );

		pHydrogenApp->m_pUndoStack->push( pAction );
	}
}



void SongEditorPatternList::movePatternLine( int nSourcePattern , int nTargetPattern )
{
		Hydrogen *pHydrogen = Hydrogen::get_instance();

		std::shared_ptr<Song> pSong = pHydrogen->getSong();
		PatternList *pPatternList = pSong->getPatternList();



		// move patterns...
		H2Core::Pattern *pSourcePattern = pPatternList->get( nSourcePattern );
		if ( nSourcePattern < nTargetPattern) {
			for (int nPatr = nSourcePattern; nPatr < nTargetPattern; nPatr++) {
				H2Core::Pattern *pPattern = pPatternList->get(nPatr + 1);
				pPatternList->replace( nPatr, pPattern );
			}
			pPatternList->replace( nTargetPattern, pSourcePattern );
		}
		else {
			for (int nPatr = nSourcePattern; nPatr > nTargetPattern; nPatr--) {
				H2Core::Pattern *pPattern = pPatternList->get(nPatr - 1);
				pPatternList->replace( nPatr, pPattern );
			}
			pPatternList->replace( nTargetPattern, pSourcePattern );
		}

		if ( pHydrogen->isPatternEditorLocked() ) {
			pHydrogen->updateSelectedPattern();
		} else  {
			pHydrogen->setSelectedPatternNumber( nTargetPattern );
		}
		HydrogenApp::get_instance()->getSongEditorPanel()->updateAll();
		pHydrogen->setIsModified( true );
}

void SongEditorPatternList::leaveEvent( QEvent* ev ) {
	UNUSED( ev );
	m_nRowHovered = -1;
	createBackground();
	update();
}

void SongEditorPatternList::mouseMoveEvent(QMouseEvent *event)
{
	// Update the highlighting of the hovered row.
	if ( event->pos().y() / m_nGridHeight != m_nRowHovered ) {
		m_nRowHovered = event->pos().y() / m_nGridHeight;
		createBackground();
		update();
	}
	
	if (!(event->buttons() & Qt::LeftButton)) {
		return;
	}
	if ( (event->pos().y() / m_nGridHeight) == (__drag_start_position.y() / m_nGridHeight) ) {
		return;
	}
	std::shared_ptr<Song> pSong = m_pHydrogen->getSong();
	PatternList *pPatternList = pSong->getPatternList();
	int row = (__drag_start_position.y() / m_nGridHeight);
	if ( row >= (int)pPatternList->size() ) {
		return;
	}
	Pattern *pPattern = pPatternList->get( row );
	QString sName = "<unknown>";
	if ( pPattern ) {
		sName = pPattern->get_name();
	}
	QString sText = QString("move pattern:%1:%2").arg( row ).arg( sName );

	QDrag *pDrag = new QDrag(this);
	QMimeData *pMimeData = new QMimeData;

	pMimeData->setText( sText );
	pDrag->setMimeData( pMimeData);
	//drag->setPixmap(iconPixmap);

	m_pDragScroller->startDrag();
	pDrag->exec( Qt::CopyAction | Qt::MoveAction );
	m_pDragScroller->endDrag();

	QWidget::mouseMoveEvent(event);
}


void SongEditorPatternList::timelineUpdateEvent( int nEvent )
{
	HydrogenApp::get_instance()->getSongEditorPanel()->updateAll();
}

void SongEditorPatternList::onPreferencesChanged( H2Core::Preferences::Changes changes )
{
	if ( changes & ( H2Core::Preferences::Changes::Colors |
					 H2Core::Preferences::Changes::Font ) ) {
		
		createBackground();
		update();
	}
}

// ::::::::::::::::::::::::::

SongEditorPositionRuler::SongEditorPositionRuler( QWidget *parent )
 : QWidget( parent )
 , m_bRightBtnPressed( false )
 , m_nActiveBpmWidgetColumn( -1 )
 , m_nHoveredColumn( -1 )
 , m_hoveredRow( HoveredRow::None )
 , m_nTagHeight( 6 )
 , m_fTick( 0 )
 , m_nColumn( 0 )
{

	auto pPref = H2Core::Preferences::get_instance();

	HydrogenApp::get_instance()->addEventListener( this );

	m_pHydrogen = Hydrogen::get_instance();
	m_pAudioEngine = m_pHydrogen->getAudioEngine();

	setAttribute(Qt::WA_OpaquePaintEvent);
	setMouseTracking( true );

	m_nGridWidth = pPref->getSongEditorGridWidth();
	m_nMaxPatternSequence = pPref->getMaxBars();

	m_nInitialWidth = m_nMaxPatternSequence * 16;

	resize( m_nInitialWidth, m_nHeight );
	setFixedHeight( m_nHeight );

	qreal pixelRatio = devicePixelRatio();
	m_pBackgroundPixmap = new QPixmap( m_nInitialWidth * pixelRatio, m_nHeight * pixelRatio );	// initialize the pixmap
	m_pBackgroundPixmap->setDevicePixelRatio( pixelRatio );

	createBackground();	// create m_backgroundPixmap pixmap
	update();

	m_pTimer = new QTimer(this);
	connect(m_pTimer, &QTimer::timeout, [=]() {
		if ( H2Core::Hydrogen::get_instance()->getAudioEngine()->getState() ==
			 H2Core::AudioEngine::State::Playing ) {
			updatePosition();
		}
	});
	m_pTimer->start(200);
}



SongEditorPositionRuler::~SongEditorPositionRuler() {
	m_pTimer->stop();
}

void SongEditorPositionRuler::relocationEvent() {
	updatePosition();
}

uint SongEditorPositionRuler::getGridWidth()
{
	return m_nGridWidth;
}

void SongEditorPositionRuler::setGridWidth( uint width )
{
	if ( SONG_EDITOR_MIN_GRID_WIDTH <= width && SONG_EDITOR_MAX_GRID_WIDTH >= width )
	{
		m_nGridWidth = width;
		createBackground ();
	}
}


void SongEditorPositionRuler::createBackground()
{
	Preferences *pPref = Preferences::get_instance();
	auto pHydrogen = Hydrogen::get_instance();
	auto pSong = pHydrogen->getSong();
	auto pTimeline = pHydrogen->getTimeline();
	auto tagVector = pTimeline->getAllTags();
	
	QColor textColor( pPref->getColorTheme()->m_songEditor_textColor );
	QColor textColorAlpha( textColor );
	textColorAlpha.setAlpha( 45 );

	QColor backgroundColor = pPref->getColorTheme()->m_songEditor_alternateRowColor.darker( 115 );
	QColor backgroundColorTempoMarkers = backgroundColor.darker( 120 );

	QColor colorHighlight = pPref->getColorTheme()->m_highlightColor;

	QColor lineColor = pPref->getColorTheme()->m_songEditor_lineColor;
	QColor lineColorAlpha( lineColor );
	lineColorAlpha.setAlpha( 45 );
		
	// Resize pixmap if pixel ratio has changed
	qreal pixelRatio = devicePixelRatio();
	if ( m_pBackgroundPixmap->devicePixelRatio() != pixelRatio ) {
		delete m_pBackgroundPixmap;
		m_pBackgroundPixmap = new QPixmap( width()  * pixelRatio , height() * pixelRatio );
		m_pBackgroundPixmap->setDevicePixelRatio( pixelRatio );
	}

	m_pBackgroundPixmap->fill( backgroundColor );

	QFont font( pPref->getApplicationFontFamily(), getPointSize( pPref->getFontSize() ) );

	QPainter p( m_pBackgroundPixmap );
	p.setFont( font );

	p.fillRect( 0, 0, width(), 24, backgroundColorTempoMarkers );
	char tmp[10];
	
	QColor textColorGrid( textColor );
	textColorGrid.setAlpha( 200 );
	p.setPen( textColorGrid );
	for (uint i = 0; i < m_nMaxPatternSequence + 1; i++) {
		uint x = SongEditor::nMargin + i * m_nGridWidth;

		if ( (i % 4) == 0 ) {
			p.drawLine( x, height() - 14, x, height() - 1);
		}
		else {
			p.drawLine( x, height() - 6, x, height() - 1);
		}
	}

	// Add every 4th number to the grid
	p.setPen( textColor );
	for (uint i = 0; i < m_nMaxPatternSequence + 1; i += 4) {
		uint x = SongEditor::nMargin + i * m_nGridWidth;

		sprintf( tmp, "%d", i + 1 );
		if ( i < 10 ) {
			p.drawText( x, height() / 2 + 3, m_nGridWidth, height() / 2 - 7,
						Qt::AlignHCenter, tmp );
		} else {
			p.drawText( x + 2, height() / 2 + 3, m_nGridWidth * 2, height() / 2 - 7,
						Qt::AlignLeft, tmp );
		}
	}
	
	// draw tags
	p.setPen( pPref->getColorTheme()->m_accentTextColor );
	
	QFont font2( pPref->getApplicationFontFamily(), 5 );
	p.setFont( font2 );
		
	for ( const auto& ttag : tagVector ){
		int x = SongEditor::nMargin + ttag->nColumn * m_nGridWidth + 4;
		QRect rect( x, height() / 2 - 1 - m_nTagHeight,
					m_nGridWidth - 6, m_nTagHeight );

		p.fillRect( rect, pPref->getColorTheme()->m_highlightColor.darker( 135 ) );
		p.drawText( rect, Qt::AlignCenter, "T");
	}
	p.setFont( font );

	// draw tempo content
	
	// Draw tempo marker grid
	if ( ! pHydrogen->isTimelineEnabled() ) {
		p.setPen( textColorAlpha );
	} else {
		QColor tempoMarkerGridColor( textColor );
		tempoMarkerGridColor.setAlpha( 170 );
		p.setPen( tempoMarkerGridColor );
	}
	for (uint ii = 0; ii < m_nMaxPatternSequence + 1; ii++) {
		uint x = SongEditor::nMargin + ii * m_nGridWidth;

		p.drawLine( x, 1, x, 4 );
		p.drawLine( x, height() / 2 - 5, x, height() / 2 - 2 );
	}

	// Draw tempo markers
	auto tempoMarkerVector = pTimeline->getAllTempoMarkers();
	for ( const auto& ttempoMarker : tempoMarkerVector ){
		drawTempoMarker( ttempoMarker, false, p );				
	}

	p.setPen( QColor(35, 39, 51) );
	p.drawLine( 0, 0, width(), 0 );
	p.drawLine( 0, height() - 26, width(), height() - 26 );
	p.drawLine( 0, height(), width(), height() );
}

void SongEditorPositionRuler::tempoChangedEvent( int ) {
	auto pTimeline = Hydrogen::get_instance()->getTimeline();
	if ( ! pTimeline->isFirstTempoMarkerSpecial() ) {
		return;
	}

	// There is just the special tempo marker -> no tempo markers set
	// by the user. In this case the special marker isn't drawn and
	// doesn't need to be update.
	if ( pTimeline->getAllTempoMarkers().size() == 1 ) {
		return;
	}

	createBackground();
}

<<<<<<< HEAD
void SongEditorPositionRuler::columnChangedEvent( int ) {
	// The currently active tempo marker might have changed.
=======
void SongEditorPositionRuler::patternModifiedEvent() {
	// This can change the size of the song and affect the position of
	// the playhead.
	update();
}

void SongEditorPositionRuler::patternChangedEvent() {
	// Triggered every time the column of the SongEditor grid
	// changed. Either by rolling transport or by relocation.
>>>>>>> e524a842
	update();
}

void SongEditorPositionRuler::leaveEvent( QEvent* ev ){
	m_nHoveredColumn = -1;
	m_hoveredRow = HoveredRow::None;
	update();

	QWidget::leaveEvent( ev );
}

void SongEditorPositionRuler::mouseMoveEvent(QMouseEvent *ev)
{
	auto pHydrogen = Hydrogen::get_instance();
	
	int nColumn = ( std::max( ev->x() - SongEditor::nMargin, 0 ) ) / m_nGridWidth;

	HoveredRow row;
	if ( ev->y() > 22 ) {
		row = HoveredRow::Ruler;
	} else if ( ev->y() > 22 - 1 - m_nTagHeight ) {
		row = HoveredRow::Tag;
	} else {
		row = HoveredRow::TempoMarker;
	}
	
	if ( nColumn != m_nHoveredColumn ||
		 row != m_hoveredRow ) {
		// Cursor has moved into a region where the above caching
		// became invalid.
		m_hoveredRow = row;
		m_nHoveredColumn = nColumn;
		 
		update();
	}
	
	if ( !m_bRightBtnPressed && ev->buttons() & Qt::LeftButton ) {
		// Click+drag triggers same action as clicking at new position
		mousePressEvent( ev );
	} else if ( ev->buttons() & Qt::RightButton ) {
		// Right-click+drag
		Preferences* pPref = Preferences::get_instance();
		
		if ( nColumn > (int)Hydrogen::get_instance()->getSong()->getPatternGroupVector()->size() ) {
			pPref->setPunchOutPos(-1);
			return;
		}
		if ( Hydrogen::get_instance()->getMode() == Song::Mode::Pattern ) {
			return;
		}
		pPref->setPunchOutPos( nColumn - 1 );
		update();
	}
}

bool SongEditorPositionRuler::event( QEvent* ev ) {
	if ( ev->type() == QEvent::ToolTip ) {
		showToolTip( dynamic_cast<QHelpEvent*>(ev) );
		return 0;
	}

	return QWidget::event( ev );
}

void SongEditorPositionRuler::songModeActivationEvent( int ) {
	createBackground();
}

void SongEditorPositionRuler::timelineActivationEvent( int ) {
	createBackground();
}

void SongEditorPositionRuler::jackTimebaseStateChangedEvent( int ) {
	createBackground();
}

void SongEditorPositionRuler::showToolTip( QHelpEvent* ev ) {
	auto pHydrogen = Hydrogen::get_instance();
	auto pTimeline = pHydrogen->getTimeline();
	
	if ( pHydrogen->isTimelineEnabled() &&
		 pTimeline->isFirstTempoMarkerSpecial() &&
		 m_hoveredRow == HoveredRow::TempoMarker &&
		 ev->x() < SongEditor::nMargin + m_nGridWidth ) { // first tempo marker 
		QToolTip::showText( ev->globalPos(), tr( "The tempo set in the BPM widget will be used as a default for the beginning of the song. Left-click to overwrite it." ), this );
		
	} else if ( m_hoveredRow == HoveredRow::Tag ) {
		// Row containing the tags
		int nColumn = std::max( ev->x() - SongEditor::nMargin, 0 ) / m_nGridWidth;
		if ( pTimeline->hasColumnTag( nColumn ) ) {
			QToolTip::showText( ev->globalPos(),
								pTimeline->getTagAtColumn( nColumn ), this );
		}
	}
}

void SongEditorPositionRuler::showTagWidget( int nColumn )
{
	SongEditorPanelTagWidget dialog( this , nColumn );
	dialog.exec();
}

void SongEditorPositionRuler::showBpmWidget( int nColumn )
{
	bool bTempoMarkerPresent =
		Hydrogen::get_instance()->getTimeline()->hasColumnTempoMarker( nColumn );
	m_nActiveBpmWidgetColumn = nColumn;
	update();
	
	SongEditorPanelBpmWidget dialog( this , nColumn, bTempoMarkerPresent );
	dialog.exec();
	
	m_nActiveBpmWidgetColumn = -1;
	update();
}


void SongEditorPositionRuler::mousePressEvent( QMouseEvent *ev )
{
	auto pHydrogen = Hydrogen::get_instance();
	auto pCoreActionController = pHydrogen->getCoreActionController();
		
	int nColumn = ( std::max( ev->x() - SongEditor::nMargin, 0 ) / m_nGridWidth);
	
	if (ev->button() == Qt::LeftButton ) {
		if ( ev->y() > 22 ) {
			// Relocate transport using position ruler
			m_bRightBtnPressed = false;

			if ( nColumn > (int) m_pHydrogen->getSong()->getPatternGroupVector()->size() ) {
				return;
			}

			if ( m_pHydrogen->getMode() == Song::Mode::Pattern ) {
				pCoreActionController->activateSongMode( true );
			}

<<<<<<< HEAD
			m_pHydrogen->getCoreActionController()->locateToColumn( nColumn );
			update();
		} else if ( ev->y() > 22 - 1 - m_nTagHeight ) {
			showTagWidget( nColumn );
			
		} else if ( m_pHydrogen->isTimelineEnabled() ){
			showBpmWidget( nColumn );
		}
	} else if ( ev->button() == Qt::MiddleButton ) {
		showTagWidget( nColumn );
=======
		m_pHydrogen->getCoreActionController()->locateToColumn( column );
		update();
		
	} else if (ev->button() == Qt::MiddleButton && ev->y() >= 26) {
		showTagWidget( ev->x() / m_nGridWidth );
>>>>>>> e524a842
	} else if (ev->button() == Qt::RightButton && ev->y() >= 26) {
		Preferences* pPref = Preferences::get_instance();
		if ( nColumn >= (int) m_pHydrogen->getSong()->getPatternGroupVector()->size() ) {
			pPref->unsetPunchArea();
			return;
		}
		if ( m_pHydrogen->getMode() == Song::Mode::Pattern ) {
			return;
		}
		m_bRightBtnPressed = true;
		// Disable until mouse is moved
		pPref->setPunchInPos( nColumn );
		pPref->setPunchOutPos(-1);
		update();
	}

}




void SongEditorPositionRuler::mouseReleaseEvent(QMouseEvent *ev)
{
	UNUSED( ev );
	m_bRightBtnPressed = false;
}


void SongEditorPositionRuler::paintEvent( QPaintEvent *ev )
{
	auto pHydrogenApp = HydrogenApp::get_instance();
	auto pSongEditor = pHydrogenApp->getSongEditorPanel()->getSongEditor();
	auto pTimeline = m_pHydrogen->getTimeline();
	auto pPref = Preferences::get_instance();
	auto tempoMarkerVector = pTimeline->getAllTempoMarkers();
	
	if (!isVisible()) {
		return;
	}
	
	QColor textColor( pPref->getColorTheme()->m_songEditor_textColor );
	QColor textColorAlpha( textColor );
	textColorAlpha.setAlpha( 45 );
	QColor highlightColor = pPref->getColorTheme()->m_highlightColor;
	QColor colorHovered( highlightColor );
	colorHovered.setAlpha( 200 );
	QColor backgroundColor = pPref->getColorTheme()->m_songEditor_alternateRowColor.darker( 115 );
	QColor backgroundColorTempoMarkers = backgroundColor.darker( 120 );

	int pIPos = Preferences::get_instance()->getPunchInPos();
	int pOPos = Preferences::get_instance()->getPunchOutPos();

	QPainter painter(this);
	QFont font( pPref->getApplicationFontFamily(), getPointSize( pPref->getFontSize() ) );
	qreal pixelRatio = devicePixelRatio();
	if ( pixelRatio != m_pBackgroundPixmap->devicePixelRatio() ) {
		createBackground();
	}
	QRectF srcRect(
			pixelRatio * ev->rect().x(),
			pixelRatio * ev->rect().y(),
			pixelRatio * ev->rect().width(),
			pixelRatio * ev->rect().height()
	);
	painter.drawPixmap( ev->rect(), *m_pBackgroundPixmap, srcRect );
	
	// Which tempo marker is the currently used one?
	int nCurrentTempoMarkerColumn = -1;
	for ( const auto& tempoMarker : tempoMarkerVector ) {
		if ( tempoMarker->nColumn > m_nColumn ) {
			break;
		}
		nCurrentTempoMarkerColumn = tempoMarker->nColumn;
	}
	if ( nCurrentTempoMarkerColumn == -1 &&
		 tempoMarkerVector.size() != 0 ) {
		auto pTempoMarker = tempoMarkerVector[ tempoMarkerVector.size() - 1 ];
		if ( pTempoMarker != nullptr ) {
			nCurrentTempoMarkerColumn = pTempoMarker->nColumn;
		}
	}
	if ( nCurrentTempoMarkerColumn != -1 ) {
		auto pTempoMarker = pTimeline->getTempoMarkerAtColumn( nCurrentTempoMarkerColumn );
		if ( pTempoMarker != nullptr ) {
			drawTempoMarker( pTempoMarker, true, painter );
		}
	}

	// Draw playhead
	if ( m_fTick != -1 ) {
		int nX = static_cast<int>( static_cast<float>(SongEditor::nMargin) + 1 +
								   m_fTick * static_cast<float>(m_nGridWidth) -
								   static_cast<float>(Skin::nPlayheadWidth) / 2 );
		int nShaftOffset = Skin::getPlayheadShaftOffset();
		Skin::drawPlayhead( &painter, nX, height() / 2 + 2, false );
		painter.drawLine( nX + nShaftOffset, 0, nX + nShaftOffset, height() );
	}
			
	// Highlight hovered tick of the Timeline
	if ( m_hoveredRow == HoveredRow::Tag ||
		 ( m_hoveredRow == HoveredRow::TempoMarker &&
		   m_pHydrogen->isTimelineEnabled() ) ) {

		painter.setPen( highlightColor );
		int x = SongEditor::nMargin + m_nHoveredColumn * m_nGridWidth;

		painter.drawLine( x, 1, x, 4 );
		painter.drawLine( x, height() / 2 - 5, x, height() / 2 - 2 );
	}

	// Highlight tag
	bool bTagPresent = false;
	if ( m_hoveredRow == HoveredRow::Tag &&
		 pTimeline->hasColumnTag( m_nHoveredColumn ) ) {

		int x = SongEditor::nMargin + m_nHoveredColumn * m_nGridWidth + 4;
		QRect rect( x, height() / 2 - 1 - m_nTagHeight,
					m_nGridWidth - 6, m_nTagHeight );
	
		QFont font2( pPref->getApplicationFontFamily(), 5 );
		painter.setFont( font2 );
		
		painter.fillRect( rect, pPref->getColorTheme()->m_highlightColor );
		painter.setPen( pPref->getColorTheme()->m_highlightedTextColor );
		painter.drawText( rect, Qt::AlignCenter, "T");

		painter.setFont( font );
		bTagPresent = true;
	}

	// Draw a slight highlight around the tempo marker hovered using
	// mouse or touch events. This will also redraw the
	// tempo marker to ensure it's visible (they can overlap with
	// neighboring ones and be hardly readable).
	bool bTempoMarkerPresent = false;
	if ( ! bTagPresent &&
		 ( ( m_pHydrogen->isTimelineEnabled() &&
			 m_hoveredRow == HoveredRow::TempoMarker ) ||
		   m_nActiveBpmWidgetColumn != -1 ) ) {

		int nColumn;
		if ( m_nActiveBpmWidgetColumn != -1 ) {
			nColumn = m_nActiveBpmWidgetColumn;
		} else {
			nColumn = m_nHoveredColumn;
		}

		if ( pTimeline->hasColumnTempoMarker( nColumn ) ||
			 ( pTimeline->isFirstTempoMarkerSpecial() &&
			   nColumn == 0 ) ) {
		
			QRect rect( SongEditor::nMargin - SONG_EDITOR_MAX_GRID_WIDTH +
						nColumn * m_nGridWidth + m_nGridWidth / 2,
						6, 2 * SONG_EDITOR_MAX_GRID_WIDTH, 12 );
			painter.fillRect( rect, backgroundColorTempoMarkers );

			auto pTempoMarker = pTimeline->getTempoMarkerAtColumn( nColumn );
			if ( pTempoMarker != nullptr ) {
				drawTempoMarker( pTempoMarker,
								 pTempoMarker->nColumn == nCurrentTempoMarkerColumn, // emphasize
								 painter );
			}
				
			if ( m_nActiveBpmWidgetColumn == -1 ) {
				painter.setPen( colorHovered );
			} else {
				painter.setPen( highlightColor );
			}
			painter.drawRect( rect );

			bTempoMarkerPresent = true;
		}
	}

	// Draw hovering highlights in tempo marker row
	if ( ( m_nHoveredColumn > -1 &&
		   ( ( m_hoveredRow == HoveredRow::Tag && !bTagPresent ) ||
			 ( m_hoveredRow == HoveredRow::TempoMarker &&
			   m_pHydrogen->isTimelineEnabled() &&
			   ! bTempoMarkerPresent ) ) ) ||
		 ( m_nActiveBpmWidgetColumn != -1 &&
		   ! bTempoMarkerPresent ) ) {

		QColor color;
		if ( m_nActiveBpmWidgetColumn == -1 ) {
			color = colorHovered;
		} else {
			color = highlightColor;
		}
		QPen p( color );
		p.setWidth( 1 );
		painter.setPen( p );

		int nCursorX;
		if ( m_nActiveBpmWidgetColumn != -1 ) {
			nCursorX = SongEditor::nMargin +
				m_nActiveBpmWidgetColumn * m_nGridWidth + 3;
		} else {
			nCursorX = SongEditor::nMargin +
				m_nHoveredColumn * m_nGridWidth + 3;
		}

		if ( m_hoveredRow == HoveredRow::TempoMarker ||
			 m_nActiveBpmWidgetColumn != -1 ) {
			painter.drawRect( nCursorX, 6, m_nGridWidth - 5, 12 );
		} else {
			painter.drawRect( nCursorX, height() / 2 - 1 - m_nTagHeight,
							  m_nGridWidth - 5, m_nTagHeight - 1 );
		}
	}

	// Draw cursor
	if ( ! pHydrogenApp->hideKeyboardCursor() && pSongEditor->hasFocus() ) {
		int nCursorX = SongEditor::nMargin +
			pSongEditor->getCursorColumn() * m_nGridWidth + 2;

		QColor cursorColor = pPref->getColorTheme()->m_cursorColor;

		QPen p( cursorColor );
		p.setWidth( 2 );
		painter.setPen( p );
		painter.setRenderHint( QPainter::Antialiasing );
		// Aim to leave a visible gap between the border of the
		// pattern cell, and the cursor line, for consistency and
		// visibility.
		painter.drawLine( nCursorX, height() / 2 + 3,
						  nCursorX + m_nGridWidth - 3, height() / 2 + 3 );
		painter.drawLine( nCursorX, height() / 2 + 4,
						  nCursorX, height() / 2 + 5 );
		painter.drawLine( nCursorX + m_nGridWidth - 3, height() / 2 + 4,
						  nCursorX + m_nGridWidth - 3, height() / 2 + 5 );
		painter.drawLine( nCursorX, height() - 4,
						  nCursorX + m_nGridWidth - 3, height() - 4 );
		painter.drawLine( nCursorX, height() - 6,
						  nCursorX, height() - 5 );
		painter.drawLine( nCursorX + m_nGridWidth - 3, height() - 6,
						  nCursorX + m_nGridWidth - 3, height() - 5 );
	}
	
	// Faint playhead over hovered position marker.
	if ( m_nHoveredColumn > -1  &&
		 m_hoveredRow == HoveredRow::Ruler ) {

		int x = static_cast<int>( static_cast<float>(SongEditor::nMargin) + 1 +
								  static_cast<float>(m_nHoveredColumn) *
								  static_cast<float>(m_nGridWidth) -
								  static_cast<float>(Skin::nPlayheadWidth) / 2 );
		int nShaftOffset = Skin::getPlayheadShaftOffset();
		Skin::drawPlayhead( &painter, x, height() / 2 + 2, true );
		painter.drawLine( x + nShaftOffset, 0, x + nShaftOffset, height() / 2 + 1 );
		painter.drawLine( x + nShaftOffset, height() / 2 + 2 + Skin::nPlayheadHeight,
						  x + nShaftOffset, height() );
	}

	if ( pIPos <= pOPos ) {
		int xIn = (int)( SongEditor::nMargin + pIPos * m_nGridWidth );
		int xOut = (int)( 9 + (pOPos+1) * m_nGridWidth );
		painter.fillRect( xIn, 30, xOut-xIn+1, 12, QColor(200, 100, 100, 100) );
		QPen pen(QColor(200, 100, 100));
		painter.setPen(pen);
		painter.drawRect( xIn, 30, xOut-xIn+1, 12 );
	}

}

void SongEditorPositionRuler::drawTempoMarker( std::shared_ptr<const Timeline::TempoMarker> tempoMarker, bool bEmphasize, QPainter& painter ) {

	auto pPref = Preferences::get_instance();
	auto pHydrogen = Hydrogen::get_instance();
	auto pSong = pHydrogen->getSong();
	auto pTimeline = pHydrogen->getTimeline();
	QFont font( pPref->getApplicationFontFamily(), getPointSize( pPref->getFontSize() ) );

	QColor tempoMarkerColor;
	tempoMarkerColor = pPref->getColorTheme()->m_songEditor_textColor;
	if ( ! pHydrogen->isTimelineEnabled() ) {
		tempoMarkerColor.setAlpha( 45 );
	}
	
	if ( tempoMarker->nColumn == 0 && pTimeline->isFirstTempoMarkerSpecial() ) {
		if ( ! pHydrogen->isTimelineEnabled() ) {
			// Omit the special tempo marker.
			return;
		}
		painter.setPen( tempoMarkerColor.darker( 150 ) );
	} else {
		painter.setPen( tempoMarkerColor );
	}
				
	if ( bEmphasize ) {
		font.setBold( true );
	}
	painter.setFont( font );
		
	QRect rect( SongEditor::nMargin - SONG_EDITOR_MAX_GRID_WIDTH +
				tempoMarker->nColumn * m_nGridWidth + m_nGridWidth / 2,
				6, 2 * SONG_EDITOR_MAX_GRID_WIDTH, 12 );
				
	char tempo[10];
	sprintf( tempo, "%d",  static_cast<int>( tempoMarker->fBpm ) );
	painter.drawText( rect, Qt::AlignCenter, tempo );

	if ( bEmphasize ) {
		font.setBold( false );
	}
	painter.setFont( font );
}

void SongEditorPositionRuler::updatePosition()
{
	auto pTimeline = m_pHydrogen->getTimeline();
	auto pPref = Preferences::get_instance();
	auto tempoMarkerVector = pTimeline->getAllTempoMarkers();
	
	float fTick = m_pAudioEngine->getColumn();

	m_pAudioEngine->lock( RIGHT_HERE );

	auto pPatternGroupVector = m_pHydrogen->getSong()->getPatternGroupVector();
	m_nColumn = m_pAudioEngine->getColumn();

	if ( pPatternGroupVector->size() >= m_nColumn &&
		 pPatternGroupVector->at( m_nColumn )->size() > 0 ) {
		int nLength = pPatternGroupVector->at( m_nColumn )->longest_pattern_length();
		fTick += (float)m_pAudioEngine->getPatternTickPosition() / (float)nLength;
	} else {
		// Empty column. Use the default length.
		fTick += (float)m_pAudioEngine->getPatternTickPosition() / (float)MAX_NOTES;
	}

	if ( m_pHydrogen->getMode() == Song::Mode::Pattern ) {
		fTick = -1;
	}

	m_pAudioEngine->unlock();

	m_fTick = fTick;
	
	update();
	auto pSongEditorPanel = HydrogenApp::get_instance()->getSongEditorPanel();
	if ( pSongEditorPanel != nullptr ) {
		pSongEditorPanel->getSongEditor()->updatePosition( fTick );
		pSongEditorPanel->getPlaybackTrackWaveDisplay()->updatePosition( fTick );
		pSongEditorPanel->getAutomationPathView()->updatePosition( fTick );
	}
}

void SongEditorPositionRuler::timelineUpdateEvent( int nValue )
{
	createBackground();
}

void SongEditorPositionRuler::onPreferencesChanged( H2Core::Preferences::Changes changes )
{
	if ( changes & ( H2Core::Preferences::Changes::Colors |
					 H2Core::Preferences::Changes::Font ) ) {
			 
		createBackground();
		update();
	}
}
<|MERGE_RESOLUTION|>--- conflicted
+++ resolved
@@ -930,14 +930,11 @@
 	m_previousMousePosition = m_currentMousePosition;
 }
 
-<<<<<<< HEAD
 void SongEditor::updatePosition( float fTick ) {
 	m_fTick = fTick;
 	update();
 }
 
-=======
->>>>>>> e524a842
 void SongEditor::paintEvent( QPaintEvent *ev )
 {
 
@@ -1406,13 +1403,14 @@
 	update();
 }
 
-<<<<<<< HEAD
 void SongEditorPatternList::setRowSelection( RowSelection rowSelection ) {
 	m_rowSelection = rowSelection;
-=======
+	createBackground();
+	update();
+}
+
 void SongEditorPatternList::patternModifiedEvent() {
 	createBackground();
->>>>>>> e524a842
 	update();
 }
 
@@ -1996,116 +1994,6 @@
 	setRowSelection( RowSelection::None );
 }
 
-<<<<<<< HEAD
-
-void SongEditorPatternList::deletePatternFromList( QString patternFilename, QString sequenceFileName, int patternPosition )
-{
-	if ( m_pHydrogen->getMode() == Song::Mode::Pattern ) {
-		m_pHydrogen->sequencer_setNextPattern( -1 );
-	}
-
-	std::shared_ptr<Song> song = m_pHydrogen->getSong();
-	PatternList *pSongPatternList = song->getPatternList();
-	H2Core::Pattern *pattern = pSongPatternList->get( patternPosition );
-	INFOLOG( QString("[patternPopup_delete] Delete pattern: %1 @%2").arg(pattern->get_name()).arg( (long long)pattern ) );
-	pSongPatternList->del(pattern);
-
-	std::vector<PatternList*> *patternGroupVect = song->getPatternGroupVector();
-
-	uint i = 0;
-	while (i < patternGroupVect->size() ) {
-		PatternList *list = (*patternGroupVect)[i];
-
-		uint j = 0;
-		while ( j < list->size() ) {
-			H2Core::Pattern *pOldPattern = list->get( j );
-			if (pOldPattern == pattern ) {
-				list->del( j );
-				continue;
-			}
-			j++;
-		}
-		i++;
-
-	}
-
-	//Lock because PatternList will be modified
-	m_pAudioEngine->lock( RIGHT_HERE );
-
-	PatternList *list = m_pAudioEngine->getPlayingPatterns();
-	list->del( pattern );
-	// se esiste, seleziono il primo pattern
-	if ( pSongPatternList->size() > 0 ) {
-		H2Core::Pattern *pFirstPattern = pSongPatternList->get( 0 );
-		list->add( pFirstPattern );	}
-	else {
-		// there's no patterns..
-		Pattern *pEmptyPattern = new Pattern();
-		pEmptyPattern->set_name( tr("Pattern 1") );
-		pEmptyPattern->set_category( tr("not_categorized") );
-		pSongPatternList->add( pEmptyPattern );
-	}
-
-	m_pHydrogen->updateSongSize();
-	
-	m_pAudioEngine->unlock();
-
-	if ( m_pHydrogen->isPatternEditorLocked() ) {
-		m_pHydrogen->updateSelectedPattern();
-	} else  {
-		m_pHydrogen->setSelectedPatternNumber( 0 );
-	}
-
-	for (unsigned int index = 0; index < pSongPatternList->size(); ++index) {
-		H2Core::Pattern *curPattern = pSongPatternList->get(index);
-
-		Pattern::virtual_patterns_cst_it_t it = curPattern->get_virtual_patterns()->find(pattern);
-		if (it != curPattern->get_virtual_patterns()->end()) {
-		curPattern->virtual_patterns_del(*it);
-		}//if
-	}//for
-
-	pSongPatternList->flattened_virtual_patterns_compute();
-
-	m_pHydrogen->setIsModified( true );
-
-	delete pattern;
-	HydrogenApp::get_instance()->getSongEditorPanel()->updateAll();
-
-}
-
-void SongEditorPatternList::restoreDeletedPatternsFromList( QString patternFilename, QString sequenceFileName, int patternPosition )
-{
-	auto pHydrogen = Hydrogen::get_instance();
-	auto pSong = pHydrogen->getSong();
-	auto pAudioEngine = pHydrogen->getAudioEngine();
-	PatternList *pPatternList = pSong->getPatternList();
-
-	Pattern* pattern = Pattern::load_file( patternFilename, pSong->getInstrumentList() );
-	if ( pattern == nullptr ) {
-		_ERRORLOG( "Error loading the pattern" );
-	}
-
-	pAudioEngine->lock( RIGHT_HERE );
-	pPatternList->insert( patternPosition, pattern );
-	pHydrogen->updateSongSize();
-	pAudioEngine->unlock();
-
-	pHydrogen->setIsModified( true );
-	createBackground();
-
-	
-	if ( pHydrogen->isPatternEditorLocked() ) {
-		pHydrogen->updateSelectedPattern();
-	} else  {
-		pHydrogen->setSelectedPatternNumber( patternPosition );
-	}
-	HydrogenApp::get_instance()->getSongEditorPanel()->updateAll();
-}
-
-
-=======
->>>>>>> e524a842
 void SongEditorPatternList::patternPopup_duplicate()
 {
 	setRowSelection( RowSelection::Dialog );
@@ -2633,10 +2521,6 @@
 	createBackground();
 }
 
-<<<<<<< HEAD
-void SongEditorPositionRuler::columnChangedEvent( int ) {
-	// The currently active tempo marker might have changed.
-=======
 void SongEditorPositionRuler::patternModifiedEvent() {
 	// This can change the size of the song and affect the position of
 	// the playhead.
@@ -2646,7 +2530,6 @@
 void SongEditorPositionRuler::patternChangedEvent() {
 	// Triggered every time the column of the SongEditor grid
 	// changed. Either by rolling transport or by relocation.
->>>>>>> e524a842
 	update();
 }
 
@@ -2784,7 +2667,6 @@
 				pCoreActionController->activateSongMode( true );
 			}
 
-<<<<<<< HEAD
 			m_pHydrogen->getCoreActionController()->locateToColumn( nColumn );
 			update();
 		} else if ( ev->y() > 22 - 1 - m_nTagHeight ) {
@@ -2795,13 +2677,6 @@
 		}
 	} else if ( ev->button() == Qt::MiddleButton ) {
 		showTagWidget( nColumn );
-=======
-		m_pHydrogen->getCoreActionController()->locateToColumn( column );
-		update();
-		
-	} else if (ev->button() == Qt::MiddleButton && ev->y() >= 26) {
-		showTagWidget( ev->x() / m_nGridWidth );
->>>>>>> e524a842
 	} else if (ev->button() == Qt::RightButton && ev->y() >= 26) {
 		Preferences* pPref = Preferences::get_instance();
 		if ( nColumn >= (int) m_pHydrogen->getSong()->getPatternGroupVector()->size() ) {
