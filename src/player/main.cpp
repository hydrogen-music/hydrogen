--- conflicted
+++ resolved
@@ -96,11 +96,7 @@
 				pSong = nullptr;
 				delete hydrogen;
 				delete H2Core::EventQueue::get_instance();
-<<<<<<< HEAD
-=======
-				delete H2Core::AudioEngine::get_instance();
 				preferences->savePreferences();
->>>>>>> c845af2f
 				delete preferences;
 				delete H2Core::Logger::get_instance();
 
