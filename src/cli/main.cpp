--- conflicted
+++ resolved
@@ -367,16 +367,9 @@
 			}
 			else {
 				/* Try load last song */
-<<<<<<< HEAD
 				const QString sSongPath = preferences->getLastSongFilename();
-				if ( preferences->isRestoreLastSongEnabled() &&
-					 ! sSongPath.isEmpty() ) {
+				if ( ! sSongPath.isEmpty() ) {
 					pSong = CoreActionController::loadSong( sSongPath, "" );
-=======
-				QString filename = preferences->getLastSongFilename();
-				if ( !filename.isEmpty() ) {
-					pSong = Song::load( filename );
->>>>>>> 7d0dd080
 				}
 			}
 
