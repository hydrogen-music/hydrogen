--- conflicted
+++ resolved
@@ -79,13 +79,8 @@
       git submodule init && git submodule update
       mkdir build && cd build && cmake -DWANT_LASH=1 -DWANT_LRDF=1 -DWANT_RUBBERBAND=1 .. && make -j2
       PATH="$(brew --prefix qt5)/bin:$PATH"
-<<<<<<< HEAD
       ../macos/build_dmg.sh -v src/gui/hydrogen.app Hydrogen-$(date +"%Y-%m-%d").dmg
       if [ "$APPVEYOR_REPO_BRANCH" = appveyor-build-with-artifacts ]; then scp -oStrictHostKeyChecking=no -i $HOME/.ssh/id_rsa Hydrogen*.dmg h2buildbot@frs.sourceforge.net:/home/frs/project/hydrogen/Hydrogen/CI; fi
-=======
-      ../macos/build_dmg.sh -v src/gui/hydrogen.app Hydrogen${PKG_SUFFIX}.dmg
-      appveyor PushArtifact Hydrogen*.dmg 
->>>>>>> fc3e5deb
 
     test_script: |-
       TMPDIR=/tmp src/tests/tests --appveyor || true
