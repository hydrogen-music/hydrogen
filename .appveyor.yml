# Appveyor configuration
#
# Cache usage
# -----------
#
# The Appveyor build cache is used for:
#
#   - ccache on Linux and Windows
#   - Howebrew with build prerequisites on macOS
#   - State of /usr with installed prerequisites on Linux
#
# The build cache limit is 1Gb which must be shared amongst all platforms,
# so we must take care about sizes, so we allocate:
#
# Homebrew         256Mb (currently uses about 130Mb)
# Linux /var       256Mb (currently uses about 170Mb)
# Linux ccache     256Mb
# Windows64 ccache 256Mb
#
# 32-bit Windows is not cached since it's not regularly built.
#
# Caching the macOS Homebrew configuration is the single largest
# impact on Appveyor build times, since Howebrew on the Appveyor images
# is very out of date, and some prerequisites require rebuilding.
#
# Since the Homebrew installation is much larger than the
# size of cache that Appveyor allows (1GB per project, shared
# between all configurations), so we cache only objects that
# are new or modified relative to the pre-existing 'clean' VM
# state, using `treestate.py` to compare.
#
# For most build jobs, we just unpack the cached Homebrew on top
# of the existing Homebrew installation.
#
# If the cache is cleaned or out of date, we first record the
# state of the Homebrew installation, then update it and install
# prerequisites, and build a new archive of the current Homebrew
# installation.
#
# Currently the necessary changes, compressed with xz, occupy
# about 170Mb of cache space.
#

environment:
  GENERATOR: "MinGW Makefiles"
  ARTIFACT_BRANCH: master-artifacts
  matrix:

    - job_name: 'Ubuntu 20.04'
      job_group: 'Linux'
      appveyor_build_worker_image: Ubuntu2004

    - job_name: 'OS X'
      job_group: 'Mac OS X'
      appveyor_build_worker_image: macos

    - job_name: 'Windows64'
      job_group: 'Windows'
      MSYS: 'C:\msys64\mingw64'
      MSYS_REPO: 'mingw64/mingw-w64-x86_64'
      BUILD_TYPE: "Release"
      CMAKE_FLAGS: "-DWANT_DEBUG:BOOL=OFF -DWIN64:BOOL=ON"
      appveyor_build_worker_image: Visual Studio 2019
      LIBJACK: libjack64.dll
      CHOCO_ARCH:
      PROGRAM_FILES: "Program Files"

    - job_name: 'Windows32'
      job_group: 'Windows'
      MSYS: 'C:\msys64\mingw32'
      MSYS_REPO: 'mingw-w64-i686'
      BUILD_TYPE: "Release"
      CMAKE_FLAGS: "-DWANT_DEBUG:BOOL=OFF -DWIN64:BOOL=OFF"
      appveyor_build_worker_image: Visual Studio 2019
      LIBJACK: libjack.dll
      CHOCO_ARCH:  --x86
      PROGRAM_FILES: "Program Files (x86)"

build:
  verbosity: detailed

matrix:
  exclude:
    - job_name: Windows32
      branches: "master"

for:
  - 
    matrix:
      only:
        - job_group: 'Linux'

    cache: $HOME/cache_dir

    before_build: |-

      cache_tag=usr_cache # this can be modified to rebuild deps

      cdir=$HOME/cache_dir
      cache_tar=$cdir/$cache_tag.tar
      cache=$cache_tar.xz

      mkdir -p $cdir/ccache
      ln -s $cdir/ccache $HOME/.ccache

      if [ -d $cdir ] && [ -f $cache ]; then
        echo "=== Unpacking cached /var $cache ==="
        (
          cd /
          sudo tar xf $cache
        )
        echo "done"
      else
        echo "=== Building dependencies ==="

        mkdir -p $cdir

        sudo python3 ./treestate.py scan /usr usr.json
        sudo apt-get update
        sudo apt-get install -y clang qt5-default qttools5-dev qttools5-dev-tools libqt5xmlpatterns5-dev libarchive-dev libsndfile1-dev libasound2-dev libjack-jackd2-dev libqt5svg5-dev
        sudo apt-get install -y liblo-dev libpulse-dev libportmidi-dev portaudio19-dev libcppunit-dev liblrdf-dev librubberband-dev ladspa-sdk ccache
        sudo rm /usr/local/bi/doxygen
        ccache -M 256M
        ccache -s

        (
          sudo python3 ./treestate.py updates usr.json /usr > updates
          echo $(wc -l updates) updates
          sudo tar cf $cache_tar -T updates
          sudo nice xz -9 -T0 $cache_tar
          du -h $cache

        ) 2>&1 | sed 's/^/CACHE: /' &
      fi

    build_script: |-
      git submodule init && git submodule update

      CPUS=$(nproc)
      echo "Building with $CPUS cpus"
      mkdir build && cd build && \
        cmake -DWANT_LASH=1 -DWANT_LRDF=1 -DWANT_RUBBERBAND=1 .. \
              -DCMAKE_CXX_COMPILER_LAUNCHER=ccache \
          && \
        make -j $CPUS

      ccache -s

      wait
      echo "=== Build cache usage is " $( du -h $cdir | tail -1 ) "==="


    test_script: |-

      TMPDIR=/tmp src/tests/tests --appveyor

  - 
    cache: /Users/appveyor/cache_dir
    matrix:
      only:
        - job_group: 'Mac OS X'

    before_build: |-

      ###############################################################
      # Set up macOS dependencies

      export MACOSX_DEPLOYMENT_TARGET=10.12
      sudo ln -s /usr/local /opt/local;

      cache_tag=usr_local_1 # this can be modified to rebuild deps

      cdir=$HOME/cache_dir
      cache_tar=$cdir/$cache_tag.tar
      cache=$cache_tar.xz

      CPUS=$(sysctl -n hw.ncpu)

      if [ -d $cdir ] && [ -f $cache ]; then
        echo "=== Unpacking cached Homebrew $cache ==="
        (
          cd /
          tar xf $cache
        )
        echo "done"
      else
        echo "=== Building dependencies ==="
        echo "Couldn't find cache $cache"
        ls -alrt "$cdir"

        echo "Recording /usr/local state"
        python3 ./treestate.py scan /usr/local usrlocal.json

        brew update
        # Build our own versions of these for macOS 10.12 target systems.
        brew install --build-from-source ./macos/HomebrewFormulae/berkeley-db.rb
        brew install --build-from-source ./macos/HomebrewFormulae/libogg.rb
        brew install --build-from-source ./macos/HomebrewFormulae/libvorbis.rb
        brew install --build-from-source ./macos/HomebrewFormulae/libsndfile.rb

        brew install qt5 libarchive jack pulseaudio cppunit ruby

        # The build environment is now ready for use. We can complete
        # the rest of the process of creating the Homebrew archive
        # during the rest of the build, using idle CPU time. To minimise
        # the amount of space needed for the archive, we compress with
        # xz, which adds only about a minute to the non-cached build.
        (
          echo "=== Creating cache tarball $cache ==="
          echo "Check /usr/local for updates"
          python3 ./treestate.py updates usrlocal.json /usr/local       \
              | fgrep -v .git                                           \
                      > updated_list
          echo Need to record $( wc -l updated_list ) updates

          mkdir -p $cdir
          rm -f $cdir/*
          nice tar cf $cache_tar -T updated_list
          echo nice xz -9 -T$CPUS $cache_tar
          nice xz -9 -T$CPUS $cache_tar
          du -h $cdir
        ) 2>&1 | sed 's/^/CACHE: /' &

      fi

      export CMAKE_PREFIX_PATH="$(brew --prefix qt5)";
      export PKG_CONFIG_PATH="$(brew --prefix libarchive)/lib/pkgconfig";

    build_script: |-
      # fix use of register keyword in jack: https://github.com/jackaudio/jack1/issues/84
      sed -i '' 's/, int register,/, int,/g' /opt/local/include/jack/types.h

      git submodule init && git submodule update

      # Do the build
      (
          mkdir build &&                                                        \
              cd build &&                                                       \
              cmake -DWANT_LASH=1 -DWANT_LRDF=1 -DWANT_RUBBERBAND=1 .. &&       \
              make -j $CPUS
      )

      # Build installation DMG
      (
        cd build
        PATH="$(brew --prefix qt5)/bin:$PATH"
        ../macos/build_dmg.sh -v src/gui/hydrogen.app Hydrogen${PKG_SUFFIX}.dmg

        # deploy dmg only on branch $ARTIFACT_BRANCH
        if [ "$APPVEYOR_REPO_BRANCH" = "$ARTIFACT_BRANCH" ]; then
            appveyor PushArtifact Hydrogen*.dmg -DeploymentName Installer;
        fi
      ) | sed 's/^/DMG: /' &

    test_script: |-
<<<<<<< HEAD
      TMPDIR=/tmp src/tests/tests --appveyor
=======
      cd build
      TMPDIR=/tmp src/tests/tests --appveyor || exit 1

      echo "Waiting for installer creation and cache archiving"
      wait
      echo "=== Build cache usage is " $( du -h $cdir | tail -1 ) "==="
      echo "Done"
>>>>>>> ecc7ccb2

  -
    matrix:
      only:
        - job_group: 'Windows'

    cache: '%USERPROFILE%\AppData\Roaming\ccache'
    before_build:
      cmd: |-

          if not %APPVEYOR_REPO_BRANCH%==%ARTIFACT_BRANCH% if %job_name%==Windows32 appveyor exit

          set QTDIR=%MSYS%
          set CMAKE_PREFIX_PATH=%QTDIR%
          set PATH=%MSYS%\bin;%PATH%
          set PKG_CONFIG_PATH=%MSYS%\lib\pkgconfig

          cmake --version
          g++ --version
          choco install %CHOCO_ARCH% -y jack

          dir "c:\%PROGRAM_FILES%\JACK2"
          dir "c:\%PROGRAM_FILES%\JACK2\lib"

          REM *** Install dependencies ***
          c:\msys64\usr\bin\pacman --noconfirm -S -q %MSYS_REPO%-libarchive
          c:\msys64\usr\bin\pacman --noconfirm -S -q %MSYS_REPO%-libsndfile
          c:\msys64\usr\bin\pacman --noconfirm -S -q %MSYS_REPO%-cppunit
          c:\msys64\usr\bin\pacman --noconfirm -S -q %MSYS_REPO%-portaudio
          c:\msys64\usr\bin\pacman --noconfirm -S -q %MSYS_REPO%-portmidi
          c:\msys64\usr\bin\pacman --noconfirm -S -q %MSYS_REPO%-libwinpthread-git
          c:\msys64\usr\bin\pacman --noconfirm -S -q %MSYS_REPO%-qt5
          c:\msys64\usr\bin\pacman --noconfirm -S -q %MSYS_REPO%-ladspa-sdk
          c:\msys64\usr\bin\pacman --noconfirm -S -q %MSYS_REPO%-ccache

          ccache -M 256M
          ccache -s

          REM *** INIT SUBMODULES ***
          git submodule init
          git submodule update

          REM *** Configure build ***
          rename "C:\Program Files\Git\usr\bin\sh.exe" "sh2.exe"
          mkdir build
          cd build
          cmake -G "%GENERATOR%" -DCMAKE_BUILD_TYPE=%BUILD_TYPE% %CMAKE_FLAGS% -DJACK_INCLUDE_DIRS="c:/%PROGRAM_FILES%/JACK2/include" -DJACK_LIBRARIES="c:/%PROGRAM_FILES%/JACK2/lib/%LIBJACK%.a" -DCMAKE_CXX_COMPILER_LAUNCHER=ccache ..

    build_script:
      - cmd: |-
          if not %APPVEYOR_REPO_BRANCH%==%ARTIFACT_BRANCH% if %job_name%==Windows32 exit

          REM *** Build ***
          set VERBOSE=1
          cmake --build . -j %NUMBER_OF_PROCESSORS%

          REM *** Run tests and report results ***
          set H2_HOME=%APPVEYOR_BUILD_FOLDER%
          echo %H2_HOME%
          SET CORE_PATH=%cd%\src\core
          echo %CORE_PATH%
          set PATH=%CORE_PATH%;%PATH%
          src\tests\tests.exe --appveyor || cmd /c "exit /b 0"
          7z a %APPVEYOR_BUILD_FOLDER%\testresults.zip %TEMP%\hydrogen || cmd /c "exit  /b 0"
          if %APPVEYOR_REPO_BRANCH%==%ARTIFACT_BRANCH% appveyor PushArtifact %APPVEYOR_BUILD_FOLDER%\testresults.zip

          mkdir %APPVEYOR_BUILD_FOLDER%\build\windows\extralibs

          REM *** Deploy Qt ***
          %QTDIR%\bin\windeployqt.exe -xmlpatterns --no-patchqt --dir %APPVEYOR_BUILD_FOLDER%\build\windows\extralibs src/gui/hydrogen.exe

          REM *** Deploy other libraries ***
          set PYTHON=C:\Python38\python
          %PYTHON% -m pip install -r %APPVEYOR_BUILD_FOLDER%\windows\ci\requirements.txt
          %PYTHON% %APPVEYOR_BUILD_FOLDER%\windows\ci\copy_thirdparty_dlls.py --no-overwrite -V info -L %MSYS%\bin -d %APPVEYOR_BUILD_FOLDER%\build\windows\extralibs src/gui/hydrogen.exe src/core/libhydrogen-core-1.1.1.dll

          REM Chocolatey installs JACK dlls in c:\Windows, so
          REM copy_third_party_libs.py thinks it's a system lib and
          REM won't copy it.
          copy c:\Windows\%LIBJACK% %APPVEYOR_BUILD_FOLDER%\build\windows\extralibs

          REM *** Build installer ***
          cpack -G NSIS -v

          REM *** Run and verify installer ***
          set INSTDIR=C:\hydrogen
          mkdir %INSTDIR%
          FOR %%F IN (Hydrogen-*.exe) DO %%F /S /D=%INSTDIR%
          %PYTHON% -m pytest %APPVEYOR_BUILD_FOLDER%\windows\ci\test_installation.py --junitxml=test_installation.xml

          ccache -s

on_finish:
  - cmd: if %APPVEYOR_REPO_BRANCH%==%ARTIFACT_BRANCH%  appveyor PushArtifact %APPVEYOR_BUILD_FOLDER%\build\CMakeCache.txt
  - cmd: if %APPVEYOR_REPO_BRANCH%==%ARTIFACT_BRANCH%  appveyor PushArtifact %APPVEYOR_BUILD_FOLDER%\build\CMakeFiles\CMakeOutput.log
  - cmd: if %APPVEYOR_REPO_BRANCH%==%ARTIFACT_BRANCH%  appveyor PushArtifact %APPVEYOR_BUILD_FOLDER%\build\CMakeFiles\CMakeError.log
  - cmd: if %APPVEYOR_REPO_BRANCH%==%ARTIFACT_BRANCH%  appveyor PushArtifact %APPVEYOR_BUILD_FOLDER%\build\Hydrogen-1.1.1-win64.exe || cmd /c "exit /b 0"
  - cmd: if %APPVEYOR_REPO_BRANCH%==%ARTIFACT_BRANCH%  appveyor PushArtifact %APPVEYOR_BUILD_FOLDER%\build\Hydrogen-1.1.1-win32.exe || cmd /c "exit /b 0"


  - cmd: |
      if %APPVEYOR_REPO_BRANCH%==%ARTIFACT_BRANCH% curl -F file=@%APPVEYOR_BUILD_FOLDER%\build\test_installation.xml https://ci.appveyor.com/api/testresults/junit/%APPVEYOR_JOB_ID%<|MERGE_RESOLUTION|>--- conflicted
+++ resolved
@@ -253,17 +253,13 @@
       ) | sed 's/^/DMG: /' &
 
     test_script: |-
-<<<<<<< HEAD
+      cd build
       TMPDIR=/tmp src/tests/tests --appveyor
-=======
-      cd build
-      TMPDIR=/tmp src/tests/tests --appveyor || exit 1
 
       echo "Waiting for installer creation and cache archiving"
       wait
       echo "=== Build cache usage is " $( du -h $cdir | tail -1 ) "==="
       echo "Done"
->>>>>>> ecc7ccb2
 
   -
     matrix:
