# Appveyor configuration
#
# Cache usage
# -----------
#
# The Appveyor build cache is used for:
#
#   - ccache on Linux and Windows
#   - Howebrew with build prerequisites on macOS
#   - State of /usr with installed prerequisites on Linux
#
# The build cache limit is 1Gb which must be shared amongst all platforms,
# so we must take care about sizes, so we allocate:
#
# Homebrew         256Mb (currently uses about 130Mb)
# Linux /var       256Mb (currently uses about 170Mb)
# Linux ccache     256Mb
# Windows64 ccache 256Mb
#
# 32-bit Windows is not cached since it's not regularly built.
#
# Caching the macOS Homebrew configuration is the single largest
# impact on Appveyor build times, since Howebrew on the Appveyor images
# is very out of date, and some prerequisites require rebuilding.
#
# Since the Homebrew installation is much larger than the
# size of cache that Appveyor allows (1GB per project, shared
# between all configurations), so we cache only objects that
# are new or modified relative to the pre-existing 'clean' VM
# state, using `treestate.py` to compare.
#
# For most build jobs, we just unpack the cached Homebrew on top
# of the existing Homebrew installation.
#
# If the cache is cleaned or out of date, we first record the
# state of the Homebrew installation, then update it and install
# prerequisites, and build a new archive of the current Homebrew
# installation.
#
# Currently the necessary changes, compressed with xz, occupy
# about 170Mb of cache space.
#

environment:
  GENERATOR: "MinGW Makefiles"
  ARTIFACT_BRANCH: releases/1.2-artifacts
<<<<<<< HEAD
  TARGET_VERSION: '1.2.0'
=======
>>>>>>> ab41f720
  matrix:

    - job_name: 'Ubuntu 20.04'
      job_group: 'Linux'
      appveyor_build_worker_image: Ubuntu2004

    - job_name: 'OS X'
      job_group: 'Mac OS X'
      appveyor_build_worker_image: macos

    - job_name: 'Windows64'
      job_group: 'Windows'
      MSYS: 'C:\msys64\mingw64'
      MSYS_REPO: 'mingw64/mingw-w64-x86_64'
      BUILD_TYPE: "Release"
      CMAKE_FLAGS: "-DWANT_DEBUG:BOOL=OFF -DWIN64:BOOL=ON"
      appveyor_build_worker_image: Visual Studio 2019
      LIBSSL: libssl-3-x64.dll
      LIBCRYPTO: libcrypto-3-x64.dll

    - job_name: 'Windows32'
      job_group: 'Windows'
      MSYS: 'C:\msys64\mingw32'
      MSYS_REPO: 'mingw32/mingw-w64-i686'
      BUILD_TYPE: "Release"
      CMAKE_FLAGS: "-DWANT_DEBUG:BOOL=OFF -DWIN64:BOOL=OFF"
      appveyor_build_worker_image: Visual Studio 2019
      LIBSSL: libssl-3.dll
      LIBCRYPTO: libcrypto-3.dll

build:
  verbosity: detailed

matrix:
  exclude:
    - job_name: Windows32
      branches: "master"

for:
  - 
    matrix:
      only:
        - job_group: 'Linux'

    cache: $HOME/cache_dir

    before_build: |-

      cache_tag=usr_cache # this can be modified to rebuild deps

      cdir=$HOME/cache_dir
      cache_tar=$cdir/$cache_tag.tar
      cache=$cache_tar.xz

      mkdir -p $cdir/ccache
      ln -s $cdir/ccache $HOME/.ccache

      if [ -d $cdir ] && [ -f $cache ]; then
        echo "=== Unpacking cached /var $cache ==="
        (
          cd /
          sudo tar xf $cache
        )
        echo "done"
      else
        echo "=== Building dependencies ==="

        mkdir -p $cdir

        sudo python3 ./treestate.py scan /usr usr.json
        sudo apt-get update
        sudo apt-get install -y clang qt5-default qttools5-dev qttools5-dev-tools libqt5xmlpatterns5-dev libarchive-dev libsndfile1-dev libasound2-dev libjack-jackd2-dev libqt5svg5-dev
        sudo apt-get install -y liblo-dev libpulse-dev libportmidi-dev portaudio19-dev libcppunit-dev liblrdf-dev librubberband-dev ladspa-sdk ccache
        sudo rm /usr/local/bi/doxygen
        ccache -M 256M
        ccache -s

        (
          sudo python3 ./treestate.py updates usr.json /usr > updates
          echo $(wc -l updates) updates
          sudo tar cf $cache_tar -T updates
          sudo nice xz -9 -T0 $cache_tar
          du -h $cache

        ) 2>&1 | sed 's/^/CACHE: /' &
      fi

    build_script: |-
      git submodule init && git submodule update

      CPUS=$(nproc)
      echo "Building with $CPUS cpus"
      mkdir build && cd build && \
        cmake -DWANT_LASH=1 -DWANT_LRDF=1 -DWANT_RUBBERBAND=1 .. \
              -DCMAKE_CXX_COMPILER_LAUNCHER=ccache \
          && \
        make -j $CPUS

      ccache -s

      wait
      echo "=== Build cache usage is " $( du -h $cdir | tail -1 ) "==="

    test_script: |-

      TMPDIR=/tmp src/tests/tests --appveyor --output-file=testOutput.log

      res=$?;
      if [ "$res" != "0" ]; then
          # The tests failed. Upload all output to ease debugging.
          appveyor PushArtifact testOutput.log
      fi

      ( exit $res )

  - 
    cache: /Users/appveyor/cache_dir
    matrix:
      only:
        - job_group: 'Mac OS X'

    before_build: |-

      ###############################################################
      # Set up macOS dependencies

      export MACOSX_DEPLOYMENT_TARGET=10.12
      sudo ln -s /usr/local /opt/local;

      cache_tag=usr_local_1 # this can be modified to rebuild deps

      cdir=$HOME/cache_dir
      cache_tar=$cdir/$cache_tag.tar
      cache=$cache_tar.xz

      CPUS=$(sysctl -n hw.ncpu)

      if [ -d $cdir ] && [ -f $cache ]; then
        echo "=== Unpacking cached Homebrew $cache ==="
        (
          cd /
          tar xf $cache
        )
        echo "done"
      else
        echo "=== Building dependencies ==="
        echo "Couldn't find cache $cache"
        ls -alrt "$cdir"

        echo "Recording /usr/local state"
        python3 ./treestate.py scan /usr/local usrlocal.json

        brew update
        # Build our own versions of these for macOS 10.12 target systems.
        brew install --build-from-source ./macos/HomebrewFormulae/berkeley-db.rb
        brew install --build-from-source ./macos/HomebrewFormulae/libogg.rb
        brew install --build-from-source ./macos/HomebrewFormulae/libvorbis.rb
        brew install --build-from-source ./macos/HomebrewFormulae/libsndfile.rb

        brew install qt5 libarchive jack pulseaudio cppunit ruby

        # The build environment is now ready for use. We can complete
        # the rest of the process of creating the Homebrew archive
        # during the rest of the build, using idle CPU time. To minimise
        # the amount of space needed for the archive, we compress with
        # xz, which adds only about a minute to the non-cached build.
        (
          echo "=== Creating cache tarball $cache ==="
          echo "Check /usr/local for updates"
          python3 ./treestate.py updates usrlocal.json /usr/local       \
              | fgrep -v .git                                           \
                      > updated_list
          echo Need to record $( wc -l updated_list ) updates

          mkdir -p $cdir
          rm -f $cdir/*
          nice tar cf $cache_tar -T updated_list
          echo nice xz -9 -T$CPUS $cache_tar
          nice xz -9 -T$CPUS $cache_tar
          du -h $cdir
        ) 2>&1 | sed 's/^/CACHE: /' &

      fi

      export CMAKE_PREFIX_PATH="$(brew --prefix qt5)";
      export PKG_CONFIG_PATH="$(brew --prefix libarchive)/lib/pkgconfig";

    build_script: |-
      # fix use of register keyword in jack: https://github.com/jackaudio/jack1/issues/84
      sed -i '' 's/, int register,/, int,/g' /opt/local/include/jack/types.h

      git submodule init && git submodule update

      # Do the build
      (
          mkdir build &&                                                        \
              cd build &&                                                       \
              cmake -DWANT_LASH=1 -DWANT_LRDF=1 -DWANT_RUBBERBAND=1 .. &&       \
              make -j $CPUS
      ) || exit 1

      # Build installation DMG
      (
        cd build
        PATH="$(brew --prefix qt5)/bin:$PATH"
        ../macos/build_dmg.sh -v src/gui/hydrogen.app Hydrogen${PKG_SUFFIX}.dmg

        # deploy dmg only on branch $ARTIFACT_BRANCH
        if [ "$APPVEYOR_REPO_BRANCH" = "$ARTIFACT_BRANCH" ]; then
            appveyor PushArtifact Hydrogen*.dmg -DeploymentName Installer;
        fi
      ) || exit 1


    test_script: |-
      cd build

      TMPDIR=/tmp src/tests/tests --appveyor --output-file=testOutput.log

      res=$?
      wait

      if [ "$res" != "0" ]; then
          # The tests failed. Upload all output to ease debugging.
          appveyor PushArtifact testOutput.log
      fi
      echo "=== Build cache usage is " $( du -h $cdir | tail -1 ) "==="
      ( exit $res )

  -
    matrix:
      only:
        - job_group: 'Windows'

    cache: '%USERPROFILE%\AppData\Roaming\ccache'
    before_build:
      cmd: |-

          if not %APPVEYOR_REPO_BRANCH%==%ARTIFACT_BRANCH% if %job_name%==Windows32 appveyor exit

          set QTDIR=%MSYS%
          set CMAKE_PREFIX_PATH=%QTDIR%
          set PATH=%MSYS%\bin;%PATH%
          set PKG_CONFIG_PATH=%MSYS%\lib\pkgconfig

          cmake --version
          g++ --version

          REM *** Install dependencies ***
          c:\msys64\usr\bin\pacman --noconfirm -S -q %MSYS_REPO%-libarchive
          c:\msys64\usr\bin\pacman --noconfirm -S -q %MSYS_REPO%-libsndfile
          c:\msys64\usr\bin\pacman --noconfirm -S -q %MSYS_REPO%-cppunit
          c:\msys64\usr\bin\pacman --noconfirm -S -q %MSYS_REPO%-portaudio
          c:\msys64\usr\bin\pacman --noconfirm -S -q %MSYS_REPO%-portmidi
          c:\msys64\usr\bin\pacman --noconfirm -S -q %MSYS_REPO%-libwinpthread-git
          REM *** As of 2022-20-09 the package database refresh (-y) is required to get the newest qt package and to avoid a critical bug in less recent ones. In addition, the refresh _must_ take place _after_ installing libwinpthread (which otherwise fails). ***
          c:\msys64\usr\bin\pacman --noconfirm -S -q -y %MSYS_REPO%-qt5
          c:\msys64\usr\bin\pacman --noconfirm -S -q %MSYS_REPO%-ladspa-sdk
          c:\msys64\usr\bin\pacman --noconfirm -S -q %MSYS_REPO%-ccache
          c:\msys64\usr\bin\pacman --noconfirm -S -q %MSYS_REPO%-jack2

          ccache -M 256M
          ccache -s

          REM *** INIT SUBMODULES ***
          git submodule init
          git submodule update

          REM *** Configure build ***
          rename "C:\Program Files\Git\usr\bin\sh.exe" "sh2.exe"
          mkdir build
          cd build
          cmake -G "%GENERATOR%" -DCMAKE_BUILD_TYPE=%BUILD_TYPE% %CMAKE_FLAGS% -DCMAKE_CXX_COMPILER_LAUNCHER=ccache ..

    build_script:
      - cmd: |-
          if not %APPVEYOR_REPO_BRANCH%==%ARTIFACT_BRANCH% if %job_name%==Windows32 exit

          REM *** Build ***
          set VERBOSE=1
          cmake --build . -j %NUMBER_OF_PROCESSORS%

          REM *** Run tests and report results ***
          set H2_HOME=%APPVEYOR_BUILD_FOLDER%
          echo %H2_HOME%
          SET CORE_PATH=%cd%\src\core
          echo %CORE_PATH%
          set PATH=%CORE_PATH%;%PATH%
          src\tests\tests.exe --appveyor --output-file=testOutput.log

          REM *** In case the test passed, we delete its output. If it fails, the
          REM     script won't reach this point and the output will be uploaded later on ***
          IF %ERRORLEVEL% EQU 0 (del testOutput.log)

          7z a %APPVEYOR_BUILD_FOLDER%\testresults.zip %TEMP%\hydrogen || cmd /c "exit  /b 1"
          if %APPVEYOR_REPO_BRANCH%==%ARTIFACT_BRANCH% appveyor PushArtifact %APPVEYOR_BUILD_FOLDER%\testresults.zip

          mkdir %APPVEYOR_BUILD_FOLDER%\build\windows\extralibs

          REM *** Deploy Qt ***
          %QTDIR%\bin\windeployqt.exe -xmlpatterns --no-patchqt --dir %APPVEYOR_BUILD_FOLDER%\build\windows\extralibs src/gui/hydrogen.exe

          REM *** Deploy other libraries ***
          set PYTHON=C:\Python38\python
          %PYTHON% -m pip install -r %APPVEYOR_BUILD_FOLDER%\windows\ci\requirements.txt
<<<<<<< HEAD
          %PYTHON% %APPVEYOR_BUILD_FOLDER%\windows\ci\copy_thirdparty_dlls.py --no-overwrite -V info -L %MSYS%\bin -d %APPVEYOR_BUILD_FOLDER%\build\windows\extralibs src/gui/hydrogen.exe src/core/libhydrogen-core-%TARGET_VERSION%.dll
=======
          %PYTHON% %APPVEYOR_BUILD_FOLDER%\windows\ci\copy_thirdparty_dlls.py --no-overwrite -V info -L %MSYS%\bin -d %APPVEYOR_BUILD_FOLDER%\build\windows\extralibs src/gui/hydrogen.exe src/core/libhydrogen-core-1.2.0.dll
>>>>>>> ab41f720

          REM *** libcrypto and libssl are not picked up by the Python script above and needs to be copied manually ***
          copy %MSYS%\bin\%LIBSSL% %APPVEYOR_BUILD_FOLDER%\build\windows\extralibs
          copy %MSYS%\bin\%LIBCRYPTO% %APPVEYOR_BUILD_FOLDER%\build\windows\extralibs

          REM *** Build installer ***
          cpack -G NSIS -v

          REM *** Run and verify installer ***
          set INSTDIR=C:\hydrogen
          mkdir %INSTDIR%
          FOR %%F IN (Hydrogen-*.exe) DO %%F /S /D=%INSTDIR%
          %PYTHON% -m pytest %APPVEYOR_BUILD_FOLDER%\windows\ci\test_installation.py --junitxml=test_installation.xml

          ccache -s

on_finish:
  - cmd: if %APPVEYOR_REPO_BRANCH%==%ARTIFACT_BRANCH%  appveyor PushArtifact %APPVEYOR_BUILD_FOLDER%\build\CMakeCache.txt
  - cmd: if %APPVEYOR_REPO_BRANCH%==%ARTIFACT_BRANCH%  appveyor PushArtifact %APPVEYOR_BUILD_FOLDER%\build\CMakeFiles\CMakeOutput.log
  - cmd: if %APPVEYOR_REPO_BRANCH%==%ARTIFACT_BRANCH%  appveyor PushArtifact %APPVEYOR_BUILD_FOLDER%\build\CMakeFiles\CMakeError.log
<<<<<<< HEAD
  - cmd: if EXIST %APPVEYOR_BUILD_FOLDER%\build\testOutput.log appveyor PushArtifact %APPVEYOR_BUILD_FOLDER%\build\testOutput.log
=======
  - cmd: if %APPVEYOR_REPO_BRANCH%==%ARTIFACT_BRANCH% if not %job_name%==Windows32  appveyor PushArtifact %APPVEYOR_BUILD_FOLDER%\build\Hydrogen-1.2-win64.exe || cmd /c "exit /b 1"
  - cmd: if %APPVEYOR_REPO_BRANCH%==%ARTIFACT_BRANCH% if %job_name%==Windows32  appveyor PushArtifact %APPVEYOR_BUILD_FOLDER%\build\Hydrogen-1.2-win32.exe || cmd /c "exit /b 1"
>>>>>>> ab41f720

  - cmd: if %APPVEYOR_REPO_BRANCH%==%ARTIFACT_BRANCH% if not %job_name%==Windows32  appveyor PushArtifact %APPVEYOR_BUILD_FOLDER%\build\Hydrogen-%TARGET_VERSION%-win64.exe || cmd /c "exit /b 1"
  - cmd: if %APPVEYOR_REPO_BRANCH%==%ARTIFACT_BRANCH% if %job_name%==Windows32  appveyor PushArtifact %APPVEYOR_BUILD_FOLDER%\build\Hydrogen-%TARGET_VERSION%-win32.exe || cmd /c "exit /b 1"

  - cmd: |
      if %APPVEYOR_REPO_BRANCH%==%ARTIFACT_BRANCH% curl -F file=@%APPVEYOR_BUILD_FOLDER%\build\test_installation.xml https://ci.appveyor.com/api/testresults/junit/%APPVEYOR_JOB_ID%<|MERGE_RESOLUTION|>--- conflicted
+++ resolved
@@ -44,10 +44,7 @@
 environment:
   GENERATOR: "MinGW Makefiles"
   ARTIFACT_BRANCH: releases/1.2-artifacts
-<<<<<<< HEAD
   TARGET_VERSION: '1.2.0'
-=======
->>>>>>> ab41f720
   matrix:
 
     - job_name: 'Ubuntu 20.04'
@@ -353,11 +350,7 @@
           REM *** Deploy other libraries ***
           set PYTHON=C:\Python38\python
           %PYTHON% -m pip install -r %APPVEYOR_BUILD_FOLDER%\windows\ci\requirements.txt
-<<<<<<< HEAD
           %PYTHON% %APPVEYOR_BUILD_FOLDER%\windows\ci\copy_thirdparty_dlls.py --no-overwrite -V info -L %MSYS%\bin -d %APPVEYOR_BUILD_FOLDER%\build\windows\extralibs src/gui/hydrogen.exe src/core/libhydrogen-core-%TARGET_VERSION%.dll
-=======
-          %PYTHON% %APPVEYOR_BUILD_FOLDER%\windows\ci\copy_thirdparty_dlls.py --no-overwrite -V info -L %MSYS%\bin -d %APPVEYOR_BUILD_FOLDER%\build\windows\extralibs src/gui/hydrogen.exe src/core/libhydrogen-core-1.2.0.dll
->>>>>>> ab41f720
 
           REM *** libcrypto and libssl are not picked up by the Python script above and needs to be copied manually ***
           copy %MSYS%\bin\%LIBSSL% %APPVEYOR_BUILD_FOLDER%\build\windows\extralibs
@@ -378,13 +371,7 @@
   - cmd: if %APPVEYOR_REPO_BRANCH%==%ARTIFACT_BRANCH%  appveyor PushArtifact %APPVEYOR_BUILD_FOLDER%\build\CMakeCache.txt
   - cmd: if %APPVEYOR_REPO_BRANCH%==%ARTIFACT_BRANCH%  appveyor PushArtifact %APPVEYOR_BUILD_FOLDER%\build\CMakeFiles\CMakeOutput.log
   - cmd: if %APPVEYOR_REPO_BRANCH%==%ARTIFACT_BRANCH%  appveyor PushArtifact %APPVEYOR_BUILD_FOLDER%\build\CMakeFiles\CMakeError.log
-<<<<<<< HEAD
   - cmd: if EXIST %APPVEYOR_BUILD_FOLDER%\build\testOutput.log appveyor PushArtifact %APPVEYOR_BUILD_FOLDER%\build\testOutput.log
-=======
-  - cmd: if %APPVEYOR_REPO_BRANCH%==%ARTIFACT_BRANCH% if not %job_name%==Windows32  appveyor PushArtifact %APPVEYOR_BUILD_FOLDER%\build\Hydrogen-1.2-win64.exe || cmd /c "exit /b 1"
-  - cmd: if %APPVEYOR_REPO_BRANCH%==%ARTIFACT_BRANCH% if %job_name%==Windows32  appveyor PushArtifact %APPVEYOR_BUILD_FOLDER%\build\Hydrogen-1.2-win32.exe || cmd /c "exit /b 1"
->>>>>>> ab41f720
-
   - cmd: if %APPVEYOR_REPO_BRANCH%==%ARTIFACT_BRANCH% if not %job_name%==Windows32  appveyor PushArtifact %APPVEYOR_BUILD_FOLDER%\build\Hydrogen-%TARGET_VERSION%-win64.exe || cmd /c "exit /b 1"
   - cmd: if %APPVEYOR_REPO_BRANCH%==%ARTIFACT_BRANCH% if %job_name%==Windows32  appveyor PushArtifact %APPVEYOR_BUILD_FOLDER%\build\Hydrogen-%TARGET_VERSION%-win32.exe || cmd /c "exit /b 1"
 
